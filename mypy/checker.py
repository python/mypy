"""Mypy type checker."""

import itertools
import fnmatch
from collections import defaultdict
from contextlib import contextmanager

from typing import (
    Any, Dict, Set, List, cast, Tuple, TypeVar, Union, Optional, NamedTuple, Iterator,
    Iterable, Sequence, Mapping, Generic, AbstractSet, Callable, overload
)
from typing_extensions import Final, TypeAlias as _TypeAlias

from mypy.backports import nullcontext
from mypy.errors import Errors, report_internal_error
from mypy.nodes import (
    SymbolTable, Statement, MypyFile, Var, Expression, Lvalue, Node,
    OverloadedFuncDef, FuncDef, FuncItem, FuncBase, TypeInfo,
    ClassDef, Block, AssignmentStmt, NameExpr, MemberExpr, IndexExpr,
    TupleExpr, ListExpr, ExpressionStmt, ReturnStmt, IfStmt,
    WhileStmt, OperatorAssignmentStmt, WithStmt, AssertStmt,
    RaiseStmt, TryStmt, ForStmt, DelStmt, CallExpr, IntExpr, StrExpr,
    UnicodeExpr, OpExpr, UnaryExpr, LambdaExpr, TempNode, SymbolTableNode,
    Context, Decorator, PrintStmt, BreakStmt, PassStmt, ContinueStmt,
    ComparisonExpr, StarExpr, EllipsisExpr, RefExpr, PromoteExpr,
    Import, ImportFrom, ImportAll, ImportBase, TypeAlias,
    ARG_POS, ARG_STAR, LITERAL_TYPE, LDEF, MDEF, GDEF,
    CONTRAVARIANT, COVARIANT, INVARIANT, TypeVarExpr, AssignmentExpr,
<<<<<<< HEAD
    is_final_node, ARG_NAMED
)
=======
    is_final_node, ARG_NAMED, MatchStmt)
>>>>>>> 9b637518
from mypy import nodes
from mypy import operators
from mypy.literals import literal, literal_hash, Key
from mypy.typeanal import has_any_from_unimported_type, check_for_explicit_any, make_optional_type
from mypy.types import (
    Type, AnyType, CallableType, FunctionLike, Overloaded, TupleType, TypedDictType,
    Instance, NoneType, strip_type, TypeType, TypeOfAny,
    UnionType, TypeVarId, TypeVarType, PartialType, DeletedType, UninhabitedType,
    is_named_instance, union_items, TypeQuery, LiteralType,
    is_optional, remove_optional, TypeTranslator, StarType, get_proper_type, ProperType,
    get_proper_types, is_literal_type, TypeAliasType, TypeGuardedType, ParamSpecType
)
from mypy.sametypes import is_same_type
from mypy.messages import (
    MessageBuilder, make_inferred_type_note, append_invariance_notes, pretty_seq,
    format_type, format_type_bare, format_type_distinctly, SUGGESTED_TEST_FIXTURES
)
import mypy.checkexpr
from mypy.checkmember import (
    MemberContext, analyze_member_access, analyze_descriptor_access,
    type_object_type,
    analyze_decorator_or_funcbase_access,
)
from mypy.checkpattern import PatternChecker
from mypy.semanal_enum import ENUM_BASES, ENUM_SPECIAL_PROPS
from mypy.typeops import (
    map_type_from_supertype, bind_self, erase_to_bound, make_simplified_union,
    erase_def_to_union_or_bound, erase_to_union_or_bound, coerce_to_literal,
    try_getting_str_literals_from_type, try_getting_int_literals_from_type,
    tuple_fallback, is_singleton_type, try_expanding_sum_type_to_union,
    true_only, false_only, function_type, get_type_vars, custom_special_method,
    is_literal_type_like,
)
from mypy import message_registry
from mypy.message_registry import ErrorMessage
from mypy.subtypes import (
    is_subtype, is_equivalent, is_proper_subtype, is_more_precise,
    restrict_subtype_away, is_callable_compatible,
    unify_generic_callable, find_member
)
from mypy.constraints import SUPERTYPE_OF
from mypy.maptype import map_instance_to_supertype
from mypy.typevars import fill_typevars, has_no_typevars, fill_typevars_with_any
from mypy.semanal import set_callable_name, refers_to_fullname
from mypy.mro import calculate_mro, MroError
from mypy.erasetype import erase_typevars, remove_instance_last_known_values, erase_type
from mypy.expandtype import expand_type, expand_type_by_instance
from mypy.visitor import NodeVisitor
from mypy.join import join_types
from mypy.treetransform import TransformVisitor
from mypy.binder import ConditionalTypeBinder, get_declaration
from mypy.meet import is_overlapping_erased_types, is_overlapping_types
from mypy.options import Options
from mypy.plugin import Plugin, CheckerPluginInterface
from mypy.sharedparse import BINARY_MAGIC_METHODS
from mypy.scope import Scope
from mypy import state, errorcodes as codes
from mypy.traverser import has_return_statement, all_return_statements
from mypy.errorcodes import ErrorCode
from mypy.util import is_typeshed_file

T = TypeVar('T')

DEFAULT_LAST_PASS: Final = 1  # Pass numbers start at 0

DeferredNodeType: _TypeAlias = Union[FuncDef, LambdaExpr, OverloadedFuncDef, Decorator]
FineGrainedDeferredNodeType: _TypeAlias = Union[FuncDef, MypyFile, OverloadedFuncDef]

# A node which is postponed to be processed during the next pass.
# In normal mode one can defer functions and methods (also decorated and/or overloaded)
# and lambda expressions. Nested functions can't be deferred -- only top-level functions
# and methods of classes not defined within a function can be deferred.
DeferredNode = NamedTuple(
    'DeferredNode',
    [
        ('node', DeferredNodeType),
        ('active_typeinfo', Optional[TypeInfo]),  # And its TypeInfo (for semantic analysis
                                                  # self type handling)
    ])

# Same as above, but for fine-grained mode targets. Only top-level functions/methods
# and module top levels are allowed as such.
FineGrainedDeferredNode = NamedTuple(
    'FineGrainedDeferredNode',
    [
        ('node', FineGrainedDeferredNodeType),
        ('active_typeinfo', Optional[TypeInfo]),
    ])

# Data structure returned by find_isinstance_check representing
# information learned from the truth or falsehood of a condition.  The
# dict maps nodes representing expressions like 'a[0].x' to their
# refined types under the assumption that the condition has a
# particular truth value. A value of None means that the condition can
# never have that truth value.

# NB: The keys of this dict are nodes in the original source program,
# which are compared by reference equality--effectively, being *the
# same* expression of the program, not just two identical expressions
# (such as two references to the same variable). TODO: it would
# probably be better to have the dict keyed by the nodes' literal_hash
# field instead.

TypeMap: _TypeAlias = Optional[Dict[Expression, Type]]

# An object that represents either a precise type or a type with an upper bound;
# it is important for correct type inference with isinstance.
TypeRange = NamedTuple(
    'TypeRange',
    [
        ('item', Type),
        ('is_upper_bound', bool),  # False => precise type
    ])

# Keeps track of partial types in a single scope. In fine-grained incremental
# mode partial types initially defined at the top level cannot be completed in
# a function, and we use the 'is_function' attribute to enforce this.
PartialTypeScope = NamedTuple('PartialTypeScope', [('map', Dict[Var, Context]),
                                                   ('is_function', bool),
                                                   ('is_local', bool),
                                                   ])


class TypeChecker(NodeVisitor[None], CheckerPluginInterface):
    """Mypy type checker.

    Type check mypy source files that have been semantically analyzed.

    You must create a separate instance for each source file.
    """

    # Are we type checking a stub?
    is_stub = False
    # Error message reporter
    errors: Errors
    # Utility for generating messages
    msg: MessageBuilder
    # Types of type checked nodes
    type_map: Dict[Expression, Type]

    # Helper for managing conditional types
    binder: ConditionalTypeBinder
    # Helper for type checking expressions
    expr_checker: mypy.checkexpr.ExpressionChecker

    pattern_checker: PatternChecker

    tscope: Scope
    scope: "CheckerScope"
    # Stack of function return types
    return_types: List[Type]
    # Flags; true for dynamically typed functions
    dynamic_funcs: List[bool]
    # Stack of collections of variables with partial types
    partial_types: List[PartialTypeScope]
    # Vars for which partial type errors are already reported
    # (to avoid logically duplicate errors with different error context).
    partial_reported: Set[Var]
    globals: SymbolTable
    modules: Dict[str, MypyFile]
    # Nodes that couldn't be checked because some types weren't available. We'll run
    # another pass and try these again.
    deferred_nodes: List[DeferredNode]
    # Type checking pass number (0 = first pass)
    pass_num = 0
    # Last pass number to take
    last_pass = DEFAULT_LAST_PASS
    # Have we deferred the current function? If yes, don't infer additional
    # types during this pass within the function.
    current_node_deferred = False
    # Is this file a typeshed stub?
    is_typeshed_stub = False
    # Should strict Optional-related errors be suppressed in this file?
    suppress_none_errors = False  # TODO: Get it from options instead
    options: Options
    # Used for collecting inferred attribute types so that they can be checked
    # for consistency.
    inferred_attribute_types: Optional[Dict[Var, Type]] = None
    # Don't infer partial None types if we are processing assignment from Union
    no_partial_types: bool = False

    # The set of all dependencies (suppressed or not) that this module accesses, either
    # directly or indirectly.
    module_refs: Set[str]

    # A map from variable nodes to a snapshot of the frame ids of the
    # frames that were active when the variable was declared. This can
    # be used to determine nearest common ancestor frame of a variable's
    # declaration and the current frame, which lets us determine if it
    # was declared in a different branch of the same `if` statement
    # (if that frame is a conditional_frame).
    var_decl_frames: Dict[Var, Set[int]]

    # Plugin that provides special type checking rules for specific library
    # functions such as open(), etc.
    plugin: Plugin

    def __init__(self, errors: Errors, modules: Dict[str, MypyFile], options: Options,
                 tree: MypyFile, path: str, plugin: Plugin) -> None:
        """Construct a type checker.

        Use errors to report type check errors.
        """
        self.errors = errors
        self.modules = modules
        self.options = options
        self.tree = tree
        self.path = path
        self.msg = MessageBuilder(errors, modules)
        self.plugin = plugin
        self.expr_checker = mypy.checkexpr.ExpressionChecker(self, self.msg, self.plugin)
        self.pattern_checker = PatternChecker(self, self.msg, self.plugin)
        self.tscope = Scope()
        self.scope = CheckerScope(tree)
        self.binder = ConditionalTypeBinder()
        self.globals = tree.names
        self.return_types = []
        self.dynamic_funcs = []
        self.partial_types = []
        self.partial_reported = set()
        self.var_decl_frames = {}
        self.deferred_nodes = []
        self.type_map = {}
        self.module_refs = set()
        self.pass_num = 0
        self.current_node_deferred = False
        self.is_stub = tree.is_stub
        self.is_typeshed_stub = is_typeshed_file(path)
        self.inferred_attribute_types = None
        if options.strict_optional_whitelist is None:
            self.suppress_none_errors = not options.show_none_errors
        else:
            self.suppress_none_errors = not any(fnmatch.fnmatch(path, pattern)
                                                for pattern
                                                in options.strict_optional_whitelist)
        # If True, process function definitions. If False, don't. This is used
        # for processing module top levels in fine-grained incremental mode.
        self.recurse_into_functions = True
        # This internal flag is used to track whether we a currently type-checking
        # a final declaration (assignment), so that some errors should be suppressed.
        # Should not be set manually, use get_final_context/enter_final_context instead.
        # NOTE: we use the context manager to avoid "threading" an additional `is_final_def`
        # argument through various `checker` and `checkmember` functions.
        self._is_final_def = False

    @property
    def type_context(self) -> List[Optional[Type]]:
        return self.expr_checker.type_context

    def reset(self) -> None:
        """Cleanup stale state that might be left over from a typechecking run.

        This allows us to reuse TypeChecker objects in fine-grained
        incremental mode.
        """
        # TODO: verify this is still actually worth it over creating new checkers
        self.partial_reported.clear()
        self.module_refs.clear()
        self.binder = ConditionalTypeBinder()
        self.type_map.clear()

        assert self.inferred_attribute_types is None
        assert self.partial_types == []
        assert self.deferred_nodes == []
        assert len(self.scope.stack) == 1
        assert self.partial_types == []

    def check_first_pass(self) -> None:
        """Type check the entire file, but defer functions with unresolved references.

        Unresolved references are forward references to variables
        whose types haven't been inferred yet.  They may occur later
        in the same file or in a different file that's being processed
        later (usually due to an import cycle).

        Deferred functions will be processed by check_second_pass().
        """
        self.recurse_into_functions = True
        with state.strict_optional_set(self.options.strict_optional):
            self.errors.set_file(self.path, self.tree.fullname, scope=self.tscope)
            with self.tscope.module_scope(self.tree.fullname):
                with self.enter_partial_types(), self.binder.top_frame_context():
                    for d in self.tree.defs:
                        if (self.binder.is_unreachable()
                                and self.should_report_unreachable_issues()
                                and not self.is_raising_or_empty(d)):
                            self.msg.unreachable_statement(d)
                            break
                        self.accept(d)

                assert not self.current_node_deferred

                all_ = self.globals.get('__all__')
                if all_ is not None and all_.type is not None:
                    all_node = all_.node
                    assert all_node is not None
                    seq_str = self.named_generic_type('typing.Sequence',
                                                      [self.named_type('builtins.str')])
                    if self.options.python_version[0] < 3:
                        seq_str = self.named_generic_type('typing.Sequence',
                                                          [self.named_type('builtins.unicode')])
                    if not is_subtype(all_.type, seq_str):
                        str_seq_s, all_s = format_type_distinctly(seq_str, all_.type)
                        self.fail(message_registry.ALL_MUST_BE_SEQ_STR.format(str_seq_s, all_s),
                                  all_node)

    def check_second_pass(self,
                          todo: Optional[Sequence[Union[DeferredNode,
                                                        FineGrainedDeferredNode]]] = None
                          ) -> bool:
        """Run second or following pass of type checking.

        This goes through deferred nodes, returning True if there were any.
        """
        self.recurse_into_functions = True
        with state.strict_optional_set(self.options.strict_optional):
            if not todo and not self.deferred_nodes:
                return False
            self.errors.set_file(self.path, self.tree.fullname, scope=self.tscope)
            with self.tscope.module_scope(self.tree.fullname):
                self.pass_num += 1
                if not todo:
                    todo = self.deferred_nodes
                else:
                    assert not self.deferred_nodes
                self.deferred_nodes = []
                done: Set[Union[DeferredNodeType, FineGrainedDeferredNodeType]] = set()
                for node, active_typeinfo in todo:
                    if node in done:
                        continue
                    # This is useful for debugging:
                    # print("XXX in pass %d, class %s, function %s" %
                    #       (self.pass_num, type_name, node.fullname or node.name))
                    done.add(node)
                    with self.tscope.class_scope(active_typeinfo) if active_typeinfo \
                            else nullcontext():
                        with self.scope.push_class(active_typeinfo) if active_typeinfo \
                                else nullcontext():
                            self.check_partial(node)
            return True

    def check_partial(self, node: Union[DeferredNodeType, FineGrainedDeferredNodeType]) -> None:
        if isinstance(node, MypyFile):
            self.check_top_level(node)
        else:
            self.recurse_into_functions = True
            if isinstance(node, LambdaExpr):
                self.expr_checker.accept(node)
            else:
                self.accept(node)

    def check_top_level(self, node: MypyFile) -> None:
        """Check only the top-level of a module, skipping function definitions."""
        self.recurse_into_functions = False
        with self.enter_partial_types():
            with self.binder.top_frame_context():
                for d in node.defs:
                    d.accept(self)

        assert not self.current_node_deferred
        # TODO: Handle __all__

    def defer_node(self, node: DeferredNodeType, enclosing_class: Optional[TypeInfo]) -> None:
        """Defer a node for processing during next type-checking pass.

        Args:
            node: function/method being deferred
            enclosing_class: for methods, the class where the method is defined
        NOTE: this can't handle nested functions/methods.
        """
        # We don't freeze the entire scope since only top-level functions and methods
        # can be deferred. Only module/class level scope information is needed.
        # Module-level scope information is preserved in the TypeChecker instance.
        self.deferred_nodes.append(DeferredNode(node, enclosing_class))

    def handle_cannot_determine_type(self, name: str, context: Context) -> None:
        node = self.scope.top_non_lambda_function()
        if self.pass_num < self.last_pass and isinstance(node, FuncDef):
            # Don't report an error yet. Just defer. Note that we don't defer
            # lambdas because they are coupled to the surrounding function
            # through the binder and the inferred type of the lambda, so it
            # would get messy.
            enclosing_class = self.scope.enclosing_class()
            self.defer_node(node, enclosing_class)
            # Set a marker so that we won't infer additional types in this
            # function. Any inferred types could be bogus, because there's at
            # least one type that we don't know.
            self.current_node_deferred = True
        else:
            self.msg.cannot_determine_type(name, context)

    def accept(self, stmt: Statement) -> None:
        """Type check a node in the given type context."""
        try:
            stmt.accept(self)
        except Exception as err:
            report_internal_error(err, self.errors.file, stmt.line, self.errors, self.options)

    def accept_loop(self, body: Statement, else_body: Optional[Statement] = None, *,
                    exit_condition: Optional[Expression] = None) -> None:
        """Repeatedly type check a loop body until the frame doesn't change.
        If exit_condition is set, assume it must be False on exit from the loop.

        Then check the else_body.
        """
        # The outer frame accumulates the results of all iterations
        with self.binder.frame_context(can_skip=False, conditional_frame=True):
            while True:
                with self.binder.frame_context(can_skip=True,
                                               break_frame=2, continue_frame=1):
                    self.accept(body)
                if not self.binder.last_pop_changed:
                    break
            if exit_condition:
                _, else_map = self.find_isinstance_check(exit_condition)
                self.push_type_map(else_map)
            if else_body:
                self.accept(else_body)

    #
    # Definitions
    #

    def visit_overloaded_func_def(self, defn: OverloadedFuncDef) -> None:
        if not self.recurse_into_functions:
            return
        with self.tscope.function_scope(defn):
            self._visit_overloaded_func_def(defn)

    def _visit_overloaded_func_def(self, defn: OverloadedFuncDef) -> None:
        num_abstract = 0
        if not defn.items:
            # In this case we have already complained about none of these being
            # valid overloads.
            return None
        if len(defn.items) == 1:
            self.fail(message_registry.MULTIPLE_OVERLOADS_REQUIRED, defn)

        if defn.is_property:
            # HACK: Infer the type of the property.
            self.visit_decorator(cast(Decorator, defn.items[0]))
        for fdef in defn.items:
            assert isinstance(fdef, Decorator)
            self.check_func_item(fdef.func, name=fdef.func.name)
            if fdef.func.is_abstract:
                num_abstract += 1
        if num_abstract not in (0, len(defn.items)):
            self.fail(message_registry.INCONSISTENT_ABSTRACT_OVERLOAD, defn)
        if defn.impl:
            defn.impl.accept(self)
        if defn.info:
            self.check_method_override(defn)
            self.check_inplace_operator_method(defn)
        if not defn.is_property:
            self.check_overlapping_overloads(defn)
        return None

    def check_overlapping_overloads(self, defn: OverloadedFuncDef) -> None:
        # At this point we should have set the impl already, and all remaining
        # items are decorators

        if self.msg.errors.file in self.msg.errors.ignored_files:
            # This is a little hacky, however, the quadratic check here is really expensive, this
            # method has no side effects, so we should skip it if we aren't going to report
            # anything. In some other places we swallow errors in stubs, but this error is very
            # useful for stubs!
            return

        # Compute some info about the implementation (if it exists) for use below
        impl_type: Optional[CallableType] = None
        if defn.impl:
            if isinstance(defn.impl, FuncDef):
                inner_type: Optional[Type] = defn.impl.type
            elif isinstance(defn.impl, Decorator):
                inner_type = defn.impl.var.type
            else:
                assert False, "Impl isn't the right type"

            # This can happen if we've got an overload with a different
            # decorator or if the implementation is untyped -- we gave up on the types.
            inner_type = get_proper_type(inner_type)
            if inner_type is not None and not isinstance(inner_type, AnyType):
                if isinstance(inner_type, CallableType):
                    impl_type = inner_type
                elif isinstance(inner_type, Instance):
                    inner_call = get_proper_type(
                        analyze_member_access(
                            name='__call__',
                            typ=inner_type,
                            context=defn.impl,
                            is_lvalue=False,
                            is_super=False,
                            is_operator=True,
                            msg=self.msg,
                            original_type=inner_type,
                            chk=self,
                        ),
                    )
                    if isinstance(inner_call, CallableType):
                        impl_type = inner_call
                if impl_type is None:
                    self.msg.not_callable(inner_type, defn.impl)

        is_descriptor_get = defn.info and defn.name == "__get__"
        for i, item in enumerate(defn.items):
            # TODO overloads involving decorators
            assert isinstance(item, Decorator)
            sig1 = self.function_type(item.func)
            assert isinstance(sig1, CallableType)

            for j, item2 in enumerate(defn.items[i + 1:]):
                assert isinstance(item2, Decorator)
                sig2 = self.function_type(item2.func)
                assert isinstance(sig2, CallableType)

                if not are_argument_counts_overlapping(sig1, sig2):
                    continue

                if overload_can_never_match(sig1, sig2):
                    self.msg.overloaded_signature_will_never_match(
                        i + 1, i + j + 2, item2.func)
                elif not is_descriptor_get:
                    # Note: we force mypy to check overload signatures in strict-optional mode
                    # so we don't incorrectly report errors when a user tries typing an overload
                    # that happens to have a 'if the argument is None' fallback.
                    #
                    # For example, the following is fine in strict-optional mode but would throw
                    # the unsafe overlap error when strict-optional is disabled:
                    #
                    #     @overload
                    #     def foo(x: None) -> int: ...
                    #     @overload
                    #     def foo(x: str) -> str: ...
                    #
                    # See Python 2's map function for a concrete example of this kind of overload.
                    with state.strict_optional_set(True):
                        if is_unsafe_overlapping_overload_signatures(sig1, sig2):
                            self.msg.overloaded_signatures_overlap(
                                i + 1, i + j + 2, item.func)

            if impl_type is not None:
                assert defn.impl is not None

                # We perform a unification step that's very similar to what
                # 'is_callable_compatible' would have done if we had set
                # 'unify_generics' to True -- the only difference is that
                # we check and see if the impl_type's return value is a
                # *supertype* of the overload alternative, not a *subtype*.
                #
                # This is to match the direction the implementation's return
                # needs to be compatible in.
                if impl_type.variables:
                    impl = unify_generic_callable(impl_type, sig1,
                                                  ignore_return=False,
                                                  return_constraint_direction=SUPERTYPE_OF)
                    if impl is None:
                        self.msg.overloaded_signatures_typevar_specific(i + 1, defn.impl)
                        continue
                else:
                    impl = impl_type

                # Prevent extra noise from inconsistent use of @classmethod by copying
                # the first arg from the method being checked against.
                if sig1.arg_types and defn.info:
                    impl = impl.copy_modified(arg_types=[sig1.arg_types[0]] + impl.arg_types[1:])

                # Is the overload alternative's arguments subtypes of the implementation's?
                if not is_callable_compatible(impl, sig1,
                                              is_compat=is_subtype_no_promote,
                                              ignore_return=True):
                    self.msg.overloaded_signatures_arg_specific(i + 1, defn.impl)

                # Is the overload alternative's return type a subtype of the implementation's?
                if not is_subtype_no_promote(sig1.ret_type, impl.ret_type):
                    self.msg.overloaded_signatures_ret_specific(i + 1, defn.impl)

    # Here's the scoop about generators and coroutines.
    #
    # There are two kinds of generators: classic generators (functions
    # with `yield` or `yield from` in the body) and coroutines
    # (functions declared with `async def`).  The latter are specified
    # in PEP 492 and only available in Python >= 3.5.
    #
    # Classic generators can be parameterized with three types:
    # - ty is the Yield type (the type of y in `yield y`)
    # - tc is the type reCeived by yield (the type of c in `c = yield`).
    # - tr is the Return type (the type of r in `return r`)
    #
    # A classic generator must define a return type that's either
    # `Generator[ty, tc, tr]`, Iterator[ty], or Iterable[ty] (or
    # object or Any).  If tc/tr are not given, both are None.
    #
    # A coroutine must define a return type corresponding to tr; the
    # other two are unconstrained.  The "external" return type (seen
    # by the caller) is Awaitable[tr].
    #
    # In addition, there's the synthetic type AwaitableGenerator: it
    # inherits from both Awaitable and Generator and can be used both
    # in `yield from` and in `await`.  This type is set automatically
    # for functions decorated with `@types.coroutine` or
    # `@asyncio.coroutine`.  Its single parameter corresponds to tr.
    #
    # PEP 525 adds a new type, the asynchronous generator, which was
    # first released in Python 3.6. Async generators are `async def`
    # functions that can also `yield` values. They can be parameterized
    # with two types, ty and tc, because they cannot return a value.
    #
    # There are several useful methods, each taking a type t and a
    # flag c indicating whether it's for a generator or coroutine:
    #
    # - is_generator_return_type(t, c) returns whether t is a Generator,
    #   Iterator, Iterable (if not c), or Awaitable (if c), or
    #   AwaitableGenerator (regardless of c).
    # - is_async_generator_return_type(t) returns whether t is an
    #   AsyncGenerator.
    # - get_generator_yield_type(t, c) returns ty.
    # - get_generator_receive_type(t, c) returns tc.
    # - get_generator_return_type(t, c) returns tr.

    def is_generator_return_type(self, typ: Type, is_coroutine: bool) -> bool:
        """Is `typ` a valid type for a generator/coroutine?

        True if `typ` is a *supertype* of Generator or Awaitable.
        Also true it it's *exactly* AwaitableGenerator (modulo type parameters).
        """
        typ = get_proper_type(typ)
        if is_coroutine:
            # This means we're in Python 3.5 or later.
            at = self.named_generic_type('typing.Awaitable', [AnyType(TypeOfAny.special_form)])
            if is_subtype(at, typ):
                return True
        else:
            any_type = AnyType(TypeOfAny.special_form)
            gt = self.named_generic_type('typing.Generator', [any_type, any_type, any_type])
            if is_subtype(gt, typ):
                return True
        return isinstance(typ, Instance) and typ.type.fullname == 'typing.AwaitableGenerator'

    def is_async_generator_return_type(self, typ: Type) -> bool:
        """Is `typ` a valid type for an async generator?

        True if `typ` is a supertype of AsyncGenerator.
        """
        try:
            any_type = AnyType(TypeOfAny.special_form)
            agt = self.named_generic_type('typing.AsyncGenerator', [any_type, any_type])
        except KeyError:
            # we're running on a version of typing that doesn't have AsyncGenerator yet
            return False
        return is_subtype(agt, typ)

    def get_generator_yield_type(self, return_type: Type, is_coroutine: bool) -> Type:
        """Given the declared return type of a generator (t), return the type it yields (ty)."""
        return_type = get_proper_type(return_type)

        if isinstance(return_type, AnyType):
            return AnyType(TypeOfAny.from_another_any, source_any=return_type)
        elif (not self.is_generator_return_type(return_type, is_coroutine)
                and not self.is_async_generator_return_type(return_type)):
            # If the function doesn't have a proper Generator (or
            # Awaitable) return type, anything is permissible.
            return AnyType(TypeOfAny.from_error)
        elif not isinstance(return_type, Instance):
            # Same as above, but written as a separate branch so the typechecker can understand.
            return AnyType(TypeOfAny.from_error)
        elif return_type.type.fullname == 'typing.Awaitable':
            # Awaitable: ty is Any.
            return AnyType(TypeOfAny.special_form)
        elif return_type.args:
            # AwaitableGenerator, Generator, AsyncGenerator, Iterator, or Iterable; ty is args[0].
            ret_type = return_type.args[0]
            # TODO not best fix, better have dedicated yield token
            return ret_type
        else:
            # If the function's declared supertype of Generator has no type
            # parameters (i.e. is `object`), then the yielded values can't
            # be accessed so any type is acceptable.  IOW, ty is Any.
            # (However, see https://github.com/python/mypy/issues/1933)
            return AnyType(TypeOfAny.special_form)

    def get_generator_receive_type(self, return_type: Type, is_coroutine: bool) -> Type:
        """Given a declared generator return type (t), return the type its yield receives (tc)."""
        return_type = get_proper_type(return_type)

        if isinstance(return_type, AnyType):
            return AnyType(TypeOfAny.from_another_any, source_any=return_type)
        elif (not self.is_generator_return_type(return_type, is_coroutine)
                and not self.is_async_generator_return_type(return_type)):
            # If the function doesn't have a proper Generator (or
            # Awaitable) return type, anything is permissible.
            return AnyType(TypeOfAny.from_error)
        elif not isinstance(return_type, Instance):
            # Same as above, but written as a separate branch so the typechecker can understand.
            return AnyType(TypeOfAny.from_error)
        elif return_type.type.fullname == 'typing.Awaitable':
            # Awaitable, AwaitableGenerator: tc is Any.
            return AnyType(TypeOfAny.special_form)
        elif (return_type.type.fullname in ('typing.Generator', 'typing.AwaitableGenerator')
              and len(return_type.args) >= 3):
            # Generator: tc is args[1].
            return return_type.args[1]
        elif return_type.type.fullname == 'typing.AsyncGenerator' and len(return_type.args) >= 2:
            return return_type.args[1]
        else:
            # `return_type` is a supertype of Generator, so callers won't be able to send it
            # values.  IOW, tc is None.
            return NoneType()

    def get_coroutine_return_type(self, return_type: Type) -> Type:
        return_type = get_proper_type(return_type)
        if isinstance(return_type, AnyType):
            return AnyType(TypeOfAny.from_another_any, source_any=return_type)
        assert isinstance(return_type, Instance), "Should only be called on coroutine functions."
        # Note: return type is the 3rd type parameter of Coroutine.
        return return_type.args[2]

    def get_generator_return_type(self, return_type: Type, is_coroutine: bool) -> Type:
        """Given the declared return type of a generator (t), return the type it returns (tr)."""
        return_type = get_proper_type(return_type)

        if isinstance(return_type, AnyType):
            return AnyType(TypeOfAny.from_another_any, source_any=return_type)
        elif not self.is_generator_return_type(return_type, is_coroutine):
            # If the function doesn't have a proper Generator (or
            # Awaitable) return type, anything is permissible.
            return AnyType(TypeOfAny.from_error)
        elif not isinstance(return_type, Instance):
            # Same as above, but written as a separate branch so the typechecker can understand.
            return AnyType(TypeOfAny.from_error)
        elif return_type.type.fullname == 'typing.Awaitable' and len(return_type.args) == 1:
            # Awaitable: tr is args[0].
            return return_type.args[0]
        elif (return_type.type.fullname in ('typing.Generator', 'typing.AwaitableGenerator')
              and len(return_type.args) >= 3):
            # AwaitableGenerator, Generator: tr is args[2].
            return return_type.args[2]
        else:
            # Supertype of Generator (Iterator, Iterable, object): tr is any.
            return AnyType(TypeOfAny.special_form)

    def visit_func_def(self, defn: FuncDef) -> None:
        if not self.recurse_into_functions:
            return
        with self.tscope.function_scope(defn):
            self._visit_func_def(defn)

    def _visit_func_def(self, defn: FuncDef) -> None:
        """Type check a function definition."""
        self.check_func_item(defn, name=defn.name)
        if defn.info:
            if not defn.is_dynamic() and not defn.is_overload and not defn.is_decorated:
                # If the definition is the implementation for an
                # overload, the legality of the override has already
                # been typechecked, and decorated methods will be
                # checked when the decorator is.
                self.check_method_override(defn)
            self.check_inplace_operator_method(defn)
        if defn.original_def:
            # Override previous definition.
            new_type = self.function_type(defn)
            if isinstance(defn.original_def, FuncDef):
                # Function definition overrides function definition.
                if not is_same_type(new_type, self.function_type(defn.original_def)):
                    self.msg.incompatible_conditional_function_def(defn)
            else:
                # Function definition overrides a variable initialized via assignment or a
                # decorated function.
                orig_type = defn.original_def.type
                if orig_type is None:
                    # XXX This can be None, as happens in
                    # test_testcheck_TypeCheckSuite.testRedefinedFunctionInTryWithElse
                    self.msg.note("Internal mypy error checking function redefinition", defn)
                    return
                if isinstance(orig_type, PartialType):
                    if orig_type.type is None:
                        # Ah this is a partial type. Give it the type of the function.
                        orig_def = defn.original_def
                        if isinstance(orig_def, Decorator):
                            var = orig_def.var
                        else:
                            var = orig_def
                        partial_types = self.find_partial_types(var)
                        if partial_types is not None:
                            var.type = new_type
                            del partial_types[var]
                    else:
                        # Trying to redefine something like partial empty list as function.
                        self.fail(message_registry.INCOMPATIBLE_REDEFINITION, defn)
                else:
                    # TODO: Update conditional type binder.
                    self.check_subtype(new_type, orig_type, defn,
                                       message_registry.INCOMPATIBLE_REDEFINITION,
                                       'redefinition with type',
                                       'original type')

    def check_func_item(self, defn: FuncItem,
                        type_override: Optional[CallableType] = None,
                        name: Optional[str] = None) -> None:
        """Type check a function.

        If type_override is provided, use it as the function type.
        """
        self.dynamic_funcs.append(defn.is_dynamic() and not type_override)

        with self.enter_partial_types(is_function=True):
            typ = self.function_type(defn)
            if type_override:
                typ = type_override.copy_modified(line=typ.line, column=typ.column)
            if isinstance(typ, CallableType):
                with self.enter_attribute_inference_context():
                    self.check_func_def(defn, typ, name)
            else:
                raise RuntimeError('Not supported')

        self.dynamic_funcs.pop()
        self.current_node_deferred = False

        if name == '__exit__':
            self.check__exit__return_type(defn)

    @contextmanager
    def enter_attribute_inference_context(self) -> Iterator[None]:
        old_types = self.inferred_attribute_types
        self.inferred_attribute_types = {}
        yield None
        self.inferred_attribute_types = old_types

    def check_func_def(self, defn: FuncItem, typ: CallableType, name: Optional[str]) -> None:
        """Type check a function definition."""
        # Expand type variables with value restrictions to ordinary types.
        expanded = self.expand_typevars(defn, typ)
        for item, typ in expanded:
            old_binder = self.binder
            self.binder = ConditionalTypeBinder()
            with self.binder.top_frame_context():
                defn.expanded.append(item)

                # We may be checking a function definition or an anonymous
                # function. In the first case, set up another reference with the
                # precise type.
                if isinstance(item, FuncDef):
                    fdef = item
                    # Check if __init__ has an invalid, non-None return type.
                    if (fdef.info and fdef.name in ('__init__', '__init_subclass__') and
                            not isinstance(get_proper_type(typ.ret_type), NoneType) and
                            not self.dynamic_funcs[-1]):
                        self.fail(message_registry.MUST_HAVE_NONE_RETURN_TYPE.format(fdef.name),
                                  item)

                    # Check validity of __new__ signature
                    if fdef.info and fdef.name == '__new__':
                        self.check___new___signature(fdef, typ)

                    self.check_for_missing_annotations(fdef)
                    if self.options.disallow_any_unimported:
                        if fdef.type and isinstance(fdef.type, CallableType):
                            ret_type = fdef.type.ret_type
                            if has_any_from_unimported_type(ret_type):
                                self.msg.unimported_type_becomes_any("Return type", ret_type, fdef)
                            for idx, arg_type in enumerate(fdef.type.arg_types):
                                if has_any_from_unimported_type(arg_type):
                                    prefix = "Argument {} to \"{}\"".format(idx + 1, fdef.name)
                                    self.msg.unimported_type_becomes_any(prefix, arg_type, fdef)
                    check_for_explicit_any(fdef.type, self.options, self.is_typeshed_stub,
                                           self.msg, context=fdef)

                if name:  # Special method names
                    if defn.info and self.is_reverse_op_method(name):
                        self.check_reverse_op_method(item, typ, name, defn)
                    elif name in ('__getattr__', '__getattribute__'):
                        self.check_getattr_method(typ, defn, name)
                    elif name == '__setattr__':
                        self.check_setattr_method(typ, defn)

                # Refuse contravariant return type variable
                if isinstance(typ.ret_type, TypeVarType):
                    if typ.ret_type.variance == CONTRAVARIANT:
                        self.fail(message_registry.RETURN_TYPE_CANNOT_BE_CONTRAVARIANT,
                                  typ.ret_type)

                # Check that Generator functions have the appropriate return type.
                if defn.is_generator:
                    if defn.is_async_generator:
                        if not self.is_async_generator_return_type(typ.ret_type):
                            self.fail(message_registry.INVALID_RETURN_TYPE_FOR_ASYNC_GENERATOR,
                                      typ)
                    else:
                        if not self.is_generator_return_type(typ.ret_type, defn.is_coroutine):
                            self.fail(message_registry.INVALID_RETURN_TYPE_FOR_GENERATOR, typ)

                    # Python 2 generators aren't allowed to return values.
                    orig_ret_type = get_proper_type(typ.ret_type)
                    if (self.options.python_version[0] == 2 and
                            isinstance(orig_ret_type, Instance) and
                            orig_ret_type.type.fullname == 'typing.Generator'):
                        if not isinstance(get_proper_type(orig_ret_type.args[2]),
                                          (NoneType, AnyType)):
                            self.fail(message_registry.INVALID_GENERATOR_RETURN_ITEM_TYPE, typ)

                # Fix the type if decorated with `@types.coroutine` or `@asyncio.coroutine`.
                if defn.is_awaitable_coroutine:
                    # Update the return type to AwaitableGenerator.
                    # (This doesn't exist in typing.py, only in typing.pyi.)
                    t = typ.ret_type
                    c = defn.is_coroutine
                    ty = self.get_generator_yield_type(t, c)
                    tc = self.get_generator_receive_type(t, c)
                    if c:
                        tr = self.get_coroutine_return_type(t)
                    else:
                        tr = self.get_generator_return_type(t, c)
                    ret_type = self.named_generic_type('typing.AwaitableGenerator',
                                                       [ty, tc, tr, t])
                    typ = typ.copy_modified(ret_type=ret_type)
                    defn.type = typ

                # Push return type.
                self.return_types.append(typ.ret_type)

                # Store argument types.
                for i in range(len(typ.arg_types)):
                    arg_type = typ.arg_types[i]
                    with self.scope.push_function(defn):
                        # We temporary push the definition to get the self type as
                        # visible from *inside* of this function/method.
                        ref_type: Optional[Type] = self.scope.active_self_type()
                    if (isinstance(defn, FuncDef) and ref_type is not None and i == 0
                            and not defn.is_static
                            and typ.arg_kinds[0] not in [nodes.ARG_STAR, nodes.ARG_STAR2]):
                        isclass = defn.is_class or defn.name in ('__new__', '__init_subclass__')
                        if isclass:
                            ref_type = mypy.types.TypeType.make_normalized(ref_type)
                        erased = get_proper_type(erase_to_bound(arg_type))
                        if not is_subtype(ref_type, erased, ignore_type_params=True):
                            note = None
                            if (isinstance(erased, Instance) and erased.type.is_protocol or
                                    isinstance(erased, TypeType) and
                                    isinstance(erased.item, Instance) and
                                    erased.item.type.is_protocol):
                                # We allow the explicit self-type to be not a supertype of
                                # the current class if it is a protocol. For such cases
                                # the consistency check will be performed at call sites.
                                msg = None
                            elif typ.arg_names[i] in {'self', 'cls'}:
                                if (self.options.python_version[0] < 3
                                        and is_same_type(erased, arg_type) and not isclass):
                                    msg = message_registry.INVALID_SELF_TYPE_OR_EXTRA_ARG
                                    note = '(Hint: typically annotations omit the type for self)'
                                else:
                                    msg = message_registry.ERASED_SELF_TYPE_NOT_SUPERTYPE.format(
                                        erased, ref_type)
                            else:
                                msg = message_registry.MISSING_OR_INVALID_SELF_TYPE
                            if msg:
                                self.fail(msg, defn)
                                if note:
                                    self.note(note, defn)
                    elif isinstance(arg_type, TypeVarType):
                        # Refuse covariant parameter type variables
                        # TODO: check recursively for inner type variables
                        if (
                            arg_type.variance == COVARIANT and
                            defn.name not in ('__init__', '__new__')
                        ):
                            ctx: Context = arg_type
                            if ctx.line < 0:
                                ctx = typ
                            self.fail(message_registry.FUNCTION_PARAMETER_CANNOT_BE_COVARIANT, ctx)
                    if typ.arg_kinds[i] == nodes.ARG_STAR:
                        if not isinstance(arg_type, ParamSpecType):
                            # builtins.tuple[T] is typing.Tuple[T, ...]
                            arg_type = self.named_generic_type('builtins.tuple',
                                                               [arg_type])
                    elif typ.arg_kinds[i] == nodes.ARG_STAR2:
                        if not isinstance(arg_type, ParamSpecType):
                            arg_type = self.named_generic_type('builtins.dict',
                                                               [self.str_type(),
                                                                arg_type])
                    item.arguments[i].variable.type = arg_type

                # Type check initialization expressions.
                body_is_trivial = self.is_trivial_body(defn.body)
                self.check_default_args(item, body_is_trivial)

            # Type check body in a new scope.
            with self.binder.top_frame_context():
                with self.scope.push_function(defn):
                    # We suppress reachability warnings when we use TypeVars with value
                    # restrictions: we only want to report a warning if a certain statement is
                    # marked as being suppressed in *all* of the expansions, but we currently
                    # have no good way of doing this.
                    #
                    # TODO: Find a way of working around this limitation
                    if len(expanded) >= 2:
                        self.binder.suppress_unreachable_warnings()
                    self.accept(item.body)
                unreachable = self.binder.is_unreachable()

            if self.options.warn_no_return and not unreachable:
                if (defn.is_generator or
                        is_named_instance(self.return_types[-1], 'typing.AwaitableGenerator')):
                    return_type = self.get_generator_return_type(self.return_types[-1],
                                                                 defn.is_coroutine)
                elif defn.is_coroutine:
                    return_type = self.get_coroutine_return_type(self.return_types[-1])
                else:
                    return_type = self.return_types[-1]

                return_type = get_proper_type(return_type)
                if not isinstance(return_type, (NoneType, AnyType)) and not body_is_trivial:
                    # Control flow fell off the end of a function that was
                    # declared to return a non-None type and is not
                    # entirely pass/Ellipsis/raise NotImplementedError.
                    if isinstance(return_type, UninhabitedType):
                        # This is a NoReturn function
                        self.fail(message_registry.INVALID_IMPLICIT_RETURN, defn)
                    else:
                        self.fail(message_registry.MISSING_RETURN_STATEMENT, defn)

            self.return_types.pop()

            self.binder = old_binder

    def check_default_args(self, item: FuncItem, body_is_trivial: bool) -> None:
        for arg in item.arguments:
            if arg.initializer is None:
                continue
            if body_is_trivial and isinstance(arg.initializer, EllipsisExpr):
                continue
            name = arg.variable.name
            msg = 'Incompatible default for '
            if name.startswith('__tuple_arg_'):
                msg += "tuple argument {}".format(name[12:])
            else:
                msg += 'argument "{}"'.format(name)
            self.check_simple_assignment(
                arg.variable.type,
                arg.initializer,
                context=arg.initializer,
                msg=msg,
                lvalue_name='argument',
                rvalue_name='default',
                code=codes.ASSIGNMENT)

    def is_forward_op_method(self, method_name: str) -> bool:
        if self.options.python_version[0] == 2 and method_name == '__div__':
            return True
        else:
            return method_name in operators.reverse_op_methods

    def is_reverse_op_method(self, method_name: str) -> bool:
        if self.options.python_version[0] == 2 and method_name == '__rdiv__':
            return True
        else:
            return method_name in operators.reverse_op_method_set

    def check_for_missing_annotations(self, fdef: FuncItem) -> None:
        # Check for functions with unspecified/not fully specified types.
        def is_unannotated_any(t: Type) -> bool:
            if not isinstance(t, ProperType):
                return False
            return isinstance(t, AnyType) and t.type_of_any == TypeOfAny.unannotated

        has_explicit_annotation = (isinstance(fdef.type, CallableType)
                                   and any(not is_unannotated_any(t)
                                           for t in fdef.type.arg_types + [fdef.type.ret_type]))

        show_untyped = not self.is_typeshed_stub or self.options.warn_incomplete_stub
        check_incomplete_defs = self.options.disallow_incomplete_defs and has_explicit_annotation
        if show_untyped and (self.options.disallow_untyped_defs or check_incomplete_defs):
            if fdef.type is None and self.options.disallow_untyped_defs:
                if (not fdef.arguments or (len(fdef.arguments) == 1 and
                        (fdef.arg_names[0] == 'self' or fdef.arg_names[0] == 'cls'))):
                    self.fail(message_registry.RETURN_TYPE_EXPECTED, fdef)
                    if not has_return_statement(fdef) and not fdef.is_generator:
                        self.note('Use "-> None" if function does not return a value', fdef,
                                  code=codes.NO_UNTYPED_DEF)
                else:
                    self.fail(message_registry.FUNCTION_TYPE_EXPECTED, fdef)
            elif isinstance(fdef.type, CallableType):
                ret_type = get_proper_type(fdef.type.ret_type)
                if is_unannotated_any(ret_type):
                    self.fail(message_registry.RETURN_TYPE_EXPECTED, fdef)
                elif fdef.is_generator:
                    if is_unannotated_any(self.get_generator_return_type(ret_type,
                                                                         fdef.is_coroutine)):
                        self.fail(message_registry.RETURN_TYPE_EXPECTED, fdef)
                elif fdef.is_coroutine and isinstance(ret_type, Instance):
                    if is_unannotated_any(self.get_coroutine_return_type(ret_type)):
                        self.fail(message_registry.RETURN_TYPE_EXPECTED, fdef)
                if any(is_unannotated_any(t) for t in fdef.type.arg_types):
                    self.fail(message_registry.ARGUMENT_TYPE_EXPECTED, fdef)

    def check___new___signature(self, fdef: FuncDef, typ: CallableType) -> None:
        self_type = fill_typevars_with_any(fdef.info)
        bound_type = bind_self(typ, self_type, is_classmethod=True)
        # Check that __new__ (after binding cls) returns an instance
        # type (or any).
        if isinstance(fdef.info, TypeInfo) and fdef.info.is_metaclass():
            # This is a metaclass, so it must return a new unrelated type.
            self.check_subtype(
                bound_type.ret_type,
                self.type_type(),
                fdef,
                message_registry.INVALID_NEW_TYPE,
                'returns',
                'but must return a subtype of'
            )
        elif not isinstance(get_proper_type(bound_type.ret_type),
                          (AnyType, Instance, TupleType)):
            self.fail(
                message_registry.NON_INSTANCE_NEW_TYPE.format(
                    format_type(bound_type.ret_type)),
                fdef)
        else:
            # And that it returns a subtype of the class
            self.check_subtype(
                bound_type.ret_type,
                self_type,
                fdef,
                message_registry.INVALID_NEW_TYPE,
                'returns',
                'but must return a subtype of'
            )

    def is_trivial_body(self, block: Block) -> bool:
        """Returns 'true' if the given body is "trivial" -- if it contains just a "pass",
        "..." (ellipsis), or "raise NotImplementedError()". A trivial body may also
        start with a statement containing just a string (e.g. a docstring).

        Note: functions that raise other kinds of exceptions do not count as
        "trivial". We use this function to help us determine when it's ok to
        relax certain checks on body, but functions that raise arbitrary exceptions
        are more likely to do non-trivial work. For example:

           def halt(self, reason: str = ...) -> NoReturn:
               raise MyCustomError("Fatal error: " + reason, self.line, self.context)

        A function that raises just NotImplementedError is much less likely to be
        this complex.
        """
        body = block.body

        # Skip a docstring
        if (body and isinstance(body[0], ExpressionStmt) and
                isinstance(body[0].expr, (StrExpr, UnicodeExpr))):
            body = block.body[1:]

        if len(body) == 0:
            # There's only a docstring (or no body at all).
            return True
        elif len(body) > 1:
            return False

        stmt = body[0]

        if isinstance(stmt, RaiseStmt):
            expr = stmt.expr
            if expr is None:
                return False
            if isinstance(expr, CallExpr):
                expr = expr.callee

            return (isinstance(expr, NameExpr)
                    and expr.fullname == 'builtins.NotImplementedError')

        return (isinstance(stmt, PassStmt) or
                (isinstance(stmt, ExpressionStmt) and
                 isinstance(stmt.expr, EllipsisExpr)))

    def check_reverse_op_method(self, defn: FuncItem,
                                reverse_type: CallableType, reverse_name: str,
                                context: Context) -> None:
        """Check a reverse operator method such as __radd__."""
        # Decides whether it's worth calling check_overlapping_op_methods().

        # This used to check for some very obscure scenario.  It now
        # just decides whether it's worth calling
        # check_overlapping_op_methods().

        assert defn.info

        # First check for a valid signature
        method_type = CallableType([AnyType(TypeOfAny.special_form),
                                    AnyType(TypeOfAny.special_form)],
                                   [nodes.ARG_POS, nodes.ARG_POS],
                                   [None, None],
                                   AnyType(TypeOfAny.special_form),
                                   self.named_type('builtins.function'))
        if not is_subtype(reverse_type, method_type):
            self.msg.invalid_signature(reverse_type, context)
            return

        if reverse_name in ('__eq__', '__ne__'):
            # These are defined for all objects => can't cause trouble.
            return

        # With 'Any' or 'object' return type we are happy, since any possible
        # return value is valid.
        ret_type = get_proper_type(reverse_type.ret_type)
        if isinstance(ret_type, AnyType):
            return
        if isinstance(ret_type, Instance):
            if ret_type.type.fullname == 'builtins.object':
                return
        if reverse_type.arg_kinds[0] == ARG_STAR:
            reverse_type = reverse_type.copy_modified(arg_types=[reverse_type.arg_types[0]] * 2,
                                                      arg_kinds=[ARG_POS] * 2,
                                                      arg_names=[reverse_type.arg_names[0], "_"])
        assert len(reverse_type.arg_types) >= 2

        if self.options.python_version[0] == 2 and reverse_name == '__rdiv__':
            forward_name = '__div__'
        else:
            forward_name = operators.normal_from_reverse_op[reverse_name]
        forward_inst = get_proper_type(reverse_type.arg_types[1])
        if isinstance(forward_inst, TypeVarType):
            forward_inst = get_proper_type(forward_inst.upper_bound)
        elif isinstance(forward_inst, TupleType):
            forward_inst = tuple_fallback(forward_inst)
        elif isinstance(forward_inst, (FunctionLike, TypedDictType, LiteralType)):
            forward_inst = forward_inst.fallback
        if isinstance(forward_inst, TypeType):
            item = forward_inst.item
            if isinstance(item, Instance):
                opt_meta = item.type.metaclass_type
                if opt_meta is not None:
                    forward_inst = opt_meta
        if not (isinstance(forward_inst, (Instance, UnionType))
                and forward_inst.has_readable_member(forward_name)):
            return
        forward_base = reverse_type.arg_types[1]
        forward_type = self.expr_checker.analyze_external_member_access(forward_name, forward_base,
                                                                        context=defn)
        self.check_overlapping_op_methods(reverse_type, reverse_name, defn.info,
                                          forward_type, forward_name, forward_base,
                                          context=defn)

    def check_overlapping_op_methods(self,
                                     reverse_type: CallableType,
                                     reverse_name: str,
                                     reverse_class: TypeInfo,
                                     forward_type: Type,
                                     forward_name: str,
                                     forward_base: Type,
                                     context: Context) -> None:
        """Check for overlapping method and reverse method signatures.

        This function assumes that:

        -   The reverse method has valid argument count and kinds.
        -   If the reverse operator method accepts some argument of type
            X, the forward operator method also belong to class X.

            For example, if we have the reverse operator `A.__radd__(B)`, then the
            corresponding forward operator must have the type `B.__add__(...)`.
        """

        # Note: Suppose we have two operator methods "A.__rOP__(B) -> R1" and
        # "B.__OP__(C) -> R2". We check if these two methods are unsafely overlapping
        # by using the following algorithm:
        #
        # 1. Rewrite "B.__OP__(C) -> R1"  to "temp1(B, C) -> R1"
        #
        # 2. Rewrite "A.__rOP__(B) -> R2" to "temp2(B, A) -> R2"
        #
        # 3. Treat temp1 and temp2 as if they were both variants in the same
        #    overloaded function. (This mirrors how the Python runtime calls
        #    operator methods: we first try __OP__, then __rOP__.)
        #
        #    If the first signature is unsafely overlapping with the second,
        #    report an error.
        #
        # 4. However, if temp1 shadows temp2 (e.g. the __rOP__ method can never
        #    be called), do NOT report an error.
        #
        #    This behavior deviates from how we handle overloads -- many of the
        #    modules in typeshed seem to define __OP__ methods that shadow the
        #    corresponding __rOP__ method.
        #
        # Note: we do not attempt to handle unsafe overlaps related to multiple
        # inheritance. (This is consistent with how we handle overloads: we also
        # do not try checking unsafe overlaps due to multiple inheritance there.)

        for forward_item in union_items(forward_type):
            if isinstance(forward_item, CallableType):
                if self.is_unsafe_overlapping_op(forward_item, forward_base, reverse_type):
                    self.msg.operator_method_signatures_overlap(
                        reverse_class, reverse_name,
                        forward_base, forward_name, context)
            elif isinstance(forward_item, Overloaded):
                for item in forward_item.items:
                    if self.is_unsafe_overlapping_op(item, forward_base, reverse_type):
                        self.msg.operator_method_signatures_overlap(
                            reverse_class, reverse_name,
                            forward_base, forward_name,
                            context)
            elif not isinstance(forward_item, AnyType):
                self.msg.forward_operator_not_callable(forward_name, context)

    def is_unsafe_overlapping_op(self,
                                 forward_item: CallableType,
                                 forward_base: Type,
                                 reverse_type: CallableType) -> bool:
        # TODO: check argument kinds?
        if len(forward_item.arg_types) < 1:
            # Not a valid operator method -- can't succeed anyway.
            return False

        # Erase the type if necessary to make sure we don't have a single
        # TypeVar in forward_tweaked. (Having a function signature containing
        # just a single TypeVar can lead to unpredictable behavior.)
        forward_base_erased = forward_base
        if isinstance(forward_base, TypeVarType):
            forward_base_erased = erase_to_bound(forward_base)

        # Construct normalized function signatures corresponding to the
        # operator methods. The first argument is the left operand and the
        # second operand is the right argument -- we switch the order of
        # the arguments of the reverse method.

        forward_tweaked = forward_item.copy_modified(
            arg_types=[forward_base_erased, forward_item.arg_types[0]],
            arg_kinds=[nodes.ARG_POS] * 2,
            arg_names=[None] * 2,
        )
        reverse_tweaked = reverse_type.copy_modified(
            arg_types=[reverse_type.arg_types[1], reverse_type.arg_types[0]],
            arg_kinds=[nodes.ARG_POS] * 2,
            arg_names=[None] * 2,
        )

        reverse_base_erased = reverse_type.arg_types[0]
        if isinstance(reverse_base_erased, TypeVarType):
            reverse_base_erased = erase_to_bound(reverse_base_erased)

        if is_same_type(reverse_base_erased, forward_base_erased):
            return False
        elif is_subtype(reverse_base_erased, forward_base_erased):
            first = reverse_tweaked
            second = forward_tweaked
        else:
            first = forward_tweaked
            second = reverse_tweaked

        return is_unsafe_overlapping_overload_signatures(first, second)

    def check_inplace_operator_method(self, defn: FuncBase) -> None:
        """Check an inplace operator method such as __iadd__.

        They cannot arbitrarily overlap with __add__.
        """
        method = defn.name
        if method not in operators.inplace_operator_methods:
            return
        typ = bind_self(self.function_type(defn))
        cls = defn.info
        other_method = '__' + method[3:]
        if cls.has_readable_member(other_method):
            instance = fill_typevars(cls)
            typ2 = get_proper_type(self.expr_checker.analyze_external_member_access(
                other_method, instance, defn))
            fail = False
            if isinstance(typ2, FunctionLike):
                if not is_more_general_arg_prefix(typ, typ2):
                    fail = True
            else:
                # TODO overloads
                fail = True
            if fail:
                self.msg.signatures_incompatible(method, other_method, defn)

    def check_getattr_method(self, typ: Type, context: Context, name: str) -> None:
        if len(self.scope.stack) == 1:
            # module scope
            if name == '__getattribute__':
                self.fail(message_registry.MODULE_LEVEL_GETATTRIBUTE, context)
                return
            # __getattr__ is fine at the module level as of Python 3.7 (PEP 562). We could
            # show an error for Python < 3.7, but that would be annoying in code that supports
            # both 3.7 and older versions.
            method_type = CallableType([self.named_type('builtins.str')],
                                       [nodes.ARG_POS],
                                       [None],
                                       AnyType(TypeOfAny.special_form),
                                       self.named_type('builtins.function'))
        elif self.scope.active_class():
            method_type = CallableType([AnyType(TypeOfAny.special_form),
                                        self.named_type('builtins.str')],
                                       [nodes.ARG_POS, nodes.ARG_POS],
                                       [None, None],
                                       AnyType(TypeOfAny.special_form),
                                       self.named_type('builtins.function'))
        else:
            return
        if not is_subtype(typ, method_type):
            self.msg.invalid_signature_for_special_method(typ, context, name)

    def check_setattr_method(self, typ: Type, context: Context) -> None:
        if not self.scope.active_class():
            return
        method_type = CallableType([AnyType(TypeOfAny.special_form),
                                    self.named_type('builtins.str'),
                                    AnyType(TypeOfAny.special_form)],
                                   [nodes.ARG_POS, nodes.ARG_POS, nodes.ARG_POS],
                                   [None, None, None],
                                   NoneType(),
                                   self.named_type('builtins.function'))
        if not is_subtype(typ, method_type):
            self.msg.invalid_signature_for_special_method(typ, context, '__setattr__')

    def check_match_args(self, var: Var, typ: Type, context: Context) -> None:
        """Check that __match_args__ is final and contains literal strings"""

        if not var.is_final:
            self.note("__match_args__ must be final for checking of match statements to work",
                      context, code=codes.LITERAL_REQ)

        typ = get_proper_type(typ)
        if not isinstance(typ, TupleType) or \
                not all([is_string_literal(item) for item in typ.items]):
            self.msg.note("__match_args__ must be a tuple containing string literals for checking "
                          "of match statements to work", context, code=codes.LITERAL_REQ)

    def expand_typevars(self, defn: FuncItem,
                        typ: CallableType) -> List[Tuple[FuncItem, CallableType]]:
        # TODO use generator
        subst: List[List[Tuple[TypeVarId, Type]]] = []
        tvars = list(typ.variables) or []
        if defn.info:
            # Class type variables
            tvars += defn.info.defn.type_vars or []
        # TODO(PEP612): audit for paramspec
        for tvar in tvars:
            if isinstance(tvar, TypeVarType) and tvar.values:
                subst.append([(tvar.id, value) for value in tvar.values])
        # Make a copy of the function to check for each combination of
        # value restricted type variables. (Except when running mypyc,
        # where we need one canonical version of the function.)
        if subst and not self.options.mypyc:
            result: List[Tuple[FuncItem, CallableType]] = []
            for substitutions in itertools.product(*subst):
                mapping = dict(substitutions)
                expanded = cast(CallableType, expand_type(typ, mapping))
                result.append((expand_func(defn, mapping), expanded))
            return result
        else:
            return [(defn, typ)]

    def check_method_override(self, defn: Union[FuncDef, OverloadedFuncDef, Decorator]) -> None:
        """Check if function definition is compatible with base classes.

        This may defer the method if a signature is not available in at least one base class.
        """
        # Check against definitions in base classes.
        for base in defn.info.mro[1:]:
            if self.check_method_or_accessor_override_for_base(defn, base):
                # Node was deferred, we will have another attempt later.
                return

    def check_method_or_accessor_override_for_base(self, defn: Union[FuncDef,
                                                                     OverloadedFuncDef,
                                                                     Decorator],
                                                   base: TypeInfo) -> bool:
        """Check if method definition is compatible with a base class.

        Return True if the node was deferred because one of the corresponding
        superclass nodes is not ready.
        """
        if base:
            name = defn.name
            base_attr = base.names.get(name)
            if base_attr:
                # First, check if we override a final (always an error, even with Any types).
                if is_final_node(base_attr.node):
                    self.msg.cant_override_final(name, base.name, defn)
                # Second, final can't override anything writeable independently of types.
                if defn.is_final:
                    self.check_if_final_var_override_writable(name, base_attr.node, defn)

            # Check the type of override.
            if name not in ('__init__', '__new__', '__init_subclass__'):
                # Check method override
                # (__init__, __new__, __init_subclass__ are special).
                if self.check_method_override_for_base_with_name(defn, name, base):
                    return True
                if name in operators.inplace_operator_methods:
                    # Figure out the name of the corresponding operator method.
                    method = '__' + name[3:]
                    # An inplace operator method such as __iadd__ might not be
                    # always introduced safely if a base class defined __add__.
                    # TODO can't come up with an example where this is
                    #      necessary; now it's "just in case"
                    return self.check_method_override_for_base_with_name(defn, method,
                                                                         base)
        return False

    def check_method_override_for_base_with_name(
            self, defn: Union[FuncDef, OverloadedFuncDef, Decorator],
            name: str, base: TypeInfo) -> bool:
        """Check if overriding an attribute `name` of `base` with `defn` is valid.

        Return True if the supertype node was not analysed yet, and `defn` was deferred.
        """
        base_attr = base.names.get(name)
        if base_attr:
            # The name of the method is defined in the base class.

            # Point errors at the 'def' line (important for backward compatibility
            # of type ignores).
            if not isinstance(defn, Decorator):
                context = defn
            else:
                context = defn.func

            # Construct the type of the overriding method.
            if isinstance(defn, (FuncDef, OverloadedFuncDef)):
                typ: Type = self.function_type(defn)
                override_class_or_static = defn.is_class or defn.is_static
                override_class = defn.is_class
            else:
                assert defn.var.is_ready
                assert defn.var.type is not None
                typ = defn.var.type
                override_class_or_static = defn.func.is_class or defn.func.is_static
                override_class = defn.func.is_class
            typ = get_proper_type(typ)
            if isinstance(typ, FunctionLike) and not is_static(context):
                typ = bind_self(typ, self.scope.active_self_type(),
                                is_classmethod=override_class)
            # Map the overridden method type to subtype context so that
            # it can be checked for compatibility.
            original_type = get_proper_type(base_attr.type)
            original_node = base_attr.node
            if original_type is None:
                if self.pass_num < self.last_pass:
                    # If there are passes left, defer this node until next pass,
                    # otherwise try reconstructing the method type from available information.
                    self.defer_node(defn, defn.info)
                    return True
                elif isinstance(original_node, (FuncDef, OverloadedFuncDef)):
                    original_type = self.function_type(original_node)
                elif isinstance(original_node, Decorator):
                    original_type = self.function_type(original_node.func)
                elif isinstance(original_node, Var):
                    # Super type can define method as an attribute.
                    # See https://github.com/python/mypy/issues/10134

                    # We also check that sometimes `original_node.type` is None.
                    # This is the case when we use something like `__hash__ = None`.
                    if original_node.type is not None:
                        original_type = get_proper_type(original_node.type)
                    else:
                        original_type = NoneType()
                else:
                    assert False, str(base_attr.node)
            if isinstance(original_node, (FuncDef, OverloadedFuncDef)):
                original_class_or_static = original_node.is_class or original_node.is_static
            elif isinstance(original_node, Decorator):
                fdef = original_node.func
                original_class_or_static = fdef.is_class or fdef.is_static
            else:
                original_class_or_static = False  # a variable can't be class or static
            if isinstance(original_type, AnyType) or isinstance(typ, AnyType):
                pass
            elif isinstance(original_type, FunctionLike) and isinstance(typ, FunctionLike):
                original = self.bind_and_map_method(base_attr, original_type,
                                                    defn.info, base)
                # Check that the types are compatible.
                # TODO overloaded signatures
                self.check_override(typ,
                                    original,
                                    defn.name,
                                    name,
                                    base.name,
                                    original_class_or_static,
                                    override_class_or_static,
                                    context)
            elif is_equivalent(original_type, typ):
                # Assume invariance for a non-callable attribute here. Note
                # that this doesn't affect read-only properties which can have
                # covariant overrides.
                #
                pass
            elif (base_attr.node and not self.is_writable_attribute(base_attr.node)
                  and is_subtype(typ, original_type)):
                # If the attribute is read-only, allow covariance
                pass
            else:
                self.msg.signature_incompatible_with_supertype(
                    defn.name, name, base.name, context)
        return False

    def bind_and_map_method(self, sym: SymbolTableNode, typ: FunctionLike,
                            sub_info: TypeInfo, super_info: TypeInfo) -> FunctionLike:
        """Bind self-type and map type variables for a method.

        Arguments:
            sym: a symbol that points to method definition
            typ: method type on the definition
            sub_info: class where the method is used
            super_info: class where the method was defined
        """
        if (isinstance(sym.node, (FuncDef, OverloadedFuncDef, Decorator))
                and not is_static(sym.node)):
            if isinstance(sym.node, Decorator):
                is_class_method = sym.node.func.is_class
            else:
                is_class_method = sym.node.is_class
            bound = bind_self(typ, self.scope.active_self_type(), is_class_method)
        else:
            bound = typ
        return cast(FunctionLike, map_type_from_supertype(bound, sub_info, super_info))

    def get_op_other_domain(self, tp: FunctionLike) -> Optional[Type]:
        if isinstance(tp, CallableType):
            if tp.arg_kinds and tp.arg_kinds[0] == ARG_POS:
                return tp.arg_types[0]
            return None
        elif isinstance(tp, Overloaded):
            raw_items = [self.get_op_other_domain(it) for it in tp.items]
            items = [it for it in raw_items if it]
            if items:
                return make_simplified_union(items)
            return None
        else:
            assert False, "Need to check all FunctionLike subtypes here"

    def check_override(self, override: FunctionLike, original: FunctionLike,
                       name: str, name_in_super: str, supertype: str,
                       original_class_or_static: bool,
                       override_class_or_static: bool,
                       node: Context) -> None:
        """Check a method override with given signatures.

        Arguments:
          override:  The signature of the overriding method.
          original:  The signature of the original supertype method.
          name:      The name of the subtype. This and the next argument are
                     only used for generating error messages.
          supertype: The name of the supertype.
        """
        # Use boolean variable to clarify code.
        fail = False
        op_method_wider_note = False
        if not is_subtype(override, original, ignore_pos_arg_names=True):
            fail = True
        elif isinstance(override, Overloaded) and self.is_forward_op_method(name):
            # Operator method overrides cannot extend the domain, as
            # this could be unsafe with reverse operator methods.
            original_domain = self.get_op_other_domain(original)
            override_domain = self.get_op_other_domain(override)
            if (original_domain and override_domain and
                    not is_subtype(override_domain, original_domain)):
                fail = True
                op_method_wider_note = True
        if isinstance(original, FunctionLike) and isinstance(override, FunctionLike):
            if original_class_or_static and not override_class_or_static:
                fail = True
            elif isinstance(original, CallableType) and isinstance(override, CallableType):
                if original.type_guard is not None and override.type_guard is None:
                    fail = True

        if is_private(name):
            fail = False

        if fail:
            emitted_msg = False
            if (isinstance(override, CallableType) and
                    isinstance(original, CallableType) and
                    len(override.arg_types) == len(original.arg_types) and
                    override.min_args == original.min_args):
                # Give more detailed messages for the common case of both
                # signatures having the same number of arguments and no
                # overloads.

                # override might have its own generic function type
                # variables. If an argument or return type of override
                # does not have the correct subtyping relationship
                # with the original type even after these variables
                # are erased, then it is definitely an incompatibility.

                override_ids = override.type_var_ids()
                type_name = None
                if isinstance(override.definition, FuncDef):
                    type_name = override.definition.info.name

                def erase_override(t: Type) -> Type:
                    return erase_typevars(t, ids_to_erase=override_ids)

                for i in range(len(override.arg_types)):
                    if not is_subtype(original.arg_types[i],
                                      erase_override(override.arg_types[i])):
                        arg_type_in_super = original.arg_types[i]
                        self.msg.argument_incompatible_with_supertype(
                            i + 1,
                            name,
                            type_name,
                            name_in_super,
                            arg_type_in_super,
                            supertype,
                            node
                        )
                        emitted_msg = True

                if not is_subtype(erase_override(override.ret_type),
                                  original.ret_type):
                    self.msg.return_type_incompatible_with_supertype(
                        name, name_in_super, supertype, original.ret_type, override.ret_type, node)
                    emitted_msg = True
            elif isinstance(override, Overloaded) and isinstance(original, Overloaded):
                # Give a more detailed message in the case where the user is trying to
                # override an overload, and the subclass's overload is plausible, except
                # that the order of the variants are wrong.
                #
                # For example, if the parent defines the overload f(int) -> int and f(str) -> str
                # (in that order), and if the child swaps the two and does f(str) -> str and
                # f(int) -> int
                order = []
                for child_variant in override.items:
                    for i, parent_variant in enumerate(original.items):
                        if is_subtype(child_variant, parent_variant):
                            order.append(i)
                            break

                if len(order) == len(original.items) and order != sorted(order):
                    self.msg.overload_signature_incompatible_with_supertype(
                        name, name_in_super, supertype, node)
                    emitted_msg = True

            if not emitted_msg:
                # Fall back to generic incompatibility message.
                self.msg.signature_incompatible_with_supertype(
                    name, name_in_super, supertype, node, original=original, override=override)
            if op_method_wider_note:
                self.note("Overloaded operator methods can't have wider argument types"
                          " in overrides", node, code=codes.OVERRIDE)

    def check__exit__return_type(self, defn: FuncItem) -> None:
        """Generate error if the return type of __exit__ is problematic.

        If __exit__ always returns False but the return type is declared
        as bool, mypy thinks that a with statement may "swallow"
        exceptions even though this is not the case, resulting in
        invalid reachability inference.
        """
        if not defn.type or not isinstance(defn.type, CallableType):
            return

        ret_type = get_proper_type(defn.type.ret_type)
        if not has_bool_item(ret_type):
            return

        returns = all_return_statements(defn)
        if not returns:
            return

        if all(isinstance(ret.expr, NameExpr) and ret.expr.fullname == 'builtins.False'
               for ret in returns):
            self.msg.incorrect__exit__return(defn)

    def visit_class_def(self, defn: ClassDef) -> None:
        """Type check a class definition."""
        typ = defn.info
        for base in typ.mro[1:]:
            if base.is_final:
                self.fail(message_registry.CANNOT_INHERIT_FROM_FINAL.format(base.name), defn)
        with self.tscope.class_scope(defn.info), self.enter_partial_types(is_class=True):
            old_binder = self.binder
            self.binder = ConditionalTypeBinder()
            with self.binder.top_frame_context():
                with self.scope.push_class(defn.info):
                    self.accept(defn.defs)
            self.binder = old_binder
            if not (defn.info.typeddict_type or defn.info.tuple_type or defn.info.is_enum):
                # If it is not a normal class (not a special form) check class keywords.
                self.check_init_subclass(defn)
            if not defn.has_incompatible_baseclass:
                # Otherwise we've already found errors; more errors are not useful
                self.check_multiple_inheritance(typ)
            self.check_final_deletable(typ)

            if defn.decorators:
                sig: Type = type_object_type(defn.info, self.named_type)
                # Decorators are applied in reverse order.
                for decorator in reversed(defn.decorators):
                    if (isinstance(decorator, CallExpr)
                            and isinstance(decorator.analyzed, PromoteExpr)):
                        # _promote is a special type checking related construct.
                        continue

                    dec = self.expr_checker.accept(decorator)
                    temp = self.temp_node(sig, context=decorator)
                    fullname = None
                    if isinstance(decorator, RefExpr):
                        fullname = decorator.fullname

                    # TODO: Figure out how to have clearer error messages.
                    # (e.g. "class decorator must be a function that accepts a type."
                    sig, _ = self.expr_checker.check_call(dec, [temp],
                                                          [nodes.ARG_POS], defn,
                                                          callable_name=fullname)
                # TODO: Apply the sig to the actual TypeInfo so we can handle decorators
                # that completely swap out the type.  (e.g. Callable[[Type[A]], Type[B]])
        if typ.is_protocol and typ.defn.type_vars:
            self.check_protocol_variance(defn)

    def check_final_deletable(self, typ: TypeInfo) -> None:
        # These checks are only for mypyc. Only perform some checks that are easier
        # to implement here than in mypyc.
        for attr in typ.deletable_attributes:
            node = typ.names.get(attr)
            if node and isinstance(node.node, Var) and node.node.is_final:
                self.fail(message_registry.CANNOT_MAKE_DELETABLE_FINAL, node.node)

    def check_init_subclass(self, defn: ClassDef) -> None:
        """Check that keywords in a class definition are valid arguments for __init_subclass__().

        In this example:
            1   class Base:
            2       def __init_subclass__(cls, thing: int):
            3           pass
            4   class Child(Base, thing=5):
            5       def __init_subclass__(cls):
            6           pass
            7   Child()

        Base.__init_subclass__(thing=5) is called at line 4. This is what we simulate here.
        Child.__init_subclass__ is never called.
        """
        if (defn.info.metaclass_type and
                defn.info.metaclass_type.type.fullname not in ('builtins.type', 'abc.ABCMeta')):
            # We can't safely check situations when both __init_subclass__ and a custom
            # metaclass are present.
            return
        # At runtime, only Base.__init_subclass__ will be called, so
        # we skip the current class itself.
        for base in defn.info.mro[1:]:
            if '__init_subclass__' not in base.names:
                continue
            name_expr = NameExpr(defn.name)
            name_expr.node = base
            callee = MemberExpr(name_expr, '__init_subclass__')
            args = list(defn.keywords.values())
            arg_names: List[Optional[str]] = list(defn.keywords.keys())
            # 'metaclass' keyword is consumed by the rest of the type machinery,
            # and is never passed to __init_subclass__ implementations
            if 'metaclass' in arg_names:
                idx = arg_names.index('metaclass')
                arg_names.pop(idx)
                args.pop(idx)
            arg_kinds = [ARG_NAMED] * len(args)
            call_expr = CallExpr(callee, args, arg_kinds, arg_names)
            call_expr.line = defn.line
            call_expr.column = defn.column
            call_expr.end_line = defn.end_line
            self.expr_checker.accept(call_expr,
                                     allow_none_return=True,
                                     always_allow_any=True)
            # We are only interested in the first Base having __init_subclass__,
            # all other bases have already been checked.
            break

    def check_protocol_variance(self, defn: ClassDef) -> None:
        """Check that protocol definition is compatible with declared
        variances of type variables.

        Note that we also prohibit declaring protocol classes as invariant
        if they are actually covariant/contravariant, since this may break
        transitivity of subtyping, see PEP 544.
        """
        info = defn.info
        object_type = Instance(info.mro[-1], [])
        tvars = info.defn.type_vars
        for i, tvar in enumerate(tvars):
            up_args: List[Type] = [
                object_type if i == j else AnyType(TypeOfAny.special_form)
                for j, _ in enumerate(tvars)
            ]
            down_args: List[Type] = [
                UninhabitedType() if i == j else AnyType(TypeOfAny.special_form)
                for j, _ in enumerate(tvars)
            ]
            up, down = Instance(info, up_args), Instance(info, down_args)
            # TODO: add advanced variance checks for recursive protocols
            if is_subtype(down, up, ignore_declared_variance=True):
                expected = COVARIANT
            elif is_subtype(up, down, ignore_declared_variance=True):
                expected = CONTRAVARIANT
            else:
                expected = INVARIANT
            if isinstance(tvar, TypeVarType) and expected != tvar.variance:
                self.msg.bad_proto_variance(tvar.variance, tvar.name, expected, defn)

    def check_multiple_inheritance(self, typ: TypeInfo) -> None:
        """Check for multiple inheritance related errors."""
        if len(typ.bases) <= 1:
            # No multiple inheritance.
            return
        # Verify that inherited attributes are compatible.
        mro = typ.mro[1:]
        for i, base in enumerate(mro):
            # Attributes defined in both the type and base are skipped.
            # Normal checks for attribute compatibility should catch any problems elsewhere.
            non_overridden_attrs = base.names.keys() - typ.names.keys()
            for name in non_overridden_attrs:
                if is_private(name):
                    continue
                for base2 in mro[i + 1:]:
                    # We only need to check compatibility of attributes from classes not
                    # in a subclass relationship. For subclasses, normal (single inheritance)
                    # checks suffice (these are implemented elsewhere).
                    if name in base2.names and base2 not in base.mro:
                        self.check_compatibility(name, base, base2, typ)

    def determine_type_of_class_member(self, sym: SymbolTableNode) -> Optional[Type]:
        if sym.type is not None:
            return sym.type
        if isinstance(sym.node, FuncBase):
            return self.function_type(sym.node)
        if isinstance(sym.node, TypeInfo):
            # nested class
            return type_object_type(sym.node, self.named_type)
        if isinstance(sym.node, TypeVarExpr):
            # Use of TypeVars is rejected in an expression/runtime context, so
            # we don't need to check supertype compatibility for them.
            return AnyType(TypeOfAny.special_form)
        return None

    def check_compatibility(self, name: str, base1: TypeInfo,
                            base2: TypeInfo, ctx: TypeInfo) -> None:
        """Check if attribute name in base1 is compatible with base2 in multiple inheritance.

        Assume base1 comes before base2 in the MRO, and that base1 and base2 don't have
        a direct subclass relationship (i.e., the compatibility requirement only derives from
        multiple inheritance).

        This check verifies that a definition taken from base1 (and mapped to the current
        class ctx), is type compatible with the definition taken from base2 (also mapped), so
        that unsafe subclassing like this can be detected:
            class A(Generic[T]):
                def foo(self, x: T) -> None: ...

            class B:
                def foo(self, x: str) -> None: ...

            class C(B, A[int]): ...  # this is unsafe because...

            x: A[int] = C()
            x.foo  # ...runtime type is (str) -> None, while static type is (int) -> None
        """
        if name in ('__init__', '__new__', '__init_subclass__'):
            # __init__ and friends can be incompatible -- it's a special case.
            return
        first = base1.names[name]
        second = base2.names[name]
        first_type = get_proper_type(self.determine_type_of_class_member(first))
        second_type = get_proper_type(self.determine_type_of_class_member(second))

        if (isinstance(first_type, FunctionLike) and
                isinstance(second_type, FunctionLike)):
            if first_type.is_type_obj() and second_type.is_type_obj():
                # For class objects only check the subtype relationship of the classes,
                # since we allow incompatible overrides of '__init__'/'__new__'
                ok = is_subtype(left=fill_typevars_with_any(first_type.type_object()),
                                right=fill_typevars_with_any(second_type.type_object()))
            else:
                # First bind/map method types when necessary.
                first_sig = self.bind_and_map_method(first, first_type, ctx, base1)
                second_sig = self.bind_and_map_method(second, second_type, ctx, base2)
                ok = is_subtype(first_sig, second_sig, ignore_pos_arg_names=True)
        elif first_type and second_type:
            ok = is_equivalent(first_type, second_type)
            if not ok:
                second_node = base2[name].node
                if isinstance(second_node, Decorator) and second_node.func.is_property:
                    ok = is_subtype(first_type, cast(CallableType, second_type).ret_type)
        else:
            if first_type is None:
                self.msg.cannot_determine_type_in_base(name, base1.name, ctx)
            if second_type is None:
                self.msg.cannot_determine_type_in_base(name, base2.name, ctx)
            ok = True
        # Final attributes can never be overridden, but can override
        # non-final read-only attributes.
        if is_final_node(second.node):
            self.msg.cant_override_final(name, base2.name, ctx)
        if is_final_node(first.node):
            self.check_if_final_var_override_writable(name, second.node, ctx)
        # __slots__ and __deletable__ are special and the type can vary across class hierarchy.
        if name in ('__slots__', '__deletable__'):
            ok = True
        if not ok:
            self.msg.base_class_definitions_incompatible(name, base1, base2,
                                                         ctx)

    def visit_import_from(self, node: ImportFrom) -> None:
        self.check_import(node)

    def visit_import_all(self, node: ImportAll) -> None:
        self.check_import(node)

    def visit_import(self, s: Import) -> None:
        pass

    def check_import(self, node: ImportBase) -> None:
        for assign in node.assignments:
            lvalue = assign.lvalues[0]
            lvalue_type, _, __ = self.check_lvalue(lvalue)
            if lvalue_type is None:
                # TODO: This is broken.
                lvalue_type = AnyType(TypeOfAny.special_form)
            message = '{} "{}"'.format(message_registry.INCOMPATIBLE_IMPORT_OF,
                                       cast(NameExpr, assign.rvalue).name)
            self.check_simple_assignment(lvalue_type, assign.rvalue, node,
                                         msg=message, lvalue_name='local name',
                                         rvalue_name='imported name')

    #
    # Statements
    #

    def visit_block(self, b: Block) -> None:
        if b.is_unreachable:
            # This block was marked as being unreachable during semantic analysis.
            # It turns out any blocks marked in this way are *intentionally* marked
            # as unreachable -- so we don't display an error.
            self.binder.unreachable()
            return
        for s in b.body:
            if self.binder.is_unreachable():
                if self.should_report_unreachable_issues() and not self.is_raising_or_empty(s):
                    self.msg.unreachable_statement(s)
                break
            self.accept(s)

    def should_report_unreachable_issues(self) -> bool:
        return (self.in_checked_function()
                and self.options.warn_unreachable
                and not self.binder.is_unreachable_warning_suppressed())

    def is_raising_or_empty(self, s: Statement) -> bool:
        """Returns 'true' if the given statement either throws an error of some kind
        or is a no-op.

        We use this function mostly while handling the '--warn-unreachable' flag. When
        that flag is present, we normally report an error on any unreachable statement.
        But if that statement is just something like a 'pass' or a just-in-case 'assert False',
        reporting an error would be annoying.
        """
        if isinstance(s, AssertStmt) and is_false_literal(s.expr):
            return True
        elif isinstance(s, (RaiseStmt, PassStmt)):
            return True
        elif isinstance(s, ExpressionStmt):
            if isinstance(s.expr, EllipsisExpr):
                return True
            elif isinstance(s.expr, CallExpr):
                with self.expr_checker.msg.disable_errors():
                    typ = get_proper_type(self.expr_checker.accept(
                        s.expr, allow_none_return=True, always_allow_any=True))

                if isinstance(typ, UninhabitedType):
                    return True
        return False

    def visit_assignment_stmt(self, s: AssignmentStmt) -> None:
        """Type check an assignment statement.

        Handle all kinds of assignment statements (simple, indexed, multiple).
        """
        # Avoid type checking type aliases in stubs to avoid false
        # positives about modern type syntax available in stubs such
        # as X | Y.
        if not (s.is_alias_def and self.is_stub):
            with self.enter_final_context(s.is_final_def):
                self.check_assignment(s.lvalues[-1], s.rvalue, s.type is None, s.new_syntax)

        if s.is_alias_def:
            self.check_type_alias_rvalue(s)

        if (s.type is not None and
                self.options.disallow_any_unimported and
                has_any_from_unimported_type(s.type)):
            if isinstance(s.lvalues[-1], TupleExpr):
                # This is a multiple assignment. Instead of figuring out which type is problematic,
                # give a generic error message.
                self.msg.unimported_type_becomes_any("A type on this line",
                                                     AnyType(TypeOfAny.special_form), s)
            else:
                self.msg.unimported_type_becomes_any("Type of variable", s.type, s)
        check_for_explicit_any(s.type, self.options, self.is_typeshed_stub, self.msg, context=s)

        if len(s.lvalues) > 1:
            # Chained assignment (e.g. x = y = ...).
            # Make sure that rvalue type will not be reinferred.
            if s.rvalue not in self.type_map:
                self.expr_checker.accept(s.rvalue)
            rvalue = self.temp_node(self.type_map[s.rvalue], s)
            for lv in s.lvalues[:-1]:
                with self.enter_final_context(s.is_final_def):
                    self.check_assignment(lv, rvalue, s.type is None)

        self.check_final(s)
        if (s.is_final_def and s.type and not has_no_typevars(s.type)
                and self.scope.active_class() is not None):
            self.fail(message_registry.DEPENDENT_FINAL_IN_CLASS_BODY, s)

    def check_type_alias_rvalue(self, s: AssignmentStmt) -> None:
        if not (self.is_stub and isinstance(s.rvalue, OpExpr) and s.rvalue.op == '|'):
            # We do this mostly for compatibility with old semantic analyzer.
            # TODO: should we get rid of this?
            alias_type = self.expr_checker.accept(s.rvalue)
        else:
            # Avoid type checking 'X | Y' in stubs, since there can be errors
            # on older Python targets.
            alias_type = AnyType(TypeOfAny.special_form)

            def accept_items(e: Expression) -> None:
                if isinstance(e, OpExpr) and e.op == '|':
                    accept_items(e.left)
                    accept_items(e.right)
                else:
                    # Nested union types have been converted to type context
                    # in semantic analysis (such as in 'list[int | str]'),
                    # so we don't need to deal with them here.
                    self.expr_checker.accept(e)

            accept_items(s.rvalue)
        self.store_type(s.lvalues[-1], alias_type)

    def check_assignment(self, lvalue: Lvalue, rvalue: Expression, infer_lvalue_type: bool = True,
                         new_syntax: bool = False) -> None:
        """Type check a single assignment: lvalue = rvalue."""
        if isinstance(lvalue, TupleExpr) or isinstance(lvalue, ListExpr):
            self.check_assignment_to_multiple_lvalues(lvalue.items, rvalue, rvalue,
                                                      infer_lvalue_type)
        else:
            self.try_infer_partial_generic_type_from_assignment(lvalue, rvalue, '=')
            lvalue_type, index_lvalue, inferred = self.check_lvalue(lvalue)
            # If we're assigning to __getattr__ or similar methods, check that the signature is
            # valid.
            if isinstance(lvalue, NameExpr) and lvalue.node:
                name = lvalue.node.name
                if name in ('__setattr__', '__getattribute__', '__getattr__'):
                    # If an explicit type is given, use that.
                    if lvalue_type:
                        signature = lvalue_type
                    else:
                        signature = self.expr_checker.accept(rvalue)
                    if signature:
                        if name == '__setattr__':
                            self.check_setattr_method(signature, lvalue)
                        else:
                            self.check_getattr_method(signature, lvalue, name)

                if name == '__match_args__' and inferred is not None:
                    typ = self.expr_checker.accept(rvalue)
                    self.check_match_args(inferred, typ, lvalue)

            # Defer PartialType's super type checking.
            if (isinstance(lvalue, RefExpr) and
                    not (isinstance(lvalue_type, PartialType) and lvalue_type.type is None)):
                if self.check_compatibility_all_supers(lvalue, lvalue_type, rvalue):
                    # We hit an error on this line; don't check for any others
                    return

            if lvalue_type:
                if isinstance(lvalue_type, PartialType) and lvalue_type.type is None:
                    # Try to infer a proper type for a variable with a partial None type.
                    rvalue_type = self.expr_checker.accept(rvalue)
                    if isinstance(get_proper_type(rvalue_type), NoneType):
                        # This doesn't actually provide any additional information -- multiple
                        # None initializers preserve the partial None type.
                        return

                    if is_valid_inferred_type(rvalue_type):
                        var = lvalue_type.var
                        partial_types = self.find_partial_types(var)
                        if partial_types is not None:
                            if not self.current_node_deferred:
                                # Partial type can't be final, so strip any literal values.
                                rvalue_type = remove_instance_last_known_values(rvalue_type)
                                inferred_type = make_simplified_union(
                                    [rvalue_type, NoneType()])
                                self.set_inferred_type(var, lvalue, inferred_type)
                            else:
                                var.type = None
                            del partial_types[var]
                            lvalue_type = var.type
                    else:
                        # Try to infer a partial type. No need to check the return value, as
                        # an error will be reported elsewhere.
                        self.infer_partial_type(lvalue_type.var, lvalue, rvalue_type)
                    # Handle None PartialType's super type checking here, after it's resolved.
                    if (isinstance(lvalue, RefExpr) and
                            self.check_compatibility_all_supers(lvalue, lvalue_type, rvalue)):
                        # We hit an error on this line; don't check for any others
                        return
                elif (is_literal_none(rvalue) and
                        isinstance(lvalue, NameExpr) and
                        isinstance(lvalue.node, Var) and
                        lvalue.node.is_initialized_in_class and
                        not new_syntax):
                    # Allow None's to be assigned to class variables with non-Optional types.
                    rvalue_type = lvalue_type
                elif (isinstance(lvalue, MemberExpr) and
                        lvalue.kind is None):  # Ignore member access to modules
                    instance_type = self.expr_checker.accept(lvalue.expr)
                    rvalue_type, lvalue_type, infer_lvalue_type = self.check_member_assignment(
                        instance_type, lvalue_type, rvalue, context=rvalue)
                else:
                    # Hacky special case for assigning a literal None
                    # to a variable defined in a previous if
                    # branch. When we detect this, we'll go back and
                    # make the type optional. This is somewhat
                    # unpleasant, and a generalization of this would
                    # be an improvement!
                    if (is_literal_none(rvalue) and
                            isinstance(lvalue, NameExpr) and
                            lvalue.kind == LDEF and
                            isinstance(lvalue.node, Var) and
                            lvalue.node.type and
                            lvalue.node in self.var_decl_frames and
                            not isinstance(get_proper_type(lvalue_type), AnyType)):
                        decl_frame_map = self.var_decl_frames[lvalue.node]
                        # Check if the nearest common ancestor frame for the definition site
                        # and the current site is the enclosing frame of an if/elif/else block.
                        has_if_ancestor = False
                        for frame in reversed(self.binder.frames):
                            if frame.id in decl_frame_map:
                                has_if_ancestor = frame.conditional_frame
                                break
                        if has_if_ancestor:
                            lvalue_type = make_optional_type(lvalue_type)
                            self.set_inferred_type(lvalue.node, lvalue, lvalue_type)

                    rvalue_type = self.check_simple_assignment(lvalue_type, rvalue, context=rvalue,
                                                               code=codes.ASSIGNMENT)

                # Special case: only non-abstract non-protocol classes can be assigned to
                # variables with explicit type Type[A], where A is protocol or abstract.
                rvalue_type = get_proper_type(rvalue_type)
                lvalue_type = get_proper_type(lvalue_type)
                if (isinstance(rvalue_type, CallableType) and rvalue_type.is_type_obj() and
                        (rvalue_type.type_object().is_abstract or
                         rvalue_type.type_object().is_protocol) and
                        isinstance(lvalue_type, TypeType) and
                        isinstance(lvalue_type.item, Instance) and
                        (lvalue_type.item.type.is_abstract or
                         lvalue_type.item.type.is_protocol)):
                    self.msg.concrete_only_assign(lvalue_type, rvalue)
                    return
                if rvalue_type and infer_lvalue_type and not isinstance(lvalue_type, PartialType):
                    # Don't use type binder for definitions of special forms, like named tuples.
                    if not (isinstance(lvalue, NameExpr) and lvalue.is_special_form):
                        self.binder.assign_type(lvalue, rvalue_type, lvalue_type, False)

            elif index_lvalue:
                self.check_indexed_assignment(index_lvalue, rvalue, lvalue)

            if inferred:
                rvalue_type = self.expr_checker.accept(rvalue)
                if not inferred.is_final:
                    rvalue_type = remove_instance_last_known_values(rvalue_type)
                self.infer_variable_type(inferred, lvalue, rvalue_type, rvalue)
            self.check_assignment_to_slots(lvalue)

    # (type, operator) tuples for augmented assignments supported with partial types
    partial_type_augmented_ops: Final = {
        ('builtins.list', '+'),
        ('builtins.set', '|'),
    }

    def try_infer_partial_generic_type_from_assignment(self,
                                                       lvalue: Lvalue,
                                                       rvalue: Expression,
                                                       op: str) -> None:
        """Try to infer a precise type for partial generic type from assignment.

        'op' is '=' for normal assignment and a binary operator ('+', ...) for
        augmented assignment.

        Example where this happens:

            x = []
            if foo():
                x = [1]  # Infer List[int] as type of 'x'
        """
        var = None
        if (isinstance(lvalue, NameExpr)
                and isinstance(lvalue.node, Var)
                and isinstance(lvalue.node.type, PartialType)):
            var = lvalue.node
        elif isinstance(lvalue, MemberExpr):
            var = self.expr_checker.get_partial_self_var(lvalue)
        if var is not None:
            typ = var.type
            assert isinstance(typ, PartialType)
            if typ.type is None:
                return
            # Return if this is an unsupported augmented assignment.
            if op != '=' and (typ.type.fullname, op) not in self.partial_type_augmented_ops:
                return
            # TODO: some logic here duplicates the None partial type counterpart
            #       inlined in check_assignment(), see #8043.
            partial_types = self.find_partial_types(var)
            if partial_types is None:
                return
            rvalue_type = self.expr_checker.accept(rvalue)
            rvalue_type = get_proper_type(rvalue_type)
            if isinstance(rvalue_type, Instance):
                if rvalue_type.type == typ.type and is_valid_inferred_type(rvalue_type):
                    var.type = rvalue_type
                    del partial_types[var]
            elif isinstance(rvalue_type, AnyType):
                var.type = fill_typevars_with_any(typ.type)
                del partial_types[var]

    def check_compatibility_all_supers(self, lvalue: RefExpr, lvalue_type: Optional[Type],
                                       rvalue: Expression) -> bool:
        lvalue_node = lvalue.node
        # Check if we are a class variable with at least one base class
        if (isinstance(lvalue_node, Var) and
                lvalue.kind in (MDEF, None) and  # None for Vars defined via self
                len(lvalue_node.info.bases) > 0):

            for base in lvalue_node.info.mro[1:]:
                tnode = base.names.get(lvalue_node.name)
                if tnode is not None:
                    if not self.check_compatibility_classvar_super(lvalue_node,
                                                                   base,
                                                                   tnode.node):
                        # Show only one error per variable
                        break

                    if not self.check_compatibility_final_super(lvalue_node,
                                                                base,
                                                                tnode.node):
                        # Show only one error per variable
                        break

            direct_bases = lvalue_node.info.direct_base_classes()
            last_immediate_base = direct_bases[-1] if direct_bases else None

            for base in lvalue_node.info.mro[1:]:
                # Only check __slots__ against the 'object'
                # If a base class defines a Tuple of 3 elements, a child of
                # this class should not be allowed to define it as a Tuple of
                # anything other than 3 elements. The exception to this rule
                # is __slots__, where it is allowed for any child class to
                # redefine it.
                if lvalue_node.name == "__slots__" and base.fullname != "builtins.object":
                    continue
                # We don't care about the type of "__deletable__".
                if lvalue_node.name == "__deletable__":
                    continue

                if is_private(lvalue_node.name):
                    continue

                base_type, base_node = self.lvalue_type_from_base(lvalue_node, base)

                if base_type:
                    assert base_node is not None
                    if not self.check_compatibility_super(lvalue,
                                                          lvalue_type,
                                                          rvalue,
                                                          base,
                                                          base_type,
                                                          base_node):
                        # Only show one error per variable; even if other
                        # base classes are also incompatible
                        return True
                    if base is last_immediate_base:
                        # At this point, the attribute was found to be compatible with all
                        # immediate parents.
                        break
        return False

    def check_compatibility_super(self, lvalue: RefExpr, lvalue_type: Optional[Type],
                                  rvalue: Expression, base: TypeInfo, base_type: Type,
                                  base_node: Node) -> bool:
        lvalue_node = lvalue.node
        assert isinstance(lvalue_node, Var)

        # Do not check whether the rvalue is compatible if the
        # lvalue had a type defined; this is handled by other
        # parts, and all we have to worry about in that case is
        # that lvalue is compatible with the base class.
        compare_node = None
        if lvalue_type:
            compare_type = lvalue_type
            compare_node = lvalue.node
        else:
            compare_type = self.expr_checker.accept(rvalue, base_type)
            if isinstance(rvalue, NameExpr):
                compare_node = rvalue.node
                if isinstance(compare_node, Decorator):
                    compare_node = compare_node.func

        base_type = get_proper_type(base_type)
        compare_type = get_proper_type(compare_type)
        if compare_type:
            if (isinstance(base_type, CallableType) and
                    isinstance(compare_type, CallableType)):
                base_static = is_node_static(base_node)
                compare_static = is_node_static(compare_node)

                # In case compare_static is unknown, also check
                # if 'definition' is set. The most common case for
                # this is with TempNode(), where we lose all
                # information about the real rvalue node (but only get
                # the rvalue type)
                if compare_static is None and compare_type.definition:
                    compare_static = is_node_static(compare_type.definition)

                # Compare against False, as is_node_static can return None
                if base_static is False and compare_static is False:
                    # Class-level function objects and classmethods become bound
                    # methods: the former to the instance, the latter to the
                    # class
                    base_type = bind_self(base_type, self.scope.active_self_type())
                    compare_type = bind_self(compare_type, self.scope.active_self_type())

                # If we are a static method, ensure to also tell the
                # lvalue it now contains a static method
                if base_static and compare_static:
                    lvalue_node.is_staticmethod = True

            return self.check_subtype(compare_type, base_type, rvalue,
                                      message_registry.INCOMPATIBLE_TYPES_IN_ASSIGNMENT,
                                      'expression has type',
                                      'base class "%s" defined the type as' % base.name,
                                      code=codes.ASSIGNMENT)
        return True

    def lvalue_type_from_base(self, expr_node: Var,
                              base: TypeInfo) -> Tuple[Optional[Type], Optional[Node]]:
        """For a NameExpr that is part of a class, walk all base classes and try
        to find the first class that defines a Type for the same name."""
        expr_name = expr_node.name
        base_var = base.names.get(expr_name)

        if base_var:
            base_node = base_var.node
            base_type = base_var.type
            if isinstance(base_node, Decorator):
                base_node = base_node.func
                base_type = base_node.type

            if base_type:
                if not has_no_typevars(base_type):
                    self_type = self.scope.active_self_type()
                    assert self_type is not None, "Internal error: base lookup outside class"
                    if isinstance(self_type, TupleType):
                        instance = tuple_fallback(self_type)
                    else:
                        instance = self_type
                    itype = map_instance_to_supertype(instance, base)
                    base_type = expand_type_by_instance(base_type, itype)

                base_type = get_proper_type(base_type)
                if isinstance(base_type, CallableType) and isinstance(base_node, FuncDef):
                    # If we are a property, return the Type of the return
                    # value, not the Callable
                    if base_node.is_property:
                        base_type = get_proper_type(base_type.ret_type)
                if isinstance(base_type, FunctionLike) and isinstance(base_node,
                                                                      OverloadedFuncDef):
                    # Same for properties with setter
                    if base_node.is_property:
                        base_type = base_type.items[0].ret_type

                return base_type, base_node

        return None, None

    def check_compatibility_classvar_super(self, node: Var,
                                           base: TypeInfo, base_node: Optional[Node]) -> bool:
        if not isinstance(base_node, Var):
            return True
        if node.is_classvar and not base_node.is_classvar:
            self.fail(message_registry.CANNOT_OVERRIDE_INSTANCE_VAR.format(base.name), node)
            return False
        elif not node.is_classvar and base_node.is_classvar:
            self.fail(message_registry.CANNOT_OVERRIDE_CLASS_VAR.format(base.name), node)
            return False
        return True

    def check_compatibility_final_super(self, node: Var,
                                        base: TypeInfo, base_node: Optional[Node]) -> bool:
        """Check if an assignment overrides a final attribute in a base class.

        This only checks situations where either a node in base class is not a variable
        but a final method, or where override is explicitly declared as final.
        In these cases we give a more detailed error message. In addition, we check that
        a final variable doesn't override writeable attribute, which is not safe.

        Other situations are checked in `check_final()`.
        """
        if not isinstance(base_node, (Var, FuncBase, Decorator)):
            return True
        if base_node.is_final and (node.is_final or not isinstance(base_node, Var)):
            # Give this error only for explicit override attempt with `Final`, or
            # if we are overriding a final method with variable.
            # Other override attempts will be flagged as assignment to constant
            # in `check_final()`.
            self.msg.cant_override_final(node.name, base.name, node)
            return False
        if node.is_final:
            if base.fullname in ENUM_BASES or node.name in ENUM_SPECIAL_PROPS:
                return True
            self.check_if_final_var_override_writable(node.name, base_node, node)
        return True

    def check_if_final_var_override_writable(self,
                                             name: str,
                                             base_node: Optional[Node],
                                             ctx: Context) -> None:
        """Check that a final variable doesn't override writeable attribute.

        This is done to prevent situations like this:
            class C:
                attr = 1
            class D(C):
                attr: Final = 2

            x: C = D()
            x.attr = 3  # Oops!
        """
        writable = True
        if base_node:
            writable = self.is_writable_attribute(base_node)
        if writable:
            self.msg.final_cant_override_writable(name, ctx)

    def get_final_context(self) -> bool:
        """Check whether we a currently checking a final declaration."""
        return self._is_final_def

    @contextmanager
    def enter_final_context(self, is_final_def: bool) -> Iterator[None]:
        """Store whether the current checked assignment is a final declaration."""
        old_ctx = self._is_final_def
        self._is_final_def = is_final_def
        try:
            yield
        finally:
            self._is_final_def = old_ctx

    def check_final(self,
                    s: Union[AssignmentStmt, OperatorAssignmentStmt, AssignmentExpr]) -> None:
        """Check if this assignment does not assign to a final attribute.

        This function performs the check only for name assignments at module
        and class scope. The assignments to `obj.attr` and `Cls.attr` are checked
        in checkmember.py.
        """
        if isinstance(s, AssignmentStmt):
            lvs = self.flatten_lvalues(s.lvalues)
        elif isinstance(s, AssignmentExpr):
            lvs = [s.target]
        else:
            lvs = [s.lvalue]
        is_final_decl = s.is_final_def if isinstance(s, AssignmentStmt) else False
        if is_final_decl and self.scope.active_class():
            lv = lvs[0]
            assert isinstance(lv, RefExpr)
            assert isinstance(lv.node, Var)
            if (lv.node.final_unset_in_class and not lv.node.final_set_in_init and
                    not self.is_stub and  # It is OK to skip initializer in stub files.
                    # Avoid extra error messages, if there is no type in Final[...],
                    # then we already reported the error about missing r.h.s.
                    isinstance(s, AssignmentStmt) and s.type is not None):
                self.msg.final_without_value(s)
        for lv in lvs:
            if isinstance(lv, RefExpr) and isinstance(lv.node, Var):
                name = lv.node.name
                cls = self.scope.active_class()
                if cls is not None:
                    # These additional checks exist to give more error messages
                    # even if the final attribute was overridden with a new symbol
                    # (which is itself an error)...
                    for base in cls.mro[1:]:
                        sym = base.names.get(name)
                        # We only give this error if base node is variable,
                        # overriding final method will be caught in
                        # `check_compatibility_final_super()`.
                        if sym and isinstance(sym.node, Var):
                            if sym.node.is_final and not is_final_decl:
                                self.msg.cant_assign_to_final(name, sym.node.info is None, s)
                                # ...but only once
                                break
                if lv.node.is_final and not is_final_decl:
                    self.msg.cant_assign_to_final(name, lv.node.info is None, s)

    def check_assignment_to_slots(self, lvalue: Lvalue) -> None:
        if not isinstance(lvalue, MemberExpr):
            return

        inst = get_proper_type(self.expr_checker.accept(lvalue.expr))
        if not isinstance(inst, Instance):
            return
        if inst.type.slots is None:
            return  # Slots do not exist, we can allow any assignment
        if lvalue.name in inst.type.slots:
            return  # We are assigning to an existing slot
        for base_info in inst.type.mro[:-1]:
            if base_info.names.get('__setattr__') is not None:
                # When type has `__setattr__` defined,
                # we can assign any dynamic value.
                # We exclude object, because it always has `__setattr__`.
                return

        definition = inst.type.get(lvalue.name)
        if definition is None:
            # We don't want to duplicate
            # `"SomeType" has no attribute "some_attr"`
            # error twice.
            return
        if self.is_assignable_slot(lvalue, definition.type):
            return

        self.fail(
            message_registry.NAME_NOT_IN_SLOTS.format(
                lvalue.name, inst.type.fullname,
            ),
            lvalue,
        )

    def is_assignable_slot(self, lvalue: Lvalue, typ: Optional[Type]) -> bool:
        if getattr(lvalue, 'node', None):
            return False  # This is a definition

        typ = get_proper_type(typ)
        if typ is None or isinstance(typ, AnyType):
            return True  # Any can be literally anything, like `@propery`
        if isinstance(typ, Instance):
            # When working with instances, we need to know if they contain
            # `__set__` special method. Like `@property` does.
            # This makes assigning to properties possible,
            # even without extra slot spec.
            return typ.type.get('__set__') is not None
        if isinstance(typ, FunctionLike):
            return True  # Can be a property, or some other magic
        if isinstance(typ, UnionType):
            return all(self.is_assignable_slot(lvalue, u) for u in typ.items)
        return False

    def check_assignment_to_multiple_lvalues(self, lvalues: List[Lvalue], rvalue: Expression,
                                             context: Context,
                                             infer_lvalue_type: bool = True) -> None:
        if isinstance(rvalue, TupleExpr) or isinstance(rvalue, ListExpr):
            # Recursively go into Tuple or List expression rhs instead of
            # using the type of rhs, because this allowed more fine grained
            # control in cases like: a, b = [int, str] where rhs would get
            # type List[object]
            rvalues: List[Expression] = []
            iterable_type: Optional[Type] = None
            last_idx: Optional[int] = None
            for idx_rval, rval in enumerate(rvalue.items):
                if isinstance(rval, StarExpr):
                    typs = get_proper_type(self.expr_checker.visit_star_expr(rval).type)
                    if isinstance(typs, TupleType):
                        rvalues.extend([TempNode(typ) for typ in typs.items])
                    elif self.type_is_iterable(typs) and isinstance(typs, Instance):
                        if (iterable_type is not None
                                and iterable_type != self.iterable_item_type(typs)):
                            self.fail(message_registry.CONTIGUOUS_ITERABLE_EXPECTED, context)
                        else:
                            if last_idx is None or last_idx + 1 == idx_rval:
                                rvalues.append(rval)
                                last_idx = idx_rval
                                iterable_type = self.iterable_item_type(typs)
                            else:
                                self.fail(message_registry.CONTIGUOUS_ITERABLE_EXPECTED, context)
                    else:
                        self.fail(message_registry.ITERABLE_TYPE_EXPECTED.format(typs),
                             context)
                else:
                    rvalues.append(rval)
            iterable_start: Optional[int] = None
            iterable_end: Optional[int] = None
            for i, rval in enumerate(rvalues):
                if isinstance(rval, StarExpr):
                    typs = get_proper_type(self.expr_checker.visit_star_expr(rval).type)
                    if self.type_is_iterable(typs) and isinstance(typs, Instance):
                        if iterable_start is None:
                            iterable_start = i
                        iterable_end = i
            if (iterable_start is not None
                    and iterable_end is not None
                    and iterable_type is not None):
                iterable_num = iterable_end - iterable_start + 1
                rvalue_needed = len(lvalues) - (len(rvalues) - iterable_num)
                if rvalue_needed > 0:
                    rvalues = rvalues[0: iterable_start] + [TempNode(iterable_type)
                        for i in range(rvalue_needed)] + rvalues[iterable_end + 1:]

            if self.check_rvalue_count_in_assignment(lvalues, len(rvalues), context):
                star_index = next((i for i, lv in enumerate(lvalues) if
                                   isinstance(lv, StarExpr)), len(lvalues))

                left_lvs = lvalues[:star_index]
                star_lv = cast(StarExpr,
                               lvalues[star_index]) if star_index != len(lvalues) else None
                right_lvs = lvalues[star_index + 1:]

                left_rvs, star_rvs, right_rvs = self.split_around_star(
                    rvalues, star_index, len(lvalues))

                lr_pairs = list(zip(left_lvs, left_rvs))
                if star_lv:
                    rv_list = ListExpr(star_rvs)
                    rv_list.set_line(rvalue.get_line())
                    lr_pairs.append((star_lv.expr, rv_list))
                lr_pairs.extend(zip(right_lvs, right_rvs))

                for lv, rv in lr_pairs:
                    self.check_assignment(lv, rv, infer_lvalue_type)
        else:
            self.check_multi_assignment(lvalues, rvalue, context, infer_lvalue_type)

    def check_rvalue_count_in_assignment(self, lvalues: List[Lvalue], rvalue_count: int,
                                         context: Context) -> bool:
        if any(isinstance(lvalue, StarExpr) for lvalue in lvalues):
            if len(lvalues) - 1 > rvalue_count:
                self.msg.wrong_number_values_to_unpack(rvalue_count,
                                                       len(lvalues) - 1, context)
                return False
        elif rvalue_count != len(lvalues):
            self.msg.wrong_number_values_to_unpack(rvalue_count, len(lvalues), context)
            return False
        return True

    def check_multi_assignment(self, lvalues: List[Lvalue],
                               rvalue: Expression,
                               context: Context,
                               infer_lvalue_type: bool = True,
                               rv_type: Optional[Type] = None,
                               undefined_rvalue: bool = False) -> None:
        """Check the assignment of one rvalue to a number of lvalues."""

        # Infer the type of an ordinary rvalue expression.
        # TODO: maybe elsewhere; redundant.
        rvalue_type = get_proper_type(rv_type or self.expr_checker.accept(rvalue))

        if isinstance(rvalue_type, UnionType):
            # If this is an Optional type in non-strict Optional code, unwrap it.
            relevant_items = rvalue_type.relevant_items()
            if len(relevant_items) == 1:
                rvalue_type = get_proper_type(relevant_items[0])

        if isinstance(rvalue_type, AnyType):
            for lv in lvalues:
                if isinstance(lv, StarExpr):
                    lv = lv.expr
                temp_node = self.temp_node(AnyType(TypeOfAny.from_another_any,
                                                   source_any=rvalue_type), context)
                self.check_assignment(lv, temp_node, infer_lvalue_type)
        elif isinstance(rvalue_type, TupleType):
            self.check_multi_assignment_from_tuple(lvalues, rvalue, rvalue_type,
                                                   context, undefined_rvalue, infer_lvalue_type)
        elif isinstance(rvalue_type, UnionType):
            self.check_multi_assignment_from_union(lvalues, rvalue, rvalue_type, context,
                                                   infer_lvalue_type)
        elif isinstance(rvalue_type, Instance) and rvalue_type.type.fullname == 'builtins.str':
            self.msg.unpacking_strings_disallowed(context)
        else:
            self.check_multi_assignment_from_iterable(lvalues, rvalue_type,
                                                      context, infer_lvalue_type)

    def check_multi_assignment_from_union(self, lvalues: List[Expression], rvalue: Expression,
                                          rvalue_type: UnionType, context: Context,
                                          infer_lvalue_type: bool) -> None:
        """Check assignment to multiple lvalue targets when rvalue type is a Union[...].
        For example:

            t: Union[Tuple[int, int], Tuple[str, str]]
            x, y = t
            reveal_type(x)  # Union[int, str]

        The idea in this case is to process the assignment for every item of the union.
        Important note: the types are collected in two places, 'union_types' contains
        inferred types for first assignments, 'assignments' contains the narrowed types
        for binder.
        """
        self.no_partial_types = True
        transposed: Tuple[List[Type], ...] = tuple([] for _ in self.flatten_lvalues(lvalues))
        # Notify binder that we want to defer bindings and instead collect types.
        with self.binder.accumulate_type_assignments() as assignments:
            for item in rvalue_type.items:
                # Type check the assignment separately for each union item and collect
                # the inferred lvalue types for each union item.
                self.check_multi_assignment(lvalues, rvalue, context,
                                            infer_lvalue_type=infer_lvalue_type,
                                            rv_type=item, undefined_rvalue=True)
                for t, lv in zip(transposed, self.flatten_lvalues(lvalues)):
                    t.append(self.type_map.pop(lv, AnyType(TypeOfAny.special_form)))
        union_types = tuple(make_simplified_union(col) for col in transposed)
        for expr, items in assignments.items():
            # Bind a union of types collected in 'assignments' to every expression.
            if isinstance(expr, StarExpr):
                expr = expr.expr

            # TODO: See todo in binder.py, ConditionalTypeBinder.assign_type
            # It's unclear why the 'declared_type' param is sometimes 'None'
            clean_items: List[Tuple[Type, Type]] = []
            for type, declared_type in items:
                assert declared_type is not None
                clean_items.append((type, declared_type))

            # TODO: fix signature of zip() in typeshed.
            types, declared_types = cast(Any, zip)(*clean_items)
            self.binder.assign_type(expr,
                                    make_simplified_union(list(types)),
                                    make_simplified_union(list(declared_types)),
                                    False)
        for union, lv in zip(union_types, self.flatten_lvalues(lvalues)):
            # Properly store the inferred types.
            _1, _2, inferred = self.check_lvalue(lv)
            if inferred:
                self.set_inferred_type(inferred, lv, union)
            else:
                self.store_type(lv, union)
        self.no_partial_types = False

    def flatten_lvalues(self, lvalues: List[Expression]) -> List[Expression]:
        res: List[Expression] = []
        for lv in lvalues:
            if isinstance(lv, (TupleExpr, ListExpr)):
                res.extend(self.flatten_lvalues(lv.items))
            if isinstance(lv, StarExpr):
                # Unwrap StarExpr, since it is unwrapped by other helpers.
                lv = lv.expr
            res.append(lv)
        return res

    def check_multi_assignment_from_tuple(self, lvalues: List[Lvalue], rvalue: Expression,
                                          rvalue_type: TupleType, context: Context,
                                          undefined_rvalue: bool,
                                          infer_lvalue_type: bool = True) -> None:
        if self.check_rvalue_count_in_assignment(lvalues, len(rvalue_type.items), context):
            star_index = next((i for i, lv in enumerate(lvalues)
                               if isinstance(lv, StarExpr)), len(lvalues))

            left_lvs = lvalues[:star_index]
            star_lv = cast(StarExpr, lvalues[star_index]) if star_index != len(lvalues) else None
            right_lvs = lvalues[star_index + 1:]

            if not undefined_rvalue:
                # Infer rvalue again, now in the correct type context.
                lvalue_type = self.lvalue_type_for_inference(lvalues, rvalue_type)
                reinferred_rvalue_type = get_proper_type(self.expr_checker.accept(rvalue,
                                                                                  lvalue_type))

                if isinstance(reinferred_rvalue_type, UnionType):
                    # If this is an Optional type in non-strict Optional code, unwrap it.
                    relevant_items = reinferred_rvalue_type.relevant_items()
                    if len(relevant_items) == 1:
                        reinferred_rvalue_type = get_proper_type(relevant_items[0])
                if isinstance(reinferred_rvalue_type, UnionType):
                    self.check_multi_assignment_from_union(lvalues, rvalue,
                                                           reinferred_rvalue_type, context,
                                                           infer_lvalue_type)
                    return
                if isinstance(reinferred_rvalue_type, AnyType):
                    # We can get Any if the current node is
                    # deferred. Doing more inference in deferred nodes
                    # is hard, so give up for now.  We can also get
                    # here if reinferring types above changes the
                    # inferred return type for an overloaded function
                    # to be ambiguous.
                    return
                assert isinstance(reinferred_rvalue_type, TupleType)
                rvalue_type = reinferred_rvalue_type

            left_rv_types, star_rv_types, right_rv_types = self.split_around_star(
                rvalue_type.items, star_index, len(lvalues))

            for lv, rv_type in zip(left_lvs, left_rv_types):
                self.check_assignment(lv, self.temp_node(rv_type, context), infer_lvalue_type)
            if star_lv:
                list_expr = ListExpr([self.temp_node(rv_type, context)
                                      for rv_type in star_rv_types])
                list_expr.set_line(context.get_line())
                self.check_assignment(star_lv.expr, list_expr, infer_lvalue_type)
            for lv, rv_type in zip(right_lvs, right_rv_types):
                self.check_assignment(lv, self.temp_node(rv_type, context), infer_lvalue_type)

    def lvalue_type_for_inference(self, lvalues: List[Lvalue], rvalue_type: TupleType) -> Type:
        star_index = next((i for i, lv in enumerate(lvalues)
                           if isinstance(lv, StarExpr)), len(lvalues))
        left_lvs = lvalues[:star_index]
        star_lv = cast(StarExpr, lvalues[star_index]) if star_index != len(lvalues) else None
        right_lvs = lvalues[star_index + 1:]
        left_rv_types, star_rv_types, right_rv_types = self.split_around_star(
            rvalue_type.items, star_index, len(lvalues))

        type_parameters: List[Type] = []

        def append_types_for_inference(lvs: List[Expression], rv_types: List[Type]) -> None:
            for lv, rv_type in zip(lvs, rv_types):
                sub_lvalue_type, index_expr, inferred = self.check_lvalue(lv)
                if sub_lvalue_type and not isinstance(sub_lvalue_type, PartialType):
                    type_parameters.append(sub_lvalue_type)
                else:  # index lvalue
                    # TODO Figure out more precise type context, probably
                    #      based on the type signature of the _set method.
                    type_parameters.append(rv_type)

        append_types_for_inference(left_lvs, left_rv_types)

        if star_lv:
            sub_lvalue_type, index_expr, inferred = self.check_lvalue(star_lv.expr)
            if sub_lvalue_type and not isinstance(sub_lvalue_type, PartialType):
                type_parameters.extend([sub_lvalue_type] * len(star_rv_types))
            else:  # index lvalue
                # TODO Figure out more precise type context, probably
                #      based on the type signature of the _set method.
                type_parameters.extend(star_rv_types)

        append_types_for_inference(right_lvs, right_rv_types)

        return TupleType(type_parameters, self.named_type('builtins.tuple'))

    def split_around_star(self, items: List[T], star_index: int,
                          length: int) -> Tuple[List[T], List[T], List[T]]:
        """Splits a list of items in three to match another list of length 'length'
        that contains a starred expression at 'star_index' in the following way:

        star_index = 2, length = 5 (i.e., [a,b,*,c,d]), items = [1,2,3,4,5,6,7]
        returns in: ([1,2], [3,4,5], [6,7])
        """
        nr_right_of_star = length - star_index - 1
        right_index = -nr_right_of_star if nr_right_of_star != 0 else len(items)
        left = items[:star_index]
        star = items[star_index:right_index]
        right = items[right_index:]
        return left, star, right

    def type_is_iterable(self, type: Type) -> bool:
        type = get_proper_type(type)
        if isinstance(type, CallableType) and type.is_type_obj():
            type = type.fallback
        return is_subtype(type, self.named_generic_type('typing.Iterable',
                                                        [AnyType(TypeOfAny.special_form)]))

    def check_multi_assignment_from_iterable(self, lvalues: List[Lvalue], rvalue_type: Type,
                                             context: Context,
                                             infer_lvalue_type: bool = True) -> None:
        rvalue_type = get_proper_type(rvalue_type)
        if self.type_is_iterable(rvalue_type) and isinstance(rvalue_type, Instance):
            item_type = self.iterable_item_type(rvalue_type)
            for lv in lvalues:
                if isinstance(lv, StarExpr):
                    items_type = self.named_generic_type('builtins.list', [item_type])
                    self.check_assignment(lv.expr, self.temp_node(items_type, context),
                                          infer_lvalue_type)
                else:
                    self.check_assignment(lv, self.temp_node(item_type, context),
                                          infer_lvalue_type)
        else:
            self.msg.type_not_iterable(rvalue_type, context)

    def check_lvalue(self, lvalue: Lvalue) -> Tuple[Optional[Type],
                                                    Optional[IndexExpr],
                                                    Optional[Var]]:
        lvalue_type = None
        index_lvalue = None
        inferred = None

        if self.is_definition(lvalue) and (
            not isinstance(lvalue, NameExpr) or isinstance(lvalue.node, Var)
        ):
            if isinstance(lvalue, NameExpr):
                inferred = cast(Var, lvalue.node)
                assert isinstance(inferred, Var)
            else:
                assert isinstance(lvalue, MemberExpr)
                self.expr_checker.accept(lvalue.expr)
                inferred = lvalue.def_var
        elif isinstance(lvalue, IndexExpr):
            index_lvalue = lvalue
        elif isinstance(lvalue, MemberExpr):
            lvalue_type = self.expr_checker.analyze_ordinary_member_access(lvalue, True)
            self.store_type(lvalue, lvalue_type)
        elif isinstance(lvalue, NameExpr):
            lvalue_type = self.expr_checker.analyze_ref_expr(lvalue, lvalue=True)
            self.store_type(lvalue, lvalue_type)
        elif isinstance(lvalue, TupleExpr) or isinstance(lvalue, ListExpr):
            types = [self.check_lvalue(sub_expr)[0] or
                     # This type will be used as a context for further inference of rvalue,
                     # we put Uninhabited if there is no information available from lvalue.
                     UninhabitedType() for sub_expr in lvalue.items]
            lvalue_type = TupleType(types, self.named_type('builtins.tuple'))
        elif isinstance(lvalue, StarExpr):
            typ, _, _ = self.check_lvalue(lvalue.expr)
            lvalue_type = StarType(typ) if typ else None
        else:
            lvalue_type = self.expr_checker.accept(lvalue)

        return lvalue_type, index_lvalue, inferred

    def is_definition(self, s: Lvalue) -> bool:
        if isinstance(s, NameExpr):
            if s.is_inferred_def:
                return True
            # If the node type is not defined, this must the first assignment
            # that we process => this is a definition, even though the semantic
            # analyzer did not recognize this as such. This can arise in code
            # that uses isinstance checks, if type checking of the primary
            # definition is skipped due to an always False type check.
            node = s.node
            if isinstance(node, Var):
                return node.type is None
        elif isinstance(s, MemberExpr):
            return s.is_inferred_def
        return False

    def infer_variable_type(self, name: Var, lvalue: Lvalue,
                            init_type: Type, context: Context) -> None:
        """Infer the type of initialized variables from initializer type."""
        init_type = get_proper_type(init_type)
        if isinstance(init_type, DeletedType):
            self.msg.deleted_as_rvalue(init_type, context)
        elif not is_valid_inferred_type(init_type) and not self.no_partial_types:
            # We cannot use the type of the initialization expression for full type
            # inference (it's not specific enough), but we might be able to give
            # partial type which will be made more specific later. A partial type
            # gets generated in assignment like 'x = []' where item type is not known.
            if not self.infer_partial_type(name, lvalue, init_type):
                self.msg.need_annotation_for_var(name, context, self.options.python_version)
                self.set_inference_error_fallback_type(name, lvalue, init_type)
        elif (isinstance(lvalue, MemberExpr) and self.inferred_attribute_types is not None
              and lvalue.def_var and lvalue.def_var in self.inferred_attribute_types
              and not is_same_type(self.inferred_attribute_types[lvalue.def_var], init_type)):
            # Multiple, inconsistent types inferred for an attribute.
            self.msg.need_annotation_for_var(name, context, self.options.python_version)
            name.type = AnyType(TypeOfAny.from_error)
        else:
            # Infer type of the target.

            # Make the type more general (strip away function names etc.).
            init_type = strip_type(init_type)

            self.set_inferred_type(name, lvalue, init_type)

    def infer_partial_type(self, name: Var, lvalue: Lvalue, init_type: Type) -> bool:
        init_type = get_proper_type(init_type)
        if isinstance(init_type, NoneType):
            partial_type = PartialType(None, name)
        elif isinstance(init_type, Instance):
            fullname = init_type.type.fullname
            is_ref = isinstance(lvalue, RefExpr)
            if (is_ref and
                    (fullname == 'builtins.list' or
                     fullname == 'builtins.set' or
                     fullname == 'builtins.dict' or
                     fullname == 'collections.OrderedDict') and
                    all(isinstance(t, (NoneType, UninhabitedType))
                        for t in get_proper_types(init_type.args))):
                partial_type = PartialType(init_type.type, name)
            elif is_ref and fullname == 'collections.defaultdict':
                arg0 = get_proper_type(init_type.args[0])
                arg1 = get_proper_type(init_type.args[1])
                if (isinstance(arg0, (NoneType, UninhabitedType)) and
                        self.is_valid_defaultdict_partial_value_type(arg1)):
                    arg1 = erase_type(arg1)
                    assert isinstance(arg1, Instance)
                    partial_type = PartialType(init_type.type, name, arg1)
                else:
                    return False
            else:
                return False
        else:
            return False
        self.set_inferred_type(name, lvalue, partial_type)
        self.partial_types[-1].map[name] = lvalue
        return True

    def is_valid_defaultdict_partial_value_type(self, t: ProperType) -> bool:
        """Check if t can be used as the basis for a partial defaultdict value type.

        Examples:

          * t is 'int' --> True
          * t is 'list[<nothing>]' --> True
          * t is 'dict[...]' --> False (only generic types with a single type
            argument supported)
        """
        if not isinstance(t, Instance):
            return False
        if len(t.args) == 0:
            return True
        if len(t.args) == 1:
            arg = get_proper_type(t.args[0])
            # TODO: This is too permissive -- we only allow TypeVarType since
            #       they leak in cases like defaultdict(list) due to a bug.
            #       This can result in incorrect types being inferred, but only
            #       in rare cases.
            if isinstance(arg, (TypeVarType, UninhabitedType, NoneType)):
                return True
        return False

    def set_inferred_type(self, var: Var, lvalue: Lvalue, type: Type) -> None:
        """Store inferred variable type.

        Store the type to both the variable node and the expression node that
        refers to the variable (lvalue). If var is None, do nothing.
        """
        if var and not self.current_node_deferred:
            var.type = type
            var.is_inferred = True
            if var not in self.var_decl_frames:
                # Used for the hack to improve optional type inference in conditionals
                self.var_decl_frames[var] = {frame.id for frame in self.binder.frames}
            if isinstance(lvalue, MemberExpr) and self.inferred_attribute_types is not None:
                # Store inferred attribute type so that we can check consistency afterwards.
                if lvalue.def_var is not None:
                    self.inferred_attribute_types[lvalue.def_var] = type
            self.store_type(lvalue, type)

    def set_inference_error_fallback_type(self, var: Var, lvalue: Lvalue, type: Type) -> None:
        """Store best known type for variable if type inference failed.

        If a program ignores error on type inference error, the variable should get some
        inferred type so that if can used later on in the program. Example:

          x = []  # type: ignore
          x.append(1)   # Should be ok!

        We implement this here by giving x a valid type (replacing inferred <nothing> with Any).
        """
        fallback = self.inference_error_fallback_type(type)
        self.set_inferred_type(var, lvalue, fallback)

    def inference_error_fallback_type(self, type: Type) -> Type:
        fallback = type.accept(SetNothingToAny())
        # Type variables may leak from inference, see https://github.com/python/mypy/issues/5738,
        # we therefore need to erase them.
        return erase_typevars(fallback)

    def check_simple_assignment(self, lvalue_type: Optional[Type], rvalue: Expression,
                                context: Context,
                                msg: str = message_registry.INCOMPATIBLE_TYPES_IN_ASSIGNMENT,
                                lvalue_name: str = 'variable',
                                rvalue_name: str = 'expression', *,
                                code: Optional[ErrorCode] = None) -> Type:
        if self.is_stub and isinstance(rvalue, EllipsisExpr):
            # '...' is always a valid initializer in a stub.
            return AnyType(TypeOfAny.special_form)
        else:
            lvalue_type = get_proper_type(lvalue_type)
            always_allow_any = lvalue_type is not None and not isinstance(lvalue_type, AnyType)
            rvalue_type = self.expr_checker.accept(rvalue, lvalue_type,
                                                   always_allow_any=always_allow_any)
            rvalue_type = get_proper_type(rvalue_type)
            if isinstance(rvalue_type, DeletedType):
                self.msg.deleted_as_rvalue(rvalue_type, context)
            if isinstance(lvalue_type, DeletedType):
                self.msg.deleted_as_lvalue(lvalue_type, context)
            elif lvalue_type:
                self.check_subtype(rvalue_type, lvalue_type, context, msg,
                                   '{} has type'.format(rvalue_name),
                                   '{} has type'.format(lvalue_name), code=code)
            return rvalue_type

    def check_member_assignment(self, instance_type: Type, attribute_type: Type,
                                rvalue: Expression, context: Context) -> Tuple[Type, Type, bool]:
        """Type member assignment.

        This defers to check_simple_assignment, unless the member expression
        is a descriptor, in which case this checks descriptor semantics as well.

        Return the inferred rvalue_type, inferred lvalue_type, and whether to use the binder
        for this assignment.

        Note: this method exists here and not in checkmember.py, because we need to take
        care about interaction between binder and __set__().
        """
        instance_type = get_proper_type(instance_type)
        attribute_type = get_proper_type(attribute_type)
        # Descriptors don't participate in class-attribute access
        if ((isinstance(instance_type, FunctionLike) and instance_type.is_type_obj()) or
                isinstance(instance_type, TypeType)):
            rvalue_type = self.check_simple_assignment(attribute_type, rvalue, context,
                                                       code=codes.ASSIGNMENT)
            return rvalue_type, attribute_type, True

        if not isinstance(attribute_type, Instance):
            # TODO: support __set__() for union types.
            rvalue_type = self.check_simple_assignment(attribute_type, rvalue, context,
                                                       code=codes.ASSIGNMENT)
            return rvalue_type, attribute_type, True

        mx = MemberContext(
            is_lvalue=False, is_super=False, is_operator=False,
            original_type=instance_type, context=context, self_type=None,
            msg=self.msg, chk=self,
        )
        get_type = analyze_descriptor_access(attribute_type, mx)
        if not attribute_type.type.has_readable_member('__set__'):
            # If there is no __set__, we type-check that the assigned value matches
            # the return type of __get__. This doesn't match the python semantics,
            # (which allow you to override the descriptor with any value), but preserves
            # the type of accessing the attribute (even after the override).
            rvalue_type = self.check_simple_assignment(get_type, rvalue, context,
                                                       code=codes.ASSIGNMENT)
            return rvalue_type, get_type, True

        dunder_set = attribute_type.type.get_method('__set__')
        if dunder_set is None:
            self.fail(message_registry.DESCRIPTOR_SET_NOT_CALLABLE.format(attribute_type), context)
            return AnyType(TypeOfAny.from_error), get_type, False

        bound_method = analyze_decorator_or_funcbase_access(
            defn=dunder_set, itype=attribute_type, info=attribute_type.type,
            self_type=attribute_type, name='__set__', mx=mx)
        typ = map_instance_to_supertype(attribute_type, dunder_set.info)
        dunder_set_type = expand_type_by_instance(bound_method, typ)

        callable_name = self.expr_checker.method_fullname(attribute_type, "__set__")
        dunder_set_type = self.expr_checker.transform_callee_type(
            callable_name, dunder_set_type,
            [TempNode(instance_type, context=context), rvalue],
            [nodes.ARG_POS, nodes.ARG_POS],
            context, object_type=attribute_type,
        )

        # For non-overloaded setters, the result should be type-checked like a regular assignment.
        # Hence, we first only try to infer the type by using the rvalue as type context.
        type_context = rvalue
        with self.msg.disable_errors():
            _, inferred_dunder_set_type = self.expr_checker.check_call(
                dunder_set_type,
                [TempNode(instance_type, context=context), type_context],
                [nodes.ARG_POS, nodes.ARG_POS],
                context, object_type=attribute_type,
                callable_name=callable_name)

        # And now we in fact type check the call, to show errors related to wrong arguments
        # count, etc., replacing the type context for non-overloaded setters only.
        inferred_dunder_set_type = get_proper_type(inferred_dunder_set_type)
        if isinstance(inferred_dunder_set_type, CallableType):
            type_context = TempNode(AnyType(TypeOfAny.special_form), context=context)
        self.expr_checker.check_call(
            dunder_set_type,
            [TempNode(instance_type, context=context), type_context],
            [nodes.ARG_POS, nodes.ARG_POS],
            context, object_type=attribute_type,
            callable_name=callable_name)

        # In the following cases, a message already will have been recorded in check_call.
        if ((not isinstance(inferred_dunder_set_type, CallableType)) or
                (len(inferred_dunder_set_type.arg_types) < 2)):
            return AnyType(TypeOfAny.from_error), get_type, False

        set_type = inferred_dunder_set_type.arg_types[1]
        # Special case: if the rvalue_type is a subtype of both '__get__' and '__set__' types,
        # and '__get__' type is narrower than '__set__', then we invoke the binder to narrow type
        # by this assignment. Technically, this is not safe, but in practice this is
        # what a user expects.
        rvalue_type = self.check_simple_assignment(set_type, rvalue, context,
                                                   code=codes.ASSIGNMENT)
        infer = is_subtype(rvalue_type, get_type) and is_subtype(get_type, set_type)
        return rvalue_type if infer else set_type, get_type, infer

    def check_indexed_assignment(self, lvalue: IndexExpr,
                                 rvalue: Expression, context: Context) -> None:
        """Type check indexed assignment base[index] = rvalue.

        The lvalue argument is the base[index] expression.
        """
        self.try_infer_partial_type_from_indexed_assignment(lvalue, rvalue)
        basetype = get_proper_type(self.expr_checker.accept(lvalue.base))
        method_type = self.expr_checker.analyze_external_member_access(
            '__setitem__', basetype, lvalue)

        lvalue.method_type = method_type
        self.expr_checker.check_method_call(
            '__setitem__', basetype, method_type, [lvalue.index, rvalue],
            [nodes.ARG_POS, nodes.ARG_POS], context)

    def try_infer_partial_type_from_indexed_assignment(
            self, lvalue: IndexExpr, rvalue: Expression) -> None:
        # TODO: Should we share some of this with try_infer_partial_type?
        var = None
        if isinstance(lvalue.base, RefExpr) and isinstance(lvalue.base.node, Var):
            var = lvalue.base.node
        elif isinstance(lvalue.base, MemberExpr):
            var = self.expr_checker.get_partial_self_var(lvalue.base)
        if isinstance(var, Var):
            if isinstance(var.type, PartialType):
                type_type = var.type.type
                if type_type is None:
                    return  # The partial type is None.
                partial_types = self.find_partial_types(var)
                if partial_types is None:
                    return
                typename = type_type.fullname
                if (typename == 'builtins.dict'
                        or typename == 'collections.OrderedDict'
                        or typename == 'collections.defaultdict'):
                    # TODO: Don't infer things twice.
                    key_type = self.expr_checker.accept(lvalue.index)
                    value_type = self.expr_checker.accept(rvalue)
                    if (is_valid_inferred_type(key_type) and
                            is_valid_inferred_type(value_type) and
                            not self.current_node_deferred and
                            not (typename == 'collections.defaultdict' and
                                 var.type.value_type is not None and
                                 not is_equivalent(value_type, var.type.value_type))):
                        var.type = self.named_generic_type(typename,
                                                           [key_type, value_type])
                        del partial_types[var]

    def visit_expression_stmt(self, s: ExpressionStmt) -> None:
        self.expr_checker.accept(s.expr, allow_none_return=True, always_allow_any=True)

    def visit_return_stmt(self, s: ReturnStmt) -> None:
        """Type check a return statement."""
        self.check_return_stmt(s)
        self.binder.unreachable()

    def check_return_stmt(self, s: ReturnStmt) -> None:
        defn = self.scope.top_function()
        if defn is not None:
            if defn.is_generator:
                return_type = self.get_generator_return_type(self.return_types[-1],
                                                             defn.is_coroutine)
            elif defn.is_coroutine:
                return_type = self.get_coroutine_return_type(self.return_types[-1])
            else:
                return_type = self.return_types[-1]
            return_type = get_proper_type(return_type)

            if isinstance(return_type, UninhabitedType):
                self.fail(message_registry.NO_RETURN_EXPECTED, s)
                return

            if s.expr:
                is_lambda = isinstance(self.scope.top_function(), LambdaExpr)
                declared_none_return = isinstance(return_type, NoneType)
                declared_any_return = isinstance(return_type, AnyType)

                # This controls whether or not we allow a function call that
                # returns None as the expression of this return statement.
                # E.g. `return f()` for some `f` that returns None.  We allow
                # this only if we're in a lambda or in a function that returns
                # `None` or `Any`.
                allow_none_func_call = is_lambda or declared_none_return or declared_any_return

                # Return with a value.
                typ = get_proper_type(self.expr_checker.accept(
                    s.expr, return_type, allow_none_return=allow_none_func_call))

                if defn.is_async_generator:
                    self.fail(message_registry.RETURN_IN_ASYNC_GENERATOR, s)
                    return
                # Returning a value of type Any is always fine.
                if isinstance(typ, AnyType):
                    # (Unless you asked to be warned in that case, and the
                    # function is not declared to return Any)
                    if (self.options.warn_return_any
                        and not self.current_node_deferred
                        and not is_proper_subtype(AnyType(TypeOfAny.special_form), return_type)
                        and not (defn.name in BINARY_MAGIC_METHODS and
                                 is_literal_not_implemented(s.expr))
                        and not (isinstance(return_type, Instance) and
                                 return_type.type.fullname == 'builtins.object')):
                        self.msg.incorrectly_returning_any(return_type, s)
                    return

                # Disallow return expressions in functions declared to return
                # None, subject to two exceptions below.
                if declared_none_return:
                    # Lambdas are allowed to have None returns.
                    # Functions returning a value of type None are allowed to have a None return.
                    if is_lambda or isinstance(typ, NoneType):
                        return
                    self.fail(message_registry.NO_RETURN_VALUE_EXPECTED, s)
                else:
                    self.check_subtype(
                        subtype_label='got',
                        subtype=typ,
                        supertype_label='expected',
                        supertype=return_type,
                        context=s.expr,
                        outer_context=s,
                        msg=message_registry.INCOMPATIBLE_RETURN_VALUE_TYPE,
                        code=codes.RETURN_VALUE)
            else:
                # Empty returns are valid in Generators with Any typed returns, but not in
                # coroutines.
                if (defn.is_generator and not defn.is_coroutine and
                        isinstance(return_type, AnyType)):
                    return

                if isinstance(return_type, (NoneType, AnyType)):
                    return

                if self.in_checked_function():
                    self.fail(message_registry.RETURN_VALUE_EXPECTED, s)

    def visit_if_stmt(self, s: IfStmt) -> None:
        """Type check an if statement."""
        # This frame records the knowledge from previous if/elif clauses not being taken.
        # Fall-through to the original frame is handled explicitly in each block.
        with self.binder.frame_context(can_skip=False, conditional_frame=True, fall_through=0):
            for e, b in zip(s.expr, s.body):
                t = get_proper_type(self.expr_checker.accept(e))

                if isinstance(t, DeletedType):
                    self.msg.deleted_as_rvalue(t, s)

                if_map, else_map = self.find_isinstance_check(e)

                # XXX Issue a warning if condition is always False?
                with self.binder.frame_context(can_skip=True, fall_through=2):
                    self.push_type_map(if_map)
                    self.accept(b)

                # XXX Issue a warning if condition is always True?
                self.push_type_map(else_map)

            with self.binder.frame_context(can_skip=False, fall_through=2):
                if s.else_body:
                    self.accept(s.else_body)

    def visit_while_stmt(self, s: WhileStmt) -> None:
        """Type check a while statement."""
        if_stmt = IfStmt([s.expr], [s.body], None)
        if_stmt.set_line(s.get_line(), s.get_column())
        self.accept_loop(if_stmt, s.else_body,
                         exit_condition=s.expr)

    def visit_operator_assignment_stmt(self,
                                       s: OperatorAssignmentStmt) -> None:
        """Type check an operator assignment statement, e.g. x += 1."""
        self.try_infer_partial_generic_type_from_assignment(s.lvalue, s.rvalue, s.op)
        if isinstance(s.lvalue, MemberExpr):
            # Special case, some additional errors may be given for
            # assignments to read-only or final attributes.
            lvalue_type = self.expr_checker.visit_member_expr(s.lvalue, True)
        else:
            lvalue_type = self.expr_checker.accept(s.lvalue)
        inplace, method = infer_operator_assignment_method(lvalue_type, s.op)
        if inplace:
            # There is __ifoo__, treat as x = x.__ifoo__(y)
            rvalue_type, method_type = self.expr_checker.check_op(
                method, lvalue_type, s.rvalue, s)
            if not is_subtype(rvalue_type, lvalue_type):
                self.msg.incompatible_operator_assignment(s.op, s)
        else:
            # There is no __ifoo__, treat as x = x <foo> y
            expr = OpExpr(s.op, s.lvalue, s.rvalue)
            expr.set_line(s)
            self.check_assignment(lvalue=s.lvalue, rvalue=expr,
                                  infer_lvalue_type=True, new_syntax=False)
        self.check_final(s)

    def visit_assert_stmt(self, s: AssertStmt) -> None:
        self.expr_checker.accept(s.expr)

        if isinstance(s.expr, TupleExpr) and len(s.expr.items) > 0:
            self.fail(message_registry.MALFORMED_ASSERT, s)

        # If this is asserting some isinstance check, bind that type in the following code
        true_map, else_map = self.find_isinstance_check(s.expr)
        if s.msg is not None:
            self.expr_checker.analyze_cond_branch(else_map, s.msg, None)
        self.push_type_map(true_map)

    def visit_raise_stmt(self, s: RaiseStmt) -> None:
        """Type check a raise statement."""
        if s.expr:
            self.type_check_raise(s.expr, s)
        if s.from_expr:
            self.type_check_raise(s.from_expr, s, True)
        self.binder.unreachable()

    def type_check_raise(self, e: Expression, s: RaiseStmt,
                         optional: bool = False) -> None:
        typ = get_proper_type(self.expr_checker.accept(e))
        if isinstance(typ, DeletedType):
            self.msg.deleted_as_rvalue(typ, e)
            return
        exc_type = self.named_type('builtins.BaseException')
        expected_type = UnionType([exc_type, TypeType(exc_type)])
        if optional:
            expected_type.items.append(NoneType())
        if self.options.python_version[0] == 2:
            # allow `raise type, value, traceback`
            # https://docs.python.org/2/reference/simple_stmts.html#the-raise-statement
            # TODO: Also check tuple item types.
            any_type = AnyType(TypeOfAny.implementation_artifact)
            tuple_type = self.named_type('builtins.tuple')
            expected_type.items.append(TupleType([any_type, any_type], tuple_type))
            expected_type.items.append(TupleType([any_type, any_type, any_type], tuple_type))
        self.check_subtype(typ, expected_type, s, message_registry.INVALID_EXCEPTION)

        if isinstance(typ, FunctionLike):
            # https://github.com/python/mypy/issues/11089
            self.expr_checker.check_call(typ, [], [], e)

    def visit_try_stmt(self, s: TryStmt) -> None:
        """Type check a try statement."""
        # Our enclosing frame will get the result if the try/except falls through.
        # This one gets all possible states after the try block exited abnormally
        # (by exception, return, break, etc.)
        with self.binder.frame_context(can_skip=False, fall_through=0):
            # Not only might the body of the try statement exit
            # abnormally, but so might an exception handler or else
            # clause. The finally clause runs in *all* cases, so we
            # need an outer try frame to catch all intermediate states
            # in case an exception is raised during an except or else
            # clause. As an optimization, only create the outer try
            # frame when there actually is a finally clause.
            self.visit_try_without_finally(s, try_frame=bool(s.finally_body))
            if s.finally_body:
                # First we check finally_body is type safe on all abnormal exit paths
                self.accept(s.finally_body)

        if s.finally_body:
            # Then we try again for the more restricted set of options
            # that can fall through. (Why do we need to check the
            # finally clause twice? Depending on whether the finally
            # clause was reached by the try clause falling off the end
            # or exiting abnormally, after completing the finally clause
            # either flow will continue to after the entire try statement
            # or the exception/return/etc. will be processed and control
            # flow will escape. We need to check that the finally clause
            # type checks in both contexts, but only the resulting types
            # from the latter context affect the type state in the code
            # that follows the try statement.)
            if not self.binder.is_unreachable():
                self.accept(s.finally_body)

    def visit_try_without_finally(self, s: TryStmt, try_frame: bool) -> None:
        """Type check a try statement, ignoring the finally block.

        On entry, the top frame should receive all flow that exits the
        try block abnormally (i.e., such that the else block does not
        execute), and its parent should receive all flow that exits
        the try block normally.
        """
        # This frame will run the else block if the try fell through.
        # In that case, control flow continues to the parent of what
        # was the top frame on entry.
        with self.binder.frame_context(can_skip=False, fall_through=2, try_frame=try_frame):
            # This frame receives exit via exception, and runs exception handlers
            with self.binder.frame_context(can_skip=False, conditional_frame=True, fall_through=2):
                # Finally, the body of the try statement
                with self.binder.frame_context(can_skip=False, fall_through=2, try_frame=True):
                    self.accept(s.body)
                for i in range(len(s.handlers)):
                    with self.binder.frame_context(can_skip=True, fall_through=4):
                        typ = s.types[i]
                        if typ:
                            t = self.check_except_handler_test(typ)
                            var = s.vars[i]
                            if var:
                                # To support local variables, we make this a definition line,
                                # causing assignment to set the variable's type.
                                var.is_inferred_def = True
                                # We also temporarily set current_node_deferred to False to
                                # make sure the inference happens.
                                # TODO: Use a better solution, e.g. a
                                # separate Var for each except block.
                                am_deferring = self.current_node_deferred
                                self.current_node_deferred = False
                                self.check_assignment(var, self.temp_node(t, var))
                                self.current_node_deferred = am_deferring
                        self.accept(s.handlers[i])
                        var = s.vars[i]
                        if var:
                            # Exception variables are deleted in python 3 but not python 2.
                            # But, since it's bad form in python 2 and the type checking
                            # wouldn't work very well, we delete it anyway.

                            # Unfortunately, this doesn't let us detect usage before the
                            # try/except block.
                            if self.options.python_version[0] >= 3:
                                source = var.name
                            else:
                                source = ('(exception variable "{}", which we do not '
                                          'accept outside except: blocks even in '
                                          'python 2)'.format(var.name))
                            if isinstance(var.node, Var):
                                var.node.type = DeletedType(source=source)
                            self.binder.cleanse(var)
            if s.else_body:
                self.accept(s.else_body)

    def check_except_handler_test(self, n: Expression) -> Type:
        """Type check an exception handler test clause."""
        typ = self.expr_checker.accept(n)

        all_types: List[Type] = []
        test_types = self.get_types_from_except_handler(typ, n)

        for ttype in get_proper_types(test_types):
            if isinstance(ttype, AnyType):
                all_types.append(ttype)
                continue

            if isinstance(ttype, FunctionLike):
                item = ttype.items[0]
                if not item.is_type_obj():
                    self.fail(message_registry.INVALID_EXCEPTION_TYPE, n)
                    return AnyType(TypeOfAny.from_error)
                exc_type = item.ret_type
            elif isinstance(ttype, TypeType):
                exc_type = ttype.item
            else:
                self.fail(message_registry.INVALID_EXCEPTION_TYPE, n)
                return AnyType(TypeOfAny.from_error)

            if not is_subtype(exc_type, self.named_type('builtins.BaseException')):
                self.fail(message_registry.INVALID_EXCEPTION_TYPE, n)
                return AnyType(TypeOfAny.from_error)

            all_types.append(exc_type)

        return make_simplified_union(all_types)

    def get_types_from_except_handler(self, typ: Type, n: Expression) -> List[Type]:
        """Helper for check_except_handler_test to retrieve handler types."""
        typ = get_proper_type(typ)
        if isinstance(typ, TupleType):
            return typ.items
        elif isinstance(typ, UnionType):
            return [
                union_typ
                for item in typ.relevant_items()
                for union_typ in self.get_types_from_except_handler(item, n)
            ]
        elif isinstance(typ, Instance) and is_named_instance(typ, 'builtins.tuple'):
            # variadic tuple
            return [typ.args[0]]
        else:
            return [typ]

    def visit_for_stmt(self, s: ForStmt) -> None:
        """Type check a for statement."""
        if s.is_async:
            iterator_type, item_type = self.analyze_async_iterable_item_type(s.expr)
        else:
            iterator_type, item_type = self.analyze_iterable_item_type(s.expr)
        s.inferred_item_type = item_type
        s.inferred_iterator_type = iterator_type
        self.analyze_index_variables(s.index, item_type, s.index_type is None, s)
        self.accept_loop(s.body, s.else_body)

    def analyze_async_iterable_item_type(self, expr: Expression) -> Tuple[Type, Type]:
        """Analyse async iterable expression and return iterator and iterator item types."""
        echk = self.expr_checker
        iterable = echk.accept(expr)
        iterator = echk.check_method_call_by_name('__aiter__', iterable, [], [], expr)[0]
        awaitable = echk.check_method_call_by_name('__anext__', iterator, [], [], expr)[0]
        item_type = echk.check_awaitable_expr(awaitable, expr,
                                              message_registry.INCOMPATIBLE_TYPES_IN_ASYNC_FOR)
        return iterator, item_type

    def analyze_iterable_item_type(self, expr: Expression) -> Tuple[Type, Type]:
        """Analyse iterable expression and return iterator and iterator item types."""
        echk = self.expr_checker
        iterable = get_proper_type(echk.accept(expr))
        iterator = echk.check_method_call_by_name('__iter__', iterable, [], [], expr)[0]

        if isinstance(iterable, TupleType):
            joined: Type = UninhabitedType()
            for item in iterable.items:
                joined = join_types(joined, item)
            return iterator, joined
        else:
            # Non-tuple iterable.
            if self.options.python_version[0] >= 3:
                nextmethod = '__next__'
            else:
                nextmethod = 'next'
            return iterator, echk.check_method_call_by_name(nextmethod, iterator, [], [], expr)[0]

    def analyze_container_item_type(self, typ: Type) -> Optional[Type]:
        """Check if a type is a nominal container of a union of such.

        Return the corresponding container item type.
        """
        typ = get_proper_type(typ)
        if isinstance(typ, UnionType):
            types: List[Type] = []
            for item in typ.items:
                c_type = self.analyze_container_item_type(item)
                if c_type:
                    types.append(c_type)
            return UnionType.make_union(types)
        if isinstance(typ, Instance) and typ.type.has_base('typing.Container'):
            supertype = self.named_type('typing.Container').type
            super_instance = map_instance_to_supertype(typ, supertype)
            assert len(super_instance.args) == 1
            return super_instance.args[0]
        if isinstance(typ, TupleType):
            return self.analyze_container_item_type(tuple_fallback(typ))
        return None

    def analyze_index_variables(self, index: Expression, item_type: Type,
                                infer_lvalue_type: bool, context: Context) -> None:
        """Type check or infer for loop or list comprehension index vars."""
        self.check_assignment(index, self.temp_node(item_type, context), infer_lvalue_type)

    def visit_del_stmt(self, s: DelStmt) -> None:
        if isinstance(s.expr, IndexExpr):
            e = s.expr
            m = MemberExpr(e.base, '__delitem__')
            m.line = s.line
            m.column = s.column
            c = CallExpr(m, [e.index], [nodes.ARG_POS], [None])
            c.line = s.line
            c.column = s.column
            self.expr_checker.accept(c, allow_none_return=True)
        else:
            s.expr.accept(self.expr_checker)
            for elt in flatten(s.expr):
                if isinstance(elt, NameExpr):
                    self.binder.assign_type(elt, DeletedType(source=elt.name),
                                            get_declaration(elt), False)

    def visit_decorator(self, e: Decorator) -> None:
        for d in e.decorators:
            if isinstance(d, RefExpr):
                if d.fullname == 'typing.no_type_check':
                    e.var.type = AnyType(TypeOfAny.special_form)
                    e.var.is_ready = True
                    return

        if self.recurse_into_functions:
            with self.tscope.function_scope(e.func):
                self.check_func_item(e.func, name=e.func.name)

        # Process decorators from the inside out to determine decorated signature, which
        # may be different from the declared signature.
        sig: Type = self.function_type(e.func)
        for d in reversed(e.decorators):
            if refers_to_fullname(d, 'typing.overload'):
                self.fail(message_registry.MULTIPLE_OVERLOADS_REQUIRED, e)
                continue
            dec = self.expr_checker.accept(d)
            temp = self.temp_node(sig, context=e)
            fullname = None
            if isinstance(d, RefExpr):
                fullname = d.fullname
            # if this is a expression like @b.a where b is an object, get the type of b
            # so we can pass it the method hook in the plugins
            object_type: Optional[Type] = None
            if fullname is None and isinstance(d, MemberExpr) and d.expr in self.type_map:
                object_type = self.type_map[d.expr]
                fullname = self.expr_checker.method_fullname(object_type, d.name)
            self.check_for_untyped_decorator(e.func, dec, d)
            sig, t2 = self.expr_checker.check_call(dec, [temp],
                                                   [nodes.ARG_POS], e,
                                                   callable_name=fullname,
                                                   object_type=object_type)
        self.check_untyped_after_decorator(sig, e.func)
        sig = set_callable_name(sig, e.func)
        e.var.type = sig
        e.var.is_ready = True
        if e.func.is_property:
            self.check_incompatible_property_override(e)
        if e.func.info and not e.func.is_dynamic():
            self.check_method_override(e)

        if e.func.info and e.func.name in ('__init__', '__new__'):
            if e.type and not isinstance(get_proper_type(e.type), (FunctionLike, AnyType)):
                self.fail(message_registry.BAD_CONSTRUCTOR_TYPE, e)

    def check_for_untyped_decorator(self,
                                    func: FuncDef,
                                    dec_type: Type,
                                    dec_expr: Expression) -> None:
        if (self.options.disallow_untyped_decorators and
                is_typed_callable(func.type) and
                is_untyped_decorator(dec_type)):
            self.msg.typed_function_untyped_decorator(func.name, dec_expr)

    def check_incompatible_property_override(self, e: Decorator) -> None:
        if not e.var.is_settable_property and e.func.info:
            name = e.func.name
            for base in e.func.info.mro[1:]:
                base_attr = base.names.get(name)
                if not base_attr:
                    continue
                if (isinstance(base_attr.node, OverloadedFuncDef) and
                        base_attr.node.is_property and
                        cast(Decorator,
                             base_attr.node.items[0]).var.is_settable_property):
                    self.fail(message_registry.READ_ONLY_PROPERTY_OVERRIDES_READ_WRITE, e)

    def visit_with_stmt(self, s: WithStmt) -> None:
        exceptions_maybe_suppressed = False
        for expr, target in zip(s.expr, s.target):
            if s.is_async:
                exit_ret_type = self.check_async_with_item(expr, target, s.unanalyzed_type is None)
            else:
                exit_ret_type = self.check_with_item(expr, target, s.unanalyzed_type is None)

            # Based on the return type, determine if this context manager 'swallows'
            # exceptions or not. We determine this using a heuristic based on the
            # return type of the __exit__ method -- see the discussion in
            # https://github.com/python/mypy/issues/7214 and the section about context managers
            # in https://github.com/python/typeshed/blob/master/CONTRIBUTING.md#conventions
            # for more details.

            exit_ret_type = get_proper_type(exit_ret_type)
            if is_literal_type(exit_ret_type, "builtins.bool", False):
                continue

            if (is_literal_type(exit_ret_type, "builtins.bool", True)
                    or (isinstance(exit_ret_type, Instance)
                        and exit_ret_type.type.fullname == 'builtins.bool'
                        and state.strict_optional)):
                # Note: if strict-optional is disabled, this bool instance
                # could actually be an Optional[bool].
                exceptions_maybe_suppressed = True

        if exceptions_maybe_suppressed:
            # Treat this 'with' block in the same way we'd treat a 'try: BODY; except: pass'
            # block. This means control flow can continue after the 'with' even if the 'with'
            # block immediately returns.
            with self.binder.frame_context(can_skip=True, try_frame=True):
                self.accept(s.body)
        else:
            self.accept(s.body)

    def check_untyped_after_decorator(self, typ: Type, func: FuncDef) -> None:
        if not self.options.disallow_any_decorated or self.is_stub:
            return

        if mypy.checkexpr.has_any_type(typ):
            self.msg.untyped_decorated_function(typ, func)

    def check_async_with_item(self, expr: Expression, target: Optional[Expression],
                              infer_lvalue_type: bool) -> Type:
        echk = self.expr_checker
        ctx = echk.accept(expr)
        obj = echk.check_method_call_by_name('__aenter__', ctx, [], [], expr)[0]
        obj = echk.check_awaitable_expr(
            obj, expr, message_registry.INCOMPATIBLE_TYPES_IN_ASYNC_WITH_AENTER)
        if target:
            self.check_assignment(target, self.temp_node(obj, expr), infer_lvalue_type)
        arg = self.temp_node(AnyType(TypeOfAny.special_form), expr)
        res, _ = echk.check_method_call_by_name(
            '__aexit__', ctx, [arg] * 3, [nodes.ARG_POS] * 3, expr)
        return echk.check_awaitable_expr(
            res, expr, message_registry.INCOMPATIBLE_TYPES_IN_ASYNC_WITH_AEXIT)

    def check_with_item(self, expr: Expression, target: Optional[Expression],
                        infer_lvalue_type: bool) -> Type:
        echk = self.expr_checker
        ctx = echk.accept(expr)
        obj = echk.check_method_call_by_name('__enter__', ctx, [], [], expr)[0]
        if target:
            self.check_assignment(target, self.temp_node(obj, expr), infer_lvalue_type)
        arg = self.temp_node(AnyType(TypeOfAny.special_form), expr)
        res, _ = echk.check_method_call_by_name(
            '__exit__', ctx, [arg] * 3, [nodes.ARG_POS] * 3, expr)
        return res

    def visit_print_stmt(self, s: PrintStmt) -> None:
        for arg in s.args:
            self.expr_checker.accept(arg)
        if s.target:
            target_type = get_proper_type(self.expr_checker.accept(s.target))
            if not isinstance(target_type, NoneType):
                write_type = self.expr_checker.analyze_external_member_access(
                    'write', target_type, s.target)
                required_type = CallableType(
                    arg_types=[self.named_type('builtins.str')],
                    arg_kinds=[ARG_POS],
                    arg_names=[None],
                    ret_type=AnyType(TypeOfAny.implementation_artifact),
                    fallback=self.named_type('builtins.function'),
                )
                # This has to be hard-coded, since it is a syntax pattern, not a function call.
                if not is_subtype(write_type, required_type):
                    self.fail(message_registry.PYTHON2_PRINT_FILE_TYPE.format(
                        write_type,
                        required_type,
                    ), s.target)

    def visit_break_stmt(self, s: BreakStmt) -> None:
        self.binder.handle_break()

    def visit_continue_stmt(self, s: ContinueStmt) -> None:
        self.binder.handle_continue()
        return None

    def visit_match_stmt(self, s: MatchStmt) -> None:
        with self.binder.frame_context(can_skip=False, fall_through=0):
            subject_type = get_proper_type(self.expr_checker.accept(s.subject))

            if isinstance(subject_type, DeletedType):
                self.msg.deleted_as_rvalue(subject_type, s)

            pattern_types = [self.pattern_checker.accept(p, subject_type) for p in s.patterns]

            type_maps: List[TypeMap] = [t.captures for t in pattern_types]
            self.infer_variable_types_from_type_maps(type_maps)

            for pattern_type, g, b in zip(pattern_types, s.guards, s.bodies):
                with self.binder.frame_context(can_skip=True, fall_through=2):
                    if b.is_unreachable or isinstance(get_proper_type(pattern_type.type),
                                                      UninhabitedType):
                        self.push_type_map(None)
                    else:
                        self.binder.put(s.subject, pattern_type.type)
                        self.push_type_map(pattern_type.captures)
                    if g is not None:
                        gt = get_proper_type(self.expr_checker.accept(g))

                        if isinstance(gt, DeletedType):
                            self.msg.deleted_as_rvalue(gt, s)

                        if_map, _ = self.find_isinstance_check(g)

                        self.push_type_map(if_map)
                    self.accept(b)

            # This is needed due to a quirk in frame_context. Without it types will stay narrowed
            # after the match.
            with self.binder.frame_context(can_skip=False, fall_through=2):
                pass

    def infer_variable_types_from_type_maps(self, type_maps: List[TypeMap]) -> None:
        all_captures: Dict[Var, List[Tuple[NameExpr, Type]]] = defaultdict(list)
        for tm in type_maps:
            if tm is not None:
                for expr, typ in tm.items():
                    if isinstance(expr, NameExpr):
                        node = expr.node
                        assert isinstance(node, Var)
                        all_captures[node].append((expr, typ))

        for var, captures in all_captures.items():
            conflict = False
            types: List[Type] = []
            for expr, typ in captures:
                types.append(typ)

                previous_type, _, inferred = self.check_lvalue(expr)
                if previous_type is not None:
                    conflict = True
                    self.check_subtype(typ, previous_type, expr,
                                       msg=message_registry.INCOMPATIBLE_TYPES_IN_CAPTURE,
                                       subtype_label="pattern captures type",
                                       supertype_label="variable has type")
                    for type_map in type_maps:
                        if type_map is not None and expr in type_map:
                            del type_map[expr]

            if not conflict:
                new_type = UnionType.make_union(types)
                # Infer the union type at the first occurrence
                first_occurrence, _ = captures[0]
                self.infer_variable_type(var, first_occurrence, new_type, first_occurrence)

    def make_fake_typeinfo(self,
                           curr_module_fullname: str,
                           class_gen_name: str,
                           class_short_name: str,
                           bases: List[Instance],
                           ) -> Tuple[ClassDef, TypeInfo]:
        # Build the fake ClassDef and TypeInfo together.
        # The ClassDef is full of lies and doesn't actually contain a body.
        # Use format_bare to generate a nice name for error messages.
        # We skip fully filling out a handful of TypeInfo fields because they
        # should be irrelevant for a generated type like this:
        # is_protocol, protocol_members, is_abstract
        cdef = ClassDef(class_short_name, Block([]))
        cdef.fullname = curr_module_fullname + '.' + class_gen_name
        info = TypeInfo(SymbolTable(), cdef, curr_module_fullname)
        cdef.info = info
        info.bases = bases
        calculate_mro(info)
        info.calculate_metaclass_type()
        return cdef, info

    def intersect_instances(self,
                            instances: Tuple[Instance, Instance],
                            ctx: Context,
                            ) -> Optional[Instance]:
        """Try creating an ad-hoc intersection of the given instances.

        Note that this function does *not* try and create a full-fledged
        intersection type. Instead, it returns an instance of a new ad-hoc
        subclass of the given instances.

        This is mainly useful when you need a way of representing some
        theoretical subclass of the instances the user may be trying to use
        the generated intersection can serve as a placeholder.

        This function will create a fresh subclass every time you call it,
        even if you pass in the exact same arguments. So this means calling
        `self.intersect_intersection([inst_1, inst_2], ctx)` twice will result
        in instances of two distinct subclasses of inst_1 and inst_2.

        This is by design: we want each ad-hoc intersection to be unique since
        they're supposed represent some other unknown subclass.

        Returns None if creating the subclass is impossible (e.g. due to
        MRO errors or incompatible signatures). If we do successfully create
        a subclass, its TypeInfo will automatically be added to the global scope.
        """
        curr_module = self.scope.stack[0]
        assert isinstance(curr_module, MypyFile)

        def _get_base_classes(instances_: Tuple[Instance, Instance]) -> List[Instance]:
            base_classes_ = []
            for inst in instances_:
                if inst.type.is_intersection:
                    expanded = inst.type.bases
                else:
                    expanded = [inst]

                for expanded_inst in expanded:
                    base_classes_.append(expanded_inst)
            return base_classes_

        def _make_fake_typeinfo_and_full_name(
                base_classes_: List[Instance],
                curr_module_: MypyFile,
        ) -> Tuple[TypeInfo, str]:
            names_list = pretty_seq([x.type.name for x in base_classes_], "and")
            short_name = '<subclass of {}>'.format(names_list)
            full_name_ = gen_unique_name(short_name, curr_module_.names)
            cdef, info_ = self.make_fake_typeinfo(
                curr_module_.fullname,
                full_name_,
                short_name,
                base_classes_,
            )
            return info_, full_name_

        old_msg = self.msg
        new_msg = old_msg.clean_copy()
        self.msg = new_msg
        base_classes = _get_base_classes(instances)
        # We use the pretty_names_list for error messages but can't
        # use it for the real name that goes into the symbol table
        # because it can have dots in it.
        pretty_names_list = pretty_seq(format_type_distinctly(*base_classes, bare=True), "and")
        try:
            info, full_name = _make_fake_typeinfo_and_full_name(base_classes, curr_module)
            self.check_multiple_inheritance(info)
            if new_msg.is_errors():
                # "class A(B, C)" unsafe, now check "class A(C, B)":
                new_msg = new_msg.clean_copy()
                self.msg = new_msg
                base_classes = _get_base_classes(instances[::-1])
                info, full_name = _make_fake_typeinfo_and_full_name(base_classes, curr_module)
                self.check_multiple_inheritance(info)
            info.is_intersection = True
        except MroError:
            if self.should_report_unreachable_issues():
                old_msg.impossible_intersection(
                    pretty_names_list, "inconsistent method resolution order", ctx)
            return None
        finally:
            self.msg = old_msg

        if new_msg.is_errors():
            if self.should_report_unreachable_issues():
                self.msg.impossible_intersection(
                    pretty_names_list, "incompatible method signatures", ctx)
            return None

        curr_module.names[full_name] = SymbolTableNode(GDEF, info)
        return Instance(info, [])

    def intersect_instance_callable(self, typ: Instance, callable_type: CallableType) -> Instance:
        """Creates a fake type that represents the intersection of an Instance and a CallableType.

        It operates by creating a bare-minimum dummy TypeInfo that
        subclasses type and adds a __call__ method matching callable_type.
        """

        # In order for this to work in incremental mode, the type we generate needs to
        # have a valid fullname and a corresponding entry in a symbol table. We generate
        # a unique name inside the symbol table of the current module.
        cur_module = cast(MypyFile, self.scope.stack[0])
        gen_name = gen_unique_name("<callable subtype of {}>".format(typ.type.name),
                                   cur_module.names)

        # Synthesize a fake TypeInfo
        short_name = format_type_bare(typ)
        cdef, info = self.make_fake_typeinfo(cur_module.fullname, gen_name, short_name, [typ])

        # Build up a fake FuncDef so we can populate the symbol table.
        func_def = FuncDef('__call__', [], Block([]), callable_type)
        func_def._fullname = cdef.fullname + '.__call__'
        func_def.info = info
        info.names['__call__'] = SymbolTableNode(MDEF, func_def)

        cur_module.names[gen_name] = SymbolTableNode(GDEF, info)

        return Instance(info, [])

    def make_fake_callable(self, typ: Instance) -> Instance:
        """Produce a new type that makes type Callable with a generic callable type."""

        fallback = self.named_type('builtins.function')
        callable_type = CallableType([AnyType(TypeOfAny.explicit),
                                      AnyType(TypeOfAny.explicit)],
                                     [nodes.ARG_STAR, nodes.ARG_STAR2],
                                     [None, None],
                                     ret_type=AnyType(TypeOfAny.explicit),
                                     fallback=fallback,
                                     is_ellipsis_args=True)

        return self.intersect_instance_callable(typ, callable_type)

    def partition_by_callable(self, typ: Type,
                              unsound_partition: bool) -> Tuple[List[Type], List[Type]]:
        """Partitions a type into callable subtypes and uncallable subtypes.

        Thus, given:
        `callables, uncallables = partition_by_callable(type)`

        If we assert `callable(type)` then `type` has type Union[*callables], and
        If we assert `not callable(type)` then `type` has type Union[*uncallables]

        If unsound_partition is set, assume that anything that is not
        clearly callable is in fact not callable. Otherwise we generate a
        new subtype that *is* callable.

        Guaranteed to not return [], [].
        """
        typ = get_proper_type(typ)

        if isinstance(typ, FunctionLike) or isinstance(typ, TypeType):
            return [typ], []

        if isinstance(typ, AnyType):
            return [typ], [typ]

        if isinstance(typ, NoneType):
            return [], [typ]

        if isinstance(typ, UnionType):
            callables = []
            uncallables = []
            for subtype in typ.items:
                # Use unsound_partition when handling unions in order to
                # allow the expected type discrimination.
                subcallables, subuncallables = self.partition_by_callable(subtype,
                                                                          unsound_partition=True)
                callables.extend(subcallables)
                uncallables.extend(subuncallables)
            return callables, uncallables

        if isinstance(typ, TypeVarType):
            # We could do better probably?
            # Refine the the type variable's bound as our type in the case that
            # callable() is true. This unfortunately loses the information that
            # the type is a type variable in that branch.
            # This matches what is done for isinstance, but it may be possible to
            # do better.
            # If it is possible for the false branch to execute, return the original
            # type to avoid losing type information.
            callables, uncallables = self.partition_by_callable(erase_to_union_or_bound(typ),
                                                                unsound_partition)
            uncallables = [typ] if len(uncallables) else []
            return callables, uncallables

        # A TupleType is callable if its fallback is, but needs special handling
        # when we dummy up a new type.
        ityp = typ
        if isinstance(typ, TupleType):
            ityp = tuple_fallback(typ)

        if isinstance(ityp, Instance):
            method = ityp.type.get_method('__call__')
            if method and method.type:
                callables, uncallables = self.partition_by_callable(method.type,
                                                                    unsound_partition=False)
                if len(callables) and not len(uncallables):
                    # Only consider the type callable if its __call__ method is
                    # definitely callable.
                    return [typ], []

            if not unsound_partition:
                fake = self.make_fake_callable(ityp)
                if isinstance(typ, TupleType):
                    fake.type.tuple_type = TupleType(typ.items, fake)
                    return [fake.type.tuple_type], [typ]
                return [fake], [typ]

        if unsound_partition:
            return [], [typ]
        else:
            # We don't know how properly make the type callable.
            return [typ], [typ]

    def conditional_callable_type_map(self, expr: Expression,
                                      current_type: Optional[Type],
                                      ) -> Tuple[TypeMap, TypeMap]:
        """Takes in an expression and the current type of the expression.

        Returns a 2-tuple: The first element is a map from the expression to
        the restricted type if it were callable. The second element is a
        map from the expression to the type it would hold if it weren't
        callable.
        """
        if not current_type:
            return {}, {}

        if isinstance(get_proper_type(current_type), AnyType):
            return {}, {}

        callables, uncallables = self.partition_by_callable(current_type,
                                                            unsound_partition=False)

        if len(callables) and len(uncallables):
            callable_map = {expr: UnionType.make_union(callables)} if len(callables) else None
            uncallable_map = {
                expr: UnionType.make_union(uncallables)} if len(uncallables) else None
            return callable_map, uncallable_map

        elif len(callables):
            return {}, None

        return None, {}

    def _is_truthy_type(self, t: ProperType) -> bool:
        return (
            (
                isinstance(t, Instance) and
                bool(t.type) and
                not t.type.has_readable_member('__bool__') and
                not t.type.has_readable_member('__len__')
            )
            or isinstance(t, FunctionLike)
            or (
                isinstance(t, UnionType) and
                all(self._is_truthy_type(t) for t in get_proper_types(t.items))
            )
        )

    def _check_for_truthy_type(self, t: Type, expr: Expression) -> None:
        if not state.strict_optional:
            return  # if everything can be None, all bets are off

        t = get_proper_type(t)
        if not self._is_truthy_type(t):
            return

        def format_expr_type() -> str:
            typ = format_type(t)
            if isinstance(expr, MemberExpr):
                return f'Member "{expr.name}" has type {typ}'
            elif isinstance(expr, RefExpr) and expr.fullname:
                return f'"{expr.fullname}" has type {typ}'
            elif isinstance(expr, CallExpr):
                if isinstance(expr.callee, MemberExpr):
                    return f'"{expr.callee.name}" returns {typ}'
                elif isinstance(expr.callee, RefExpr) and expr.callee.fullname:
                    return f'"{expr.callee.fullname}" returns {typ}'
                return f'Call returns {typ}'
            else:
                return f'Expression has type {typ}'

        if isinstance(t, FunctionLike):
            self.fail(message_registry.FUNCTION_ALWAYS_TRUE.format(format_type(t)), expr)
        elif isinstance(t, UnionType):
            self.fail(message_registry.TYPE_ALWAYS_TRUE_UNIONTYPE.format(format_expr_type()),
                      expr)
        else:
            self.fail(message_registry.TYPE_ALWAYS_TRUE.format(format_expr_type()), expr)

    def find_type_equals_check(self, node: ComparisonExpr, expr_indices: List[int]
                               ) -> Tuple[TypeMap, TypeMap]:
        """Narrow types based on any checks of the type ``type(x) == T``

        Args:
            node: The node that might contain the comparison
            expr_indices: The list of indices of expressions in ``node`` that are being
                compared
        """
        type_map = self.type_map

        def is_type_call(expr: CallExpr) -> bool:
            """Is expr a call to type with one argument?"""
            return (refers_to_fullname(expr.callee, 'builtins.type')
                    and len(expr.args) == 1)

        # exprs that are being passed into type
        exprs_in_type_calls: List[Expression] = []
        # type that is being compared to type(expr)
        type_being_compared: Optional[List[TypeRange]] = None
        # whether the type being compared to is final
        is_final = False

        for index in expr_indices:
            expr = node.operands[index]

            if isinstance(expr, CallExpr) and is_type_call(expr):
                exprs_in_type_calls.append(expr.args[0])
            else:
                current_type = get_isinstance_type(expr, type_map)
                if current_type is None:
                    continue
                if type_being_compared is not None:
                    # It doesn't really make sense to have several types being
                    # compared to the output of type (like type(x) == int == str)
                    # because whether that's true is solely dependent on what the
                    # types being compared are, so we don't try to narrow types any
                    # further because we can't really get any information about the
                    # type of x from that check
                    return {}, {}
                else:
                    if isinstance(expr, RefExpr) and isinstance(expr.node, TypeInfo):
                        is_final = expr.node.is_final
                    type_being_compared = current_type

        if not exprs_in_type_calls:
            return {}, {}

        if_maps: List[TypeMap] = []
        else_maps: List[TypeMap] = []
        for expr in exprs_in_type_calls:
            current_if_type, current_else_type = self.conditional_types_with_intersection(
                type_map[expr],
                type_being_compared,
                expr
            )
            current_if_map, current_else_map = conditional_types_to_typemaps(expr,
                                                                             current_if_type,
                                                                             current_else_type)
            if_maps.append(current_if_map)
            else_maps.append(current_else_map)

        def combine_maps(list_maps: List[TypeMap]) -> TypeMap:
            """Combine all typemaps in list_maps into one typemap"""
            result_map = {}
            for d in list_maps:
                if d is not None:
                    result_map.update(d)
            return result_map

        if_map = combine_maps(if_maps)
        # type(x) == T is only true when x has the same type as T, meaning
        # that it can be false if x is an instance of a subclass of T. That means
        # we can't do any narrowing in the else case unless T is final, in which
        # case T can't be subclassed
        if is_final:
            else_map = combine_maps(else_maps)
        else:
            else_map = {}
        return if_map, else_map

    def find_isinstance_check(self, node: Expression
                              ) -> Tuple[TypeMap, TypeMap]:
        """Find any isinstance checks (within a chain of ands).  Includes
        implicit and explicit checks for None and calls to callable.
        Also includes TypeGuard functions.

        Return value is a map of variables to their types if the condition
        is true and a map of variables to their types if the condition is false.

        If either of the values in the tuple is None, then that particular
        branch can never occur.

        May return {}, {}.
        Can return None, None in situations involving NoReturn.
        """
        if_map, else_map = self.find_isinstance_check_helper(node)
        new_if_map = self.propagate_up_typemap_info(self.type_map, if_map)
        new_else_map = self.propagate_up_typemap_info(self.type_map, else_map)
        return new_if_map, new_else_map

    def find_isinstance_check_helper(self, node: Expression) -> Tuple[TypeMap, TypeMap]:
        type_map = self.type_map
        if is_true_literal(node):
            return {}, None
        if is_false_literal(node):
            return None, {}

        if isinstance(node, CallExpr) and len(node.args) != 0:
            expr = collapse_walrus(node.args[0])
            if refers_to_fullname(node.callee, 'builtins.isinstance'):
                if len(node.args) != 2:  # the error will be reported elsewhere
                    return {}, {}
                if literal(expr) == LITERAL_TYPE:
                    return conditional_types_to_typemaps(
                        expr,
                        *self.conditional_types_with_intersection(
                            type_map[expr],
                            get_isinstance_type(node.args[1], type_map),
                            expr
                        )
                    )
            elif refers_to_fullname(node.callee, 'builtins.issubclass'):
                if len(node.args) != 2:  # the error will be reported elsewhere
                    return {}, {}
                if literal(expr) == LITERAL_TYPE:
                    return self.infer_issubclass_maps(node, expr, type_map)
            elif refers_to_fullname(node.callee, 'builtins.callable'):
                if len(node.args) != 1:  # the error will be reported elsewhere
                    return {}, {}
                if literal(expr) == LITERAL_TYPE:
                    vartype = type_map[expr]
                    return self.conditional_callable_type_map(expr, vartype)
            elif isinstance(node.callee, RefExpr):
                if node.callee.type_guard is not None:
                    # TODO: Follow keyword args or *args, **kwargs
                    if node.arg_kinds[0] != nodes.ARG_POS:
                        self.fail(message_registry.TYPE_GUARD_POS_ARG_REQUIRED, node)
                        return {}, {}
                    if literal(expr) == LITERAL_TYPE:
                        # Note: we wrap the target type, so that we can special case later.
                        # Namely, for isinstance() we use a normal meet, while TypeGuard is
                        # considered "always right" (i.e. even if the types are not overlapping).
                        # Also note that a care must be taken to unwrap this back at read places
                        # where we use this to narrow down declared type.
                        return {expr: TypeGuardedType(node.callee.type_guard)}, {}
        elif isinstance(node, ComparisonExpr):
            # Step 1: Obtain the types of each operand and whether or not we can
            # narrow their types. (For example, we shouldn't try narrowing the
            # types of literal string or enum expressions).

            operands = [collapse_walrus(x) for x in node.operands]
            operand_types = []
            narrowable_operand_index_to_hash = {}
            for i, expr in enumerate(operands):
                if expr not in type_map:
                    return {}, {}
                expr_type = type_map[expr]
                operand_types.append(expr_type)

                if (literal(expr) == LITERAL_TYPE
                        and not is_literal_none(expr)
                        and not is_literal_enum(type_map, expr)):
                    h = literal_hash(expr)
                    if h is not None:
                        narrowable_operand_index_to_hash[i] = h

            # Step 2: Group operands chained by either the 'is' or '==' operands
            # together. For all other operands, we keep them in groups of size 2.
            # So the expression:
            #
            #   x0 == x1 == x2 < x3 < x4 is x5 is x6 is not x7 is not x8
            #
            # ...is converted into the simplified operator list:
            #
            #  [("==", [0, 1, 2]), ("<", [2, 3]), ("<", [3, 4]),
            #   ("is", [4, 5, 6]), ("is not", [6, 7]), ("is not", [7, 8])]
            #
            # We group identity/equality expressions so we can propagate information
            # we discover about one operand across the entire chain. We don't bother
            # handling 'is not' and '!=' chains in a special way: those are very rare
            # in practice.

            simplified_operator_list = group_comparison_operands(
                node.pairwise(),
                narrowable_operand_index_to_hash,
                {'==', 'is'},
            )

            # Step 3: Analyze each group and infer more precise type maps for each
            # assignable operand, if possible. We combine these type maps together
            # in the final step.

            partial_type_maps = []
            for operator, expr_indices in simplified_operator_list:
                if operator in {'is', 'is not', '==', '!='}:
                    # is_valid_target:
                    #   Controls which types we're allowed to narrow exprs to. Note that
                    #   we cannot use 'is_literal_type_like' in both cases since doing
                    #   'x = 10000 + 1; x is 10001' is not always True in all Python
                    #   implementations.
                    #
                    # coerce_only_in_literal_context:
                    #   If true, coerce types into literal types only if one or more of
                    #   the provided exprs contains an explicit Literal type. This could
                    #   technically be set to any arbitrary value, but it seems being liberal
                    #   with narrowing when using 'is' and conservative when using '==' seems
                    #   to break the least amount of real-world code.
                    #
                    # should_narrow_by_identity:
                    #   Set to 'false' only if the user defines custom __eq__ or __ne__ methods
                    #   that could cause identity-based narrowing to produce invalid results.
                    if operator in {'is', 'is not'}:
                        is_valid_target: Callable[[Type], bool] = is_singleton_type
                        coerce_only_in_literal_context = False
                        should_narrow_by_identity = True
                    else:
                        def is_exactly_literal_type(t: Type) -> bool:
                            return isinstance(get_proper_type(t), LiteralType)

                        def has_no_custom_eq_checks(t: Type) -> bool:
                            return (not custom_special_method(t, '__eq__', check_all=False)
                                    and not custom_special_method(t, '__ne__', check_all=False))

                        is_valid_target = is_exactly_literal_type
                        coerce_only_in_literal_context = True

                        expr_types = [operand_types[i] for i in expr_indices]
                        should_narrow_by_identity = all(map(has_no_custom_eq_checks, expr_types))

                    if_map: TypeMap = {}
                    else_map: TypeMap = {}
                    if should_narrow_by_identity:
                        if_map, else_map = self.refine_identity_comparison_expression(
                            operands,
                            operand_types,
                            expr_indices,
                            narrowable_operand_index_to_hash.keys(),
                            is_valid_target,
                            coerce_only_in_literal_context,
                        )

                    # Strictly speaking, we should also skip this check if the objects in the expr
                    # chain have custom __eq__ or __ne__ methods. But we (maybe optimistically)
                    # assume nobody would actually create a custom objects that considers itself
                    # equal to None.
                    if if_map == {} and else_map == {}:
                        if_map, else_map = self.refine_away_none_in_comparison(
                            operands,
                            operand_types,
                            expr_indices,
                            narrowable_operand_index_to_hash.keys(),
                        )

                    # If we haven't been able to narrow types yet, we might be dealing with a
                    # explicit type(x) == some_type check
                    if if_map == {} and else_map == {}:
                        if_map, else_map = self.find_type_equals_check(node, expr_indices)
                elif operator in {'in', 'not in'}:
                    assert len(expr_indices) == 2
                    left_index, right_index = expr_indices
                    if left_index not in narrowable_operand_index_to_hash:
                        continue

                    item_type = operand_types[left_index]
                    collection_type = operand_types[right_index]

                    # We only try and narrow away 'None' for now
                    if not is_optional(item_type):
                        continue

                    collection_item_type = get_proper_type(builtin_item_type(collection_type))
                    if collection_item_type is None or is_optional(collection_item_type):
                        continue
                    if (isinstance(collection_item_type, Instance)
                            and collection_item_type.type.fullname == 'builtins.object'):
                        continue
                    if is_overlapping_erased_types(item_type, collection_item_type):
                        if_map, else_map = {operands[left_index]: remove_optional(item_type)}, {}
                    else:
                        continue
                else:
                    if_map = {}
                    else_map = {}

                if operator in {'is not', '!=', 'not in'}:
                    if_map, else_map = else_map, if_map

                partial_type_maps.append((if_map, else_map))

            return reduce_conditional_maps(partial_type_maps)
        elif isinstance(node, AssignmentExpr):
            if_map = {}
            else_map = {}

            if_assignment_map, else_assignment_map = self.find_isinstance_check(node.target)

            if if_assignment_map is not None:
                if_map.update(if_assignment_map)
            if else_assignment_map is not None:
                else_map.update(else_assignment_map)

            if_condition_map, else_condition_map = self.find_isinstance_check(node.value)

            if if_condition_map is not None:
                if_map.update(if_condition_map)
            if else_condition_map is not None:
                else_map.update(else_condition_map)

            return (
                (None if if_assignment_map is None or if_condition_map is None else if_map),
                (None if else_assignment_map is None or else_condition_map is None else else_map),
            )
        elif isinstance(node, OpExpr) and node.op == 'and':
            left_if_vars, left_else_vars = self.find_isinstance_check(node.left)
            right_if_vars, right_else_vars = self.find_isinstance_check(node.right)

            # (e1 and e2) is true if both e1 and e2 are true,
            # and false if at least one of e1 and e2 is false.
            return (and_conditional_maps(left_if_vars, right_if_vars),
                    or_conditional_maps(left_else_vars, right_else_vars))
        elif isinstance(node, OpExpr) and node.op == 'or':
            left_if_vars, left_else_vars = self.find_isinstance_check(node.left)
            right_if_vars, right_else_vars = self.find_isinstance_check(node.right)

            # (e1 or e2) is true if at least one of e1 or e2 is true,
            # and false if both e1 and e2 are false.
            return (or_conditional_maps(left_if_vars, right_if_vars),
                    and_conditional_maps(left_else_vars, right_else_vars))
        elif isinstance(node, UnaryExpr) and node.op == 'not':
            left, right = self.find_isinstance_check(node.expr)
            return right, left

        # Restrict the type of the variable to True-ish/False-ish in the if and else branches
        # respectively
        original_vartype = type_map[node]
        self._check_for_truthy_type(original_vartype, node)
        vartype = try_expanding_sum_type_to_union(original_vartype, "builtins.bool")

        if_type = true_only(vartype)
        else_type = false_only(vartype)
        if_map = (
            {node: if_type}
            if not isinstance(if_type, UninhabitedType)
            else None
        )
        else_map = (
            {node: else_type}
            if not isinstance(else_type, UninhabitedType)
            else None
        )
        return if_map, else_map

    def propagate_up_typemap_info(self,
                                  existing_types: Mapping[Expression, Type],
                                  new_types: TypeMap) -> TypeMap:
        """Attempts refining parent expressions of any MemberExpr or IndexExprs in new_types.

        Specifically, this function accepts two mappings of expression to original types:
        the original mapping (existing_types), and a new mapping (new_types) intended to
        update the original.

        This function iterates through new_types and attempts to use the information to try
        refining any parent types that happen to be unions.

        For example, suppose there are two types "A = Tuple[int, int]" and "B = Tuple[str, str]".
        Next, suppose that 'new_types' specifies the expression 'foo[0]' has a refined type
        of 'int' and that 'foo' was previously deduced to be of type Union[A, B].

        Then, this function will observe that since A[0] is an int and B[0] is not, the type of
        'foo' can be further refined from Union[A, B] into just B.

        We perform this kind of "parent narrowing" for member lookup expressions and indexing
        expressions into tuples, namedtuples, and typeddicts. We repeat this narrowing
        recursively if the parent is also a "lookup expression". So for example, if we have
        the expression "foo['bar'].baz[0]", we'd potentially end up refining types for the
        expressions "foo", "foo['bar']", and "foo['bar'].baz".

        We return the newly refined map. This map is guaranteed to be a superset of 'new_types'.
        """
        if new_types is None:
            return None
        output_map = {}
        for expr, expr_type in new_types.items():
            # The original inferred type should always be present in the output map, of course
            output_map[expr] = expr_type

            # Next, try using this information to refine the parent types, if applicable.
            new_mapping = self.refine_parent_types(existing_types, expr, expr_type)
            for parent_expr, proposed_parent_type in new_mapping.items():
                # We don't try inferring anything if we've already inferred something for
                # the parent expression.
                # TODO: Consider picking the narrower type instead of always discarding this?
                if parent_expr in new_types:
                    continue
                output_map[parent_expr] = proposed_parent_type
        return output_map

    def refine_parent_types(self,
                            existing_types: Mapping[Expression, Type],
                            expr: Expression,
                            expr_type: Type) -> Mapping[Expression, Type]:
        """Checks if the given expr is a 'lookup operation' into a union and iteratively refines
        the parent types based on the 'expr_type'.

        For example, if 'expr' is an expression like 'a.b.c.d', we'll potentially return refined
        types for expressions 'a', 'a.b', and 'a.b.c'.

        For more details about what a 'lookup operation' is and how we use the expr_type to refine
        the parent types of lookup_expr, see the docstring in 'propagate_up_typemap_info'.
        """
        output: Dict[Expression, Type] = {}

        # Note: parent_expr and parent_type are progressively refined as we crawl up the
        # parent lookup chain.
        while True:
            # First, check if this expression is one that's attempting to
            # "lookup" some key in the parent type. If so, save the parent type
            # and create function that will try replaying the same lookup
            # operation against arbitrary types.
            if isinstance(expr, MemberExpr):
                parent_expr = expr.expr
                parent_type = existing_types.get(parent_expr)
                member_name = expr.name

                def replay_lookup(new_parent_type: ProperType) -> Optional[Type]:
                    msg_copy = self.msg.clean_copy()
                    member_type = analyze_member_access(
                        name=member_name,
                        typ=new_parent_type,
                        context=parent_expr,
                        is_lvalue=False,
                        is_super=False,
                        is_operator=False,
                        msg=msg_copy,
                        original_type=new_parent_type,
                        chk=self,
                        in_literal_context=False,
                    )
                    if msg_copy.is_errors():
                        return None
                    else:
                        return member_type
            elif isinstance(expr, IndexExpr):
                parent_expr = expr.base
                parent_type = existing_types.get(parent_expr)

                index_type = existing_types.get(expr.index)
                if index_type is None:
                    return output

                str_literals = try_getting_str_literals_from_type(index_type)
                if str_literals is not None:
                    # Refactoring these two indexing replay functions is surprisingly
                    # tricky -- see https://github.com/python/mypy/pull/7917, which
                    # was blocked by https://github.com/mypyc/mypyc/issues/586
                    def replay_lookup(new_parent_type: ProperType) -> Optional[Type]:
                        if not isinstance(new_parent_type, TypedDictType):
                            return None
                        try:
                            assert str_literals is not None
                            member_types = [new_parent_type.items[key] for key in str_literals]
                        except KeyError:
                            return None
                        return make_simplified_union(member_types)
                else:
                    int_literals = try_getting_int_literals_from_type(index_type)
                    if int_literals is not None:
                        def replay_lookup(new_parent_type: ProperType) -> Optional[Type]:
                            if not isinstance(new_parent_type, TupleType):
                                return None
                            try:
                                assert int_literals is not None
                                member_types = [new_parent_type.items[key] for key in int_literals]
                            except IndexError:
                                return None
                            return make_simplified_union(member_types)
                    else:
                        return output
            else:
                return output

            # If we somehow didn't previously derive the parent type, abort completely
            # with what we have so far: something went wrong at an earlier stage.
            if parent_type is None:
                return output

            # We currently only try refining the parent type if it's a Union.
            # If not, there's no point in trying to refine any further parents
            # since we have no further information we can use to refine the lookup
            # chain, so we end early as an optimization.
            parent_type = get_proper_type(parent_type)
            if not isinstance(parent_type, UnionType):
                return output

            # Take each element in the parent union and replay the original lookup procedure
            # to figure out which parents are compatible.
            new_parent_types = []
            for item in union_items(parent_type):
                member_type = replay_lookup(item)
                if member_type is None:
                    # We were unable to obtain the member type. So, we give up on refining this
                    # parent type entirely and abort.
                    return output

                if is_overlapping_types(member_type, expr_type):
                    new_parent_types.append(item)

            # If none of the parent types overlap (if we derived an empty union), something
            # went wrong. We should never hit this case, but deriving the uninhabited type or
            # reporting an error both seem unhelpful. So we abort.
            if not new_parent_types:
                return output

            expr = parent_expr
            expr_type = output[parent_expr] = make_simplified_union(new_parent_types)

    def refine_identity_comparison_expression(self,
                                              operands: List[Expression],
                                              operand_types: List[Type],
                                              chain_indices: List[int],
                                              narrowable_operand_indices: AbstractSet[int],
                                              is_valid_target: Callable[[ProperType], bool],
                                              coerce_only_in_literal_context: bool,
                                              ) -> Tuple[TypeMap, TypeMap]:
        """Produce conditional type maps refining expressions by an identity/equality comparison.

        The 'operands' and 'operand_types' lists should be the full list of operands used
        in the overall comparison expression. The 'chain_indices' list is the list of indices
        actually used within this identity comparison chain.

        So if we have the expression:

            a <= b is c is d <= e

        ...then 'operands' and 'operand_types' would be lists of length 5 and 'chain_indices'
        would be the list [1, 2, 3].

        The 'narrowable_operand_indices' parameter is the set of all indices we are allowed
        to refine the types of: that is, all operands that will potentially be a part of
        the output TypeMaps.

        Although this function could theoretically try setting the types of the operands
        in the chains to the meet, doing that causes too many issues in real-world code.
        Instead, we use 'is_valid_target' to identify which of the given chain types
        we could plausibly use as the refined type for the expressions in the chain.

        Similarly, 'coerce_only_in_literal_context' controls whether we should try coercing
        expressions in the chain to a Literal type. Performing this coercion is sometimes
        too aggressive of a narrowing, depending on context.
        """
        should_coerce = True
        if coerce_only_in_literal_context:
            should_coerce = any(is_literal_type_like(operand_types[i]) for i in chain_indices)

        target: Optional[Type] = None
        possible_target_indices = []
        for i in chain_indices:
            expr_type = operand_types[i]
            if should_coerce:
                expr_type = coerce_to_literal(expr_type)
            if not is_valid_target(get_proper_type(expr_type)):
                continue
            if target and not is_same_type(target, expr_type):
                # We have multiple disjoint target types. So the 'if' branch
                # must be unreachable.
                return None, {}
            target = expr_type
            possible_target_indices.append(i)

        # There's nothing we can currently infer if none of the operands are valid targets,
        # so we end early and infer nothing.
        if target is None:
            return {}, {}

        # If possible, use an unassignable expression as the target.
        # We skip refining the type of the target below, so ideally we'd
        # want to pick an expression we were going to skip anyways.
        singleton_index = -1
        for i in possible_target_indices:
            if i not in narrowable_operand_indices:
                singleton_index = i

        # But if none of the possible singletons are unassignable ones, we give up
        # and arbitrarily pick the last item, mostly because other parts of the
        # type narrowing logic bias towards picking the rightmost item and it'd be
        # nice to stay consistent.
        #
        # That said, it shouldn't matter which index we pick. For example, suppose we
        # have this if statement, where 'x' and 'y' both have singleton types:
        #
        #     if x is y:
        #         reveal_type(x)
        #         reveal_type(y)
        #     else:
        #         reveal_type(x)
        #         reveal_type(y)
        #
        # At this point, 'x' and 'y' *must* have the same singleton type: we would have
        # ended early in the first for-loop in this function if they weren't.
        #
        # So, we should always get the same result in the 'if' case no matter which
        # index we pick. And while we do end up getting different results in the 'else'
        # case depending on the index (e.g. if we pick 'y', then its type stays the same
        # while 'x' is narrowed to '<uninhabited>'), this distinction is also moot: mypy
        # currently will just mark the whole branch as unreachable if either operand is
        # narrowed to <uninhabited>.
        if singleton_index == -1:
            singleton_index = possible_target_indices[-1]

        sum_type_name = None
        target = get_proper_type(target)
        if (isinstance(target, LiteralType) and
                (target.is_enum_literal() or isinstance(target.value, bool))):
            sum_type_name = target.fallback.type.fullname

        target_type = [TypeRange(target, is_upper_bound=False)]

        partial_type_maps = []
        for i in chain_indices:
            # If we try refining a type against itself, conditional_type_map
            # will end up assuming that the 'else' branch is unreachable. This is
            # typically not what we want: generally the user will intend for the
            # target type to be some fixed 'sentinel' value and will want to refine
            # the other exprs against this one instead.
            if i == singleton_index:
                continue

            # Naturally, we can't refine operands which are not permitted to be refined.
            if i not in narrowable_operand_indices:
                continue

            expr = operands[i]
            expr_type = coerce_to_literal(operand_types[i])

            if sum_type_name is not None:
                expr_type = try_expanding_sum_type_to_union(expr_type, sum_type_name)

            # We intentionally use 'conditional_types' directly here instead of
            # 'self.conditional_types_with_intersection': we only compute ad-hoc
            # intersections when working with pure instances.
            types = conditional_types(expr_type, target_type)
            partial_type_maps.append(conditional_types_to_typemaps(expr, *types))

        return reduce_conditional_maps(partial_type_maps)

    def refine_away_none_in_comparison(self,
                                       operands: List[Expression],
                                       operand_types: List[Type],
                                       chain_indices: List[int],
                                       narrowable_operand_indices: AbstractSet[int],
                                       ) -> Tuple[TypeMap, TypeMap]:
        """Produces conditional type maps refining away None in an identity/equality chain.

        For more details about what the different arguments mean, see the
        docstring of 'refine_identity_comparison_expression' up above.
        """
        non_optional_types = []
        for i in chain_indices:
            typ = operand_types[i]
            if not is_optional(typ):
                non_optional_types.append(typ)

        # Make sure we have a mixture of optional and non-optional types.
        if len(non_optional_types) == 0 or len(non_optional_types) == len(chain_indices):
            return {}, {}

        if_map = {}
        for i in narrowable_operand_indices:
            expr_type = operand_types[i]
            if not is_optional(expr_type):
                continue
            if any(is_overlapping_erased_types(expr_type, t) for t in non_optional_types):
                if_map[operands[i]] = remove_optional(expr_type)

        return if_map, {}

    #
    # Helpers
    #

    def check_subtype(self,
                      subtype: Type,
                      supertype: Type,
                      context: Context,
                      msg: Union[str, ErrorMessage] = message_registry.INCOMPATIBLE_TYPES,
                      subtype_label: Optional[str] = None,
                      supertype_label: Optional[str] = None,
                      *,
                      code: Optional[ErrorCode] = None,
                      outer_context: Optional[Context] = None) -> bool:
        """Generate an error if the subtype is not compatible with supertype."""
        if is_subtype(subtype, supertype):
            return True

        if isinstance(msg, ErrorMessage):
            msg_text = msg.value
            code = msg.code
        else:
            msg_text = msg
        subtype = get_proper_type(subtype)
        supertype = get_proper_type(supertype)
        if self.msg.try_report_long_tuple_assignment_error(subtype, supertype, context, msg_text,
                                       subtype_label, supertype_label, code=code):
            return False
        if self.should_suppress_optional_error([subtype]):
            return False
        extra_info: List[str] = []
        note_msg = ''
        notes: List[str] = []
        if subtype_label is not None or supertype_label is not None:
            subtype_str, supertype_str = format_type_distinctly(subtype, supertype)
            if subtype_label is not None:
                extra_info.append(subtype_label + ' ' + subtype_str)
            if supertype_label is not None:
                extra_info.append(supertype_label + ' ' + supertype_str)
            note_msg = make_inferred_type_note(outer_context or context, subtype,
                                               supertype, supertype_str)
            if isinstance(subtype, Instance) and isinstance(supertype, Instance):
                notes = append_invariance_notes([], subtype, supertype)
        if extra_info:
            msg_text += ' (' + ', '.join(extra_info) + ')'

        self.fail(ErrorMessage(msg_text, code=code), context)
        for note in notes:
            self.msg.note(note, context, code=code)
        if note_msg:
            self.note(note_msg, context, code=code)
        if (isinstance(supertype, Instance) and supertype.type.is_protocol and
                isinstance(subtype, (Instance, TupleType, TypedDictType))):
            self.msg.report_protocol_problems(subtype, supertype, context, code=code)
        if isinstance(supertype, CallableType) and isinstance(subtype, Instance):
            call = find_member('__call__', subtype, subtype, is_operator=True)
            if call:
                self.msg.note_call(subtype, call, context, code=code)
        if isinstance(subtype, (CallableType, Overloaded)) and isinstance(supertype, Instance):
            if supertype.type.is_protocol and supertype.type.protocol_members == ['__call__']:
                call = find_member('__call__', supertype, subtype, is_operator=True)
                assert call is not None
                self.msg.note_call(supertype, call, context, code=code)
        return False

    def contains_none(self, t: Type) -> bool:
        t = get_proper_type(t)
        return (
            isinstance(t, NoneType) or
            (isinstance(t, UnionType) and any(self.contains_none(ut) for ut in t.items)) or
            (isinstance(t, TupleType) and any(self.contains_none(tt) for tt in t.items)) or
            (isinstance(t, Instance) and bool(t.args)
             and any(self.contains_none(it) for it in t.args))
        )

    def should_suppress_optional_error(self, related_types: List[Type]) -> bool:
        return self.suppress_none_errors and any(self.contains_none(t) for t in related_types)

    def named_type(self, name: str) -> Instance:
        """Return an instance type with given name and implicit Any type args.

        For example, named_type('builtins.object') produces the 'object' type.
        """
        # Assume that the name refers to a type.
        sym = self.lookup_qualified(name)
        node = sym.node
        if isinstance(node, TypeAlias):
            assert isinstance(node.target, Instance)  # type: ignore
            node = node.target.type
        assert isinstance(node, TypeInfo)
        any_type = AnyType(TypeOfAny.from_omitted_generics)
        return Instance(node, [any_type] * len(node.defn.type_vars))

    def named_type_or_none(self, qualified_name: str,
                           args: Optional[List[Type]] = None) -> Optional[Instance]:
        sym = self.lookup_fully_qualified_or_none(qualified_name)
        if not sym:
            return None
        node = sym.node
        if isinstance(node, TypeAlias):
            assert isinstance(node.target, Instance)  # type: ignore
            node = node.target.type
        assert isinstance(node, TypeInfo), node
        if args is not None:
            # TODO: assert len(args) == len(node.defn.type_vars)
            return Instance(node, args)
        return Instance(node, [AnyType(TypeOfAny.unannotated)] * len(node.defn.type_vars))

    def named_generic_type(self, name: str, args: List[Type]) -> Instance:
        """Return an instance with the given name and type arguments.

        Assume that the number of arguments is correct.  Assume that
        the name refers to a compatible generic type.
        """
        info = self.lookup_typeinfo(name)
        args = [remove_instance_last_known_values(arg) for arg in args]
        # TODO: assert len(args) == len(info.defn.type_vars)
        return Instance(info, args)

    def add_plugin_dependency(self, trigger: str, target: Optional[str] = None) -> None:
        if target is None:
            target = self.tscope.current_target()

        cur_module_node = self.modules[self.tscope.current_module_id()]
        cur_module_node.plugin_deps.setdefault(trigger, set()).add(target)

    def lookup_typeinfo(self, fullname: str) -> TypeInfo:
        # Assume that the name refers to a class.
        sym = self.lookup_qualified(fullname)
        node = sym.node
        assert isinstance(node, TypeInfo)
        return node

    def type_type(self) -> Instance:
        """Return instance type 'type'."""
        return self.named_type('builtins.type')

    def str_type(self) -> Instance:
        """Return instance type 'str'."""
        return self.named_type('builtins.str')

    def store_type(self, node: Expression, typ: Type) -> None:
        """Store the type of a node in the type map."""
        self.type_map[node] = typ

    def in_checked_function(self) -> bool:
        """Should we type-check the current function?

        - Yes if --check-untyped-defs is set.
        - Yes outside functions.
        - Yes in annotated functions.
        - No otherwise.
        """
        return (self.options.check_untyped_defs
                or not self.dynamic_funcs
                or not self.dynamic_funcs[-1])

    def lookup(self, name: str) -> SymbolTableNode:
        """Look up a definition from the symbol table with the given name.
        """
        if name in self.globals:
            return self.globals[name]
        else:
            b = self.globals.get('__builtins__', None)
            if b:
                table = cast(MypyFile, b.node).names
                if name in table:
                    return table[name]
            raise KeyError('Failed lookup: {}'.format(name))

    def lookup_qualified(self, name: str) -> SymbolTableNode:
        if '.' not in name:
            return self.lookup(name)
        else:
            parts = name.split('.')
            n = self.modules[parts[0]]
            for i in range(1, len(parts) - 1):
                sym = n.names.get(parts[i])
                assert sym is not None, "Internal error: attempted lookup of unknown name"
                n = cast(MypyFile, sym.node)
            last = parts[-1]
            if last in n.names:
                return n.names[last]
            elif len(parts) == 2 and parts[0] == 'builtins':
                fullname = 'builtins.' + last
                if fullname in SUGGESTED_TEST_FIXTURES:
                    suggestion = ", e.g. add '[builtins fixtures/{}]' to your test".format(
                        SUGGESTED_TEST_FIXTURES[fullname])
                else:
                    suggestion = ''
                raise KeyError("Could not find builtin symbol '{}' (If you are running a "
                               "test case, use a fixture that "
                               "defines this symbol{})".format(last, suggestion))
            else:
                msg = "Failed qualified lookup: '{}' (fullname = '{}')."
                raise KeyError(msg.format(last, name))

    def lookup_fully_qualified_or_none(self, fullname: str) -> Optional[SymbolTableNode]:
        """Lookup a fully qualified name that refers to a module-level definition.

        Don't assume that the name is defined. This happens in the global namespace --
        the local module namespace is ignored. This does not dereference indirect
        refs.

        Note that this can't be used for names nested in class namespaces.
        """
        # TODO: unify/clean-up/simplify lookup methods, see #4157.
        # TODO: support nested classes (but consider performance impact,
        #       we might keep the module level only lookup for thing like 'builtins.int').
        assert '.' in fullname
        module, name = fullname.rsplit('.', maxsplit=1)
        if module not in self.modules:
            return None
        filenode = self.modules[module]
        result = filenode.names.get(name)
        return result

    @contextmanager
    def enter_partial_types(self, *, is_function: bool = False,
                            is_class: bool = False) -> Iterator[None]:
        """Enter a new scope for collecting partial types.

        Also report errors for (some) variables which still have partial
        types, i.e. we couldn't infer a complete type.
        """
        is_local = (self.partial_types and self.partial_types[-1].is_local) or is_function
        self.partial_types.append(PartialTypeScope({}, is_function, is_local))
        yield

        # Don't complain about not being able to infer partials if it is
        # at the toplevel (with allow_untyped_globals) or if it is in an
        # untyped function being checked with check_untyped_defs.
        permissive = (self.options.allow_untyped_globals and not is_local) or (
            self.options.check_untyped_defs
            and self.dynamic_funcs
            and self.dynamic_funcs[-1]
        )

        partial_types, _, _ = self.partial_types.pop()
        if not self.current_node_deferred:
            for var, context in partial_types.items():
                # If we require local partial types, there are a few exceptions where
                # we fall back to inferring just "None" as the type from a None initializer:
                #
                # 1. If all happens within a single function this is acceptable, since only
                #    the topmost function is a separate target in fine-grained incremental mode.
                #    We primarily want to avoid "splitting" partial types across targets.
                #
                # 2. A None initializer in the class body if the attribute is defined in a base
                #    class is fine, since the attribute is already defined and it's currently okay
                #    to vary the type of an attribute covariantly. The None type will still be
                #    checked for compatibility with base classes elsewhere. Without this exception
                #    mypy could require an annotation for an attribute that already has been
                #    declared in a base class, which would be bad.
                allow_none = (not self.options.local_partial_types
                              or is_function
                              or (is_class and self.is_defined_in_base_class(var)))
                if (allow_none
                        and isinstance(var.type, PartialType)
                        and var.type.type is None
                        and not permissive):
                    var.type = NoneType()
                else:
                    if var not in self.partial_reported and not permissive:
                        self.msg.need_annotation_for_var(var, context, self.options.python_version)
                        self.partial_reported.add(var)
                    if var.type:
                        var.type = self.fixup_partial_type(var.type)

    def handle_partial_var_type(
            self, typ: PartialType, is_lvalue: bool, node: Var, context: Context) -> Type:
        """Handle a reference to a partial type through a var.

        (Used by checkexpr and checkmember.)
        """
        in_scope, is_local, partial_types = self.find_partial_types_in_all_scopes(node)
        if typ.type is None and in_scope:
            # 'None' partial type. It has a well-defined type. In an lvalue context
            # we want to preserve the knowledge of it being a partial type.
            if not is_lvalue:
                return NoneType()
            else:
                return typ
        else:
            if partial_types is not None and not self.current_node_deferred:
                if in_scope:
                    context = partial_types[node]
                    if is_local or not self.options.allow_untyped_globals:
                        self.msg.need_annotation_for_var(node, context,
                                                         self.options.python_version)
                        self.partial_reported.add(node)
                else:
                    # Defer the node -- we might get a better type in the outer scope
                    self.handle_cannot_determine_type(node.name, context)
            return self.fixup_partial_type(typ)

    def fixup_partial_type(self, typ: Type) -> Type:
        """Convert a partial type that we couldn't resolve into something concrete.

        This means, for None we make it Optional[Any], and for anything else we
        fill in all of the type arguments with Any.
        """
        if not isinstance(typ, PartialType):
            return typ
        if typ.type is None:
            return UnionType.make_union([AnyType(TypeOfAny.unannotated), NoneType()])
        else:
            return Instance(
                typ.type,
                [AnyType(TypeOfAny.unannotated)] * len(typ.type.type_vars))

    def is_defined_in_base_class(self, var: Var) -> bool:
        if var.info:
            for base in var.info.mro[1:]:
                if base.get(var.name) is not None:
                    return True
            if var.info.fallback_to_any:
                return True
        return False

    def find_partial_types(self, var: Var) -> Optional[Dict[Var, Context]]:
        """Look for an active partial type scope containing variable.

        A scope is active if assignments in the current context can refine a partial
        type originally defined in the scope. This is affected by the local_partial_types
        configuration option.
        """
        in_scope, _, partial_types = self.find_partial_types_in_all_scopes(var)
        if in_scope:
            return partial_types
        return None

    def find_partial_types_in_all_scopes(
            self, var: Var) -> Tuple[bool, bool, Optional[Dict[Var, Context]]]:
        """Look for partial type scope containing variable.

        Return tuple (is the scope active, is the scope a local scope, scope).
        """
        for scope in reversed(self.partial_types):
            if var in scope.map:
                # All scopes within the outermost function are active. Scopes out of
                # the outermost function are inactive to allow local reasoning (important
                # for fine-grained incremental mode).
                disallow_other_scopes = self.options.local_partial_types

                if isinstance(var.type, PartialType) and var.type.type is not None and var.info:
                    # This is an ugly hack to make partial generic self attributes behave
                    # as if --local-partial-types is always on (because it used to be like this).
                    disallow_other_scopes = True

                scope_active = (not disallow_other_scopes
                                or scope.is_local == self.partial_types[-1].is_local)
                return scope_active, scope.is_local, scope.map
        return False, False, None

    def temp_node(self, t: Type, context: Optional[Context] = None) -> TempNode:
        """Create a temporary node with the given, fixed type."""
        return TempNode(t, context=context)

    def fail(self, msg: Union[str, ErrorMessage], context: Context, *,
             code: Optional[ErrorCode] = None) -> None:
        """Produce an error message."""
        if isinstance(msg, ErrorMessage):
            self.msg.fail(msg.value, context, code=msg.code)
            return
        self.msg.fail(msg, context, code=code)

    def note(self,
             msg: str,
             context: Context,
             offset: int = 0,
             *,
             code: Optional[ErrorCode] = None) -> None:
        """Produce a note."""
        self.msg.note(msg, context, offset=offset, code=code)

    def iterable_item_type(self, instance: Instance) -> Type:
        iterable = map_instance_to_supertype(
            instance,
            self.lookup_typeinfo('typing.Iterable'))
        item_type = iterable.args[0]
        if not isinstance(get_proper_type(item_type), AnyType):
            # This relies on 'map_instance_to_supertype' returning 'Iterable[Any]'
            # in case there is no explicit base class.
            return item_type
        # Try also structural typing.
        iter_type = get_proper_type(find_member('__iter__', instance, instance, is_operator=True))
        if iter_type and isinstance(iter_type, CallableType):
            ret_type = get_proper_type(iter_type.ret_type)
            if isinstance(ret_type, Instance):
                iterator = map_instance_to_supertype(ret_type,
                                                     self.lookup_typeinfo('typing.Iterator'))
                item_type = iterator.args[0]
        return item_type

    def function_type(self, func: FuncBase) -> FunctionLike:
        return function_type(func, self.named_type('builtins.function'))

    def push_type_map(self, type_map: 'TypeMap') -> None:
        if type_map is None:
            self.binder.unreachable()
        else:
            for expr, type in type_map.items():
                self.binder.put(expr, type)

    def infer_issubclass_maps(self, node: CallExpr,
                              expr: Expression,
                              type_map: Dict[Expression, Type]
                              ) -> Tuple[TypeMap, TypeMap]:
        """Infer type restrictions for an expression in issubclass call."""
        vartype = type_map[expr]
        type = get_isinstance_type(node.args[1], type_map)
        if isinstance(vartype, TypeVarType):
            vartype = vartype.upper_bound
        vartype = get_proper_type(vartype)
        if isinstance(vartype, UnionType):
            union_list = []
            for t in get_proper_types(vartype.items):
                if isinstance(t, TypeType):
                    union_list.append(t.item)
                else:
                    # This is an error that should be reported earlier
                    # if we reach here, we refuse to do any type inference.
                    return {}, {}
            vartype = UnionType(union_list)
        elif isinstance(vartype, TypeType):
            vartype = vartype.item
        elif (isinstance(vartype, Instance) and
                vartype.type.fullname == 'builtins.type'):
            vartype = self.named_type('builtins.object')
        else:
            # Any other object whose type we don't know precisely
            # for example, Any or a custom metaclass.
            return {}, {}  # unknown type
        yes_type, no_type = self.conditional_types_with_intersection(vartype, type, expr)
        yes_map, no_map = conditional_types_to_typemaps(expr, yes_type, no_type)
        yes_map, no_map = map(convert_to_typetype, (yes_map, no_map))
        return yes_map, no_map

    @overload
    def conditional_types_with_intersection(self,
                                            expr_type: Type,
                                            type_ranges: Optional[List[TypeRange]],
                                            ctx: Context,
                                            default: None = None
                                            ) -> Tuple[Optional[Type], Optional[Type]]: ...

    @overload
    def conditional_types_with_intersection(self,
                                            expr_type: Type,
                                            type_ranges: Optional[List[TypeRange]],
                                            ctx: Context,
                                            default: Type
                                            ) -> Tuple[Type, Type]: ...

    def conditional_types_with_intersection(self,
                                            expr_type: Type,
                                            type_ranges: Optional[List[TypeRange]],
                                            ctx: Context,
                                            default: Optional[Type] = None
                                            ) -> Tuple[Optional[Type], Optional[Type]]:
        initial_types = conditional_types(expr_type, type_ranges, default)
        # For some reason, doing "yes_map, no_map = conditional_types_to_typemaps(...)"
        # doesn't work: mypyc will decide that 'yes_map' is of type None if we try.
        yes_type: Optional[Type] = initial_types[0]
        no_type: Optional[Type] = initial_types[1]

        if not isinstance(get_proper_type(yes_type), UninhabitedType) or type_ranges is None:
            return yes_type, no_type

        # If conditional_types was unable to successfully narrow the expr_type
        # using the type_ranges and concluded if-branch is unreachable, we try
        # computing it again using a different algorithm that tries to generate
        # an ad-hoc intersection between the expr_type and the type_ranges.
        proper_type = get_proper_type(expr_type)
        if isinstance(proper_type, UnionType):
            possible_expr_types = get_proper_types(proper_type.relevant_items())
        else:
            possible_expr_types = [proper_type]

        possible_target_types = []
        for tr in type_ranges:
            item = get_proper_type(tr.item)
            if not isinstance(item, Instance) or tr.is_upper_bound:
                return yes_type, no_type
            possible_target_types.append(item)

        out = []
        for v in possible_expr_types:
            if not isinstance(v, Instance):
                return yes_type, no_type
            for t in possible_target_types:
                intersection = self.intersect_instances((v, t), ctx)
                if intersection is None:
                    continue
                out.append(intersection)
        if len(out) == 0:
            return UninhabitedType(), expr_type
        new_yes_type = make_simplified_union(out)
        return new_yes_type, expr_type

    def is_writable_attribute(self, node: Node) -> bool:
        """Check if an attribute is writable"""
        if isinstance(node, Var):
            return True
        elif isinstance(node, OverloadedFuncDef) and node.is_property:
            first_item = cast(Decorator, node.items[0])
            return first_item.var.is_settable_property
        else:
            return False


@overload
def conditional_types(current_type: Type,
                      proposed_type_ranges: Optional[List[TypeRange]],
                      default: None = None
                      ) -> Tuple[Optional[Type], Optional[Type]]: ...


@overload
def conditional_types(current_type: Type,
                      proposed_type_ranges: Optional[List[TypeRange]],
                      default: Type
                      ) -> Tuple[Type, Type]: ...


def conditional_types(current_type: Type,
                      proposed_type_ranges: Optional[List[TypeRange]],
                      default: Optional[Type] = None
                      ) -> Tuple[Optional[Type], Optional[Type]]:
    """Takes in the current type and a proposed type of an expression.

    Returns a 2-tuple: The first element is the proposed type, if the expression
    can be the proposed type. The second element is the type it would hold
    if it was not the proposed type, if any. UninhabitedType means unreachable.
    None means no new information can be inferred. If default is set it is returned
    instead."""
    if proposed_type_ranges:
        proposed_items = [type_range.item for type_range in proposed_type_ranges]
        proposed_type = make_simplified_union(proposed_items)
        if isinstance(proposed_type, AnyType):
            # We don't really know much about the proposed type, so we shouldn't
            # attempt to narrow anything. Instead, we broaden the expr to Any to
            # avoid false positives
            return proposed_type, default
        elif (not any(type_range.is_upper_bound for type_range in proposed_type_ranges)
           and is_proper_subtype(current_type, proposed_type)):
            # Expression is always of one of the types in proposed_type_ranges
            return default, UninhabitedType()
        elif not is_overlapping_types(current_type, proposed_type,
                                      prohibit_none_typevar_overlap=True):
            # Expression is never of any type in proposed_type_ranges
            return UninhabitedType(), default
        else:
            # we can only restrict when the type is precise, not bounded
            proposed_precise_type = UnionType.make_union([type_range.item
                                      for type_range in proposed_type_ranges
                                      if not type_range.is_upper_bound])
            remaining_type = restrict_subtype_away(current_type, proposed_precise_type)
            return proposed_type, remaining_type
    else:
        # An isinstance check, but we don't understand the type
        return current_type, default


def conditional_types_to_typemaps(expr: Expression,
                                  yes_type: Optional[Type],
                                  no_type: Optional[Type]
                                  ) -> Tuple[TypeMap, TypeMap]:
    maps: List[TypeMap] = []
    for typ in (yes_type, no_type):
        proper_type = get_proper_type(typ)
        if isinstance(proper_type, UninhabitedType):
            maps.append(None)
        elif proper_type is None:
            maps.append({})
        else:
            assert typ is not None
            maps.append({expr: typ})

    return cast(Tuple[TypeMap, TypeMap], tuple(maps))


def gen_unique_name(base: str, table: SymbolTable) -> str:
    """Generate a name that does not appear in table by appending numbers to base."""
    if base not in table:
        return base
    i = 1
    while base + str(i) in table:
        i += 1
    return base + str(i)


def is_true_literal(n: Expression) -> bool:
    """Returns true if this expression is the 'True' literal/keyword."""
    return (refers_to_fullname(n, 'builtins.True')
            or isinstance(n, IntExpr) and n.value != 0)


def is_false_literal(n: Expression) -> bool:
    """Returns true if this expression is the 'False' literal/keyword."""
    return (refers_to_fullname(n, 'builtins.False')
            or isinstance(n, IntExpr) and n.value == 0)


def is_literal_enum(type_map: Mapping[Expression, Type], n: Expression) -> bool:
    """Returns true if this expression (with the given type context) is an Enum literal.

    For example, if we had an enum:

        class Foo(Enum):
            A = 1
            B = 2

    ...and if the expression 'Foo' referred to that enum within the current type context,
    then the expression 'Foo.A' would be a literal enum. However, if we did 'a = Foo.A',
    then the variable 'a' would *not* be a literal enum.

    We occasionally special-case expressions like 'Foo.A' and treat them as a single primitive
    unit for the same reasons we sometimes treat 'True', 'False', or 'None' as a single
    primitive unit.
    """
    if not isinstance(n, MemberExpr) or not isinstance(n.expr, NameExpr):
        return False

    parent_type = type_map.get(n.expr)
    member_type = type_map.get(n)
    if member_type is None or parent_type is None:
        return False

    parent_type = get_proper_type(parent_type)
    member_type = get_proper_type(coerce_to_literal(member_type))
    if not isinstance(parent_type, FunctionLike) or not isinstance(member_type, LiteralType):
        return False

    if not parent_type.is_type_obj():
        return False

    return member_type.is_enum_literal() and member_type.fallback.type == parent_type.type_object()


def is_literal_none(n: Expression) -> bool:
    """Returns true if this expression is the 'None' literal/keyword."""
    return isinstance(n, NameExpr) and n.fullname == 'builtins.None'


def is_literal_not_implemented(n: Expression) -> bool:
    return isinstance(n, NameExpr) and n.fullname == 'builtins.NotImplemented'


def builtin_item_type(tp: Type) -> Optional[Type]:
    """Get the item type of a builtin container.

    If 'tp' is not one of the built containers (these includes NamedTuple and TypedDict)
    or if the container is not parameterized (like List or List[Any])
    return None. This function is used to narrow optional types in situations like this:

        x: Optional[int]
        if x in (1, 2, 3):
            x + 42  # OK

    Note: this is only OK for built-in containers, where we know the behavior
    of __contains__.
    """
    tp = get_proper_type(tp)

    if isinstance(tp, Instance):
        if tp.type.fullname in [
            'builtins.list', 'builtins.tuple', 'builtins.dict',
            'builtins.set', 'builtins.frozenset',
        ]:
            if not tp.args:
                # TODO: fix tuple in lib-stub/builtins.pyi (it should be generic).
                return None
            if not isinstance(get_proper_type(tp.args[0]), AnyType):
                return tp.args[0]
    elif isinstance(tp, TupleType) and all(not isinstance(it, AnyType)
                                           for it in get_proper_types(tp.items)):
        return make_simplified_union(tp.items)  # this type is not externally visible
    elif isinstance(tp, TypedDictType):
        # TypedDict always has non-optional string keys. Find the key type from the Mapping
        # base class.
        for base in tp.fallback.type.mro:
            if base.fullname == 'typing.Mapping':
                return map_instance_to_supertype(tp.fallback, base).args[0]
        assert False, 'No Mapping base class found for TypedDict fallback'
    return None


def and_conditional_maps(m1: TypeMap, m2: TypeMap) -> TypeMap:
    """Calculate what information we can learn from the truth of (e1 and e2)
    in terms of the information that we can learn from the truth of e1 and
    the truth of e2.
    """

    if m1 is None or m2 is None:
        # One of the conditions can never be true.
        return None
    # Both conditions can be true; combine the information. Anything
    # we learn from either conditions's truth is valid. If the same
    # expression's type is refined by both conditions, we somewhat
    # arbitrarily give precedence to m2. (In the future, we could use
    # an intersection type.)
    result = m2.copy()
    m2_keys = set(literal_hash(n2) for n2 in m2)
    for n1 in m1:
        if literal_hash(n1) not in m2_keys:
            result[n1] = m1[n1]
    return result


def or_conditional_maps(m1: TypeMap, m2: TypeMap) -> TypeMap:
    """Calculate what information we can learn from the truth of (e1 or e2)
    in terms of the information that we can learn from the truth of e1 and
    the truth of e2.
    """

    if m1 is None:
        return m2
    if m2 is None:
        return m1
    # Both conditions can be true. Combine information about
    # expressions whose type is refined by both conditions. (We do not
    # learn anything about expressions whose type is refined by only
    # one condition.)
    result: Dict[Expression, Type] = {}
    for n1 in m1:
        for n2 in m2:
            if literal_hash(n1) == literal_hash(n2):
                result[n1] = make_simplified_union([m1[n1], m2[n2]])
    return result


def reduce_conditional_maps(type_maps: List[Tuple[TypeMap, TypeMap]],
                            ) -> Tuple[TypeMap, TypeMap]:
    """Reduces a list containing pairs of if/else TypeMaps into a single pair.

    We "and" together all of the if TypeMaps and "or" together the else TypeMaps. So
    for example, if we had the input:

        [
            ({x: TypeIfX, shared: TypeIfShared1}, {x: TypeElseX, shared: TypeElseShared1}),
            ({y: TypeIfY, shared: TypeIfShared2}, {y: TypeElseY, shared: TypeElseShared2}),
        ]

    ...we'd return the output:

        (
            {x: TypeIfX,   y: TypeIfY,   shared: PseudoIntersection[TypeIfShared1, TypeIfShared2]},
            {shared: Union[TypeElseShared1, TypeElseShared2]},
        )

    ...where "PseudoIntersection[X, Y] == Y" because mypy actually doesn't understand intersections
    yet, so we settle for just arbitrarily picking the right expr's type.

    We only retain the shared expression in the 'else' case because we don't actually know
    whether x was refined or y was refined -- only just that one of the two was refined.
    """
    if len(type_maps) == 0:
        return {}, {}
    elif len(type_maps) == 1:
        return type_maps[0]
    else:
        final_if_map, final_else_map = type_maps[0]
        for if_map, else_map in type_maps[1:]:
            final_if_map = and_conditional_maps(final_if_map, if_map)
            final_else_map = or_conditional_maps(final_else_map, else_map)

        return final_if_map, final_else_map


def convert_to_typetype(type_map: TypeMap) -> TypeMap:
    converted_type_map: Dict[Expression, Type] = {}
    if type_map is None:
        return None
    for expr, typ in type_map.items():
        t = typ
        if isinstance(t, TypeVarType):
            t = t.upper_bound
        # TODO: should we only allow unions of instances as per PEP 484?
        if not isinstance(get_proper_type(t), (UnionType, Instance)):
            # unknown type; error was likely reported earlier
            return {}
        converted_type_map[expr] = TypeType.make_normalized(typ)
    return converted_type_map


def flatten(t: Expression) -> List[Expression]:
    """Flatten a nested sequence of tuples/lists into one list of nodes."""
    if isinstance(t, TupleExpr) or isinstance(t, ListExpr):
        return [b for a in t.items for b in flatten(a)]
    elif isinstance(t, StarExpr):
        return flatten(t.expr)
    else:
        return [t]


def flatten_types(t: Type) -> List[Type]:
    """Flatten a nested sequence of tuples into one list of nodes."""
    t = get_proper_type(t)
    if isinstance(t, TupleType):
        return [b for a in t.items for b in flatten_types(a)]
    else:
        return [t]


def get_isinstance_type(expr: Expression,
                        type_map: Dict[Expression, Type]) -> Optional[List[TypeRange]]:
    if isinstance(expr, OpExpr) and expr.op == '|':
        left = get_isinstance_type(expr.left, type_map)
        right = get_isinstance_type(expr.right, type_map)
        if left is None or right is None:
            return None
        return left + right
    all_types = get_proper_types(flatten_types(type_map[expr]))
    types: List[TypeRange] = []
    for typ in all_types:
        if isinstance(typ, FunctionLike) and typ.is_type_obj():
            # Type variables may be present -- erase them, which is the best
            # we can do (outside disallowing them here).
            erased_type = erase_typevars(typ.items[0].ret_type)
            types.append(TypeRange(erased_type, is_upper_bound=False))
        elif isinstance(typ, TypeType):
            # Type[A] means "any type that is a subtype of A" rather than "precisely type A"
            # we indicate this by setting is_upper_bound flag
            types.append(TypeRange(typ.item, is_upper_bound=True))
        elif isinstance(typ, Instance) and typ.type.fullname == 'builtins.type':
            object_type = Instance(typ.type.mro[-1], [])
            types.append(TypeRange(object_type, is_upper_bound=True))
        elif isinstance(typ, AnyType):
            types.append(TypeRange(typ, is_upper_bound=False))
        else:  # we didn't see an actual type, but rather a variable whose value is unknown to us
            return None
    if not types:
        # this can happen if someone has empty tuple as 2nd argument to isinstance
        # strictly speaking, we should return UninhabitedType but for simplicity we will simply
        # refuse to do any type inference for now
        return None
    return types


def expand_func(defn: FuncItem, map: Dict[TypeVarId, Type]) -> FuncItem:
    visitor = TypeTransformVisitor(map)
    ret = defn.accept(visitor)
    assert isinstance(ret, FuncItem)
    return ret


class TypeTransformVisitor(TransformVisitor):
    def __init__(self, map: Dict[TypeVarId, Type]) -> None:
        super().__init__()
        self.map = map

    def type(self, type: Type) -> Type:
        return expand_type(type, self.map)


def are_argument_counts_overlapping(t: CallableType, s: CallableType) -> bool:
    """Can a single call match both t and s, based just on positional argument counts?
    """
    min_args = max(t.min_args, s.min_args)
    max_args = min(t.max_possible_positional_args(), s.max_possible_positional_args())
    return min_args <= max_args


def is_unsafe_overlapping_overload_signatures(signature: CallableType,
                                              other: CallableType) -> bool:
    """Check if two overloaded signatures are unsafely overlapping or partially overlapping.

    We consider two functions 's' and 't' to be unsafely overlapping if both
    of the following are true:

    1.  s's parameters are all more precise or partially overlapping with t's
    2.  s's return type is NOT a subtype of t's.

    Assumes that 'signature' appears earlier in the list of overload
    alternatives then 'other' and that their argument counts are overlapping.
    """
    # Try detaching callables from the containing class so that all TypeVars
    # are treated as being free.
    #
    # This lets us identify cases where the two signatures use completely
    # incompatible types -- e.g. see the testOverloadingInferUnionReturnWithMixedTypevars
    # test case.
    signature = detach_callable(signature)
    other = detach_callable(other)

    # Note: We repeat this check twice in both directions due to a slight
    # asymmetry in 'is_callable_compatible'. When checking for partial overlaps,
    # we attempt to unify 'signature' and 'other' both against each other.
    #
    # If 'signature' cannot be unified with 'other', we end early. However,
    # if 'other' cannot be modified with 'signature', the function continues
    # using the older version of 'other'.
    #
    # This discrepancy is unfortunately difficult to get rid of, so we repeat the
    # checks twice in both directions for now.
    return (is_callable_compatible(signature, other,
                                  is_compat=is_overlapping_types_no_promote,
                                  is_compat_return=lambda l, r: not is_subtype_no_promote(l, r),
                                  ignore_return=False,
                                  check_args_covariantly=True,
                                  allow_partial_overlap=True) or
            is_callable_compatible(other, signature,
                                   is_compat=is_overlapping_types_no_promote,
                                   is_compat_return=lambda l, r: not is_subtype_no_promote(r, l),
                                   ignore_return=False,
                                   check_args_covariantly=False,
                                   allow_partial_overlap=True))


def detach_callable(typ: CallableType) -> CallableType:
    """Ensures that the callable's type variables are 'detached' and independent of the context.

    A callable normally keeps track of the type variables it uses within its 'variables' field.
    However, if the callable is from a method and that method is using a class type variable,
    the callable will not keep track of that type variable since it belongs to the class.

    This function will traverse the callable and find all used type vars and add them to the
    variables field if it isn't already present.

    The caller can then unify on all type variables whether or not the callable is originally
    from a class or not."""
    type_list = typ.arg_types + [typ.ret_type]

    appear_map: Dict[str, List[int]] = {}
    for i, inner_type in enumerate(type_list):
        typevars_available = get_type_vars(inner_type)
        for var in typevars_available:
            if var.fullname not in appear_map:
                appear_map[var.fullname] = []
            appear_map[var.fullname].append(i)

    used_type_var_names = set()
    for var_name, appearances in appear_map.items():
        used_type_var_names.add(var_name)

    all_type_vars = get_type_vars(typ)
    new_variables = []
    for var in set(all_type_vars):
        if var.fullname not in used_type_var_names:
            continue
        new_variables.append(TypeVarType(
            name=var.name,
            fullname=var.fullname,
            id=var.id,
            values=var.values,
            upper_bound=var.upper_bound,
            variance=var.variance,
        ))
    out = typ.copy_modified(
        variables=new_variables,
        arg_types=type_list[:-1],
        ret_type=type_list[-1],
    )
    return out


def overload_can_never_match(signature: CallableType, other: CallableType) -> bool:
    """Check if the 'other' method can never be matched due to 'signature'.

    This can happen if signature's parameters are all strictly broader then
    other's parameters.

    Assumes that both signatures have overlapping argument counts.
    """
    # The extra erasure is needed to prevent spurious errors
    # in situations where an `Any` overload is used as a fallback
    # for an overload with type variables. The spurious error appears
    # because the type variables turn into `Any` during unification in
    # the below subtype check and (surprisingly?) `is_proper_subtype(Any, Any)`
    # returns `True`.
    # TODO: find a cleaner solution instead of this ad-hoc erasure.
    exp_signature = expand_type(signature, {tvar.id: erase_def_to_union_or_bound(tvar)
                                for tvar in signature.variables})
    assert isinstance(exp_signature, ProperType)
    assert isinstance(exp_signature, CallableType)
    return is_callable_compatible(exp_signature, other,
                                  is_compat=is_more_precise,
                                  ignore_return=True)


def is_more_general_arg_prefix(t: FunctionLike, s: FunctionLike) -> bool:
    """Does t have wider arguments than s?"""
    # TODO should an overload with additional items be allowed to be more
    #      general than one with fewer items (or just one item)?
    if isinstance(t, CallableType):
        if isinstance(s, CallableType):
            return is_callable_compatible(t, s,
                                          is_compat=is_proper_subtype,
                                          ignore_return=True)
    elif isinstance(t, FunctionLike):
        if isinstance(s, FunctionLike):
            if len(t.items) == len(s.items):
                return all(is_same_arg_prefix(items, itemt)
                           for items, itemt in zip(t.items, s.items))
    return False


def is_same_arg_prefix(t: CallableType, s: CallableType) -> bool:
    return is_callable_compatible(t, s,
                                  is_compat=is_same_type,
                                  ignore_return=True,
                                  check_args_covariantly=True,
                                  ignore_pos_arg_names=True)


def infer_operator_assignment_method(typ: Type, operator: str) -> Tuple[bool, str]:
    """Determine if operator assignment on given value type is in-place, and the method name.

    For example, if operator is '+', return (True, '__iadd__') or (False, '__add__')
    depending on which method is supported by the type.
    """
    typ = get_proper_type(typ)
    method = operators.op_methods[operator]
    if isinstance(typ, Instance):
        if operator in operators.ops_with_inplace_method:
            inplace_method = '__i' + method[2:]
            if typ.type.has_readable_member(inplace_method):
                return True, inplace_method
    return False, method


def is_valid_inferred_type(typ: Type) -> bool:
    """Is an inferred type valid?

    Examples of invalid types include the None type or List[<uninhabited>].

    When not doing strict Optional checking, all types containing None are
    invalid.  When doing strict Optional checking, only None and types that are
    incompletely defined (i.e. contain UninhabitedType) are invalid.
    """
    if isinstance(get_proper_type(typ), (NoneType, UninhabitedType)):
        # With strict Optional checking, we *may* eventually infer NoneType when
        # the initializer is None, but we only do that if we can't infer a
        # specific Optional type.  This resolution happens in
        # leave_partial_types when we pop a partial types scope.
        return False
    return not typ.accept(NothingSeeker())


class NothingSeeker(TypeQuery[bool]):
    """Find any <nothing> types resulting from failed (ambiguous) type inference."""

    def __init__(self) -> None:
        super().__init__(any)

    def visit_uninhabited_type(self, t: UninhabitedType) -> bool:
        return t.ambiguous


class SetNothingToAny(TypeTranslator):
    """Replace all ambiguous <nothing> types with Any (to avoid spurious extra errors)."""

    def visit_uninhabited_type(self, t: UninhabitedType) -> Type:
        if t.ambiguous:
            return AnyType(TypeOfAny.from_error)
        return t

    def visit_type_alias_type(self, t: TypeAliasType) -> Type:
        # Target of the alias cannot by an ambiguous <nothing>, so we just
        # replace the arguments.
        return t.copy_modified(args=[a.accept(self) for a in t.args])


def is_node_static(node: Optional[Node]) -> Optional[bool]:
    """Find out if a node describes a static function method."""

    if isinstance(node, FuncDef):
        return node.is_static

    if isinstance(node, Var):
        return node.is_staticmethod

    return None


class CheckerScope:
    # We keep two stacks combined, to maintain the relative order
    stack: List[Union[TypeInfo, FuncItem, MypyFile]]

    def __init__(self, module: MypyFile) -> None:
        self.stack = [module]

    def top_function(self) -> Optional[FuncItem]:
        for e in reversed(self.stack):
            if isinstance(e, FuncItem):
                return e
        return None

    def top_non_lambda_function(self) -> Optional[FuncItem]:
        for e in reversed(self.stack):
            if isinstance(e, FuncItem) and not isinstance(e, LambdaExpr):
                return e
        return None

    def active_class(self) -> Optional[TypeInfo]:
        if isinstance(self.stack[-1], TypeInfo):
            return self.stack[-1]
        return None

    def enclosing_class(self) -> Optional[TypeInfo]:
        """Is there a class *directly* enclosing this function?"""
        top = self.top_function()
        assert top, "This method must be called from inside a function"
        index = self.stack.index(top)
        assert index, "CheckerScope stack must always start with a module"
        enclosing = self.stack[index - 1]
        if isinstance(enclosing, TypeInfo):
            return enclosing
        return None

    def active_self_type(self) -> Optional[Union[Instance, TupleType]]:
        """An instance or tuple type representing the current class.

        This returns None unless we are in class body or in a method.
        In particular, inside a function nested in method this returns None.
        """
        info = self.active_class()
        if not info and self.top_function():
            info = self.enclosing_class()
        if info:
            return fill_typevars(info)
        return None

    @contextmanager
    def push_function(self, item: FuncItem) -> Iterator[None]:
        self.stack.append(item)
        yield
        self.stack.pop()

    @contextmanager
    def push_class(self, info: TypeInfo) -> Iterator[None]:
        self.stack.append(info)
        yield
        self.stack.pop()


TKey = TypeVar('TKey')
TValue = TypeVar('TValue')


class DisjointDict(Generic[TKey, TValue]):
    """An variation of the union-find algorithm/data structure where instead of keeping
    track of just disjoint sets, we keep track of disjoint dicts -- keep track of multiple
    Set[Key] -> Set[Value] mappings, where each mapping's keys are guaranteed to be disjoint.

    This data structure is currently used exclusively by 'group_comparison_operands' below
    to merge chains of '==' and 'is' comparisons when two or more chains use the same expression
    in best-case O(n), where n is the number of operands.

    Specifically, the `add_mapping()` function and `items()` functions will take on average
    O(k + v) and O(n) respectively, where k and v are the number of keys and values we're adding
    for a given chain. Note that k <= n and v <= n.

    We hit these average/best-case scenarios for most user code: e.g. when the user has just
    a single chain like 'a == b == c == d == ...' or multiple disjoint chains like
    'a==b < c==d < e==f < ...'. (Note that a naive iterative merging would be O(n^2) for
    the latter case).

    In comparison, this data structure will make 'group_comparison_operands' have a worst-case
    runtime of O(n*log(n)): 'add_mapping()' and 'items()' are worst-case O(k*log(n) + v) and
    O(k*log(n)) respectively. This happens only in the rare case where the user keeps repeatedly
    making disjoint mappings before merging them in a way that persistently dodges the path
    compression optimization in '_lookup_root_id', which would end up constructing a single
    tree of height log_2(n). This makes root lookups no longer amoritized constant time when we
    finally call 'items()'.
    """
    def __init__(self) -> None:
        # Each key maps to a unique ID
        self._key_to_id: Dict[TKey, int] = {}

        # Each id points to the parent id, forming a forest of upwards-pointing trees. If the
        # current id already is the root, it points to itself. We gradually flatten these trees
        # as we perform root lookups: eventually all nodes point directly to its root.
        self._id_to_parent_id: Dict[int, int] = {}

        # Each root id in turn maps to the set of values.
        self._root_id_to_values: Dict[int, Set[TValue]] = {}

    def add_mapping(self, keys: Set[TKey], values: Set[TValue]) -> None:
        """Adds a 'Set[TKey] -> Set[TValue]' mapping. If there already exists a mapping
        containing one or more of the given keys, we merge the input mapping with the old one.

        Note that the given set of keys must be non-empty -- otherwise, nothing happens.
        """
        if len(keys) == 0:
            return

        subtree_roots = [self._lookup_or_make_root_id(key) for key in keys]
        new_root = subtree_roots[0]

        root_values = self._root_id_to_values[new_root]
        root_values.update(values)
        for subtree_root in subtree_roots[1:]:
            if subtree_root == new_root or subtree_root not in self._root_id_to_values:
                continue
            self._id_to_parent_id[subtree_root] = new_root
            root_values.update(self._root_id_to_values.pop(subtree_root))

    def items(self) -> List[Tuple[Set[TKey], Set[TValue]]]:
        """Returns all disjoint mappings in key-value pairs."""
        root_id_to_keys: Dict[int, Set[TKey]] = {}
        for key in self._key_to_id:
            root_id = self._lookup_root_id(key)
            if root_id not in root_id_to_keys:
                root_id_to_keys[root_id] = set()
            root_id_to_keys[root_id].add(key)

        output = []
        for root_id, keys in root_id_to_keys.items():
            output.append((keys, self._root_id_to_values[root_id]))

        return output

    def _lookup_or_make_root_id(self, key: TKey) -> int:
        if key in self._key_to_id:
            return self._lookup_root_id(key)
        else:
            new_id = len(self._key_to_id)
            self._key_to_id[key] = new_id
            self._id_to_parent_id[new_id] = new_id
            self._root_id_to_values[new_id] = set()
            return new_id

    def _lookup_root_id(self, key: TKey) -> int:
        i = self._key_to_id[key]
        while i != self._id_to_parent_id[i]:
            # Optimization: make keys directly point to their grandparents to speed up
            # future traversals. This prevents degenerate trees of height n from forming.
            new_parent = self._id_to_parent_id[self._id_to_parent_id[i]]
            self._id_to_parent_id[i] = new_parent
            i = new_parent
        return i


def group_comparison_operands(pairwise_comparisons: Iterable[Tuple[str, Expression, Expression]],
                              operand_to_literal_hash: Mapping[int, Key],
                              operators_to_group: Set[str],
                              ) -> List[Tuple[str, List[int]]]:
    """Group a series of comparison operands together chained by any operand
    in the 'operators_to_group' set. All other pairwise operands are kept in
    groups of size 2.

    For example, suppose we have the input comparison expression:

        x0 == x1 == x2 < x3 < x4 is x5 is x6 is not x7 is not x8

    If we get these expressions in a pairwise way (e.g. by calling ComparisionExpr's
    'pairwise()' method), we get the following as input:

        [('==', x0, x1), ('==', x1, x2), ('<', x2, x3), ('<', x3, x4),
         ('is', x4, x5), ('is', x5, x6), ('is not', x6, x7), ('is not', x7, x8)]

    If `operators_to_group` is the set {'==', 'is'}, this function will produce
    the following "simplified operator list":

       [("==", [0, 1, 2]), ("<", [2, 3]), ("<", [3, 4]),
        ("is", [4, 5, 6]), ("is not", [6, 7]), ("is not", [7, 8])]

    Note that (a) we yield *indices* to the operands rather then the operand
    expressions themselves and that (b) operands used in a consecutive chain
    of '==' or 'is' are grouped together.

    If two of these chains happen to contain operands with the same underlying
    literal hash (e.g. are assignable and correspond to the same expression),
    we combine those chains together. For example, if we had:

        same == x < y == same

    ...and if 'operand_to_literal_hash' contained the same values for the indices
    0 and 3, we'd produce the following output:

        [("==", [0, 1, 2, 3]), ("<", [1, 2])]

    But if the 'operand_to_literal_hash' did *not* contain an entry, we'd instead
    default to returning:

        [("==", [0, 1]), ("<", [1, 2]), ("==", [2, 3])]

    This function is currently only used to assist with type-narrowing refinements
    and is extracted out to a helper function so we can unit test it.
    """
    groups: Dict[str, DisjointDict[Key, int]] = {op: DisjointDict() for op in operators_to_group}

    simplified_operator_list: List[Tuple[str, List[int]]] = []
    last_operator: Optional[str] = None
    current_indices: Set[int] = set()
    current_hashes: Set[Key] = set()
    for i, (operator, left_expr, right_expr) in enumerate(pairwise_comparisons):
        if last_operator is None:
            last_operator = operator

        if current_indices and (operator != last_operator or operator not in operators_to_group):
            # If some of the operands in the chain are assignable, defer adding it: we might
            # end up needing to merge it with other chains that appear later.
            if len(current_hashes) == 0:
                simplified_operator_list.append((last_operator, sorted(current_indices)))
            else:
                groups[last_operator].add_mapping(current_hashes, current_indices)
            last_operator = operator
            current_indices = set()
            current_hashes = set()

        # Note: 'i' corresponds to the left operand index, so 'i + 1' is the
        # right operand.
        current_indices.add(i)
        current_indices.add(i + 1)

        # We only ever want to combine operands/combine chains for these operators
        if operator in operators_to_group:
            left_hash = operand_to_literal_hash.get(i)
            if left_hash is not None:
                current_hashes.add(left_hash)
            right_hash = operand_to_literal_hash.get(i + 1)
            if right_hash is not None:
                current_hashes.add(right_hash)

    if last_operator is not None:
        if len(current_hashes) == 0:
            simplified_operator_list.append((last_operator, sorted(current_indices)))
        else:
            groups[last_operator].add_mapping(current_hashes, current_indices)

    # Now that we know which chains happen to contain the same underlying expressions
    # and can be merged together, add in this info back to the output.
    for operator, disjoint_dict in groups.items():
        for keys, indices in disjoint_dict.items():
            simplified_operator_list.append((operator, sorted(indices)))

    # For stability, reorder list by the first operand index to appear
    simplified_operator_list.sort(key=lambda item: item[1][0])
    return simplified_operator_list


def is_typed_callable(c: Optional[Type]) -> bool:
    c = get_proper_type(c)
    if not c or not isinstance(c, CallableType):
        return False
    return not all(isinstance(t, AnyType) and t.type_of_any == TypeOfAny.unannotated
                   for t in get_proper_types(c.arg_types + [c.ret_type]))


def is_untyped_decorator(typ: Optional[Type]) -> bool:
    typ = get_proper_type(typ)
    if not typ:
        return True
    elif isinstance(typ, CallableType):
        return not is_typed_callable(typ)
    elif isinstance(typ, Instance):
        method = typ.type.get_method('__call__')
        if method:
            if isinstance(method, Decorator):
                return (
                    is_untyped_decorator(method.func.type)
                    or is_untyped_decorator(method.var.type)
                )

            if isinstance(method.type, Overloaded):
                return any(is_untyped_decorator(item) for item in method.type.items)
            else:
                return not is_typed_callable(method.type)
        else:
            return False
    elif isinstance(typ, Overloaded):
        return any(is_untyped_decorator(item) for item in typ.items)
    return True


def is_static(func: Union[FuncBase, Decorator]) -> bool:
    if isinstance(func, Decorator):
        return is_static(func.func)
    elif isinstance(func, FuncBase):
        return func.is_static
    assert False, "Unexpected func type: {}".format(type(func))


def is_subtype_no_promote(left: Type, right: Type) -> bool:
    return is_subtype(left, right, ignore_promotions=True)


def is_overlapping_types_no_promote(left: Type, right: Type) -> bool:
    return is_overlapping_types(left, right, ignore_promotions=True)


def is_private(node_name: str) -> bool:
    """Check if node is private to class definition."""
    return node_name.startswith('__') and not node_name.endswith('__')


def is_string_literal(typ: Type) -> bool:
    strs = try_getting_str_literals_from_type(typ)
    return strs is not None and len(strs) == 1


def has_bool_item(typ: ProperType) -> bool:
    """Return True if type is 'bool' or a union with a 'bool' item."""
    if is_named_instance(typ, 'builtins.bool'):
        return True
    if isinstance(typ, UnionType):
        return any(is_named_instance(item, 'builtins.bool')
                   for item in typ.items)
    return False


def collapse_walrus(e: Expression) -> Expression:
    """If an expression is an AssignmentExpr, pull out the assignment target.

    We don't make any attempt to pull out all the targets in code like `x := (y := z)`.
    We could support narrowing those if that sort of code turns out to be common.
    """
    if isinstance(e, AssignmentExpr):
        return e.target
    return e<|MERGE_RESOLUTION|>--- conflicted
+++ resolved
@@ -26,12 +26,7 @@
     Import, ImportFrom, ImportAll, ImportBase, TypeAlias,
     ARG_POS, ARG_STAR, LITERAL_TYPE, LDEF, MDEF, GDEF,
     CONTRAVARIANT, COVARIANT, INVARIANT, TypeVarExpr, AssignmentExpr,
-<<<<<<< HEAD
-    is_final_node, ARG_NAMED
-)
-=======
     is_final_node, ARG_NAMED, MatchStmt)
->>>>>>> 9b637518
 from mypy import nodes
 from mypy import operators
 from mypy.literals import literal, literal_hash, Key
