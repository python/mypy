"""Mypy type checker."""

from __future__ import annotations

import itertools
from collections import defaultdict
from collections.abc import Iterable, Iterator, Mapping, Sequence, Set as AbstractSet
from contextlib import ExitStack, contextmanager
<<<<<<< HEAD
from copy import copy
from typing import (
    AbstractSet,
    Callable,
    Dict,
    Final,
    Generic,
    Iterable,
    Iterator,
    Mapping,
    NamedTuple,
    Optional,
    Sequence,
    Tuple,
    TypeVar,
    Union,
    cast,
    overload,
)
from typing_extensions import TypeAlias as _TypeAlias
=======
from typing import Callable, Final, Generic, NamedTuple, Optional, TypeVar, Union, cast, overload
from typing_extensions import TypeAlias as _TypeAlias, TypeGuard
>>>>>>> a8ec8939

import mypy.checkexpr
from mypy import errorcodes as codes, join, message_registry, nodes, operators
from mypy.binder import ConditionalTypeBinder, Frame, get_declaration
from mypy.checker_shared import CheckerScope, TypeCheckerSharedApi, TypeRange
from mypy.checkmember import (
    MemberContext,
    analyze_class_attribute_access,
    analyze_instance_member_access,
    analyze_member_access,
    is_instance_var,
)
from mypy.checkpattern import PatternChecker
from mypy.constraints import SUPERTYPE_OF
from mypy.erasetype import erase_type, erase_typevars, remove_instance_last_known_values
from mypy.errorcodes import TYPE_VAR, UNUSED_AWAITABLE, UNUSED_COROUTINE, ErrorCode
from mypy.errors import Errors, ErrorWatcher, report_internal_error
from mypy.expandtype import expand_type
from mypy.literals import Key, extract_var_from_literal_hash, literal, literal_hash
from mypy.maptype import map_instance_to_supertype
from mypy.meet import is_overlapping_erased_types, is_overlapping_types, meet_types
from mypy.message_registry import ErrorMessage
from mypy.messages import (
    SUGGESTED_TEST_FIXTURES,
    MessageBuilder,
    append_invariance_notes,
    append_union_note,
    format_type,
    format_type_bare,
    format_type_distinctly,
    make_inferred_type_note,
    pretty_seq,
)
from mypy.mro import MroError, calculate_mro
from mypy.nodes import (
    ARG_NAMED,
    ARG_POS,
    ARG_STAR,
    CONTRAVARIANT,
    COVARIANT,
    FUNC_NO_INFO,
    GDEF,
    IMPLICITLY_ABSTRACT,
    INVARIANT,
    IS_ABSTRACT,
    LDEF,
    LITERAL_TYPE,
    MDEF,
    NOT_ABSTRACT,
    SYMBOL_FUNCBASE_TYPES,
    AssertStmt,
    AssignmentExpr,
    AssignmentStmt,
    Block,
    BreakStmt,
    BytesExpr,
    CallExpr,
    ClassDef,
    ComparisonExpr,
    Context,
    ContinueStmt,
    Decorator,
    DelStmt,
    EllipsisExpr,
    Expression,
    ExpressionStmt,
    FloatExpr,
    ForStmt,
    FuncBase,
    FuncDef,
    FuncItem,
    GlobalDecl,
    IfStmt,
    Import,
    ImportAll,
    ImportBase,
    ImportFrom,
    IndexExpr,
    IntExpr,
    LambdaExpr,
    ListExpr,
    Lvalue,
    MatchStmt,
    MemberExpr,
    MypyFile,
    NameExpr,
    Node,
    NonlocalDecl,
    OperatorAssignmentStmt,
    OpExpr,
    OverloadedFuncDef,
    PassStmt,
    PromoteExpr,
    RaiseStmt,
    RefExpr,
    ReturnStmt,
    SetExpr,
    StarExpr,
    Statement,
    StrExpr,
    SymbolNode,
    SymbolTable,
    SymbolTableNode,
    TempNode,
    TryStmt,
    TupleExpr,
    TypeAlias,
    TypeAliasStmt,
    TypeInfo,
    TypeVarExpr,
    UnaryExpr,
    Var,
    WhileStmt,
    WithStmt,
    YieldExpr,
    is_final_node,
)
from mypy.operators import flip_ops, int_op_to_method, neg_ops
from mypy.options import PRECISE_TUPLE_TYPES, Options
from mypy.patterns import AsPattern, StarredPattern
from mypy.plugin import Plugin
from mypy.plugins import dataclasses as dataclasses_plugin
from mypy.scope import Scope
from mypy.semanal import is_trivial_body, refers_to_fullname, set_callable_name
from mypy.semanal_enum import ENUM_BASES, ENUM_SPECIAL_PROPS
from mypy.sharedparse import BINARY_MAGIC_METHODS
from mypy.state import state
from mypy.subtypes import (
    find_member,
    infer_class_variances,
    is_callable_compatible,
    is_equivalent,
    is_more_precise,
    is_proper_subtype,
    is_same_type,
    is_subtype,
    restrict_subtype_away,
    unify_generic_callable,
)
from mypy.traverser import TraverserVisitor, all_return_statements, has_return_statement
from mypy.treetransform import TransformVisitor
from mypy.typeanal import check_for_explicit_any, has_any_from_unimported_type, make_optional_type
from mypy.typeops import (
    bind_self,
    coerce_to_literal,
    custom_special_method,
    erase_def_to_union_or_bound,
    erase_to_bound,
    erase_to_union_or_bound,
    false_only,
    fixup_partial_type,
    function_type,
    is_literal_type_like,
    is_singleton_type,
    make_simplified_union,
    true_only,
    try_expanding_sum_type_to_union,
    try_getting_int_literals_from_type,
    try_getting_str_literals,
    try_getting_str_literals_from_type,
    tuple_fallback,
    type_object_type,
)
from mypy.types import (
    ANY_STRATEGY,
    MYPYC_NATIVE_INT_NAMES,
    OVERLOAD_NAMES,
    AnyType,
    BoolTypeQuery,
    CallableType,
    DeletedType,
    ErasedType,
    FunctionLike,
    Instance,
    LiteralType,
    NoneType,
    Overloaded,
    PartialType,
    ProperType,
    TupleType,
    Type,
    TypeAliasType,
    TypedDictType,
    TypeGuardedType,
    TypeOfAny,
    TypeTranslator,
    TypeType,
    TypeVarId,
    TypeVarLikeType,
    TypeVarTupleType,
    TypeVarType,
    UnboundType,
    UninhabitedType,
    UnionType,
    UnpackType,
    find_unpack_in_list,
    flatten_nested_unions,
    get_proper_type,
    get_proper_types,
    is_literal_type,
    is_named_instance,
)
from mypy.types_utils import is_overlapping_none, remove_optional, store_argument_type, strip_type
from mypy.typetraverser import TypeTraverserVisitor
from mypy.typevars import fill_typevars, fill_typevars_with_any, has_no_typevars
from mypy.util import is_dunder, is_sunder
from mypy.visitor import NodeVisitor

T = TypeVar("T")

DEFAULT_LAST_PASS: Final = 2  # Pass numbers start at 0

# Maximum length of fixed tuple types inferred when narrowing from variadic tuples.
MAX_PRECISE_TUPLE_SIZE: Final = 8

DeferredNodeType: _TypeAlias = Union[FuncDef, OverloadedFuncDef, Decorator]
FineGrainedDeferredNodeType: _TypeAlias = Union[FuncDef, MypyFile, OverloadedFuncDef]


# A node which is postponed to be processed during the next pass.
# In normal mode one can defer functions and methods (also decorated and/or overloaded)
# but not lambda expressions. Nested functions can't be deferred -- only top-level functions
# and methods of classes not defined within a function can be deferred.
class DeferredNode(NamedTuple):
    node: DeferredNodeType
    # And its TypeInfo (for semantic analysis self type handling)
    active_typeinfo: TypeInfo | None


# Same as above, but for fine-grained mode targets. Only top-level functions/methods
# and module top levels are allowed as such.
class FineGrainedDeferredNode(NamedTuple):
    node: FineGrainedDeferredNodeType
    active_typeinfo: TypeInfo | None


# Data structure returned by find_isinstance_check representing
# information learned from the truth or falsehood of a condition.  The
# dict maps nodes representing expressions like 'a[0].x' to their
# refined types under the assumption that the condition has a
# particular truth value. A value of None means that the condition can
# never have that truth value.

# NB: The keys of this dict are nodes in the original source program,
# which are compared by reference equality--effectively, being *the
# same* expression of the program, not just two identical expressions
# (such as two references to the same variable). TODO: it would
# probably be better to have the dict keyed by the nodes' literal_hash
# field instead.
TypeMap: _TypeAlias = Optional[dict[Expression, Type]]


# Keeps track of partial types in a single scope. In fine-grained incremental
# mode partial types initially defined at the top level cannot be completed in
# a function, and we use the 'is_function' attribute to enforce this.
class PartialTypeScope(NamedTuple):
    map: dict[Var, Context]
    is_function: bool
    is_local: bool


class TypeChecker(NodeVisitor[None], TypeCheckerSharedApi):
    """Mypy type checker.

    Type check mypy source files that have been semantically analyzed.

    You must create a separate instance for each source file.
    """

    # Are we type checking a stub?
    is_stub = False
    # Error message reporter
    errors: Errors
    # Utility for generating messages
    msg: MessageBuilder
    # Types of type checked nodes. The first item is the "master" type
    # map that will store the final, exported types. Additional items
    # are temporary type maps used during type inference, and these
    # will be eventually popped and either discarded or merged into
    # the master type map.
    #
    # Avoid accessing this directly, but prefer the lookup_type(),
    # has_type() etc. helpers instead.
    _type_maps: list[dict[Expression, Type]]

    # Helper for managing conditional types
    binder: ConditionalTypeBinder
    # Helper for type checking expressions
    _expr_checker: mypy.checkexpr.ExpressionChecker

    pattern_checker: PatternChecker

    tscope: Scope
    scope: CheckerScope
    # Stack of function return types
    return_types: list[Type]
    # Flags; true for dynamically typed functions
    dynamic_funcs: list[bool]
    # Stack of collections of variables with partial types
    partial_types: list[PartialTypeScope]
    # Vars for which partial type errors are already reported
    # (to avoid logically duplicate errors with different error context).
    partial_reported: set[Var]
    # Short names of Var nodes whose previous inferred type has been widened via assignment.
    # NOTE: The names might not be unique, they are only for debugging purposes.
    widened_vars: list[str]
    globals: SymbolTable
    modules: dict[str, MypyFile]
    # Nodes that couldn't be checked because some types weren't available. We'll run
    # another pass and try these again.
    deferred_nodes: list[DeferredNode]
    # Type checking pass number (0 = first pass)
    pass_num = 0
    # Last pass number to take
    last_pass = DEFAULT_LAST_PASS
    # Have we deferred the current function? If yes, don't infer additional
    # types during this pass within the function.
    current_node_deferred = False
    # Is this file a typeshed stub?
    is_typeshed_stub = False
    options: Options
    # Used for collecting inferred attribute types so that they can be checked
    # for consistency.
    inferred_attribute_types: dict[Var, Type] | None = None
    # Don't infer partial None types if we are processing assignment from Union
    no_partial_types: bool = False

    # The set of all dependencies (suppressed or not) that this module accesses, either
    # directly or indirectly.
    module_refs: set[str]

    # A map from variable nodes to a snapshot of the frame ids of the
    # frames that were active when the variable was declared. This can
    # be used to determine nearest common ancestor frame of a variable's
    # declaration and the current frame, which lets us determine if it
    # was declared in a different branch of the same `if` statement
    # (if that frame is a conditional_frame).
    var_decl_frames: dict[Var, set[int]]

    # Plugin that provides special type checking rules for specific library
    # functions such as open(), etc.
    plugin: Plugin

    def __init__(
        self,
        errors: Errors,
        modules: dict[str, MypyFile],
        options: Options,
        tree: MypyFile,
        path: str,
        plugin: Plugin,
        per_line_checking_time_ns: dict[int, int],
    ) -> None:
        """Construct a type checker.

        Use errors to report type check errors.
        """
        self.errors = errors
        self.modules = modules
        self.options = options
        self.tree = tree
        self.path = path
        self.msg = MessageBuilder(errors, modules)
        self.plugin = plugin
        self.tscope = Scope()
        self.scope = CheckerScope(tree)
        self.binder = ConditionalTypeBinder(options)
        self.globals = tree.names
        self.return_types = []
        self.dynamic_funcs = []
        self.partial_types = []
        self.partial_reported = set()
        self.var_decl_frames = {}
        self.deferred_nodes = []
        self.widened_vars = []
        self._type_maps = [{}]
        self.module_refs = set()
        self.pass_num = 0
        self.current_node_deferred = False
        self.is_stub = tree.is_stub
        self.is_typeshed_stub = tree.is_typeshed_file(options)
        self.inferred_attribute_types = None

        # If True, process function definitions. If False, don't. This is used
        # for processing module top levels in fine-grained incremental mode.
        self.recurse_into_functions = True
        # This internal flag is used to track whether we a currently type-checking
        # a final declaration (assignment), so that some errors should be suppressed.
        # Should not be set manually, use get_final_context/enter_final_context instead.
        # NOTE: we use the context manager to avoid "threading" an additional `is_final_def`
        # argument through various `checker` and `checkmember` functions.
        self._is_final_def = False

        # This flag is set when we run type-check or attribute access check for the purpose
        # of giving a note on possibly missing "await". It is used to avoid infinite recursion.
        self.checking_missing_await = False

        # While this is True, allow passing an abstract class where Type[T] is expected.
        # although this is technically unsafe, this is desirable in some context, for
        # example when type-checking class decorators.
        self.allow_abstract_call = False

        # Child checker objects for specific AST node types
        self._expr_checker = mypy.checkexpr.ExpressionChecker(
            self, self.msg, self.plugin, per_line_checking_time_ns
        )
        self.pattern_checker = PatternChecker(self, self.msg, self.plugin, options)

    @property
    def expr_checker(self) -> mypy.checkexpr.ExpressionChecker:
        return self._expr_checker

    @property
    def type_context(self) -> list[Type | None]:
        return self._expr_checker.type_context

    def reset(self) -> None:
        """Cleanup stale state that might be left over from a typechecking run.

        This allows us to reuse TypeChecker objects in fine-grained
        incremental mode.
        """
        # TODO: verify this is still actually worth it over creating new checkers
        self.partial_reported.clear()
        self.module_refs.clear()
        self.binder = ConditionalTypeBinder(self.options)
        self._type_maps[1:] = []
        self._type_maps[0].clear()
        self.temp_type_map = None
        self.expr_checker.reset()
        self.deferred_nodes = []
        self.partial_types = []
        self.inferred_attribute_types = None
        self.scope = CheckerScope(self.tree)

    def check_first_pass(self) -> None:
        """Type check the entire file, but defer functions with unresolved references.

        Unresolved references are forward references to variables
        whose types haven't been inferred yet.  They may occur later
        in the same file or in a different file that's being processed
        later (usually due to an import cycle).

        Deferred functions will be processed by check_second_pass().
        """
        self.recurse_into_functions = True
        with state.strict_optional_set(self.options.strict_optional):
            self.errors.set_file(
                self.path, self.tree.fullname, scope=self.tscope, options=self.options
            )
            with self.tscope.module_scope(self.tree.fullname):
                with self.enter_partial_types(), self.binder.top_frame_context():
                    for d in self.tree.defs:
                        if self.binder.is_unreachable():
                            if not self.should_report_unreachable_issues():
                                break
                            if not self.is_noop_for_reachability(d):
                                self.msg.unreachable_statement(d)
                                break
                        else:
                            self.accept(d)

                assert not self.current_node_deferred

                all_ = self.globals.get("__all__")
                if all_ is not None and all_.type is not None:
                    all_node = all_.node
                    assert all_node is not None
                    seq_str = self.named_generic_type(
                        "typing.Sequence", [self.named_type("builtins.str")]
                    )
                    if not is_subtype(all_.type, seq_str):
                        str_seq_s, all_s = format_type_distinctly(
                            seq_str, all_.type, options=self.options
                        )
                        self.fail(
                            message_registry.ALL_MUST_BE_SEQ_STR.format(str_seq_s, all_s), all_node
                        )

    def check_second_pass(
        self, todo: Sequence[DeferredNode | FineGrainedDeferredNode] | None = None
    ) -> bool:
        """Run second or following pass of type checking.

        This goes through deferred nodes, returning True if there were any.
        """
        self.recurse_into_functions = True
        with state.strict_optional_set(self.options.strict_optional):
            if not todo and not self.deferred_nodes:
                return False
            self.errors.set_file(
                self.path, self.tree.fullname, scope=self.tscope, options=self.options
            )
            with self.tscope.module_scope(self.tree.fullname):
                self.pass_num += 1
                if not todo:
                    todo = self.deferred_nodes
                else:
                    assert not self.deferred_nodes
                self.deferred_nodes = []
                done: set[DeferredNodeType | FineGrainedDeferredNodeType] = set()
                for node, active_typeinfo in todo:
                    if node in done:
                        continue
                    # This is useful for debugging:
                    # print("XXX in pass %d, class %s, function %s" %
                    #       (self.pass_num, type_name, node.fullname or node.name))
                    done.add(node)
                    with ExitStack() as stack:
                        if active_typeinfo:
                            stack.enter_context(self.tscope.class_scope(active_typeinfo))
                            stack.enter_context(self.scope.push_class(active_typeinfo))
                        self.check_partial(node)
            return True

    def check_partial(self, node: DeferredNodeType | FineGrainedDeferredNodeType) -> None:
        self.widened_vars = []
        if isinstance(node, MypyFile):
            self.check_top_level(node)
        else:
            self.recurse_into_functions = True
            with self.binder.top_frame_context():
                self.accept(node)

    def check_top_level(self, node: MypyFile) -> None:
        """Check only the top-level of a module, skipping function definitions."""
        self.recurse_into_functions = False
        with self.enter_partial_types():
            with self.binder.top_frame_context():
                for d in node.defs:
                    d.accept(self)

        assert not self.current_node_deferred
        # TODO: Handle __all__

    def defer_node(self, node: DeferredNodeType, enclosing_class: TypeInfo | None) -> None:
        """Defer a node for processing during next type-checking pass.

        Args:
            node: function/method being deferred
            enclosing_class: for methods, the class where the method is defined
        NOTE: this can't handle nested functions/methods.
        """
        # We don't freeze the entire scope since only top-level functions and methods
        # can be deferred. Only module/class level scope information is needed.
        # Module-level scope information is preserved in the TypeChecker instance.
        self.deferred_nodes.append(DeferredNode(node, enclosing_class))

    def handle_cannot_determine_type(self, name: str, context: Context) -> None:
        node = self.scope.top_level_function()
        if self.pass_num < self.last_pass and isinstance(node, FuncDef):
            # Don't report an error yet. Just defer. Note that we don't defer
            # lambdas because they are coupled to the surrounding function
            # through the binder and the inferred type of the lambda, so it
            # would get messy.
            enclosing_class = self.scope.enclosing_class(node)
            self.defer_node(node, enclosing_class)
            # Set a marker so that we won't infer additional types in this
            # function. Any inferred types could be bogus, because there's at
            # least one type that we don't know.
            self.current_node_deferred = True
        else:
            self.msg.cannot_determine_type(name, context)

    def accept(self, stmt: Statement) -> None:
        """Type check a node in the given type context."""
        try:
            stmt.accept(self)
        except Exception as err:
            report_internal_error(err, self.errors.file, stmt.line, self.errors, self.options)

    def accept_loop(
        self,
        body: Statement,
        else_body: Statement | None = None,
        *,
        exit_condition: Expression | None = None,
        on_enter_body: Callable[[], None] | None = None,
    ) -> None:
        """Repeatedly type check a loop body until the frame doesn't change."""

        # The outer frame accumulates the results of all iterations:
        with self.binder.frame_context(can_skip=False, conditional_frame=True):
            # Check for potential decreases in the number of partial types so as not to stop the
            # iteration too early:
            partials_old = sum(len(pts.map) for pts in self.partial_types)
            # Check if assignment widened the inferred type of a variable; in this case we
            # need to iterate again (we only do one extra iteration, since this could go
            # on without bound otherwise)
            widened_old = len(self.widened_vars)

            # Disable error types that we cannot safely identify in intermediate iteration steps:
            warn_unreachable = self.options.warn_unreachable
            warn_redundant = codes.REDUNDANT_EXPR in self.options.enabled_error_codes
            self.options.warn_unreachable = False
            self.options.enabled_error_codes.discard(codes.REDUNDANT_EXPR)

            iter = 1
            while True:
                with self.binder.frame_context(can_skip=True, break_frame=2, continue_frame=1):
                    if on_enter_body is not None:
                        on_enter_body()

                    self.accept(body)
                partials_new = sum(len(pts.map) for pts in self.partial_types)
                widened_new = len(self.widened_vars)
                # Perform multiple iterations if something changed that might affect
                # inferred types. Also limit the number of iterations. The limits are
                # somewhat arbitrary, but they were chosen to 1) avoid slowdown from
                # multiple iterations in common cases and 2) support common, valid use
                # cases. Limits are needed since otherwise we could infer infinitely
                # complex types.
                if (
                    (partials_new == partials_old)
                    and (not self.binder.last_pop_changed or iter > 3)
                    and (widened_new == widened_old or iter > 1)
                ):
                    break
                partials_old = partials_new
                widened_old = widened_new
                iter += 1
                if iter == 20:
                    raise RuntimeError("Too many iterations when checking a loop")

            # If necessary, reset the modified options and make up for the postponed error checks:
            self.options.warn_unreachable = warn_unreachable
            if warn_redundant:
                self.options.enabled_error_codes.add(codes.REDUNDANT_EXPR)
            if warn_unreachable or warn_redundant:
                with self.binder.frame_context(can_skip=True, break_frame=2, continue_frame=1):
                    if on_enter_body is not None:
                        on_enter_body()

                    self.accept(body)

            # If exit_condition is set, assume it must be False on exit from the loop:
            if exit_condition:
                _, else_map = self.find_isinstance_check(exit_condition)
                self.push_type_map(else_map)

            # Check the else body:
            if else_body:
                self.accept(else_body)

    #
    # Definitions
    #

    def visit_overloaded_func_def(self, defn: OverloadedFuncDef) -> None:
        if not self.recurse_into_functions:
            return
        with self.tscope.function_scope(defn):
            self._visit_overloaded_func_def(defn)

    def _visit_overloaded_func_def(self, defn: OverloadedFuncDef) -> None:
        num_abstract = 0
        if not defn.items:
            # In this case we have already complained about none of these being
            # valid overloads.
            return
        if len(defn.items) == 1:
            self.fail(message_registry.MULTIPLE_OVERLOADS_REQUIRED, defn)

        if defn.is_property:
            # HACK: Infer the type of the property.
            assert isinstance(defn.items[0], Decorator)
            self.visit_decorator(defn.items[0])
            if defn.items[0].var.is_settable_property:
                # TODO: here and elsewhere we assume setter immediately follows getter.
                assert isinstance(defn.items[1], Decorator)
                # Perform a reduced visit just to infer the actual setter type.
                self.visit_decorator_inner(defn.items[1], skip_first_item=True)
                setter_type = defn.items[1].var.type
                # Check if the setter can accept two positional arguments.
                any_type = AnyType(TypeOfAny.special_form)
                fallback_setter_type = CallableType(
                    arg_types=[any_type, any_type],
                    arg_kinds=[ARG_POS, ARG_POS],
                    arg_names=[None, None],
                    ret_type=any_type,
                    fallback=self.named_type("builtins.function"),
                )
                if setter_type and not is_subtype(setter_type, fallback_setter_type):
                    self.fail("Invalid property setter signature", defn.items[1].func)
                setter_type = self.extract_callable_type(setter_type, defn)
                if not isinstance(setter_type, CallableType) or len(setter_type.arg_types) != 2:
                    # TODO: keep precise type for callables with tricky but valid signatures.
                    setter_type = fallback_setter_type
                defn.items[0].var.setter_type = setter_type
        for i, fdef in enumerate(defn.items):
            assert isinstance(fdef, Decorator)
            if defn.is_property:
                assert isinstance(defn.items[0], Decorator)
                settable = defn.items[0].var.is_settable_property
                # Do not visit the second time the items we checked above.
                if (settable and i > 1) or (not settable and i > 0):
                    self.check_func_item(fdef.func, name=fdef.func.name, allow_empty=True)
            else:
                # Perform full check for real overloads to infer type of all decorated
                # overload variants.
                self.visit_decorator_inner(fdef, allow_empty=True)
            if fdef.func.abstract_status in (IS_ABSTRACT, IMPLICITLY_ABSTRACT):
                num_abstract += 1
        if num_abstract not in (0, len(defn.items)):
            self.fail(message_registry.INCONSISTENT_ABSTRACT_OVERLOAD, defn)
        if defn.impl:
            defn.impl.accept(self)
        if not defn.is_property:
            self.check_overlapping_overloads(defn)
            if defn.type is None:
                item_types = []
                for item in defn.items:
                    assert isinstance(item, Decorator)
                    item_type = self.extract_callable_type(item.var.type, item)
                    if item_type is not None:
                        item_types.append(item_type)
                if item_types:
                    defn.type = Overloaded(item_types)
        elif defn.type is None:
            # We store the getter type as an overall overload type, as some
            # code paths are getting property type this way.
            assert isinstance(defn.items[0], Decorator)
            var_type = self.extract_callable_type(defn.items[0].var.type, defn)
            if not isinstance(var_type, CallableType):
                # Construct a fallback type, invalid types should be already reported.
                any_type = AnyType(TypeOfAny.special_form)
                var_type = CallableType(
                    arg_types=[any_type],
                    arg_kinds=[ARG_POS],
                    arg_names=[None],
                    ret_type=any_type,
                    fallback=self.named_type("builtins.function"),
                )
            defn.type = Overloaded([var_type])
        # Check override validity after we analyzed current definition.
        if defn.info:
            found_method_base_classes = self.check_method_override(defn)
            if (
                defn.is_explicit_override
                and not found_method_base_classes
                and found_method_base_classes is not None
                # If the class has Any fallback, we can't be certain that a method
                # is really missing - it might come from unfollowed import.
                and not defn.info.fallback_to_any
            ):
                self.msg.no_overridable_method(defn.name, defn)
            self.check_explicit_override_decorator(defn, found_method_base_classes, defn.impl)
            self.check_inplace_operator_method(defn)

    def extract_callable_type(self, inner_type: Type | None, ctx: Context) -> CallableType | None:
        """Get type as seen by an overload item caller."""
        inner_type = get_proper_type(inner_type)
        outer_type: FunctionLike | None = None
        if inner_type is None or isinstance(inner_type, AnyType):
            return None
        if isinstance(inner_type, TypeVarLikeType):
            inner_type = get_proper_type(inner_type.upper_bound)
        if isinstance(inner_type, TypeType):
            inner_type = get_proper_type(
                self.expr_checker.analyze_type_type_callee(inner_type.item, ctx)
            )

        if isinstance(inner_type, FunctionLike):
            outer_type = inner_type
        elif isinstance(inner_type, Instance):
            inner_call = get_proper_type(
                analyze_member_access(
                    name="__call__",
                    typ=inner_type,
                    context=ctx,
                    is_lvalue=False,
                    is_super=False,
                    is_operator=True,
                    original_type=inner_type,
                    chk=self,
                )
            )
            if isinstance(inner_call, FunctionLike):
                outer_type = inner_call
        elif isinstance(inner_type, UnionType):
            union_type = make_simplified_union(inner_type.items)
            if isinstance(union_type, UnionType):
                items = []
                for item in union_type.items:
                    callable_item = self.extract_callable_type(item, ctx)
                    if callable_item is None:
                        break
                    items.append(callable_item)
                else:
                    joined_type = get_proper_type(join.join_type_list(items))
                    if isinstance(joined_type, FunctionLike):
                        outer_type = joined_type
            else:
                return self.extract_callable_type(union_type, ctx)

        if outer_type is None:
            self.msg.not_callable(inner_type, ctx)
            return None
        if isinstance(outer_type, Overloaded):
            return None

        assert isinstance(outer_type, CallableType)
        return outer_type

    def check_overlapping_overloads(self, defn: OverloadedFuncDef) -> None:
        # At this point we should have set the impl already, and all remaining
        # items are decorators

        if self.msg.errors.file in self.msg.errors.ignored_files or (
            self.is_typeshed_stub and self.options.test_env
        ):
            # This is a little hacky, however, the quadratic check here is really expensive, this
            # method has no side effects, so we should skip it if we aren't going to report
            # anything. In some other places we swallow errors in stubs, but this error is very
            # useful for stubs!
            return

        # Compute some info about the implementation (if it exists) for use below
        impl_type: CallableType | None = None
        if defn.impl:
            if isinstance(defn.impl, FuncDef):
                inner_type: Type | None = defn.impl.type
            elif isinstance(defn.impl, Decorator):
                inner_type = defn.impl.var.type
            else:
                assert False, "Impl isn't the right type"

            # This can happen if we've got an overload with a different
            # decorator or if the implementation is untyped -- we gave up on the types.
            impl_type = self.extract_callable_type(inner_type, defn.impl)

        is_descriptor_get = defn.info and defn.name == "__get__"
        for i, item in enumerate(defn.items):
            assert isinstance(item, Decorator)
            sig1 = self.extract_callable_type(item.var.type, item)
            if sig1 is None:
                continue

            for j, item2 in enumerate(defn.items[i + 1 :]):
                assert isinstance(item2, Decorator)
                sig2 = self.extract_callable_type(item2.var.type, item2)
                if sig2 is None:
                    continue

                if not are_argument_counts_overlapping(sig1, sig2):
                    continue

                if overload_can_never_match(sig1, sig2):
                    self.msg.overloaded_signature_will_never_match(i + 1, i + j + 2, item2.func)
                elif not is_descriptor_get:
                    # Note: we force mypy to check overload signatures in strict-optional mode
                    # so we don't incorrectly report errors when a user tries typing an overload
                    # that happens to have a 'if the argument is None' fallback.
                    #
                    # For example, the following is fine in strict-optional mode but would throw
                    # the unsafe overlap error when strict-optional is disabled:
                    #
                    #     @overload
                    #     def foo(x: None) -> int: ...
                    #     @overload
                    #     def foo(x: str) -> str: ...
                    #
                    # See Python 2's map function for a concrete example of this kind of overload.
                    current_class = self.scope.active_class()
                    type_vars = current_class.defn.type_vars if current_class else []
                    with state.strict_optional_set(True):
                        if is_unsafe_overlapping_overload_signatures(sig1, sig2, type_vars):
                            flip_note = (
                                j == 0
                                and not is_unsafe_overlapping_overload_signatures(
                                    sig2, sig1, type_vars
                                )
                                and not overload_can_never_match(sig2, sig1)
                            )
                            self.msg.overloaded_signatures_overlap(
                                i + 1, i + j + 2, flip_note, item.func
                            )

            if impl_type is not None:
                assert defn.impl is not None

                # This is what we want from implementation, it should accept all arguments
                # of an overload, but the return types should go the opposite way.
                if is_callable_compatible(
                    impl_type,
                    sig1,
                    is_compat=is_subtype,
                    is_proper_subtype=False,
                    is_compat_return=lambda l, r: is_subtype(r, l),
                ):
                    continue
                # If the above check didn't work, we repeat some key steps in
                # is_callable_compatible() to give a better error message.

                # We perform a unification step that's very similar to what
                # 'is_callable_compatible' does -- the only difference is that
                # we check and see if the impl_type's return value is a
                # *supertype* of the overload alternative, not a *subtype*.
                #
                # This is to match the direction the implementation's return
                # needs to be compatible in.
                if impl_type.variables:
                    impl: CallableType | None = unify_generic_callable(
                        # Normalize both before unifying
                        impl_type.with_unpacked_kwargs(),
                        sig1.with_unpacked_kwargs(),
                        ignore_return=False,
                        return_constraint_direction=SUPERTYPE_OF,
                    )
                    if impl is None:
                        self.msg.overloaded_signatures_typevar_specific(i + 1, defn.impl)
                        continue
                else:
                    impl = impl_type

                # Prevent extra noise from inconsistent use of @classmethod by copying
                # the first arg from the method being checked against.
                if sig1.arg_types and defn.info:
                    impl = impl.copy_modified(arg_types=[sig1.arg_types[0]] + impl.arg_types[1:])

                # Is the overload alternative's arguments subtypes of the implementation's?
                if not is_callable_compatible(
                    impl, sig1, is_compat=is_subtype, is_proper_subtype=False, ignore_return=True
                ):
                    self.msg.overloaded_signatures_arg_specific(i + 1, defn.impl)

                # Is the overload alternative's return type a subtype of the implementation's?
                if not (
                    is_subtype(sig1.ret_type, impl.ret_type)
                    or is_subtype(impl.ret_type, sig1.ret_type)
                ):
                    self.msg.overloaded_signatures_ret_specific(i + 1, defn.impl)

    # Here's the scoop about generators and coroutines.
    #
    # There are two kinds of generators: classic generators (functions
    # with `yield` or `yield from` in the body) and coroutines
    # (functions declared with `async def`).  The latter are specified
    # in PEP 492 and only available in Python >= 3.5.
    #
    # Classic generators can be parameterized with three types:
    # - ty is the Yield type (the type of y in `yield y`)
    # - tc is the type reCeived by yield (the type of c in `c = yield`).
    # - tr is the Return type (the type of r in `return r`)
    #
    # A classic generator must define a return type that's either
    # `Generator[ty, tc, tr]`, Iterator[ty], or Iterable[ty] (or
    # object or Any).  If tc/tr are not given, both are None.
    #
    # A coroutine must define a return type corresponding to tr; the
    # other two are unconstrained.  The "external" return type (seen
    # by the caller) is Awaitable[tr].
    #
    # In addition, there's the synthetic type AwaitableGenerator: it
    # inherits from both Awaitable and Generator and can be used both
    # in `yield from` and in `await`.  This type is set automatically
    # for functions decorated with `@types.coroutine` or
    # `@asyncio.coroutine`.  Its single parameter corresponds to tr.
    #
    # PEP 525 adds a new type, the asynchronous generator, which was
    # first released in Python 3.6. Async generators are `async def`
    # functions that can also `yield` values. They can be parameterized
    # with two types, ty and tc, because they cannot return a value.
    #
    # There are several useful methods, each taking a type t and a
    # flag c indicating whether it's for a generator or coroutine:
    #
    # - is_generator_return_type(t, c) returns whether t is a Generator,
    #   Iterator, Iterable (if not c), or Awaitable (if c), or
    #   AwaitableGenerator (regardless of c).
    # - is_async_generator_return_type(t) returns whether t is an
    #   AsyncGenerator.
    # - get_generator_yield_type(t, c) returns ty.
    # - get_generator_receive_type(t, c) returns tc.
    # - get_generator_return_type(t, c) returns tr.

    def is_generator_return_type(self, typ: Type, is_coroutine: bool) -> bool:
        """Is `typ` a valid type for a generator/coroutine?

        True if `typ` is a *supertype* of Generator or Awaitable.
        Also true it it's *exactly* AwaitableGenerator (modulo type parameters).
        """
        typ = get_proper_type(typ)
        if is_coroutine:
            # This means we're in Python 3.5 or later.
            at = self.named_generic_type("typing.Awaitable", [AnyType(TypeOfAny.special_form)])
            if is_subtype(at, typ):
                return True
        else:
            any_type = AnyType(TypeOfAny.special_form)
            gt = self.named_generic_type("typing.Generator", [any_type, any_type, any_type])
            if is_subtype(gt, typ):
                return True
        return isinstance(typ, Instance) and typ.type.fullname == "typing.AwaitableGenerator"

    def is_async_generator_return_type(self, typ: Type) -> bool:
        """Is `typ` a valid type for an async generator?

        True if `typ` is a supertype of AsyncGenerator.
        """
        try:
            any_type = AnyType(TypeOfAny.special_form)
            agt = self.named_generic_type("typing.AsyncGenerator", [any_type, any_type])
        except KeyError:
            # we're running on a version of typing that doesn't have AsyncGenerator yet
            return False
        return is_subtype(agt, typ)

    def get_generator_yield_type(self, return_type: Type, is_coroutine: bool) -> Type:
        """Given the declared return type of a generator (t), return the type it yields (ty)."""
        return_type = get_proper_type(return_type)

        if isinstance(return_type, AnyType):
            return AnyType(TypeOfAny.from_another_any, source_any=return_type)
        elif isinstance(return_type, UnionType):
            return make_simplified_union(
                [self.get_generator_yield_type(item, is_coroutine) for item in return_type.items]
            )
        elif not self.is_generator_return_type(
            return_type, is_coroutine
        ) and not self.is_async_generator_return_type(return_type):
            # If the function doesn't have a proper Generator (or
            # Awaitable) return type, anything is permissible.
            return AnyType(TypeOfAny.from_error)
        elif not isinstance(return_type, Instance):
            # Same as above, but written as a separate branch so the typechecker can understand.
            return AnyType(TypeOfAny.from_error)
        elif return_type.type.fullname == "typing.Awaitable":
            # Awaitable: ty is Any.
            return AnyType(TypeOfAny.special_form)
        elif return_type.args:
            # AwaitableGenerator, Generator, AsyncGenerator, Iterator, or Iterable; ty is args[0].
            ret_type = return_type.args[0]
            # TODO not best fix, better have dedicated yield token
            return ret_type
        else:
            # If the function's declared supertype of Generator has no type
            # parameters (i.e. is `object`), then the yielded values can't
            # be accessed so any type is acceptable.  IOW, ty is Any.
            # (However, see https://github.com/python/mypy/issues/1933)
            return AnyType(TypeOfAny.special_form)

    def get_generator_receive_type(self, return_type: Type, is_coroutine: bool) -> Type:
        """Given a declared generator return type (t), return the type its yield receives (tc)."""
        return_type = get_proper_type(return_type)

        if isinstance(return_type, AnyType):
            return AnyType(TypeOfAny.from_another_any, source_any=return_type)
        elif isinstance(return_type, UnionType):
            return make_simplified_union(
                [self.get_generator_receive_type(item, is_coroutine) for item in return_type.items]
            )
        elif not self.is_generator_return_type(
            return_type, is_coroutine
        ) and not self.is_async_generator_return_type(return_type):
            # If the function doesn't have a proper Generator (or
            # Awaitable) return type, anything is permissible.
            return AnyType(TypeOfAny.from_error)
        elif not isinstance(return_type, Instance):
            # Same as above, but written as a separate branch so the typechecker can understand.
            return AnyType(TypeOfAny.from_error)
        elif return_type.type.fullname == "typing.Awaitable":
            # Awaitable, AwaitableGenerator: tc is Any.
            return AnyType(TypeOfAny.special_form)
        elif (
            return_type.type.fullname in ("typing.Generator", "typing.AwaitableGenerator")
            and len(return_type.args) >= 3
        ):
            # Generator: tc is args[1].
            return return_type.args[1]
        elif return_type.type.fullname == "typing.AsyncGenerator" and len(return_type.args) >= 2:
            return return_type.args[1]
        else:
            # `return_type` is a supertype of Generator, so callers won't be able to send it
            # values.  IOW, tc is None.
            return NoneType()

    def get_coroutine_return_type(self, return_type: Type) -> Type:
        return_type = get_proper_type(return_type)
        if isinstance(return_type, AnyType):
            return AnyType(TypeOfAny.from_another_any, source_any=return_type)
        assert isinstance(return_type, Instance), "Should only be called on coroutine functions."
        # Note: return type is the 3rd type parameter of Coroutine.
        return return_type.args[2]

    def get_generator_return_type(self, return_type: Type, is_coroutine: bool) -> Type:
        """Given the declared return type of a generator (t), return the type it returns (tr)."""
        return_type = get_proper_type(return_type)

        if isinstance(return_type, AnyType):
            return AnyType(TypeOfAny.from_another_any, source_any=return_type)
        elif isinstance(return_type, UnionType):
            return make_simplified_union(
                [self.get_generator_return_type(item, is_coroutine) for item in return_type.items]
            )
        elif not self.is_generator_return_type(return_type, is_coroutine):
            # If the function doesn't have a proper Generator (or
            # Awaitable) return type, anything is permissible.
            return AnyType(TypeOfAny.from_error)
        elif not isinstance(return_type, Instance):
            # Same as above, but written as a separate branch so the typechecker can understand.
            return AnyType(TypeOfAny.from_error)
        elif return_type.type.fullname == "typing.Awaitable" and len(return_type.args) == 1:
            # Awaitable: tr is args[0].
            return return_type.args[0]
        elif (
            return_type.type.fullname in ("typing.Generator", "typing.AwaitableGenerator")
            and len(return_type.args) >= 3
        ):
            # AwaitableGenerator, Generator: tr is args[2].
            return return_type.args[2]
        else:
            # We have a supertype of Generator (Iterator, Iterable, object)
            # Treat `Iterator[X]` as a shorthand for `Generator[X, Any, None]`.
            return NoneType()

    def visit_func_def(self, defn: FuncDef) -> None:
        if not self.recurse_into_functions:
            return
        with self.tscope.function_scope(defn):
            self._visit_func_def(defn)

    def _visit_func_def(self, defn: FuncDef) -> None:
        """Type check a function definition."""
        self.check_func_item(defn, name=defn.name)
        if defn.info:
            if not defn.is_overload and not defn.is_decorated:
                # If the definition is the implementation for an
                # overload, the legality of the override has already
                # been typechecked, and decorated methods will be
                # checked when the decorator is.
                found_method_base_classes = self.check_method_override(defn)
                self.check_explicit_override_decorator(defn, found_method_base_classes)
            self.check_inplace_operator_method(defn)
        if defn.original_def:
            # Override previous definition.
            new_type = self.function_type(defn)
            self.check_func_def_override(defn, new_type)

    def check_func_item(
        self,
        defn: FuncItem,
        type_override: CallableType | None = None,
        name: str | None = None,
        allow_empty: bool = False,
    ) -> None:
        """Type check a function.

        If type_override is provided, use it as the function type.
        """
        self.dynamic_funcs.append(defn.is_dynamic() and not type_override)

        enclosing_node_deferred = self.current_node_deferred
        with self.enter_partial_types(is_function=True):
            typ = self.function_type(defn)
            if type_override:
                typ = type_override.copy_modified(line=typ.line, column=typ.column)
            if isinstance(typ, CallableType):
                with self.enter_attribute_inference_context():
                    self.check_func_def(defn, typ, name, allow_empty)
            else:
                raise RuntimeError("Not supported")

        self.dynamic_funcs.pop()
        self.current_node_deferred = enclosing_node_deferred

        if name == "__exit__":
            self.check__exit__return_type(defn)
        # TODO: the following logic should move to the dataclasses plugin
        #  https://github.com/python/mypy/issues/15515
        if name == "__post_init__":
            if dataclasses_plugin.is_processed_dataclass(defn.info):
                dataclasses_plugin.check_post_init(self, defn, defn.info)

    def check_func_def_override(self, defn: FuncDef, new_type: FunctionLike) -> None:
        assert defn.original_def is not None
        if isinstance(defn.original_def, FuncDef):
            # Function definition overrides function definition.
            old_type = self.function_type(defn.original_def)
            if not is_same_type(new_type, old_type):
                self.msg.incompatible_conditional_function_def(defn, old_type, new_type)
        else:
            # Function definition overrides a variable initialized via assignment or a
            # decorated function.
            orig_type = defn.original_def.type
            if orig_type is None:
                # If other branch is unreachable, we don't type check it and so we might
                # not have a type for the original definition
                return
            if isinstance(orig_type, PartialType):
                if orig_type.type is None:
                    # Ah this is a partial type. Give it the type of the function.
                    orig_def = defn.original_def
                    if isinstance(orig_def, Decorator):
                        var = orig_def.var
                    else:
                        var = orig_def
                    partial_types = self.find_partial_types(var)
                    if partial_types is not None:
                        var.type = new_type
                        del partial_types[var]
                else:
                    # Trying to redefine something like partial empty list as function.
                    self.fail(message_registry.INCOMPATIBLE_REDEFINITION, defn)
            else:
                name_expr = NameExpr(defn.name)
                name_expr.node = defn.original_def
                self.binder.assign_type(name_expr, new_type, orig_type)
                self.check_subtype(
                    new_type,
                    orig_type,
                    defn,
                    message_registry.INCOMPATIBLE_REDEFINITION,
                    "redefinition with type",
                    "original type",
                )

    @contextmanager
    def enter_attribute_inference_context(self) -> Iterator[None]:
        old_types = self.inferred_attribute_types
        self.inferred_attribute_types = {}
        yield None
        self.inferred_attribute_types = old_types

    def check_func_def(
        self, defn: FuncItem, typ: CallableType, name: str | None, allow_empty: bool = False
    ) -> None:
        """Type check a function definition."""
        # Expand type variables with value restrictions to ordinary types.
        self.check_typevar_defaults(typ.variables)
        expanded = self.expand_typevars(defn, typ)
        original_typ = typ
        for item, typ in expanded:
            old_binder = self.binder
            self.binder = ConditionalTypeBinder(self.options)
            with self.binder.top_frame_context():
                defn.expanded.append(item)

                # We may be checking a function definition or an anonymous
                # function. In the first case, set up another reference with the
                # precise type.
                if isinstance(item, FuncDef):
                    fdef = item
                    # Check if __init__ has an invalid return type.
                    if (
                        fdef.info
                        and fdef.name in ("__init__", "__init_subclass__")
                        and not isinstance(
                            get_proper_type(typ.ret_type), (NoneType, UninhabitedType)
                        )
                        and not self.dynamic_funcs[-1]
                    ):
                        self.fail(
                            message_registry.MUST_HAVE_NONE_RETURN_TYPE.format(fdef.name), item
                        )

                    # Check validity of __new__ signature
                    if fdef.info and fdef.name == "__new__":
                        self.check___new___signature(fdef, typ)

                    self.check_for_missing_annotations(fdef)
                    if self.options.disallow_any_unimported:
                        if fdef.type and isinstance(fdef.type, CallableType):
                            ret_type = fdef.type.ret_type
                            if has_any_from_unimported_type(ret_type):
                                self.msg.unimported_type_becomes_any("Return type", ret_type, fdef)
                            for idx, arg_type in enumerate(fdef.type.arg_types):
                                if has_any_from_unimported_type(arg_type):
                                    prefix = f'Argument {idx + 1} to "{fdef.name}"'
                                    self.msg.unimported_type_becomes_any(prefix, arg_type, fdef)
                    check_for_explicit_any(
                        fdef.type, self.options, self.is_typeshed_stub, self.msg, context=fdef
                    )

                if name:  # Special method names
                    if defn.info and self.is_reverse_op_method(name):
                        self.check_reverse_op_method(item, typ, name, defn)
                    elif name in ("__getattr__", "__getattribute__"):
                        self.check_getattr_method(typ, defn, name)
                    elif name == "__setattr__":
                        self.check_setattr_method(typ, defn)

                # Refuse contravariant return type variable
                if isinstance(typ.ret_type, TypeVarType):
                    if typ.ret_type.variance == CONTRAVARIANT:
                        self.fail(
                            message_registry.RETURN_TYPE_CANNOT_BE_CONTRAVARIANT, typ.ret_type
                        )
                    self.check_unbound_return_typevar(typ)
                elif (
                    isinstance(original_typ.ret_type, TypeVarType) and original_typ.ret_type.values
                ):
                    # Since type vars with values are expanded, the return type is changed
                    # to a raw value. This is a hack to get it back.
                    self.check_unbound_return_typevar(original_typ)

                # Check that Generator functions have the appropriate return type.
                if defn.is_generator:
                    if defn.is_async_generator:
                        if not self.is_async_generator_return_type(typ.ret_type):
                            self.fail(
                                message_registry.INVALID_RETURN_TYPE_FOR_ASYNC_GENERATOR, typ
                            )
                    else:
                        if not self.is_generator_return_type(typ.ret_type, defn.is_coroutine):
                            self.fail(message_registry.INVALID_RETURN_TYPE_FOR_GENERATOR, typ)

                # Fix the type if decorated with `@types.coroutine` or `@asyncio.coroutine`.
                if defn.is_awaitable_coroutine:
                    # Update the return type to AwaitableGenerator.
                    # (This doesn't exist in typing.py, only in typing.pyi.)
                    t = typ.ret_type
                    c = defn.is_coroutine
                    ty = self.get_generator_yield_type(t, c)
                    tc = self.get_generator_receive_type(t, c)
                    if c:
                        tr = self.get_coroutine_return_type(t)
                    else:
                        tr = self.get_generator_return_type(t, c)
                    ret_type = self.named_generic_type(
                        "typing.AwaitableGenerator", [ty, tc, tr, t]
                    )
                    typ = typ.copy_modified(ret_type=ret_type)
                    defn.type = typ

                # Push return type.
                self.return_types.append(typ.ret_type)

                with self.scope.push_function(defn):
                    # We temporary push the definition to get the self type as
                    # visible from *inside* of this function/method.
                    ref_type: Type | None = self.scope.active_self_type()

                if typ.type_is:
                    arg_index = 0
                    # For methods and classmethods, we want the second parameter
                    if ref_type is not None and (not defn.is_static or defn.name == "__new__"):
                        arg_index = 1
                    if arg_index < len(typ.arg_types) and not is_subtype(
                        typ.type_is, typ.arg_types[arg_index]
                    ):
                        self.fail(
                            message_registry.NARROWED_TYPE_NOT_SUBTYPE.format(
                                format_type(typ.type_is, self.options),
                                format_type(typ.arg_types[arg_index], self.options),
                            ),
                            item,
                        )

                # Store argument types.
                for i in range(len(typ.arg_types)):
                    arg_type = typ.arg_types[i]
                    if (
                        isinstance(defn, FuncDef)
                        and ref_type is not None
                        and i == 0
                        and (not defn.is_static or defn.name == "__new__")
                        and typ.arg_kinds[0] not in [nodes.ARG_STAR, nodes.ARG_STAR2]
                    ):
                        if defn.is_class or defn.name == "__new__":
                            ref_type = mypy.types.TypeType.make_normalized(ref_type)
                        if not is_same_type(arg_type, ref_type):
                            # This level of erasure matches the one in checkmember.check_self_arg(),
                            # better keep these two checks consistent.
                            erased = get_proper_type(erase_typevars(erase_to_bound(arg_type)))
                            if not is_subtype(ref_type, erased, ignore_type_params=True):
                                if (
                                    isinstance(erased, Instance)
                                    and erased.type.is_protocol
                                    or isinstance(erased, TypeType)
                                    and isinstance(erased.item, Instance)
                                    and erased.item.type.is_protocol
                                ):
                                    # We allow the explicit self-type to be not a supertype of
                                    # the current class if it is a protocol. For such cases
                                    # the consistency check will be performed at call sites.
                                    msg = None
                                elif typ.arg_names[i] in {"self", "cls"}:
                                    msg = message_registry.ERASED_SELF_TYPE_NOT_SUPERTYPE.format(
                                        erased.str_with_options(self.options),
                                        ref_type.str_with_options(self.options),
                                    )
                                else:
                                    msg = message_registry.MISSING_OR_INVALID_SELF_TYPE
                                if msg:
                                    self.fail(msg, defn)
                    elif isinstance(arg_type, TypeVarType):
                        # Refuse covariant parameter type variables
                        # TODO: check recursively for inner type variables
                        if (
                            arg_type.variance == COVARIANT
                            and defn.name not in ("__init__", "__new__", "__post_init__")
                            and not is_private(defn.name)  # private methods are not inherited
                        ):
                            ctx: Context = arg_type
                            if ctx.line < 0:
                                ctx = typ
                            self.fail(message_registry.FUNCTION_PARAMETER_CANNOT_BE_COVARIANT, ctx)
                    # Need to store arguments again for the expanded item.
                    store_argument_type(item, i, typ, self.named_generic_type)

                # Type check initialization expressions.
                body_is_trivial = is_trivial_body(defn.body)
                self.check_default_args(item, body_is_trivial)

            # Type check body in a new scope.
            with self.binder.top_frame_context():
                # Copy some type narrowings from an outer function when it seems safe enough
                # (i.e. we can't find an assignment that might change the type of the
                # variable afterwards).
                new_frame: Frame | None = None
                for frame in old_binder.frames:
                    for key, narrowed_type in frame.types.items():
                        key_var = extract_var_from_literal_hash(key)
                        if key_var is not None and not self.is_var_redefined_in_outer_context(
                            key_var, defn.line
                        ):
                            # It seems safe to propagate the type narrowing to a nested scope.
                            if new_frame is None:
                                new_frame = self.binder.push_frame()
                            new_frame.types[key] = narrowed_type
                            self.binder.declarations[key] = old_binder.declarations[key]

                if self.options.allow_redefinition_new and not self.is_stub:
                    # Add formal argument types to the binder.
                    for arg in defn.arguments:
                        # TODO: Add these directly using a fast path (possibly "put")
                        v = arg.variable
                        if v.type is not None:
                            n = NameExpr(v.name)
                            n.node = v
                            self.binder.assign_type(n, v.type, v.type)

                with self.scope.push_function(defn):
                    # We suppress reachability warnings for empty generator functions
                    # (return; yield) which have a "yield" that's unreachable by definition
                    # since it's only there to promote the function into a generator function.
                    #
                    # We also suppress reachability warnings when we use TypeVars with value
                    # restrictions: we only want to report a warning if a certain statement is
                    # marked as being suppressed in *all* of the expansions, but we currently
                    # have no good way of doing this.
                    #
                    # TODO: Find a way of working around this limitation
                    if _is_empty_generator_function(item) or len(expanded) >= 2:
                        self.binder.suppress_unreachable_warnings()
                    self.accept(item.body)
                unreachable = self.binder.is_unreachable()
                if new_frame is not None:
                    self.binder.pop_frame(True, 0)

            if not unreachable:
                if defn.is_generator or is_named_instance(
                    self.return_types[-1], "typing.AwaitableGenerator"
                ):
                    return_type = self.get_generator_return_type(
                        self.return_types[-1], defn.is_coroutine
                    )
                elif defn.is_coroutine:
                    return_type = self.get_coroutine_return_type(self.return_types[-1])
                else:
                    return_type = self.return_types[-1]
                return_type = get_proper_type(return_type)

                allow_empty = allow_empty or self.options.allow_empty_bodies

                show_error = (
                    not body_is_trivial
                    or
                    # Allow empty bodies for abstract methods, overloads, in tests and stubs.
                    (
                        not allow_empty
                        and not (
                            isinstance(defn, FuncDef) and defn.abstract_status != NOT_ABSTRACT
                        )
                        and not self.is_stub
                    )
                )

                # Ignore plugin generated methods, these usually don't need any bodies.
                if defn.info is not FUNC_NO_INFO and (
                    defn.name not in defn.info.names or defn.info.names[defn.name].plugin_generated
                ):
                    show_error = False

                # Ignore also definitions that appear in `if TYPE_CHECKING: ...` blocks.
                # These can't be called at runtime anyway (similar to plugin-generated).
                if isinstance(defn, FuncDef) and defn.is_mypy_only:
                    show_error = False

                # We want to minimize the fallout from checking empty bodies
                # that was absent in many mypy versions.
                if body_is_trivial and is_subtype(NoneType(), return_type):
                    show_error = False

                may_be_abstract = (
                    body_is_trivial
                    and defn.info is not FUNC_NO_INFO
                    and defn.info.metaclass_type is not None
                    and defn.info.metaclass_type.type.has_base("abc.ABCMeta")
                )

                if self.options.warn_no_return:
                    if (
                        not self.current_node_deferred
                        and not isinstance(return_type, (NoneType, AnyType))
                        and show_error
                    ):
                        # Control flow fell off the end of a function that was
                        # declared to return a non-None type.
                        if isinstance(return_type, UninhabitedType):
                            # This is a NoReturn function
                            msg = message_registry.INVALID_IMPLICIT_RETURN
                        else:
                            msg = message_registry.MISSING_RETURN_STATEMENT
                        if body_is_trivial:
                            msg = msg._replace(code=codes.EMPTY_BODY)
                        self.fail(msg, defn)
                        if may_be_abstract:
                            self.note(message_registry.EMPTY_BODY_ABSTRACT, defn)
                elif show_error:
                    msg = message_registry.INCOMPATIBLE_RETURN_VALUE_TYPE
                    if body_is_trivial:
                        msg = msg._replace(code=codes.EMPTY_BODY)
                    # similar to code in check_return_stmt
                    if (
                        not self.check_subtype(
                            subtype_label="implicitly returns",
                            subtype=NoneType(),
                            supertype_label="expected",
                            supertype=return_type,
                            context=defn,
                            msg=msg,
                        )
                        and may_be_abstract
                    ):
                        self.note(message_registry.EMPTY_BODY_ABSTRACT, defn)

            self.return_types.pop()

            self.binder = old_binder

    def is_var_redefined_in_outer_context(self, v: Var, after_line: int) -> bool:
        """Can the variable be assigned to at module top level or outer function?

        Note that this doesn't do a full CFG analysis but uses a line number based
        heuristic that isn't correct in some (rare) cases.
        """
        if v.is_final:
            # Final vars are definitely never reassigned.
            return False

        outers = self.tscope.outer_functions()
        if not outers:
            # Top-level function -- outer context is top level, and we can't reason about
            # globals
            return True
        for outer in outers:
            if isinstance(outer, FuncDef):
                if find_last_var_assignment_line(outer.body, v) >= after_line:
                    return True
        return False

    def check_unbound_return_typevar(self, typ: CallableType) -> None:
        """Fails when the return typevar is not defined in arguments."""
        if isinstance(typ.ret_type, TypeVarType) and typ.ret_type in typ.variables:
            arg_type_visitor = CollectArgTypeVarTypes()
            for argtype in typ.arg_types:
                argtype.accept(arg_type_visitor)

            if typ.ret_type not in arg_type_visitor.arg_types:
                self.fail(message_registry.UNBOUND_TYPEVAR, typ.ret_type, code=TYPE_VAR)
                upper_bound = get_proper_type(typ.ret_type.upper_bound)
                if not (
                    isinstance(upper_bound, Instance)
                    and upper_bound.type.fullname == "builtins.object"
                ):
                    self.note(
                        "Consider using the upper bound "
                        f"{format_type(typ.ret_type.upper_bound, self.options)} instead",
                        context=typ.ret_type,
                    )

    def check_default_args(self, item: FuncItem, body_is_trivial: bool) -> None:
        for arg in item.arguments:
            if arg.initializer is None:
                continue
            if body_is_trivial and isinstance(arg.initializer, EllipsisExpr):
                continue
            name = arg.variable.name
            msg = "Incompatible default for "
            if name.startswith("__tuple_arg_"):
                msg += f"tuple argument {name[12:]}"
            else:
                msg += f'argument "{name}"'
            if (
                not self.options.implicit_optional
                and isinstance(arg.initializer, NameExpr)
                and arg.initializer.fullname == "builtins.None"
            ):
                notes = [
                    "PEP 484 prohibits implicit Optional. "
                    "Accordingly, mypy has changed its default to no_implicit_optional=True",
                    "Use https://github.com/hauntsaninja/no_implicit_optional to automatically "
                    "upgrade your codebase",
                ]
            else:
                notes = None
            self.check_simple_assignment(
                arg.variable.type,
                arg.initializer,
                context=arg.initializer,
                msg=ErrorMessage(msg, code=codes.ASSIGNMENT),
                lvalue_name="argument",
                rvalue_name="default",
                notes=notes,
            )

    def is_forward_op_method(self, method_name: str) -> bool:
        return method_name in operators.reverse_op_methods

    def is_reverse_op_method(self, method_name: str) -> bool:
        return method_name in operators.reverse_op_method_set

    def check_for_missing_annotations(self, fdef: FuncItem) -> None:
        # Check for functions with unspecified/not fully specified types.
        def is_unannotated_any(t: Type) -> bool:
            if not isinstance(t, ProperType):
                return False
            return isinstance(t, AnyType) and t.type_of_any == TypeOfAny.unannotated

        has_explicit_annotation = isinstance(fdef.type, CallableType) and any(
            not is_unannotated_any(t) for t in fdef.type.arg_types + [fdef.type.ret_type]
        )

        show_untyped = not self.is_typeshed_stub or self.options.warn_incomplete_stub
        check_incomplete_defs = self.options.disallow_incomplete_defs and has_explicit_annotation
        if show_untyped and (self.options.disallow_untyped_defs or check_incomplete_defs):
            if fdef.type is None and self.options.disallow_untyped_defs:
                if not fdef.arguments or (
                    len(fdef.arguments) == 1
                    and (fdef.arg_names[0] == "self" or fdef.arg_names[0] == "cls")
                ):
                    self.fail(message_registry.RETURN_TYPE_EXPECTED, fdef)
                    if not has_return_statement(fdef) and not fdef.is_generator:
                        self.note(
                            'Use "-> None" if function does not return a value',
                            fdef,
                            code=codes.NO_UNTYPED_DEF,
                        )
                else:
                    self.fail(message_registry.FUNCTION_TYPE_EXPECTED, fdef)
            elif isinstance(fdef.type, CallableType):
                ret_type = get_proper_type(fdef.type.ret_type)
                if is_unannotated_any(ret_type):
                    self.fail(message_registry.RETURN_TYPE_EXPECTED, fdef)
                elif fdef.is_generator:
                    if is_unannotated_any(
                        self.get_generator_return_type(ret_type, fdef.is_coroutine)
                    ):
                        self.fail(message_registry.RETURN_TYPE_EXPECTED, fdef)
                elif fdef.is_coroutine and isinstance(ret_type, Instance):
                    if is_unannotated_any(self.get_coroutine_return_type(ret_type)):
                        self.fail(message_registry.RETURN_TYPE_EXPECTED, fdef)
                if any(is_unannotated_any(t) for t in fdef.type.arg_types):
                    self.fail(message_registry.ARGUMENT_TYPE_EXPECTED, fdef)

    def check___new___signature(self, fdef: FuncDef, typ: CallableType) -> None:
        self_type = fill_typevars_with_any(fdef.info)
        bound_type = bind_self(typ, self_type, is_classmethod=True)
        # Check that __new__ (after binding cls) returns an instance
        # type (or any).
        if fdef.info.is_metaclass():
            # This is a metaclass, so it must return a new unrelated type.
            self.check_subtype(
                bound_type.ret_type,
                self.type_type(),
                fdef,
                message_registry.INVALID_NEW_TYPE,
                "returns",
                "but must return a subtype of",
            )
        elif not isinstance(
            get_proper_type(bound_type.ret_type), (AnyType, Instance, TupleType, UninhabitedType)
        ):
            self.fail(
                message_registry.NON_INSTANCE_NEW_TYPE.format(
                    format_type(bound_type.ret_type, self.options)
                ),
                fdef,
            )
        else:
            # And that it returns a subtype of the class
            self.check_subtype(
                bound_type.ret_type,
                self_type,
                fdef,
                message_registry.INVALID_NEW_TYPE,
                "returns",
                "but must return a subtype of",
            )

    def check_reverse_op_method(
        self, defn: FuncItem, reverse_type: CallableType, reverse_name: str, context: Context
    ) -> None:
        """Check a reverse operator method such as __radd__."""
        # Decides whether it's worth calling check_overlapping_op_methods().

        # This used to check for some very obscure scenario.  It now
        # just decides whether it's worth calling
        # check_overlapping_op_methods().

        assert defn.info

        # First check for a valid signature
        method_type = CallableType(
            [AnyType(TypeOfAny.special_form), AnyType(TypeOfAny.special_form)],
            [nodes.ARG_POS, nodes.ARG_POS],
            [None, None],
            AnyType(TypeOfAny.special_form),
            self.named_type("builtins.function"),
        )
        if not is_subtype(reverse_type, method_type):
            self.msg.invalid_signature(reverse_type, context)
            return

        if reverse_name in ("__eq__", "__ne__"):
            # These are defined for all objects => can't cause trouble.
            return

        # With 'Any' or 'object' return type we are happy, since any possible
        # return value is valid.
        ret_type = get_proper_type(reverse_type.ret_type)
        if isinstance(ret_type, AnyType):
            return
        if isinstance(ret_type, Instance):
            if ret_type.type.fullname == "builtins.object":
                return
        if reverse_type.arg_kinds[0] == ARG_STAR:
            reverse_type = reverse_type.copy_modified(
                arg_types=[reverse_type.arg_types[0]] * 2,
                arg_kinds=[ARG_POS] * 2,
                arg_names=[reverse_type.arg_names[0], "_"],
            )
        assert len(reverse_type.arg_types) >= 2

        forward_name = operators.normal_from_reverse_op[reverse_name]
        forward_inst = get_proper_type(reverse_type.arg_types[1])
        if isinstance(forward_inst, TypeVarType):
            forward_inst = get_proper_type(forward_inst.upper_bound)
        elif isinstance(forward_inst, TupleType):
            forward_inst = tuple_fallback(forward_inst)
        elif isinstance(forward_inst, (FunctionLike, TypedDictType, LiteralType)):
            forward_inst = forward_inst.fallback
        if isinstance(forward_inst, TypeType):
            item = forward_inst.item
            if isinstance(item, Instance):
                opt_meta = item.type.metaclass_type
                if opt_meta is not None:
                    forward_inst = opt_meta

        def has_readable_member(typ: UnionType | Instance, name: str) -> bool:
            # TODO: Deal with attributes of TupleType etc.
            if isinstance(typ, Instance):
                return typ.type.has_readable_member(name)
            return all(
                (isinstance(x, UnionType) and has_readable_member(x, name))
                or (isinstance(x, Instance) and x.type.has_readable_member(name))
                for x in get_proper_types(typ.relevant_items())
            )

        if not (
            isinstance(forward_inst, (Instance, UnionType))
            and has_readable_member(forward_inst, forward_name)
        ):
            return
        forward_base = reverse_type.arg_types[1]
        forward_type = self.expr_checker.analyze_external_member_access(
            forward_name, forward_base, context=defn
        )
        self.check_overlapping_op_methods(
            reverse_type,
            reverse_name,
            defn.info,
            forward_type,
            forward_name,
            forward_base,
            context=defn,
        )

    def check_overlapping_op_methods(
        self,
        reverse_type: CallableType,
        reverse_name: str,
        reverse_class: TypeInfo,
        forward_type: Type,
        forward_name: str,
        forward_base: Type,
        context: Context,
    ) -> None:
        """Check for overlapping method and reverse method signatures.

        This function assumes that:

        -   The reverse method has valid argument count and kinds.
        -   If the reverse operator method accepts some argument of type
            X, the forward operator method also belong to class X.

            For example, if we have the reverse operator `A.__radd__(B)`, then the
            corresponding forward operator must have the type `B.__add__(...)`.
        """

        # Note: Suppose we have two operator methods "A.__rOP__(B) -> R1" and
        # "B.__OP__(C) -> R2". We check if these two methods are unsafely overlapping
        # by using the following algorithm:
        #
        # 1. Rewrite "B.__OP__(C) -> R1"  to "temp1(B, C) -> R1"
        #
        # 2. Rewrite "A.__rOP__(B) -> R2" to "temp2(B, A) -> R2"
        #
        # 3. Treat temp1 and temp2 as if they were both variants in the same
        #    overloaded function. (This mirrors how the Python runtime calls
        #    operator methods: we first try __OP__, then __rOP__.)
        #
        #    If the first signature is unsafely overlapping with the second,
        #    report an error.
        #
        # 4. However, if temp1 shadows temp2 (e.g. the __rOP__ method can never
        #    be called), do NOT report an error.
        #
        #    This behavior deviates from how we handle overloads -- many of the
        #    modules in typeshed seem to define __OP__ methods that shadow the
        #    corresponding __rOP__ method.
        #
        # Note: we do not attempt to handle unsafe overlaps related to multiple
        # inheritance. (This is consistent with how we handle overloads: we also
        # do not try checking unsafe overlaps due to multiple inheritance there.)

        for forward_item in flatten_nested_unions([forward_type]):
            forward_item = get_proper_type(forward_item)
            if isinstance(forward_item, CallableType):
                if self.is_unsafe_overlapping_op(forward_item, forward_base, reverse_type):
                    self.msg.operator_method_signatures_overlap(
                        reverse_class, reverse_name, forward_base, forward_name, context
                    )
            elif isinstance(forward_item, Overloaded):
                for item in forward_item.items:
                    if self.is_unsafe_overlapping_op(item, forward_base, reverse_type):
                        self.msg.operator_method_signatures_overlap(
                            reverse_class, reverse_name, forward_base, forward_name, context
                        )
            elif not isinstance(forward_item, AnyType):
                self.msg.forward_operator_not_callable(forward_name, context)

    def is_unsafe_overlapping_op(
        self, forward_item: CallableType, forward_base: Type, reverse_type: CallableType
    ) -> bool:
        # TODO: check argument kinds?
        if len(forward_item.arg_types) < 1:
            # Not a valid operator method -- can't succeed anyway.
            return False

        # Erase the type if necessary to make sure we don't have a single
        # TypeVar in forward_tweaked. (Having a function signature containing
        # just a single TypeVar can lead to unpredictable behavior.)
        forward_base_erased = forward_base
        if isinstance(forward_base, TypeVarType):
            forward_base_erased = erase_to_bound(forward_base)

        # Construct normalized function signatures corresponding to the
        # operator methods. The first argument is the left operand and the
        # second operand is the right argument -- we switch the order of
        # the arguments of the reverse method.

        # TODO: this manipulation is dangerous if callables are generic.
        # Shuffling arguments between callables can create meaningless types.
        forward_tweaked = forward_item.copy_modified(
            arg_types=[forward_base_erased, forward_item.arg_types[0]],
            arg_kinds=[nodes.ARG_POS] * 2,
            arg_names=[None] * 2,
        )
        reverse_tweaked = reverse_type.copy_modified(
            arg_types=[reverse_type.arg_types[1], reverse_type.arg_types[0]],
            arg_kinds=[nodes.ARG_POS] * 2,
            arg_names=[None] * 2,
        )

        reverse_base_erased = reverse_type.arg_types[0]
        if isinstance(reverse_base_erased, TypeVarType):
            reverse_base_erased = erase_to_bound(reverse_base_erased)

        if is_same_type(reverse_base_erased, forward_base_erased):
            return False
        elif is_subtype(reverse_base_erased, forward_base_erased):
            first = reverse_tweaked
            second = forward_tweaked
        else:
            first = forward_tweaked
            second = reverse_tweaked

        current_class = self.scope.active_class()
        type_vars = current_class.defn.type_vars if current_class else []
        return is_unsafe_overlapping_overload_signatures(
            first, second, type_vars, partial_only=False
        )

    def check_inplace_operator_method(self, defn: FuncBase) -> None:
        """Check an inplace operator method such as __iadd__.

        They cannot arbitrarily overlap with __add__.
        """
        method = defn.name
        if method not in operators.inplace_operator_methods:
            return
        typ = bind_self(self.function_type(defn))
        cls = defn.info
        other_method = "__" + method[3:]
        if cls.has_readable_member(other_method):
            instance = fill_typevars(cls)
            typ2 = get_proper_type(
                self.expr_checker.analyze_external_member_access(other_method, instance, defn)
            )
            fail = False
            if isinstance(typ2, FunctionLike):
                if not is_more_general_arg_prefix(typ, typ2):
                    fail = True
            else:
                # TODO overloads
                fail = True
            if fail:
                self.msg.signatures_incompatible(method, other_method, defn)

    def check_getattr_method(self, typ: Type, context: Context, name: str) -> None:
        if len(self.scope.stack) == 1:
            # module scope
            if name == "__getattribute__":
                self.fail(message_registry.MODULE_LEVEL_GETATTRIBUTE, context)
                return
            # __getattr__ is fine at the module level as of Python 3.7 (PEP 562). We could
            # show an error for Python < 3.7, but that would be annoying in code that supports
            # both 3.7 and older versions.
            method_type = CallableType(
                [self.named_type("builtins.str")],
                [nodes.ARG_POS],
                [None],
                AnyType(TypeOfAny.special_form),
                self.named_type("builtins.function"),
            )
        elif self.scope.active_class():
            method_type = CallableType(
                [AnyType(TypeOfAny.special_form), self.named_type("builtins.str")],
                [nodes.ARG_POS, nodes.ARG_POS],
                [None, None],
                AnyType(TypeOfAny.special_form),
                self.named_type("builtins.function"),
            )
        else:
            return
        if not is_subtype(typ, method_type):
            self.msg.invalid_signature_for_special_method(typ, context, name)

    def check_setattr_method(self, typ: Type, context: Context) -> None:
        if not self.scope.active_class():
            return
        method_type = CallableType(
            [
                AnyType(TypeOfAny.special_form),
                self.named_type("builtins.str"),
                AnyType(TypeOfAny.special_form),
            ],
            [nodes.ARG_POS, nodes.ARG_POS, nodes.ARG_POS],
            [None, None, None],
            NoneType(),
            self.named_type("builtins.function"),
        )
        if not is_subtype(typ, method_type):
            self.msg.invalid_signature_for_special_method(typ, context, "__setattr__")

    def check_slots_definition(self, typ: Type, context: Context) -> None:
        """Check the type of __slots__."""
        str_type = self.named_type("builtins.str")
        expected_type = UnionType(
            [str_type, self.named_generic_type("typing.Iterable", [str_type])]
        )
        self.check_subtype(
            typ,
            expected_type,
            context,
            message_registry.INVALID_TYPE_FOR_SLOTS,
            "actual type",
            "expected type",
            code=codes.ASSIGNMENT,
        )

    def check_match_args(self, var: Var, typ: Type, context: Context) -> None:
        """Check that __match_args__ contains literal strings"""
        if not self.scope.active_class():
            return
        typ = get_proper_type(typ)
        if not isinstance(typ, TupleType) or not all(
            is_string_literal(item) for item in typ.items
        ):
            self.msg.note(
                "__match_args__ must be a tuple containing string literals for checking "
                "of match statements to work",
                context,
                code=codes.LITERAL_REQ,
            )

    def expand_typevars(
        self, defn: FuncItem, typ: CallableType
    ) -> list[tuple[FuncItem, CallableType]]:
        # TODO use generator
        subst: list[list[tuple[TypeVarId, Type]]] = []
        tvars = list(typ.variables) or []
        if defn.info:
            # Class type variables
            tvars += defn.info.defn.type_vars or []
        for tvar in tvars:
            if isinstance(tvar, TypeVarType) and tvar.values:
                subst.append([(tvar.id, value) for value in tvar.values])
        # Make a copy of the function to check for each combination of
        # value restricted type variables. (Except when running mypyc,
        # where we need one canonical version of the function.)
        if subst and not (self.options.mypyc or self.options.inspections):
            result: list[tuple[FuncItem, CallableType]] = []
            for substitutions in itertools.product(*subst):
                mapping = dict(substitutions)
                result.append((expand_func(defn, mapping), expand_type(typ, mapping)))
            return result
        else:
            return [(defn, typ)]

    def check_explicit_override_decorator(
        self,
        defn: FuncDef | OverloadedFuncDef,
        found_method_base_classes: list[TypeInfo] | None,
        context: Context | None = None,
    ) -> None:
        plugin_generated = False
        if defn.info and (node := defn.info.get(defn.name)) and node.plugin_generated:
            # Do not report issues for plugin generated nodes,
            # they can't realistically use `@override` for their methods.
            plugin_generated = True

        if (
            not plugin_generated
            and found_method_base_classes
            and not defn.is_explicit_override
            and defn.name not in ("__init__", "__new__")
            and not is_private(defn.name)
        ):
            self.msg.explicit_override_decorator_missing(
                defn.name, found_method_base_classes[0].fullname, context or defn
            )

    def check_method_override(
        self, defn: FuncDef | OverloadedFuncDef | Decorator
    ) -> list[TypeInfo] | None:
        """Check if function definition is compatible with base classes.

        This may defer the method if a signature is not available in at least one base class.
        Return ``None`` if that happens.

        Return a list of base classes which contain an attribute with the method name.
        """
        # Check against definitions in base classes.
        check_override_compatibility = (
            defn.name not in ("__init__", "__new__", "__init_subclass__", "__post_init__")
            and (self.options.check_untyped_defs or not defn.is_dynamic())
            and (
                # don't check override for synthesized __replace__ methods from dataclasses
                defn.name != "__replace__"
                or defn.info.metadata.get("dataclass_tag") is None
            )
        )
        found_method_base_classes: list[TypeInfo] = []
        for base in defn.info.mro[1:]:
            result = self.check_method_or_accessor_override_for_base(
                defn, base, check_override_compatibility
            )
            if result is None:
                # Node was deferred, we will have another attempt later.
                return None
            if result:
                found_method_base_classes.append(base)
        return found_method_base_classes

    def check_method_or_accessor_override_for_base(
        self,
        defn: FuncDef | OverloadedFuncDef | Decorator,
        base: TypeInfo,
        check_override_compatibility: bool,
    ) -> bool | None:
        """Check if method definition is compatible with a base class.

        Return ``None`` if the node was deferred because one of the corresponding
        superclass nodes is not ready.

        Return ``True`` if an attribute with the method name was found in the base class.
        """
        found_base_method = False
        if base:
            name = defn.name
            base_attr = base.names.get(name)
            if base_attr:
                # First, check if we override a final (always an error, even with Any types).
                if is_final_node(base_attr.node) and not is_private(name):
                    self.msg.cant_override_final(name, base.name, defn)
                # Second, final can't override anything writeable independently of types.
                if defn.is_final:
                    self.check_if_final_var_override_writable(name, base_attr.node, defn)
                found_base_method = True
            if check_override_compatibility:
                # Check compatibility of the override signature
                # (__init__, __new__, __init_subclass__ are special).
                if self.check_method_override_for_base_with_name(defn, name, base):
                    return None
                if name in operators.inplace_operator_methods:
                    # Figure out the name of the corresponding operator method.
                    method = "__" + name[3:]
                    # An inplace operator method such as __iadd__ might not be
                    # always introduced safely if a base class defined __add__.
                    # TODO can't come up with an example where this is
                    #      necessary; now it's "just in case"
                    if self.check_method_override_for_base_with_name(defn, method, base):
                        return None
        return found_base_method

    def check_setter_type_override(self, defn: OverloadedFuncDef, base: TypeInfo) -> None:
        """Check override of a setter type of a mutable attribute.

        Currently, this should be only called when either base node or the current node
        is a custom settable property (i.e. where setter type is different from getter type).
        Note that this check is contravariant.
        """
        typ, _ = self.node_type_from_base(defn.name, defn.info, defn, setter_type=True)
        original_type, _ = self.node_type_from_base(defn.name, base, defn, setter_type=True)
        # The caller should handle deferrals.
        assert typ is not None and original_type is not None

        if not is_subtype(original_type, typ):
            self.msg.incompatible_setter_override(defn.items[1], typ, original_type, base)

    def check_method_override_for_base_with_name(
        self, defn: FuncDef | OverloadedFuncDef | Decorator, name: str, base: TypeInfo
    ) -> bool:
        """Check if overriding an attribute `name` of `base` with `defn` is valid.

        Return True if the supertype node was not analysed yet, and `defn` was deferred.
        """
        base_attr = base.names.get(name)
        if not base_attr:
            return False
        # The name of the method is defined in the base class.

        # Point errors at the 'def' line (important for backward compatibility
        # of type ignores).
        if not isinstance(defn, Decorator):
            context = defn
        else:
            context = defn.func

        # Construct the type of the overriding method.
        if isinstance(defn, (FuncDef, OverloadedFuncDef)):
            override_class_or_static = defn.is_class or defn.is_static
        else:
            override_class_or_static = defn.func.is_class or defn.func.is_static
        typ, _ = self.node_type_from_base(defn.name, defn.info, defn)
        assert typ is not None

        original_node = base_attr.node
        # `original_type` can be partial if (e.g.) it is originally an
        # instance variable from an `__init__` block that becomes deferred.
        supertype_ready = True
        original_type, _ = self.node_type_from_base(name, base, defn)
        if original_type is None:
            supertype_ready = False
            if self.pass_num < self.last_pass:
                # If there are passes left, defer this node until next pass,
                # otherwise try reconstructing the method type from available information.
                # For consistency, defer an enclosing top-level function (if any).
                top_level = self.scope.top_level_function()
                if isinstance(top_level, FuncDef):
                    self.defer_node(top_level, self.scope.enclosing_class(top_level))
                else:
                    # Specify enclosing class explicitly, as we check type override before
                    # entering e.g. decorators or overloads.
                    self.defer_node(defn, defn.info)
                return True
            elif isinstance(original_node, (FuncDef, OverloadedFuncDef)):
                original_type = self.function_type(original_node)
            elif isinstance(original_node, Decorator):
                original_type = self.function_type(original_node.func)
            elif isinstance(original_node, Var):
                # Super type can define method as an attribute.
                # See https://github.com/python/mypy/issues/10134

                # We also check that sometimes `original_node.type` is None.
                # This is the case when we use something like `__hash__ = None`.
                if original_node.type is not None:
                    original_type = get_proper_type(original_node.type)
                else:
                    original_type = NoneType()
            else:
                # Will always fail to typecheck below, since we know the node is a method
                original_type = NoneType()

        always_allow_covariant = False
        if is_settable_property(defn) and (
            is_settable_property(original_node) or isinstance(original_node, Var)
        ):
            if is_custom_settable_property(defn) or (is_custom_settable_property(original_node)):
                # Unlike with getter, where we try to construct some fallback type in case of
                # deferral during last_pass, we can't make meaningful setter checks if the
                # supertype is not known precisely.
                if supertype_ready:
                    always_allow_covariant = True
                    self.check_setter_type_override(defn, base)

        if isinstance(original_node, (FuncDef, OverloadedFuncDef)):
            original_class_or_static = original_node.is_class or original_node.is_static
        elif isinstance(original_node, Decorator):
            fdef = original_node.func
            original_class_or_static = fdef.is_class or fdef.is_static
        else:
            original_class_or_static = False  # a variable can't be class or static

        typ = get_proper_type(typ)
        original_type = get_proper_type(original_type)

        if (
            is_property(defn)
            and isinstance(original_node, Var)
            and not original_node.is_final
            and (not original_node.is_property or original_node.is_settable_property)
            and isinstance(defn, Decorator)
        ):
            # We only give an error where no other similar errors will be given.
            if not isinstance(original_type, AnyType):
                self.msg.fail(
                    "Cannot override writeable attribute with read-only property",
                    # Give an error on function line to match old behaviour.
                    defn.func,
                    code=codes.OVERRIDE,
                )

        if isinstance(original_type, AnyType) or isinstance(typ, AnyType):
            pass
        elif isinstance(original_type, FunctionLike) and isinstance(typ, FunctionLike):
            # Check that the types are compatible.
            ok = self.check_override(
                typ,
                original_type,
                defn.name,
                name,
                base.name,
                original_class_or_static,
                override_class_or_static,
                context,
            )
            # Check if this override is covariant.
            if (
                ok
                and original_node
                and codes.MUTABLE_OVERRIDE in self.options.enabled_error_codes
                and self.is_writable_attribute(original_node)
                and not always_allow_covariant
                and not is_subtype(original_type, typ, ignore_pos_arg_names=True)
            ):
                base_str, override_str = format_type_distinctly(
                    original_type, typ, options=self.options
                )
                msg = message_registry.COVARIANT_OVERRIDE_OF_MUTABLE_ATTRIBUTE.with_additional_msg(
                    f' (base class "{base.name}" defined the type as {base_str},'
                    f" override has type {override_str})"
                )
                self.fail(msg, context)
        elif isinstance(original_type, UnionType) and any(
            is_subtype(typ, orig_typ, ignore_pos_arg_names=True)
            for orig_typ in original_type.items
        ):
            # This method is a subtype of at least one union variant.
            if (
                original_node
                and codes.MUTABLE_OVERRIDE in self.options.enabled_error_codes
                and self.is_writable_attribute(original_node)
                and not always_allow_covariant
            ):
                # Covariant override of mutable attribute.
                base_str, override_str = format_type_distinctly(
                    original_type, typ, options=self.options
                )
                msg = message_registry.COVARIANT_OVERRIDE_OF_MUTABLE_ATTRIBUTE.with_additional_msg(
                    f' (base class "{base.name}" defined the type as {base_str},'
                    f" override has type {override_str})"
                )
                self.fail(msg, context)
        elif is_equivalent(original_type, typ):
            # Assume invariance for a non-callable attribute here. Note
            # that this doesn't affect read-only properties which can have
            # covariant overrides.
            pass
        elif (
            original_node
            and (not self.is_writable_attribute(original_node) or always_allow_covariant)
            and is_subtype(typ, original_type)
        ):
            # If the attribute is read-only, allow covariance
            pass
        else:
            self.msg.signature_incompatible_with_supertype(
                defn.name, name, base.name, context, original=original_type, override=typ
            )
        return False

    def get_op_other_domain(self, tp: FunctionLike) -> Type | None:
        if isinstance(tp, CallableType):
            if tp.arg_kinds and tp.arg_kinds[0] == ARG_POS:
                # For generic methods, domain comparison is tricky, as a first
                # approximation erase all remaining type variables.
                return erase_typevars(tp.arg_types[0], {v.id for v in tp.variables})
            return None
        elif isinstance(tp, Overloaded):
            raw_items = [self.get_op_other_domain(it) for it in tp.items]
            items = [it for it in raw_items if it]
            if items:
                return make_simplified_union(items)
            return None
        else:
            assert False, "Need to check all FunctionLike subtypes here"

    def check_override(
        self,
        override: FunctionLike,
        original: FunctionLike,
        name: str,
        name_in_super: str,
        supertype: str,
        original_class_or_static: bool,
        override_class_or_static: bool,
        node: Context,
    ) -> bool:
        """Check a method override with given signatures.

        Arguments:
          override:                 The signature of the overriding method.
          original:                 The signature of the original supertype method.
          name:                     The name of the overriding method.
                                    Used primarily for generating error messages.
          name_in_super:            The name of the overridden in the superclass.
                                    Used for generating error messages only.
          supertype:                The name of the supertype.
          original_class_or_static: Indicates whether the original method (from the superclass)
                                    is either a class method or a static method.
          override_class_or_static: Indicates whether the overriding method (from the subclass)
                                    is either a class method or a static method.
          node:                     Context node.
        """
        # Use boolean variable to clarify code.
        fail = False
        op_method_wider_note = False
        if not is_subtype(override, original, ignore_pos_arg_names=True):
            fail = True
        elif isinstance(override, Overloaded) and self.is_forward_op_method(name):
            # Operator method overrides cannot extend the domain, as
            # this could be unsafe with reverse operator methods.
            original_domain = self.get_op_other_domain(original)
            override_domain = self.get_op_other_domain(override)
            if (
                original_domain
                and override_domain
                and not is_subtype(override_domain, original_domain)
            ):
                fail = True
                op_method_wider_note = True
        if isinstance(override, FunctionLike):
            if original_class_or_static and not override_class_or_static:
                fail = True
            elif isinstance(original, CallableType) and isinstance(override, CallableType):
                if original.type_guard is not None and override.type_guard is None:
                    fail = True
                if original.type_is is not None and override.type_is is None:
                    fail = True

        if is_private(name):
            fail = False

        if fail:
            emitted_msg = False

            offset_arguments = isinstance(override, CallableType) and override.unpack_kwargs
            # Normalize signatures, so we get better diagnostics.
            if isinstance(override, (CallableType, Overloaded)):
                override = override.with_unpacked_kwargs()
            if isinstance(original, (CallableType, Overloaded)):
                original = original.with_unpacked_kwargs()

            if (
                isinstance(override, CallableType)
                and isinstance(original, CallableType)
                and len(override.arg_types) == len(original.arg_types)
                and override.min_args == original.min_args
            ):
                # Give more detailed messages for the common case of both
                # signatures having the same number of arguments and no
                # overloads.

                # override might have its own generic function type
                # variables. If an argument or return type of override
                # does not have the correct subtyping relationship
                # with the original type even after these variables
                # are erased, then it is definitely an incompatibility.

                override_ids = override.type_var_ids()
                type_name = None
                if isinstance(override.definition, FuncDef):
                    type_name = override.definition.info.name

                def erase_override(t: Type) -> Type:
                    return erase_typevars(t, ids_to_erase=override_ids)

                for i, (sub_kind, super_kind) in enumerate(
                    zip(override.arg_kinds, original.arg_kinds)
                ):
                    if sub_kind.is_positional() and super_kind.is_positional():
                        override_arg_type = override.arg_types[i]
                        original_arg_type = original.arg_types[i]
                    elif sub_kind.is_named() and super_kind.is_named() and not offset_arguments:
                        arg_name = override.arg_names[i]
                        if arg_name in original.arg_names:
                            override_arg_type = override.arg_types[i]
                            original_i = original.arg_names.index(arg_name)
                            original_arg_type = original.arg_types[original_i]
                        else:
                            continue
                    else:
                        continue
                    if not is_subtype(original_arg_type, erase_override(override_arg_type)):
                        context: Context = node
                        if isinstance(node, FuncDef) and not node.is_property:
                            arg_node = node.arguments[i + len(override.bound_args)]
                            if arg_node.line != -1:
                                context = arg_node
                        self.msg.argument_incompatible_with_supertype(
                            i + 1,
                            name,
                            type_name,
                            name_in_super,
                            original_arg_type,
                            supertype,
                            context,
                            secondary_context=node,
                        )
                        emitted_msg = True

                if not is_subtype(erase_override(override.ret_type), original.ret_type):
                    self.msg.return_type_incompatible_with_supertype(
                        name, name_in_super, supertype, original.ret_type, override.ret_type, node
                    )
                    emitted_msg = True
            elif isinstance(override, Overloaded) and isinstance(original, Overloaded):
                # Give a more detailed message in the case where the user is trying to
                # override an overload, and the subclass's overload is plausible, except
                # that the order of the variants are wrong.
                #
                # For example, if the parent defines the overload f(int) -> int and f(str) -> str
                # (in that order), and if the child swaps the two and does f(str) -> str and
                # f(int) -> int
                order = []
                for child_variant in override.items:
                    for i, parent_variant in enumerate(original.items):
                        if is_subtype(child_variant, parent_variant):
                            order.append(i)
                            break

                if len(order) == len(original.items) and order != sorted(order):
                    self.msg.overload_signature_incompatible_with_supertype(
                        name, name_in_super, supertype, node
                    )
                    emitted_msg = True

            if not emitted_msg:
                # Fall back to generic incompatibility message.
                self.msg.signature_incompatible_with_supertype(
                    name, name_in_super, supertype, node, original=original, override=override
                )
            if op_method_wider_note:
                self.note(
                    "Overloaded operator methods can't have wider argument types in overrides",
                    node,
                    code=codes.OVERRIDE,
                )
        return not fail

    def check__exit__return_type(self, defn: FuncItem) -> None:
        """Generate error if the return type of __exit__ is problematic.

        If __exit__ always returns False but the return type is declared
        as bool, mypy thinks that a with statement may "swallow"
        exceptions even though this is not the case, resulting in
        invalid reachability inference.
        """
        if not defn.type or not isinstance(defn.type, CallableType):
            return

        ret_type = get_proper_type(defn.type.ret_type)
        if not has_bool_item(ret_type):
            return

        returns = all_return_statements(defn)
        if not returns:
            return

        if all(
            isinstance(ret.expr, NameExpr) and ret.expr.fullname == "builtins.False"
            for ret in returns
        ):
            self.msg.incorrect__exit__return(defn)

    def visit_class_def(self, defn: ClassDef) -> None:
        """Type check a class definition."""
        typ = defn.info
        for base in typ.mro[1:]:
            if base.is_final:
                self.fail(message_registry.CANNOT_INHERIT_FROM_FINAL.format(base.name), defn)
        with self.tscope.class_scope(defn.info), self.enter_partial_types(is_class=True):
            old_binder = self.binder
            self.binder = ConditionalTypeBinder(self.options)
            with self.binder.top_frame_context():
                with self.scope.push_class(defn.info):
                    self.accept(defn.defs)
            self.binder = old_binder
            if not (defn.info.typeddict_type or defn.info.tuple_type or defn.info.is_enum):
                # If it is not a normal class (not a special form) check class keywords.
                self.check_init_subclass(defn)
            if not defn.has_incompatible_baseclass:
                # Otherwise we've already found errors; more errors are not useful
                self.check_multiple_inheritance(typ)
            self.check_metaclass_compatibility(typ)
            self.check_final_deletable(typ)

            if defn.decorators:
                sig: Type = type_object_type(defn.info, self.named_type)
                # Decorators are applied in reverse order.
                for decorator in reversed(defn.decorators):
                    if isinstance(decorator, CallExpr) and isinstance(
                        decorator.analyzed, PromoteExpr
                    ):
                        # _promote is a special type checking related construct.
                        continue

                    dec = self.expr_checker.accept(decorator)
                    temp = self.temp_node(sig, context=decorator)
                    fullname = None
                    if isinstance(decorator, RefExpr):
                        fullname = decorator.fullname or None

                    # TODO: Figure out how to have clearer error messages.
                    # (e.g. "class decorator must be a function that accepts a type."
                    old_allow_abstract_call = self.allow_abstract_call
                    self.allow_abstract_call = True
                    sig, _ = self.expr_checker.check_call(
                        dec, [temp], [nodes.ARG_POS], defn, callable_name=fullname
                    )
                    self.allow_abstract_call = old_allow_abstract_call
                # TODO: Apply the sig to the actual TypeInfo so we can handle decorators
                # that completely swap out the type.  (e.g. Callable[[Type[A]], Type[B]])
        if typ.defn.type_vars and typ.defn.type_args is None:
            for base_inst in typ.bases:
                for base_tvar, base_decl_tvar in zip(
                    base_inst.args, base_inst.type.defn.type_vars
                ):
                    if (
                        isinstance(base_tvar, TypeVarType)
                        and base_tvar.variance != INVARIANT
                        and isinstance(base_decl_tvar, TypeVarType)
                        and base_decl_tvar.variance != base_tvar.variance
                    ):
                        self.fail(
                            f'Variance of TypeVar "{base_tvar.name}" incompatible '
                            "with variance in parent type",
                            context=defn,
                            code=codes.TYPE_VAR,
                        )
        if typ.defn.type_vars:
            self.check_typevar_defaults(typ.defn.type_vars)

        if typ.is_protocol and typ.defn.type_vars:
            self.check_protocol_variance(defn)
        if not defn.has_incompatible_baseclass and defn.info.is_enum:
            self.check_enum(defn)
        infer_class_variances(defn.info)

    def check_final_deletable(self, typ: TypeInfo) -> None:
        # These checks are only for mypyc. Only perform some checks that are easier
        # to implement here than in mypyc.
        for attr in typ.deletable_attributes:
            node = typ.names.get(attr)
            if node and isinstance(node.node, Var) and node.node.is_final:
                self.fail(message_registry.CANNOT_MAKE_DELETABLE_FINAL, node.node)

    def check_init_subclass(self, defn: ClassDef) -> None:
        """Check that keywords in a class definition are valid arguments for __init_subclass__().

        In this example:
            1   class Base:
            2       def __init_subclass__(cls, thing: int):
            3           pass
            4   class Child(Base, thing=5):
            5       def __init_subclass__(cls):
            6           pass
            7   Child()

        Base.__init_subclass__(thing=5) is called at line 4. This is what we simulate here.
        Child.__init_subclass__ is never called.
        """
        if defn.info.metaclass_type and defn.info.metaclass_type.type.fullname not in (
            "builtins.type",
            "abc.ABCMeta",
        ):
            # We can't safely check situations when both __init_subclass__ and a custom
            # metaclass are present.
            return
        # At runtime, only Base.__init_subclass__ will be called, so
        # we skip the current class itself.
        for base in defn.info.mro[1:]:
            if "__init_subclass__" not in base.names:
                continue
            name_expr = NameExpr(defn.name)
            name_expr.node = base
            callee = MemberExpr(name_expr, "__init_subclass__")
            args = list(defn.keywords.values())
            arg_names: list[str | None] = list(defn.keywords.keys())
            # 'metaclass' keyword is consumed by the rest of the type machinery,
            # and is never passed to __init_subclass__ implementations
            if "metaclass" in arg_names:
                idx = arg_names.index("metaclass")
                arg_names.pop(idx)
                args.pop(idx)
            arg_kinds = [ARG_NAMED] * len(args)
            call_expr = CallExpr(callee, args, arg_kinds, arg_names)
            call_expr.line = defn.line
            call_expr.column = defn.column
            call_expr.end_line = defn.end_line
            self.expr_checker.accept(call_expr, allow_none_return=True, always_allow_any=True)
            # We are only interested in the first Base having __init_subclass__,
            # all other bases have already been checked.
            break

    def check_typevar_defaults(self, tvars: Sequence[TypeVarLikeType]) -> None:
        for tv in tvars:
            if not (isinstance(tv, TypeVarType) and tv.has_default()):
                continue
            if not is_subtype(tv.default, tv.upper_bound):
                self.fail("TypeVar default must be a subtype of the bound type", tv)
            if tv.values and not any(tv.default == value for value in tv.values):
                self.fail("TypeVar default must be one of the constraint types", tv)

    def check_enum(self, defn: ClassDef) -> None:
        assert defn.info.is_enum
        if defn.info.fullname not in ENUM_BASES and "__members__" in defn.info.names:
            sym = defn.info.names["__members__"]
            if isinstance(sym.node, Var) and sym.node.has_explicit_value:
                # `__members__` will always be overwritten by `Enum` and is considered
                # read-only so we disallow assigning a value to it
                self.fail(message_registry.ENUM_MEMBERS_ATTR_WILL_BE_OVERRIDDEN, sym.node)
        for base in defn.info.mro[1:-1]:  # we don't need self and `object`
            if base.is_enum and base.fullname not in ENUM_BASES:
                self.check_final_enum(defn, base)

        if self.is_stub and self.tree.fullname not in {"enum", "_typeshed"}:
            if not defn.info.enum_members:
                self.fail(
                    f'Detected enum "{defn.info.fullname}" in a type stub with zero members. '
                    "There is a chance this is due to a recent change in the semantics of "
                    "enum membership. If so, use `member = value` to mark an enum member, "
                    "instead of `member: type`",
                    defn,
                )
                self.note(
                    "See https://typing.readthedocs.io/en/latest/spec/enums.html#defining-members",
                    defn,
                )

        self.check_enum_bases(defn)
        self.check_enum_new(defn)

    def check_final_enum(self, defn: ClassDef, base: TypeInfo) -> None:
        if base.enum_members:
            self.fail(f'Cannot extend enum with existing members: "{base.name}"', defn)

    def is_final_enum_value(self, sym: SymbolTableNode) -> bool:
        if isinstance(sym.node, (FuncBase, Decorator)):
            return False  # A method is fine
        if not isinstance(sym.node, Var):
            return True  # Can be a class or anything else

        # Now, only `Var` is left, we need to check:
        # 1. Private name like in `__prop = 1`
        # 2. Dunder name like `__hash__ = some_hasher`
        # 3. Sunder name like `_order_ = 'a, b, c'`
        # 4. If it is a method / descriptor like in `method = classmethod(func)`
        if (
            is_private(sym.node.name)
            or is_dunder(sym.node.name)
            or is_sunder(sym.node.name)
            # TODO: make sure that `x = @class/staticmethod(func)`
            # and `x = property(prop)` both work correctly.
            # Now they are incorrectly counted as enum members.
            or isinstance(get_proper_type(sym.node.type), FunctionLike)
        ):
            return False

        return self.is_stub or sym.node.has_explicit_value

    def check_enum_bases(self, defn: ClassDef) -> None:
        """
        Non-enum mixins cannot appear after enum bases; this is disallowed at runtime:

            class Foo: ...
            class Bar(enum.Enum, Foo): ...

        But any number of enum mixins can appear in a class definition
        (even if multiple enum bases define __new__). So this is fine:

            class Foo(enum.Enum):
                def __new__(cls, val): ...
            class Bar(enum.Enum):
                def __new__(cls, val): ...
            class Baz(int, Foo, Bar, enum.Flag): ...
        """
        enum_base: Instance | None = None
        for base in defn.info.bases:
            if enum_base is None and base.type.is_enum:
                enum_base = base
                continue
            elif enum_base is not None and not base.type.is_enum:
                self.fail(
                    f'No non-enum mixin classes are allowed after "{enum_base.str_with_options(self.options)}"',
                    defn,
                )
                break

    def check_enum_new(self, defn: ClassDef) -> None:
        def has_new_method(info: TypeInfo) -> bool:
            new_method = info.get("__new__")
            return bool(
                new_method
                and new_method.node
                and new_method.node.fullname != "builtins.object.__new__"
            )

        has_new = False
        for base in defn.info.bases:
            candidate = False

            if base.type.is_enum:
                # If we have an `Enum`, then we need to check all its bases.
                candidate = any(not b.is_enum and has_new_method(b) for b in base.type.mro[1:-1])
            else:
                candidate = has_new_method(base.type)

            if candidate and has_new:
                self.fail(
                    "Only a single data type mixin is allowed for Enum subtypes, "
                    'found extra "{}"'.format(base.str_with_options(self.options)),
                    defn,
                )
            elif candidate:
                has_new = True

    def check_protocol_variance(self, defn: ClassDef) -> None:
        """Check that protocol definition is compatible with declared
        variances of type variables.

        Note that we also prohibit declaring protocol classes as invariant
        if they are actually covariant/contravariant, since this may break
        transitivity of subtyping, see PEP 544.
        """
        if defn.type_args is not None:
            # Using new-style syntax (PEP 695), so variance will be inferred
            return
        info = defn.info
        object_type = Instance(info.mro[-1], [])
        tvars = info.defn.type_vars
        for i, tvar in enumerate(tvars):
            if not isinstance(tvar, TypeVarType):
                # Variance of TypeVarTuple and ParamSpec is underspecified by PEPs.
                continue
            up_args: list[Type] = [
                object_type if i == j else AnyType(TypeOfAny.special_form)
                for j, _ in enumerate(tvars)
            ]
            down_args: list[Type] = [
                UninhabitedType() if i == j else AnyType(TypeOfAny.special_form)
                for j, _ in enumerate(tvars)
            ]
            up, down = Instance(info, up_args), Instance(info, down_args)
            # TODO: add advanced variance checks for recursive protocols
            if is_subtype(down, up, ignore_declared_variance=True):
                expected = COVARIANT
            elif is_subtype(up, down, ignore_declared_variance=True):
                expected = CONTRAVARIANT
            else:
                expected = INVARIANT
            if expected != tvar.variance:
                self.msg.bad_proto_variance(tvar.variance, tvar.name, expected, defn)

    def check_multiple_inheritance(self, typ: TypeInfo) -> None:
        """Check for multiple inheritance related errors."""
        if len(typ.bases) <= 1:
            # No multiple inheritance.
            return
        # Verify that inherited attributes are compatible.
        mro = typ.mro[1:]
        all_names = {name for base in mro for name in base.names}
        for name in sorted(all_names - typ.names.keys()):
            # Sort for reproducible message order.
            # Attributes defined in both the type and base are skipped.
            # Normal checks for attribute compatibility should catch any problems elsewhere.
            if is_private(name):
                continue
            # Compare the first base defining a name with the rest.
            # Remaining bases may not be pairwise compatible as the first base provides
            # the used definition.
            i, base = next((i, base) for i, base in enumerate(mro) if name in base.names)
            for base2 in mro[i + 1 :]:
                if name in base2.names and base2 not in base.mro:
                    self.check_compatibility(name, base, base2, typ)

    def determine_type_of_member(self, sym: SymbolTableNode) -> Type | None:
        # TODO: this duplicates both checkmember.py and analyze_ref_expr(), delete.
        if sym.type is not None:
            return sym.type
        if isinstance(sym.node, SYMBOL_FUNCBASE_TYPES):
            return self.function_type(sym.node)
        if isinstance(sym.node, TypeInfo):
            if sym.node.typeddict_type:
                # We special-case TypedDict, because they don't define any constructor.
                return self.expr_checker.typeddict_callable(sym.node)
            else:
                return type_object_type(sym.node, self.named_type)
        if isinstance(sym.node, TypeVarExpr):
            # Use of TypeVars is rejected in an expression/runtime context, so
            # we don't need to check supertype compatibility for them.
            return AnyType(TypeOfAny.special_form)
        if isinstance(sym.node, TypeAlias):
            with self.msg.filter_errors():
                # Suppress any errors, they will be given when analyzing the corresponding node.
                # Here we may have incorrect options and location context.
                return self.expr_checker.alias_type_in_runtime_context(sym.node, ctx=sym.node)
        return None

    def check_compatibility(
        self, name: str, base1: TypeInfo, base2: TypeInfo, ctx: TypeInfo
    ) -> None:
        """Check if attribute name in base1 is compatible with base2 in multiple inheritance.

        Assume base1 comes before base2 in the MRO, and that base1 and base2 don't have
        a direct subclass relationship (i.e., the compatibility requirement only derives from
        multiple inheritance).

        This check verifies that a definition taken from base1 (and mapped to the current
        class ctx), is type compatible with the definition taken from base2 (also mapped), so
        that unsafe subclassing like this can be detected:
            class A(Generic[T]):
                def foo(self, x: T) -> None: ...

            class B:
                def foo(self, x: str) -> None: ...

            class C(B, A[int]): ...  # this is unsafe because...

            x: A[int] = C()
            x.foo  # ...runtime type is (str) -> None, while static type is (int) -> None
        """
        if name in ("__init__", "__new__", "__init_subclass__"):
            # __init__ and friends can be incompatible -- it's a special case.
            return
        first = base1.names[name]
        second = base2.names[name]
        # Specify current_class explicitly as this function is called after leaving the class.
        first_type, _ = self.node_type_from_base(name, base1, ctx, current_class=ctx)
        second_type, _ = self.node_type_from_base(name, base2, ctx, current_class=ctx)

        # TODO: use more principled logic to decide is_subtype() vs is_equivalent().
        # We should rely on mutability of superclass node, not on types being Callable.
        # (in particular handle settable properties with setter type different from getter).

        p_first_type = get_proper_type(first_type)
        p_second_type = get_proper_type(second_type)
        if isinstance(p_first_type, FunctionLike) and isinstance(p_second_type, FunctionLike):
            if p_first_type.is_type_obj() and p_second_type.is_type_obj():
                # For class objects only check the subtype relationship of the classes,
                # since we allow incompatible overrides of '__init__'/'__new__'
                ok = is_subtype(
                    left=fill_typevars_with_any(p_first_type.type_object()),
                    right=fill_typevars_with_any(p_second_type.type_object()),
                )
            else:
                assert first_type and second_type
                ok = is_subtype(first_type, second_type, ignore_pos_arg_names=True)
        elif first_type and second_type:
            if second.node is not None and not self.is_writable_attribute(second.node):
                ok = is_subtype(first_type, second_type)
            else:
                ok = is_equivalent(first_type, second_type)
            if ok:
                if (
                    first.node
                    and second.node
                    and self.is_writable_attribute(second.node)
                    and is_property(first.node)
                    and isinstance(first.node, Decorator)
                    and not isinstance(p_second_type, AnyType)
                ):
                    self.msg.fail(
                        f'Cannot override writeable attribute "{name}" in base "{base2.name}"'
                        f' with read-only property in base "{base1.name}"',
                        ctx,
                        code=codes.OVERRIDE,
                    )
        else:
            if first_type is None:
                self.msg.cannot_determine_type_in_base(name, base1.name, ctx)
            if second_type is None:
                self.msg.cannot_determine_type_in_base(name, base2.name, ctx)
            ok = True
        # Final attributes can never be overridden, but can override
        # non-final read-only attributes.
        if is_final_node(second.node) and not is_private(name):
            self.msg.cant_override_final(name, base2.name, ctx)
        if is_final_node(first.node):
            self.check_if_final_var_override_writable(name, second.node, ctx)
        # Some attributes like __slots__ and __deletable__ are special, and the type can
        # vary across class hierarchy.
        if isinstance(second.node, Var) and second.node.allow_incompatible_override:
            ok = True
        if not ok:
            self.msg.base_class_definitions_incompatible(name, base1, base2, ctx)

    def check_metaclass_compatibility(self, typ: TypeInfo) -> None:
        """Ensures that metaclasses of all parent types are compatible."""
        if (
            typ.is_metaclass()
            or typ.is_protocol
            or typ.is_named_tuple
            or typ.is_enum
            or typ.typeddict_type is not None
        ):
            return  # Reasonable exceptions from this check

        metaclasses = [
            entry.metaclass_type
            for entry in typ.mro[1:-1]
            if entry.metaclass_type
            and not is_named_instance(entry.metaclass_type, "builtins.type")
        ]
        if not metaclasses:
            return
        if typ.metaclass_type is not None and all(
            is_subtype(typ.metaclass_type, meta) for meta in metaclasses
        ):
            return
        self.fail(
            "Metaclass conflict: the metaclass of a derived class must be "
            "a (non-strict) subclass of the metaclasses of all its bases",
            typ,
        )

    def visit_import_from(self, node: ImportFrom) -> None:
        for name, _ in node.names:
            if (sym := self.globals.get(name)) is not None:
                self.warn_deprecated(sym.node, node)
        self.check_import(node)

    def visit_import_all(self, node: ImportAll) -> None:
        self.check_import(node)

    def visit_import(self, node: Import) -> None:
        self.check_import(node)

    def check_import(self, node: ImportBase) -> None:
        for assign in node.assignments:
            lvalue = assign.lvalues[0]
            lvalue_type, _, __ = self.check_lvalue(lvalue)
            if lvalue_type is None:
                # TODO: This is broken.
                lvalue_type = AnyType(TypeOfAny.special_form)
            assert isinstance(assign.rvalue, NameExpr)
            message = message_registry.INCOMPATIBLE_IMPORT_OF.format(assign.rvalue.name)
            self.check_simple_assignment(
                lvalue_type,
                assign.rvalue,
                node,
                msg=message,
                lvalue_name="local name",
                rvalue_name="imported name",
            )

    #
    # Statements
    #

    def visit_block(self, b: Block) -> None:
        if b.is_unreachable:
            # This block was marked as being unreachable during semantic analysis.
            # It turns out any blocks marked in this way are *intentionally* marked
            # as unreachable -- so we don't display an error.
            self.binder.unreachable()
            return
        for s in b.body:
            if self.binder.is_unreachable():
                if not self.should_report_unreachable_issues():
                    break
                if not self.is_noop_for_reachability(s):
                    self.msg.unreachable_statement(s)
                    break
            else:
                self.accept(s)

    def should_report_unreachable_issues(self) -> bool:
        return (
            self.in_checked_function()
            and self.options.warn_unreachable
            and not self.current_node_deferred
            and not self.binder.is_unreachable_warning_suppressed()
        )

    def is_noop_for_reachability(self, s: Statement) -> bool:
        """Returns 'true' if the given statement either throws an error of some kind
        or is a no-op.

        We use this function while handling the '--warn-unreachable' flag. When
        that flag is present, we normally report an error on any unreachable statement.
        But if that statement is just something like a 'pass' or a just-in-case 'assert False',
        reporting an error would be annoying.
        """
        if isinstance(s, AssertStmt) and is_false_literal(s.expr):
            return True
        elif isinstance(s, (RaiseStmt, PassStmt)):
            return True
        elif isinstance(s, ExpressionStmt):
            if isinstance(s.expr, EllipsisExpr):
                return True
            elif isinstance(s.expr, CallExpr):
                with self.expr_checker.msg.filter_errors():
                    typ = get_proper_type(
                        self.expr_checker.accept(
                            s.expr, allow_none_return=True, always_allow_any=True
                        )
                    )

                if isinstance(typ, UninhabitedType):
                    return True
        return False

    def visit_assignment_stmt(self, s: AssignmentStmt) -> None:
        """Type check an assignment statement.

        Handle all kinds of assignment statements (simple, indexed, multiple).
        """

        # Avoid type checking type aliases in stubs to avoid false
        # positives about modern type syntax available in stubs such
        # as X | Y.
        if not (s.is_alias_def and self.is_stub):
            with self.enter_final_context(s.is_final_def):
                self.check_assignment(s.lvalues[-1], s.rvalue, s.type is None, s.new_syntax)

        if s.is_alias_def:
            self.check_type_alias_rvalue(s)

        if (
            s.type is not None
            and self.options.disallow_any_unimported
            and has_any_from_unimported_type(s.type)
        ):
            if isinstance(s.lvalues[-1], TupleExpr):
                # This is a multiple assignment. Instead of figuring out which type is problematic,
                # give a generic error message.
                self.msg.unimported_type_becomes_any(
                    "A type on this line", AnyType(TypeOfAny.special_form), s
                )
            else:
                self.msg.unimported_type_becomes_any("Type of variable", s.type, s)
        check_for_explicit_any(s.type, self.options, self.is_typeshed_stub, self.msg, context=s)

        if len(s.lvalues) > 1:
            # Chained assignment (e.g. x = y = ...).
            # Make sure that rvalue type will not be reinferred.
            if not self.has_type(s.rvalue):
                self.expr_checker.accept(s.rvalue)
            rvalue = self.temp_node(self.lookup_type(s.rvalue), s)
            for lv in s.lvalues[:-1]:
                with self.enter_final_context(s.is_final_def):
                    self.check_assignment(lv, rvalue, s.type is None)

        self.check_final(s)
        if (
            s.is_final_def
            and s.type
            and not has_no_typevars(s.type)
            and self.scope.active_class() is not None
        ):
            self.fail(message_registry.DEPENDENT_FINAL_IN_CLASS_BODY, s)

        if s.unanalyzed_type and not self.in_checked_function():
            self.msg.annotation_in_unchecked_function(context=s)

    def check_type_alias_rvalue(self, s: AssignmentStmt) -> None:
        with self.msg.filter_errors():
            alias_type = self.expr_checker.accept(s.rvalue)
        self.store_type(s.lvalues[-1], alias_type)

    def check_assignment(
        self,
        lvalue: Lvalue,
        rvalue: Expression,
        infer_lvalue_type: bool = True,
        new_syntax: bool = False,
    ) -> None:
        """Type check a single assignment: lvalue = rvalue."""
        if isinstance(lvalue, (TupleExpr, ListExpr)):
            self.check_assignment_to_multiple_lvalues(
                lvalue.items, rvalue, rvalue, infer_lvalue_type
            )
        else:
            self.try_infer_partial_generic_type_from_assignment(lvalue, rvalue, "=")
            lvalue_type, index_lvalue, inferred = self.check_lvalue(lvalue, rvalue)
            # If we're assigning to __getattr__ or similar methods, check that the signature is
            # valid.
            if isinstance(lvalue, NameExpr) and lvalue.node:
                name = lvalue.node.name
                if name in ("__setattr__", "__getattribute__", "__getattr__"):
                    # If an explicit type is given, use that.
                    if lvalue_type:
                        signature = lvalue_type
                    else:
                        signature = self.expr_checker.accept(rvalue)
                    if signature:
                        if name == "__setattr__":
                            self.check_setattr_method(signature, lvalue)
                        else:
                            self.check_getattr_method(signature, lvalue, name)

                if name == "__slots__":
                    typ = lvalue_type or self.expr_checker.accept(rvalue)
                    self.check_slots_definition(typ, lvalue)
                if name == "__match_args__" and inferred is not None:
                    typ = self.expr_checker.accept(rvalue)
                    self.check_match_args(inferred, typ, lvalue)
                if name == "__post_init__":
                    active_class = self.scope.active_class()
                    if active_class and dataclasses_plugin.is_processed_dataclass(active_class):
                        self.fail(message_registry.DATACLASS_POST_INIT_MUST_BE_A_FUNCTION, rvalue)

            if isinstance(lvalue, MemberExpr) and lvalue.name == "__match_args__":
                self.fail(message_registry.CANNOT_MODIFY_MATCH_ARGS, lvalue)

            if lvalue_type:
                if isinstance(lvalue_type, PartialType) and lvalue_type.type is None:
                    # Try to infer a proper type for a variable with a partial None type.
                    rvalue_type = self.expr_checker.accept(rvalue)
                    if isinstance(get_proper_type(rvalue_type), NoneType):
                        # This doesn't actually provide any additional information -- multiple
                        # None initializers preserve the partial None type.
                        return

                    var = lvalue_type.var
                    if is_valid_inferred_type(
                        rvalue_type, self.options, is_lvalue_final=var.is_final
                    ):
                        partial_types = self.find_partial_types(var)
                        if partial_types is not None:
                            if not self.current_node_deferred:
                                # Partial type can't be final, so strip any literal values.
                                rvalue_type = remove_instance_last_known_values(rvalue_type)
                                inferred_type = make_simplified_union([rvalue_type, NoneType()])
                                self.set_inferred_type(var, lvalue, inferred_type)
                            else:
                                var.type = None
                            del partial_types[var]
                            lvalue_type = var.type
                    else:
                        # Try to infer a partial type. No need to check the return value, as
                        # an error will be reported elsewhere.
                        self.infer_partial_type(lvalue_type.var, lvalue, rvalue_type)
                elif (
                    is_literal_none(rvalue)
                    and isinstance(lvalue, NameExpr)
                    and isinstance(lvalue.node, Var)
                    and lvalue.node.is_initialized_in_class
                    and not new_syntax
                ):
                    # Allow None's to be assigned to class variables with non-Optional types.
                    rvalue_type = lvalue_type
                elif (
                    isinstance(lvalue, MemberExpr) and lvalue.kind is None
                ):  # Ignore member access to modules
                    instance_type = self.expr_checker.accept(lvalue.expr)
                    rvalue_type, lvalue_type, infer_lvalue_type = self.check_member_assignment(
                        lvalue, instance_type, lvalue_type, rvalue, context=rvalue
                    )
                else:
                    # Hacky special case for assigning a literal None
                    # to a variable defined in a previous if
                    # branch. When we detect this, we'll go back and
                    # make the type optional. This is somewhat
                    # unpleasant, and a generalization of this would
                    # be an improvement!
                    if (
                        not self.options.allow_redefinition_new
                        and is_literal_none(rvalue)
                        and isinstance(lvalue, NameExpr)
                        and lvalue.kind == LDEF
                        and isinstance(lvalue.node, Var)
                        and lvalue.node.type
                        and lvalue.node in self.var_decl_frames
                        and not isinstance(get_proper_type(lvalue_type), AnyType)
                    ):
                        decl_frame_map = self.var_decl_frames[lvalue.node]
                        # Check if the nearest common ancestor frame for the definition site
                        # and the current site is the enclosing frame of an if/elif/else block.
                        has_if_ancestor = False
                        for frame in reversed(self.binder.frames):
                            if frame.id in decl_frame_map:
                                has_if_ancestor = frame.conditional_frame
                                break
                        if has_if_ancestor:
                            lvalue_type = make_optional_type(lvalue_type)
                            self.set_inferred_type(lvalue.node, lvalue, lvalue_type)

                    rvalue_type, lvalue_type = self.check_simple_assignment(
                        lvalue_type, rvalue, context=rvalue, inferred=inferred, lvalue=lvalue
                    )
                    # The above call may update inferred variable type. Prevent further
                    # inference.
                    inferred = None

                # Special case: only non-abstract non-protocol classes can be assigned to
                # variables with explicit type Type[A], where A is protocol or abstract.
                p_rvalue_type = get_proper_type(rvalue_type)
                p_lvalue_type = get_proper_type(lvalue_type)
                if (
                    isinstance(p_rvalue_type, FunctionLike)
                    and p_rvalue_type.is_type_obj()
                    and (
                        p_rvalue_type.type_object().is_abstract
                        or p_rvalue_type.type_object().is_protocol
                    )
                    and isinstance(p_lvalue_type, TypeType)
                    and isinstance(p_lvalue_type.item, Instance)
                    and (
                        p_lvalue_type.item.type.is_abstract or p_lvalue_type.item.type.is_protocol
                    )
                ):
                    self.msg.concrete_only_assign(p_lvalue_type, rvalue)
                    return
                if rvalue_type and infer_lvalue_type and not isinstance(lvalue_type, PartialType):
                    # Don't use type binder for definitions of special forms, like named tuples.
                    if not (isinstance(lvalue, NameExpr) and lvalue.is_special_form):
                        self.binder.assign_type(lvalue, rvalue_type, lvalue_type)
                        if (
                            isinstance(lvalue, NameExpr)
                            and isinstance(lvalue.node, Var)
                            and lvalue.node.is_inferred
                            and lvalue.node.is_index_var
                            and lvalue_type is not None
                        ):
                            lvalue.node.type = remove_instance_last_known_values(lvalue_type)
                elif self.options.allow_redefinition_new and lvalue_type is not None:
                    # TODO: Can we use put() here?
                    self.binder.assign_type(lvalue, lvalue_type, lvalue_type)

            elif index_lvalue:
                self.check_indexed_assignment(index_lvalue, rvalue, lvalue)

            if inferred:
                type_context = self.get_variable_type_context(inferred, rvalue)
                rvalue_type = self.expr_checker.accept(rvalue, type_context=type_context)
                if not (
                    inferred.is_final
                    or inferred.is_index_var
                    or (isinstance(lvalue, NameExpr) and lvalue.name == "__match_args__")
                ):
                    rvalue_type = remove_instance_last_known_values(rvalue_type)
                self.infer_variable_type(inferred, lvalue, rvalue_type, rvalue)
            self.check_assignment_to_slots(lvalue)
            if isinstance(lvalue, RefExpr) and not (
                isinstance(lvalue, NameExpr) and lvalue.name == "__match_args__"
            ):
                # We check override here at the end after storing the inferred type, since
                # override check will try to access the current attribute via symbol tables
                # (like a regular attribute access).
                self.check_compatibility_all_supers(lvalue, rvalue)

    # (type, operator) tuples for augmented assignments supported with partial types
    partial_type_augmented_ops: Final = {("builtins.list", "+"), ("builtins.set", "|")}

    def get_variable_type_context(self, inferred: Var, rvalue: Expression) -> Type | None:
        type_contexts = []
        if inferred.info:
            for base in inferred.info.mro[1:]:
                if inferred.name not in base.names:
                    continue
                # For inference within class body, get supertype attribute as it would look on
                # a class object for lambdas overriding methods, etc.
                base_node = base.names[inferred.name].node
                base_type, _ = self.node_type_from_base(
                    inferred.name,
                    base,
                    inferred,
                    is_class=is_method(base_node)
                    or isinstance(base_node, Var)
                    and not is_instance_var(base_node),
                )
                if (
                    base_type
                    and not (isinstance(base_node, Var) and base_node.invalid_partial_type)
                    and not isinstance(base_type, PartialType)
                ):
                    type_contexts.append(base_type)
        # Use most derived supertype as type context if available.
        if not type_contexts:
            return None
        candidate = type_contexts[0]
        for other in type_contexts:
            if is_proper_subtype(other, candidate):
                candidate = other
            elif not is_subtype(candidate, other):
                # Multiple incompatible candidates, cannot use any of them as context.
                return None
        return candidate

    def try_infer_partial_generic_type_from_assignment(
        self, lvalue: Lvalue, rvalue: Expression, op: str
    ) -> None:
        """Try to infer a precise type for partial generic type from assignment.

        'op' is '=' for normal assignment and a binary operator ('+', ...) for
        augmented assignment.

        Example where this happens:

            x = []
            if foo():
                x = [1]  # Infer List[int] as type of 'x'
        """
        var = None
        if (
            isinstance(lvalue, NameExpr)
            and isinstance(lvalue.node, Var)
            and isinstance(lvalue.node.type, PartialType)
        ):
            var = lvalue.node
        elif isinstance(lvalue, MemberExpr):
            var = self.expr_checker.get_partial_self_var(lvalue)
        if var is not None:
            typ = var.type
            assert isinstance(typ, PartialType)
            if typ.type is None:
                return
            # Return if this is an unsupported augmented assignment.
            if op != "=" and (typ.type.fullname, op) not in self.partial_type_augmented_ops:
                return
            # TODO: some logic here duplicates the None partial type counterpart
            #       inlined in check_assignment(), see #8043.
            partial_types = self.find_partial_types(var)
            if partial_types is None:
                return
            rvalue_type = self.expr_checker.accept(rvalue)
            rvalue_type = get_proper_type(rvalue_type)
            if isinstance(rvalue_type, Instance):
                if rvalue_type.type == typ.type and is_valid_inferred_type(
                    rvalue_type, self.options
                ):
                    var.type = rvalue_type
                    del partial_types[var]
            elif isinstance(rvalue_type, AnyType):
                var.type = fill_typevars_with_any(typ.type)
                del partial_types[var]

    def check_compatibility_all_supers(self, lvalue: RefExpr, rvalue: Expression) -> None:
        lvalue_node = lvalue.node
        # Check if we are a class variable with at least one base class
        if (
            isinstance(lvalue_node, Var)
            # If we have explicit annotation, there is no point in checking the override
            # for each assignment, so we check only for the first one.
            # TODO: for some reason annotated attributes on self are stored as inferred vars.
            and (
                lvalue_node.line == lvalue.line
                or lvalue_node.is_inferred
                and not lvalue_node.explicit_self_type
            )
            and lvalue.kind in (MDEF, None)  # None for Vars defined via self
            and len(lvalue_node.info.bases) > 0
        ):
            for base in lvalue_node.info.mro[1:]:
                tnode = base.names.get(lvalue_node.name)
                if tnode is not None:
                    if not self.check_compatibility_classvar_super(lvalue_node, base, tnode.node):
                        # Show only one error per variable
                        break

                    if not self.check_compatibility_final_super(lvalue_node, base, tnode.node):
                        # Show only one error per variable
                        break

            direct_bases = lvalue_node.info.direct_base_classes()
            last_immediate_base = direct_bases[-1] if direct_bases else None

            # The historical behavior for inferred vars was to compare rvalue type against
            # the type declared in a superclass. To preserve this behavior, we temporarily
            # store the rvalue type on the variable.
            actual_lvalue_type = None
            if lvalue_node.is_inferred and not lvalue_node.explicit_self_type:
                rvalue_type = self.expr_checker.accept(rvalue, lvalue_node.type)
                actual_lvalue_type = lvalue_node.type
                lvalue_node.type = rvalue_type
            lvalue_type, _ = self.node_type_from_base(lvalue_node.name, lvalue_node.info, lvalue)
            if lvalue_node.is_inferred and not lvalue_node.explicit_self_type:
                lvalue_node.type = actual_lvalue_type

            if not lvalue_type:
                return

            for base in lvalue_node.info.mro[1:]:
                # The type of "__slots__" and some other attributes usually doesn't need to
                # be compatible with a base class. We'll still check the type of "__slots__"
                # against "object" as an exception.
                if lvalue_node.allow_incompatible_override and not (
                    lvalue_node.name == "__slots__" and base.fullname == "builtins.object"
                ):
                    continue

                if is_private(lvalue_node.name):
                    continue

                base_type, base_node = self.node_type_from_base(lvalue_node.name, base, lvalue)
                custom_setter = is_custom_settable_property(base_node)
                if isinstance(base_type, PartialType):
                    base_type = None

                if base_type:
                    assert base_node is not None
                    if not self.check_compatibility_super(
                        lvalue_type,
                        rvalue,
                        base,
                        base_type,
                        base_node,
                        always_allow_covariant=custom_setter,
                    ):
                        # Only show one error per variable; even if other
                        # base classes are also incompatible
                        return
                    if lvalue_type and custom_setter:
                        base_type, _ = self.node_type_from_base(
                            lvalue_node.name, base, lvalue, setter_type=True
                        )
                        # Setter type for a custom property must be ready if
                        # the getter type is ready.
                        assert base_type is not None
                        if not is_subtype(base_type, lvalue_type):
                            self.msg.incompatible_setter_override(
                                lvalue, lvalue_type, base_type, base
                            )
                            return
                    if base is last_immediate_base:
                        # At this point, the attribute was found to be compatible with all
                        # immediate parents.
                        break

    def check_compatibility_super(
        self,
        compare_type: Type,
        rvalue: Expression,
        base: TypeInfo,
        base_type: Type,
        base_node: Node,
        always_allow_covariant: bool,
    ) -> bool:
        # TODO: check __set__() type override for custom descriptors.
        # TODO: for descriptors check also class object access override.
        ok = self.check_subtype(
            compare_type,
            base_type,
            rvalue,
            message_registry.INCOMPATIBLE_TYPES_IN_ASSIGNMENT,
            "expression has type",
            f'base class "{base.name}" defined the type as',
        )
        if (
            ok
            and codes.MUTABLE_OVERRIDE in self.options.enabled_error_codes
            and self.is_writable_attribute(base_node)
            and not always_allow_covariant
        ):
            ok = self.check_subtype(
                base_type,
                compare_type,
                rvalue,
                message_registry.COVARIANT_OVERRIDE_OF_MUTABLE_ATTRIBUTE,
                f'base class "{base.name}" defined the type as',
                "expression has type",
            )
        return ok

    def node_type_from_base(
        self,
        name: str,
        base: TypeInfo,
        context: Context,
        *,
        setter_type: bool = False,
        is_class: bool = False,
        current_class: TypeInfo | None = None,
    ) -> tuple[Type | None, SymbolNode | None]:
        """Find a type for a name in base class.

        Return the type found and the corresponding node defining the name or None
        for both if the name is not defined in base or the node type is not known (yet).
        The type returned is already properly mapped/bound to the subclass.
        If setter_type is True, return setter types for settable properties (otherwise the
        getter type is returned).
        """
        base_node = base.names.get(name)

        # TODO: defer current node if the superclass node is not ready.
        if (
            not base_node
            or isinstance(base_node.node, (Var, Decorator))
            and not base_node.type
            or isinstance(base_node.type, PartialType)
            and base_node.type.type is not None
        ):
            return None, None

        if current_class is None:
            self_type = self.scope.current_self_type()
        else:
            self_type = fill_typevars(current_class)
        assert self_type is not None, "Internal error: base lookup outside class"
        if isinstance(self_type, TupleType):
            instance = tuple_fallback(self_type)
        else:
            instance = self_type

        mx = MemberContext(
            is_lvalue=setter_type,
            is_super=False,
            is_operator=mypy.checkexpr.is_operator_method(name),
            original_type=self_type,
            context=context,
            chk=self,
            suppress_errors=True,
        )
        # TODO: we should not filter "cannot determine type" errors here.
        with self.msg.filter_errors(filter_deprecated=True):
            if is_class:
                fallback = instance.type.metaclass_type or mx.named_type("builtins.type")
                base_type = analyze_class_attribute_access(
                    instance, name, mx, mcs_fallback=fallback, override_info=base
                )
            else:
                base_type = analyze_instance_member_access(name, instance, mx, base)
        return base_type, base_node.node

    def check_compatibility_classvar_super(
        self, node: Var, base: TypeInfo, base_node: Node | None
    ) -> bool:
        if not isinstance(base_node, Var):
            return True
        if node.is_classvar and not base_node.is_classvar:
            self.fail(message_registry.CANNOT_OVERRIDE_INSTANCE_VAR.format(base.name), node)
            return False
        elif not node.is_classvar and base_node.is_classvar:
            self.fail(message_registry.CANNOT_OVERRIDE_CLASS_VAR.format(base.name), node)
            return False
        return True

    def check_compatibility_final_super(
        self, node: Var, base: TypeInfo, base_node: Node | None
    ) -> bool:
        """Check if an assignment overrides a final attribute in a base class.

        This only checks situations where either a node in base class is not a variable
        but a final method, or where override is explicitly declared as final.
        In these cases we give a more detailed error message. In addition, we check that
        a final variable doesn't override writeable attribute, which is not safe.

        Other situations are checked in `check_final()`.
        """
        if not isinstance(base_node, (Var, FuncBase, Decorator)):
            return True
        if is_private(node.name):
            return True
        if base_node.is_final and (node.is_final or not isinstance(base_node, Var)):
            # Give this error only for explicit override attempt with `Final`, or
            # if we are overriding a final method with variable.
            # Other override attempts will be flagged as assignment to constant
            # in `check_final()`.
            self.msg.cant_override_final(node.name, base.name, node)
            return False
        if node.is_final:
            if base.fullname in ENUM_BASES or node.name in ENUM_SPECIAL_PROPS:
                return True
            self.check_if_final_var_override_writable(node.name, base_node, node)
        return True

    def check_if_final_var_override_writable(
        self, name: str, base_node: Node | None, ctx: Context
    ) -> None:
        """Check that a final variable doesn't override writeable attribute.

        This is done to prevent situations like this:
            class C:
                attr = 1
            class D(C):
                attr: Final = 2

            x: C = D()
            x.attr = 3  # Oops!
        """
        writable = True
        if base_node:
            writable = self.is_writable_attribute(base_node)
        if writable:
            self.msg.final_cant_override_writable(name, ctx)

    def get_final_context(self) -> bool:
        """Check whether we a currently checking a final declaration."""
        return self._is_final_def

    @contextmanager
    def enter_final_context(self, is_final_def: bool) -> Iterator[None]:
        """Store whether the current checked assignment is a final declaration."""
        old_ctx = self._is_final_def
        self._is_final_def = is_final_def
        try:
            yield
        finally:
            self._is_final_def = old_ctx

    def check_final(self, s: AssignmentStmt | OperatorAssignmentStmt | AssignmentExpr) -> None:
        """Check if this assignment does not assign to a final attribute.

        This function performs the check only for name assignments at module
        and class scope. The assignments to `obj.attr` and `Cls.attr` are checked
        in checkmember.py.
        """
        if isinstance(s, AssignmentStmt):
            lvs = self.flatten_lvalues(s.lvalues)
        elif isinstance(s, AssignmentExpr):
            lvs = [s.target]
        else:
            lvs = [s.lvalue]
        is_final_decl = s.is_final_def if isinstance(s, AssignmentStmt) else False
        if is_final_decl and (active_class := self.scope.active_class()):
            lv = lvs[0]
            assert isinstance(lv, RefExpr)
            if lv.node is not None:
                assert isinstance(lv.node, Var)
                if (
                    lv.node.final_unset_in_class
                    and not lv.node.final_set_in_init
                    and not self.is_stub  # It is OK to skip initializer in stub files.
                    and
                    # Avoid extra error messages, if there is no type in Final[...],
                    # then we already reported the error about missing r.h.s.
                    isinstance(s, AssignmentStmt)
                    and s.type is not None
                    # Avoid extra error message for NamedTuples,
                    # they were reported during semanal
                    and not active_class.is_named_tuple
                ):
                    self.msg.final_without_value(s)
        for lv in lvs:
            if isinstance(lv, RefExpr) and isinstance(lv.node, Var):
                name = lv.node.name
                cls = self.scope.active_class()
                if cls is not None:
                    # These additional checks exist to give more error messages
                    # even if the final attribute was overridden with a new symbol
                    # (which is itself an error)...
                    for base in cls.mro[1:]:
                        sym = base.names.get(name)
                        # We only give this error if base node is variable,
                        # overriding final method will be caught in
                        # `check_compatibility_final_super()`.
                        if sym and isinstance(sym.node, Var):
                            if sym.node.is_final and not is_final_decl:
                                self.msg.cant_assign_to_final(name, sym.node.info is None, s)
                                # ...but only once
                                break
                if lv.node.is_final and not is_final_decl:
                    self.msg.cant_assign_to_final(name, lv.node.info is None, s)

    def check_assignment_to_slots(self, lvalue: Lvalue) -> None:
        if not isinstance(lvalue, MemberExpr):
            return

        inst = get_proper_type(self.expr_checker.accept(lvalue.expr))
        if not isinstance(inst, Instance):
            return
        if inst.type.slots is None:
            return  # Slots do not exist, we can allow any assignment
        if lvalue.name in inst.type.slots:
            return  # We are assigning to an existing slot
        for base_info in inst.type.mro[:-1]:
            if base_info.names.get("__setattr__") is not None:
                # When type has `__setattr__` defined,
                # we can assign any dynamic value.
                # We exclude object, because it always has `__setattr__`.
                return

        definition = inst.type.get(lvalue.name)
        if definition is None:
            # We don't want to duplicate
            # `"SomeType" has no attribute "some_attr"`
            # error twice.
            return
        if self.is_assignable_slot(lvalue, definition.type):
            return

        self.fail(
            message_registry.NAME_NOT_IN_SLOTS.format(lvalue.name, inst.type.fullname), lvalue
        )

    def is_assignable_slot(self, lvalue: Lvalue, typ: Type | None) -> bool:
        if getattr(lvalue, "node", None):
            return False  # This is a definition

        typ = get_proper_type(typ)
        if typ is None or isinstance(typ, AnyType):
            return True  # Any can be literally anything, like `@property`
        if isinstance(typ, Instance):
            # When working with instances, we need to know if they contain
            # `__set__` special method. Like `@property` does.
            # This makes assigning to properties possible,
            # even without extra slot spec.
            return typ.type.get("__set__") is not None
        if isinstance(typ, FunctionLike):
            return True  # Can be a property, or some other magic
        if isinstance(typ, UnionType):
            return all(self.is_assignable_slot(lvalue, u) for u in typ.items)
        return False

    def flatten_rvalues(self, rvalues: list[Expression]) -> list[Expression]:
        """Flatten expression list by expanding those * items that have tuple type.

        For each regular type item in the tuple type use a TempNode(), for an Unpack
        item use a corresponding StarExpr(TempNode()).
        """
        new_rvalues = []
        for rv in rvalues:
            if not isinstance(rv, StarExpr):
                new_rvalues.append(rv)
                continue
            typ = get_proper_type(self.expr_checker.accept(rv.expr))
            if not isinstance(typ, TupleType):
                new_rvalues.append(rv)
                continue
            for t in typ.items:
                if not isinstance(t, UnpackType):
                    new_rvalues.append(TempNode(t))
                else:
                    unpacked = get_proper_type(t.type)
                    if isinstance(unpacked, TypeVarTupleType):
                        fallback = unpacked.upper_bound
                    else:
                        assert (
                            isinstance(unpacked, Instance)
                            and unpacked.type.fullname == "builtins.tuple"
                        )
                        fallback = unpacked
                    new_rvalues.append(StarExpr(TempNode(fallback)))
        return new_rvalues

    def check_assignment_to_multiple_lvalues(
        self,
        lvalues: list[Lvalue],
        rvalue: Expression,
        context: Context,
        infer_lvalue_type: bool = True,
    ) -> None:
        if isinstance(rvalue, (TupleExpr, ListExpr)):
            # Recursively go into Tuple or List expression rhs instead of
            # using the type of rhs, because this allows more fine-grained
            # control in cases like: a, b = [int, str] where rhs would get
            # type List[object]
            rvalues: list[Expression] = []
            iterable_type: Type | None = None
            last_idx: int | None = None
            for idx_rval, rval in enumerate(self.flatten_rvalues(rvalue.items)):
                if isinstance(rval, StarExpr):
                    typs = get_proper_type(self.expr_checker.accept(rval.expr))
                    if self.type_is_iterable(typs) and isinstance(typs, Instance):
                        if iterable_type is not None and iterable_type != self.iterable_item_type(
                            typs, rvalue
                        ):
                            self.fail(message_registry.CONTIGUOUS_ITERABLE_EXPECTED, context)
                        else:
                            if last_idx is None or last_idx + 1 == idx_rval:
                                rvalues.append(rval)
                                last_idx = idx_rval
                                iterable_type = self.iterable_item_type(typs, rvalue)
                            else:
                                self.fail(message_registry.CONTIGUOUS_ITERABLE_EXPECTED, context)
                    else:
                        self.fail(message_registry.ITERABLE_TYPE_EXPECTED.format(typs), context)
                else:
                    rvalues.append(rval)
            iterable_start: int | None = None
            iterable_end: int | None = None
            for i, rval in enumerate(rvalues):
                if isinstance(rval, StarExpr):
                    typs = get_proper_type(self.expr_checker.accept(rval.expr))
                    if self.type_is_iterable(typs) and isinstance(typs, Instance):
                        if iterable_start is None:
                            iterable_start = i
                        iterable_end = i
            if (
                iterable_start is not None
                and iterable_end is not None
                and iterable_type is not None
            ):
                iterable_num = iterable_end - iterable_start + 1
                rvalue_needed = len(lvalues) - (len(rvalues) - iterable_num)
                if rvalue_needed > 0:
                    rvalues = (
                        rvalues[0:iterable_start]
                        + [TempNode(iterable_type) for i in range(rvalue_needed)]
                        + rvalues[iterable_end + 1 :]
                    )

            if self.check_rvalue_count_in_assignment(lvalues, len(rvalues), context):
                star_index = next(
                    (i for i, lv in enumerate(lvalues) if isinstance(lv, StarExpr)), len(lvalues)
                )

                left_lvs = lvalues[:star_index]
                star_lv = (
                    cast(StarExpr, lvalues[star_index]) if star_index != len(lvalues) else None
                )
                right_lvs = lvalues[star_index + 1 :]

                left_rvs, star_rvs, right_rvs = self.split_around_star(
                    rvalues, star_index, len(lvalues)
                )

                lr_pairs = list(zip(left_lvs, left_rvs))
                if star_lv:
                    rv_list = ListExpr(star_rvs)
                    rv_list.set_line(rvalue)
                    lr_pairs.append((star_lv.expr, rv_list))
                lr_pairs.extend(zip(right_lvs, right_rvs))

                for lv, rv in lr_pairs:
                    self.check_assignment(lv, rv, infer_lvalue_type)
        else:
            self.check_multi_assignment(lvalues, rvalue, context, infer_lvalue_type)

    def check_rvalue_count_in_assignment(
        self,
        lvalues: list[Lvalue],
        rvalue_count: int,
        context: Context,
        rvalue_unpack: int | None = None,
    ) -> bool:
        if rvalue_unpack is not None:
            if not any(isinstance(e, StarExpr) for e in lvalues):
                self.fail("Variadic tuple unpacking requires a star target", context)
                return False
            if len(lvalues) > rvalue_count:
                self.fail(message_registry.TOO_MANY_TARGETS_FOR_VARIADIC_UNPACK, context)
                return False
            left_star_index = next(i for i, lv in enumerate(lvalues) if isinstance(lv, StarExpr))
            left_prefix = left_star_index
            left_suffix = len(lvalues) - left_star_index - 1
            right_prefix = rvalue_unpack
            right_suffix = rvalue_count - rvalue_unpack - 1
            if left_suffix > right_suffix or left_prefix > right_prefix:
                # Case of asymmetric unpack like:
                #     rv: tuple[int, *Ts, int, int]
                #     x, y, *xs, z = rv
                # it is technically valid, but is tricky to reason about.
                # TODO: support this (at least if the r.h.s. unpack is a homogeneous tuple).
                self.fail(message_registry.TOO_MANY_TARGETS_FOR_VARIADIC_UNPACK, context)
            return True
        if any(isinstance(lvalue, StarExpr) for lvalue in lvalues):
            if len(lvalues) - 1 > rvalue_count:
                self.msg.wrong_number_values_to_unpack(rvalue_count, len(lvalues) - 1, context)
                return False
        elif rvalue_count != len(lvalues):
            self.msg.wrong_number_values_to_unpack(rvalue_count, len(lvalues), context)
            return False
        return True

    def check_multi_assignment(
        self,
        lvalues: list[Lvalue],
        rvalue: Expression,
        context: Context,
        infer_lvalue_type: bool = True,
        rv_type: Type | None = None,
        undefined_rvalue: bool = False,
    ) -> None:
        """Check the assignment of one rvalue to a number of lvalues."""

        # Infer the type of an ordinary rvalue expression.
        # TODO: maybe elsewhere; redundant.
        rvalue_type = get_proper_type(rv_type or self.expr_checker.accept(rvalue))

        if isinstance(rvalue_type, TypeVarLikeType):
            rvalue_type = get_proper_type(rvalue_type.upper_bound)

        if isinstance(rvalue_type, UnionType):
            # If this is an Optional type in non-strict Optional code, unwrap it.
            relevant_items = rvalue_type.relevant_items()
            if len(relevant_items) == 1:
                rvalue_type = get_proper_type(relevant_items[0])

        if (
            isinstance(rvalue_type, TupleType)
            and find_unpack_in_list(rvalue_type.items) is not None
        ):
            # Normalize for consistent handling with "old-style" homogeneous tuples.
            rvalue_type = expand_type(rvalue_type, {})

        if isinstance(rvalue_type, AnyType):
            for lv in lvalues:
                if isinstance(lv, StarExpr):
                    lv = lv.expr
                temp_node = self.temp_node(
                    AnyType(TypeOfAny.from_another_any, source_any=rvalue_type), context
                )
                self.check_assignment(lv, temp_node, infer_lvalue_type)
        elif isinstance(rvalue_type, TupleType):
            self.check_multi_assignment_from_tuple(
                lvalues, rvalue, rvalue_type, context, undefined_rvalue, infer_lvalue_type
            )
        elif isinstance(rvalue_type, UnionType):
            self.check_multi_assignment_from_union(
                lvalues, rvalue, rvalue_type, context, infer_lvalue_type
            )
        elif isinstance(rvalue_type, Instance) and rvalue_type.type.fullname == "builtins.str":
            self.msg.unpacking_strings_disallowed(context)
        else:
            self.check_multi_assignment_from_iterable(
                lvalues, rvalue_type, context, infer_lvalue_type
            )

    def check_multi_assignment_from_union(
        self,
        lvalues: list[Expression],
        rvalue: Expression,
        rvalue_type: UnionType,
        context: Context,
        infer_lvalue_type: bool,
    ) -> None:
        """Check assignment to multiple lvalue targets when rvalue type is a Union[...].
        For example:

            t: Union[Tuple[int, int], Tuple[str, str]]
            x, y = t
            reveal_type(x)  # Union[int, str]

        The idea in this case is to process the assignment for every item of the union.
        Important note: the types are collected in two places, 'union_types' contains
        inferred types for first assignments, 'assignments' contains the narrowed types
        for binder.
        """
        self.no_partial_types = True
        transposed: tuple[list[Type], ...] = tuple([] for _ in self.flatten_lvalues(lvalues))
        # Notify binder that we want to defer bindings and instead collect types.
        with self.binder.accumulate_type_assignments() as assignments:
            for item in rvalue_type.items:
                # Type check the assignment separately for each union item and collect
                # the inferred lvalue types for each union item.
                self.check_multi_assignment(
                    lvalues,
                    rvalue,
                    context,
                    infer_lvalue_type=infer_lvalue_type,
                    rv_type=item,
                    undefined_rvalue=True,
                )
                for t, lv in zip(transposed, self.flatten_lvalues(lvalues)):
                    # We can access _type_maps directly since temporary type maps are
                    # only created within expressions.
                    t.append(self._type_maps[0].pop(lv, AnyType(TypeOfAny.special_form)))
        union_types = tuple(make_simplified_union(col) for col in transposed)
        for expr, items in assignments.items():
            # Bind a union of types collected in 'assignments' to every expression.
            if isinstance(expr, StarExpr):
                expr = expr.expr

            # TODO: See comment in binder.py, ConditionalTypeBinder.assign_type
            # It's unclear why the 'declared_type' param is sometimes 'None'
            clean_items: list[tuple[Type, Type]] = []
            for type, declared_type in items:
                assert declared_type is not None
                clean_items.append((type, declared_type))

            types, declared_types = zip(*clean_items)
            self.binder.assign_type(
                expr,
                make_simplified_union(list(types)),
                make_simplified_union(list(declared_types)),
            )
        for union, lv in zip(union_types, self.flatten_lvalues(lvalues)):
            # Properly store the inferred types.
            _1, _2, inferred = self.check_lvalue(lv)
            if inferred:
                self.set_inferred_type(inferred, lv, union)
            else:
                self.store_type(lv, union)
        self.no_partial_types = False

    def flatten_lvalues(self, lvalues: list[Expression]) -> list[Expression]:
        res: list[Expression] = []
        for lv in lvalues:
            if isinstance(lv, (TupleExpr, ListExpr)):
                res.extend(self.flatten_lvalues(lv.items))
            if isinstance(lv, StarExpr):
                # Unwrap StarExpr, since it is unwrapped by other helpers.
                lv = lv.expr
            res.append(lv)
        return res

    def check_multi_assignment_from_tuple(
        self,
        lvalues: list[Lvalue],
        rvalue: Expression,
        rvalue_type: TupleType,
        context: Context,
        undefined_rvalue: bool,
        infer_lvalue_type: bool = True,
    ) -> None:
        rvalue_unpack = find_unpack_in_list(rvalue_type.items)
        if self.check_rvalue_count_in_assignment(
            lvalues, len(rvalue_type.items), context, rvalue_unpack=rvalue_unpack
        ):
            star_index = next(
                (i for i, lv in enumerate(lvalues) if isinstance(lv, StarExpr)), len(lvalues)
            )

            left_lvs = lvalues[:star_index]
            star_lv = cast(StarExpr, lvalues[star_index]) if star_index != len(lvalues) else None
            right_lvs = lvalues[star_index + 1 :]

            if not undefined_rvalue:
                # Infer rvalue again, now in the correct type context.
                lvalue_type = self.lvalue_type_for_inference(lvalues, rvalue_type)
                reinferred_rvalue_type = get_proper_type(
                    self.expr_checker.accept(rvalue, lvalue_type)
                )

                if isinstance(reinferred_rvalue_type, TypeVarLikeType):
                    reinferred_rvalue_type = get_proper_type(reinferred_rvalue_type.upper_bound)
                if isinstance(reinferred_rvalue_type, UnionType):
                    # If this is an Optional type in non-strict Optional code, unwrap it.
                    relevant_items = reinferred_rvalue_type.relevant_items()
                    if len(relevant_items) == 1:
                        reinferred_rvalue_type = get_proper_type(relevant_items[0])
                if isinstance(reinferred_rvalue_type, UnionType):
                    self.check_multi_assignment_from_union(
                        lvalues, rvalue, reinferred_rvalue_type, context, infer_lvalue_type
                    )
                    return
                if isinstance(reinferred_rvalue_type, AnyType):
                    # We can get Any if the current node is
                    # deferred. Doing more inference in deferred nodes
                    # is hard, so give up for now.  We can also get
                    # here if reinferring types above changes the
                    # inferred return type for an overloaded function
                    # to be ambiguous.
                    return
                assert isinstance(reinferred_rvalue_type, TupleType)
                rvalue_type = reinferred_rvalue_type

            left_rv_types, star_rv_types, right_rv_types = self.split_around_star(
                rvalue_type.items, star_index, len(lvalues)
            )

            for lv, rv_type in zip(left_lvs, left_rv_types):
                self.check_assignment(lv, self.temp_node(rv_type, context), infer_lvalue_type)
            if star_lv:
                list_expr = ListExpr(
                    [
                        (
                            self.temp_node(rv_type, context)
                            if not isinstance(rv_type, UnpackType)
                            else StarExpr(self.temp_node(rv_type.type, context))
                        )
                        for rv_type in star_rv_types
                    ]
                )
                list_expr.set_line(context)
                self.check_assignment(star_lv.expr, list_expr, infer_lvalue_type)
            for lv, rv_type in zip(right_lvs, right_rv_types):
                self.check_assignment(lv, self.temp_node(rv_type, context), infer_lvalue_type)
        else:
            # Store meaningful Any types for lvalues, errors are already given
            # by check_rvalue_count_in_assignment()
            if infer_lvalue_type:
                for lv in lvalues:
                    if (
                        isinstance(lv, NameExpr)
                        and isinstance(lv.node, Var)
                        and lv.node.type is None
                    ):
                        lv.node.type = AnyType(TypeOfAny.from_error)
                    elif isinstance(lv, StarExpr):
                        if (
                            isinstance(lv.expr, NameExpr)
                            and isinstance(lv.expr.node, Var)
                            and lv.expr.node.type is None
                        ):
                            lv.expr.node.type = self.named_generic_type(
                                "builtins.list", [AnyType(TypeOfAny.from_error)]
                            )

    def lvalue_type_for_inference(self, lvalues: list[Lvalue], rvalue_type: TupleType) -> Type:
        star_index = next(
            (i for i, lv in enumerate(lvalues) if isinstance(lv, StarExpr)), len(lvalues)
        )
        left_lvs = lvalues[:star_index]
        star_lv = cast(StarExpr, lvalues[star_index]) if star_index != len(lvalues) else None
        right_lvs = lvalues[star_index + 1 :]
        left_rv_types, star_rv_types, right_rv_types = self.split_around_star(
            rvalue_type.items, star_index, len(lvalues)
        )

        type_parameters: list[Type] = []

        def append_types_for_inference(lvs: list[Expression], rv_types: list[Type]) -> None:
            for lv, rv_type in zip(lvs, rv_types):
                sub_lvalue_type, index_expr, inferred = self.check_lvalue(lv)
                if sub_lvalue_type and not isinstance(sub_lvalue_type, PartialType):
                    type_parameters.append(sub_lvalue_type)
                else:  # index lvalue
                    # TODO Figure out more precise type context, probably
                    #      based on the type signature of the _set method.
                    type_parameters.append(rv_type)

        append_types_for_inference(left_lvs, left_rv_types)

        if star_lv:
            sub_lvalue_type, index_expr, inferred = self.check_lvalue(star_lv.expr)
            if sub_lvalue_type and not isinstance(sub_lvalue_type, PartialType):
                type_parameters.extend([sub_lvalue_type] * len(star_rv_types))
            else:  # index lvalue
                # TODO Figure out more precise type context, probably
                #      based on the type signature of the _set method.
                type_parameters.extend(star_rv_types)

        append_types_for_inference(right_lvs, right_rv_types)

        return TupleType(type_parameters, self.named_type("builtins.tuple"))

    def split_around_star(
        self, items: list[T], star_index: int, length: int
    ) -> tuple[list[T], list[T], list[T]]:
        """Splits a list of items in three to match another list of length 'length'
        that contains a starred expression at 'star_index' in the following way:

        star_index = 2, length = 5 (i.e., [a,b,*,c,d]), items = [1,2,3,4,5,6,7]
        returns in: ([1,2], [3,4,5], [6,7])
        """
        nr_right_of_star = length - star_index - 1
        right_index = -nr_right_of_star if nr_right_of_star != 0 else len(items)
        left = items[:star_index]
        star = items[star_index:right_index]
        right = items[right_index:]
        return left, star, right

    def type_is_iterable(self, type: Type) -> bool:
        type = get_proper_type(type)
        if isinstance(type, FunctionLike) and type.is_type_obj():
            type = type.fallback
        return is_subtype(
            type, self.named_generic_type("typing.Iterable", [AnyType(TypeOfAny.special_form)])
        )

    def check_multi_assignment_from_iterable(
        self,
        lvalues: list[Lvalue],
        rvalue_type: Type,
        context: Context,
        infer_lvalue_type: bool = True,
    ) -> None:
        rvalue_type = get_proper_type(rvalue_type)
        if self.type_is_iterable(rvalue_type) and isinstance(
            rvalue_type, (Instance, CallableType, TypeType, Overloaded)
        ):
            item_type = self.iterable_item_type(rvalue_type, context)
            for lv in lvalues:
                if isinstance(lv, StarExpr):
                    items_type = self.named_generic_type("builtins.list", [item_type])
                    self.check_assignment(
                        lv.expr, self.temp_node(items_type, context), infer_lvalue_type
                    )
                else:
                    self.check_assignment(
                        lv, self.temp_node(item_type, context), infer_lvalue_type
                    )
        else:
            self.msg.type_not_iterable(rvalue_type, context)

    def check_lvalue(
        self, lvalue: Lvalue, rvalue: Expression | None = None
    ) -> tuple[Type | None, IndexExpr | None, Var | None]:
        lvalue_type = None
        index_lvalue = None
        inferred = None

        if self.is_definition(lvalue) and (
            not isinstance(lvalue, NameExpr) or isinstance(lvalue.node, Var)
        ):
            if isinstance(lvalue, NameExpr):
                assert isinstance(lvalue.node, Var)
                inferred = lvalue.node
            else:
                assert isinstance(lvalue, MemberExpr)
                self.expr_checker.accept(lvalue.expr)
                inferred = lvalue.def_var
        elif isinstance(lvalue, IndexExpr):
            index_lvalue = lvalue
        elif isinstance(lvalue, MemberExpr):
            lvalue_type = self.expr_checker.analyze_ordinary_member_access(lvalue, True, rvalue)
            self.store_type(lvalue, lvalue_type)
        elif isinstance(lvalue, NameExpr):
            lvalue_type = self.expr_checker.analyze_ref_expr(lvalue, lvalue=True)
            if (
                self.options.allow_redefinition_new
                and isinstance(lvalue.node, Var)
                and lvalue.node.is_inferred
            ):
                inferred = lvalue.node
            self.store_type(lvalue, lvalue_type)
        elif isinstance(lvalue, (TupleExpr, ListExpr)):
            types = [
                self.check_lvalue(sub_expr)[0] or
                # This type will be used as a context for further inference of rvalue,
                # we put Uninhabited if there is no information available from lvalue.
                UninhabitedType()
                for sub_expr in lvalue.items
            ]
            lvalue_type = TupleType(types, self.named_type("builtins.tuple"))
        elif isinstance(lvalue, StarExpr):
            lvalue_type, _, _ = self.check_lvalue(lvalue.expr)
        else:
            lvalue_type = self.expr_checker.accept(lvalue)

        return lvalue_type, index_lvalue, inferred

    def is_definition(self, s: Lvalue) -> bool:
        if isinstance(s, NameExpr):
            if s.is_inferred_def:
                return True
            # If the node type is not defined, this must the first assignment
            # that we process => this is a definition, even though the semantic
            # analyzer did not recognize this as such. This can arise in code
            # that uses isinstance checks, if type checking of the primary
            # definition is skipped due to an always False type check.
            node = s.node
            if isinstance(node, Var):
                return node.type is None
        elif isinstance(s, MemberExpr):
            return s.is_inferred_def
        return False

    def infer_variable_type(
        self, name: Var, lvalue: Lvalue, init_type: Type, context: Context
    ) -> None:
        """Infer the type of initialized variables from initializer type."""
        if isinstance(init_type, DeletedType):
            self.msg.deleted_as_rvalue(init_type, context)
        elif (
            not is_valid_inferred_type(
                init_type,
                self.options,
                is_lvalue_final=name.is_final,
                is_lvalue_member=isinstance(lvalue, MemberExpr),
            )
            and not self.no_partial_types
        ):
            # We cannot use the type of the initialization expression for full type
            # inference (it's not specific enough), but we might be able to give
            # partial type which will be made more specific later. A partial type
            # gets generated in assignment like 'x = []' where item type is not known.
            if name.name != "_" and not self.infer_partial_type(name, lvalue, init_type):
                self.msg.need_annotation_for_var(name, context, self.options.python_version)
                self.set_inference_error_fallback_type(name, lvalue, init_type)
        elif (
            isinstance(lvalue, MemberExpr)
            and self.inferred_attribute_types is not None
            and lvalue.def_var
            and lvalue.def_var in self.inferred_attribute_types
            and not is_same_type(self.inferred_attribute_types[lvalue.def_var], init_type)
        ):
            # Multiple, inconsistent types inferred for an attribute.
            self.msg.need_annotation_for_var(name, context, self.options.python_version)
            name.type = AnyType(TypeOfAny.from_error)
        else:
            # Infer type of the target.

            # Make the type more general (strip away function names etc.).
            init_type = strip_type(init_type)

            self.set_inferred_type(name, lvalue, init_type)
            if self.options.allow_redefinition_new:
                self.binder.assign_type(lvalue, init_type, init_type)

    def infer_partial_type(self, name: Var, lvalue: Lvalue, init_type: Type) -> bool:
        init_type = get_proper_type(init_type)
        if isinstance(init_type, NoneType) and (
            isinstance(lvalue, MemberExpr) or not self.options.allow_redefinition_new
        ):
            # When using --allow-redefinition-new, None types aren't special
            # when inferring simple variable types.
            partial_type = PartialType(None, name)
        elif isinstance(init_type, Instance):
            fullname = init_type.type.fullname
            is_ref = isinstance(lvalue, RefExpr)
            if (
                is_ref
                and (
                    fullname == "builtins.list"
                    or fullname == "builtins.set"
                    or fullname == "builtins.dict"
                    or fullname == "collections.OrderedDict"
                )
                and all(
                    isinstance(t, (NoneType, UninhabitedType))
                    for t in get_proper_types(init_type.args)
                )
            ):
                partial_type = PartialType(init_type.type, name)
            elif is_ref and fullname == "collections.defaultdict":
                arg0 = get_proper_type(init_type.args[0])
                arg1 = get_proper_type(init_type.args[1])
                if isinstance(
                    arg0, (NoneType, UninhabitedType)
                ) and self.is_valid_defaultdict_partial_value_type(arg1):
                    arg1 = erase_type(arg1)
                    assert isinstance(arg1, Instance)
                    partial_type = PartialType(init_type.type, name, arg1)
                else:
                    return False
            else:
                return False
        else:
            return False
        self.set_inferred_type(name, lvalue, partial_type)
        self.partial_types[-1].map[name] = lvalue
        return True

    def is_valid_defaultdict_partial_value_type(self, t: ProperType) -> bool:
        """Check if t can be used as the basis for a partial defaultdict value type.

        Examples:

          * t is 'int' --> True
          * t is 'list[Never]' --> True
          * t is 'dict[...]' --> False (only generic types with a single type
            argument supported)
        """
        if not isinstance(t, Instance):
            return False
        if len(t.args) == 0:
            return True
        if len(t.args) == 1:
            arg = get_proper_type(t.args[0])
            if self.options.old_type_inference:
                # Allow leaked TypeVars for legacy inference logic.
                allowed = isinstance(arg, (UninhabitedType, NoneType, TypeVarType))
            else:
                allowed = isinstance(arg, (UninhabitedType, NoneType))
            if allowed:
                return True
        return False

    def set_inferred_type(self, var: Var, lvalue: Lvalue, type: Type) -> None:
        """Store inferred variable type.

        Store the type to both the variable node and the expression node that
        refers to the variable (lvalue). If var is None, do nothing.
        """
        if var and not self.current_node_deferred:
            # TODO: should we also set 'is_ready = True' here?
            var.type = type
            var.is_inferred = True
            if var not in self.var_decl_frames:
                # Used for the hack to improve optional type inference in conditionals
                self.var_decl_frames[var] = {frame.id for frame in self.binder.frames}
            if isinstance(lvalue, MemberExpr) and self.inferred_attribute_types is not None:
                # Store inferred attribute type so that we can check consistency afterwards.
                if lvalue.def_var is not None:
                    self.inferred_attribute_types[lvalue.def_var] = type
            self.store_type(lvalue, type)
            p_type = get_proper_type(type)
            if isinstance(p_type, CallableType) and is_node_static(p_type.definition):
                # TODO: handle aliases to class methods (similarly).
                var.is_staticmethod = True

    def set_inference_error_fallback_type(self, var: Var, lvalue: Lvalue, type: Type) -> None:
        """Store best known type for variable if type inference failed.

        If a program ignores error on type inference error, the variable should get some
        inferred type so that it can used later on in the program. Example:

          x = []  # type: ignore
          x.append(1)   # Should be ok!

        We implement this here by giving x a valid type (replacing inferred Never with Any).
        """
        fallback = self.inference_error_fallback_type(type)
        self.set_inferred_type(var, lvalue, fallback)

    def inference_error_fallback_type(self, type: Type) -> Type:
        fallback = type.accept(SetNothingToAny())
        # Type variables may leak from inference, see https://github.com/python/mypy/issues/5738,
        # we therefore need to erase them.
        return erase_typevars(fallback)

    def simple_rvalue(self, rvalue: Expression) -> bool:
        """Returns True for expressions for which inferred type should not depend on context.

        Note that this function can still return False for some expressions where inferred type
        does not depend on context. It only exists for performance optimizations.
        """
        if isinstance(rvalue, (IntExpr, StrExpr, BytesExpr, FloatExpr, RefExpr)):
            return True
        if isinstance(rvalue, CallExpr):
            if isinstance(rvalue.callee, RefExpr) and isinstance(
                rvalue.callee.node, SYMBOL_FUNCBASE_TYPES
            ):
                typ = rvalue.callee.node.type
                if isinstance(typ, CallableType):
                    return not typ.variables
                elif isinstance(typ, Overloaded):
                    return not any(item.variables for item in typ.items)
        return False

    def check_simple_assignment(
        self,
        lvalue_type: Type | None,
        rvalue: Expression,
        context: Context,
        msg: ErrorMessage = message_registry.INCOMPATIBLE_TYPES_IN_ASSIGNMENT,
        lvalue_name: str = "variable",
        rvalue_name: str = "expression",
        *,
        notes: list[str] | None = None,
        lvalue: Expression | None = None,
        inferred: Var | None = None,
    ) -> tuple[Type, Type | None]:
        if self.is_stub and isinstance(rvalue, EllipsisExpr):
            # '...' is always a valid initializer in a stub.
            return AnyType(TypeOfAny.special_form), lvalue_type
        else:
            always_allow_any = lvalue_type is not None and not isinstance(
                get_proper_type(lvalue_type), AnyType
            )
            if inferred is None or is_typeddict_type_context(lvalue_type):
                type_context = lvalue_type
            else:
                type_context = None
            rvalue_type = self.expr_checker.accept(
                rvalue, type_context=type_context, always_allow_any=always_allow_any
            )
            if (
                lvalue_type is not None
                and type_context is None
                and not is_valid_inferred_type(rvalue_type, self.options)
            ):
                # Inference in an empty type context didn't produce a valid type, so
                # try using lvalue type as context instead.
                rvalue_type = self.expr_checker.accept(
                    rvalue, type_context=lvalue_type, always_allow_any=always_allow_any
                )
                if not is_valid_inferred_type(rvalue_type, self.options) and inferred is not None:
                    self.msg.need_annotation_for_var(
                        inferred, context, self.options.python_version
                    )
                    rvalue_type = rvalue_type.accept(SetNothingToAny())

            if (
                isinstance(lvalue, NameExpr)
                and inferred is not None
                and inferred.type is not None
                and not inferred.is_final
            ):
                new_inferred = remove_instance_last_known_values(rvalue_type)
                if not is_same_type(inferred.type, new_inferred):
                    # Should we widen the inferred type or the lvalue? Variables defined
                    # at module level or class bodies can't be widened in functions, or
                    # in another module.
                    if not self.refers_to_different_scope(lvalue):
                        lvalue_type = make_simplified_union([inferred.type, new_inferred])
                        if not is_same_type(lvalue_type, inferred.type) and not isinstance(
                            inferred.type, PartialType
                        ):
                            # Widen the type to the union of original and new type.
                            self.widened_vars.append(inferred.name)
                            self.set_inferred_type(inferred, lvalue, lvalue_type)
                            self.binder.put(lvalue, rvalue_type)
                            # TODO: A bit hacky, maybe add a binder method that does put and
                            #       updates declaration?
                            lit = literal_hash(lvalue)
                            if lit is not None:
                                self.binder.declarations[lit] = lvalue_type
            if (
                isinstance(get_proper_type(lvalue_type), UnionType)
                # Skip literal types, as they have special logic (for better errors).
                and not is_literal_type_like(rvalue_type)
                and not self.simple_rvalue(rvalue)
            ):
                # Try re-inferring r.h.s. in empty context, and use that if it
                # results in a narrower type. We don't do this always because this
                # may cause some perf impact, plus we want to partially preserve
                # the old behavior. This helps with various practical examples, see
                # e.g. testOptionalTypeNarrowedByGenericCall.
                with self.msg.filter_errors() as local_errors, self.local_type_map() as type_map:
                    alt_rvalue_type = self.expr_checker.accept(
                        rvalue, None, always_allow_any=always_allow_any
                    )
                if (
                    not local_errors.has_new_errors()
                    # Skip Any type, since it is special cased in binder.
                    and not isinstance(get_proper_type(alt_rvalue_type), AnyType)
                    and is_valid_inferred_type(alt_rvalue_type, self.options)
                    and is_proper_subtype(alt_rvalue_type, rvalue_type)
                ):
                    rvalue_type = alt_rvalue_type
                    self.store_types(type_map)
            if isinstance(rvalue_type, DeletedType):
                self.msg.deleted_as_rvalue(rvalue_type, context)
            if isinstance(lvalue_type, DeletedType):
                self.msg.deleted_as_lvalue(lvalue_type, context)
            elif lvalue_type:
                self.check_subtype(
                    # Preserve original aliases for error messages when possible.
                    rvalue_type,
                    lvalue_type,
                    context,
                    msg,
                    f"{rvalue_name} has type",
                    f"{lvalue_name} has type",
                    notes=notes,
                )
            return rvalue_type, lvalue_type

    def refers_to_different_scope(self, name: NameExpr) -> bool:
        if name.kind == LDEF:
            # TODO: Consider reference to outer function as a different scope?
            return False
        elif self.scope.top_level_function() is not None:
            # A non-local reference from within a function must refer to a different scope
            return True
        elif name.kind == GDEF and name.fullname.rpartition(".")[0] != self.tree.fullname:
            # Reference to global definition from another module
            return True
        return False

    def check_member_assignment(
        self,
        lvalue: MemberExpr,
        instance_type: Type,
        attribute_type: Type,
        rvalue: Expression,
        context: Context,
    ) -> tuple[Type, Type, bool]:
        """Type member assignment.

        This defers to check_simple_assignment, unless the member expression
        is a descriptor, in which case this checks descriptor semantics as well.

        Return the inferred rvalue_type, inferred lvalue_type, and whether to use the binder
        for this assignment.
        """
        instance_type = get_proper_type(instance_type)
        # Descriptors don't participate in class-attribute access
        if (isinstance(instance_type, FunctionLike) and instance_type.is_type_obj()) or isinstance(
            instance_type, TypeType
        ):
            rvalue_type, _ = self.check_simple_assignment(attribute_type, rvalue, context)
            return rvalue_type, attribute_type, True

        with self.msg.filter_errors(filter_deprecated=True):
            get_lvalue_type = self.expr_checker.analyze_ordinary_member_access(
                lvalue, is_lvalue=False
            )

        # Special case: if the rvalue_type is a subtype of both '__get__' and '__set__' types,
        # and '__get__' type is narrower than '__set__', then we invoke the binder to narrow type
        # by this assignment. Technically, this is not safe, but in practice this is
        # what a user expects.
        rvalue_type, _ = self.check_simple_assignment(attribute_type, rvalue, context)
        infer = is_subtype(rvalue_type, get_lvalue_type) and is_subtype(
            get_lvalue_type, attribute_type
        )
        return rvalue_type if infer else attribute_type, attribute_type, infer

    def check_indexed_assignment(
        self, lvalue: IndexExpr, rvalue: Expression, context: Context
    ) -> None:
        """Type check indexed assignment base[index] = rvalue.

        The lvalue argument is the base[index] expression.
        """
        self.try_infer_partial_type_from_indexed_assignment(lvalue, rvalue)
        basetype = get_proper_type(self.expr_checker.accept(lvalue.base))
        method_type = self.expr_checker.analyze_external_member_access(
            "__setitem__", basetype, lvalue
        )

        lvalue.method_type = method_type
        res_type, _ = self.expr_checker.check_method_call(
            "__setitem__",
            basetype,
            method_type,
            [lvalue.index, rvalue],
            [nodes.ARG_POS, nodes.ARG_POS],
            context,
        )
        res_type = get_proper_type(res_type)
        if isinstance(res_type, UninhabitedType) and not res_type.ambiguous:
            self.binder.unreachable()

    def replace_partial_type(
        self, var: Var, new_type: Type, partial_types: dict[Var, Context]
    ) -> None:
        """Replace the partial type of var with a non-partial type."""
        var.type = new_type
        del partial_types[var]
        if self.options.allow_redefinition_new:
            # When using --allow-redefinition-new, binder tracks all types of
            # simple variables.
            n = NameExpr(var.name)
            n.node = var
            self.binder.assign_type(n, new_type, new_type)

    def try_infer_partial_type_from_indexed_assignment(
        self, lvalue: IndexExpr, rvalue: Expression
    ) -> None:
        # TODO: Should we share some of this with try_infer_partial_type?
        var = None
        if isinstance(lvalue.base, RefExpr) and isinstance(lvalue.base.node, Var):
            var = lvalue.base.node
        elif isinstance(lvalue.base, MemberExpr):
            var = self.expr_checker.get_partial_self_var(lvalue.base)
        if isinstance(var, Var):
            if isinstance(var.type, PartialType):
                type_type = var.type.type
                if type_type is None:
                    return  # The partial type is None.
                partial_types = self.find_partial_types(var)
                if partial_types is None:
                    return
                typename = type_type.fullname
                if (
                    typename == "builtins.dict"
                    or typename == "collections.OrderedDict"
                    or typename == "collections.defaultdict"
                ):
                    # TODO: Don't infer things twice.
                    key_type = self.expr_checker.accept(lvalue.index)
                    value_type = self.expr_checker.accept(rvalue)
                    if (
                        is_valid_inferred_type(key_type, self.options)
                        and is_valid_inferred_type(value_type, self.options)
                        and not self.current_node_deferred
                        and not (
                            typename == "collections.defaultdict"
                            and var.type.value_type is not None
                            and not is_equivalent(value_type, var.type.value_type)
                        )
                    ):
                        new_type = self.named_generic_type(typename, [key_type, value_type])
                        self.replace_partial_type(var, new_type, partial_types)

    def type_requires_usage(self, typ: Type) -> tuple[str, ErrorCode] | None:
        """Some types require usage in all cases. The classic example is
        an unused coroutine.

        In the case that it does require usage, returns a note to attach
        to the error message.
        """
        proper_type = get_proper_type(typ)
        if isinstance(proper_type, Instance):
            # We use different error codes for generic awaitable vs coroutine.
            # Coroutines are on by default, whereas generic awaitables are not.
            if proper_type.type.fullname == "typing.Coroutine":
                return ("Are you missing an await?", UNUSED_COROUTINE)
            if proper_type.type.get("__await__") is not None:
                return ("Are you missing an await?", UNUSED_AWAITABLE)
        return None

    def visit_expression_stmt(self, s: ExpressionStmt) -> None:
        expr_type = self.expr_checker.accept(s.expr, allow_none_return=True, always_allow_any=True)
        error_note_and_code = self.type_requires_usage(expr_type)
        if error_note_and_code:
            error_note, code = error_note_and_code
            self.fail(
                message_registry.TYPE_MUST_BE_USED.format(format_type(expr_type, self.options)),
                s,
                code=code,
            )
            self.note(error_note, s, code=code)

    def visit_return_stmt(self, s: ReturnStmt) -> None:
        """Type check a return statement."""
        self.check_return_stmt(s)
        self.binder.unreachable()

    def check_return_stmt(self, s: ReturnStmt) -> None:
        defn = self.scope.current_function()
        if defn is not None:
            if defn.is_generator:
                return_type = self.get_generator_return_type(
                    self.return_types[-1], defn.is_coroutine
                )
            elif defn.is_coroutine:
                return_type = self.get_coroutine_return_type(self.return_types[-1])
            else:
                return_type = self.return_types[-1]
            return_type = get_proper_type(return_type)

            is_lambda = isinstance(defn, LambdaExpr)
            if isinstance(return_type, UninhabitedType):
                # Avoid extra error messages for failed inference in lambdas
                if not is_lambda and not return_type.ambiguous:
                    self.fail(message_registry.NO_RETURN_EXPECTED, s)
                    return

            if s.expr:
                declared_none_return = isinstance(return_type, NoneType)
                declared_any_return = isinstance(return_type, AnyType)

                # This controls whether or not we allow a function call that
                # returns None as the expression of this return statement.
                # E.g. `return f()` for some `f` that returns None.  We allow
                # this only if we're in a lambda or in a function that returns
                # `None` or `Any`.
                allow_none_func_call = is_lambda or declared_none_return or declared_any_return

                # Return with a value.
                typ = get_proper_type(
                    self.expr_checker.accept(
                        s.expr, return_type, allow_none_return=allow_none_func_call
                    )
                )
                # Treat NotImplemented as having type Any, consistent with its
                # definition in typeshed prior to python/typeshed#4222.
                if (
                    isinstance(typ, Instance)
                    and typ.type.fullname == "builtins._NotImplementedType"
                ):
                    typ = AnyType(TypeOfAny.special_form)

                if defn.is_async_generator:
                    self.fail(message_registry.RETURN_IN_ASYNC_GENERATOR, s)
                    return
                # Returning a value of type Any is always fine.
                if isinstance(typ, AnyType):
                    # (Unless you asked to be warned in that case, and the
                    # function is not declared to return Any)
                    if (
                        self.options.warn_return_any
                        and not self.current_node_deferred
                        and not is_proper_subtype(AnyType(TypeOfAny.special_form), return_type)
                        and not (
                            defn.name in BINARY_MAGIC_METHODS
                            and is_literal_not_implemented(s.expr)
                        )
                        and not (
                            isinstance(return_type, Instance)
                            and return_type.type.fullname == "builtins.object"
                        )
                        and not is_lambda
                    ):
                        self.msg.incorrectly_returning_any(return_type, s)
                    return

                # Disallow return expressions in functions declared to return
                # None, subject to two exceptions below.
                if declared_none_return:
                    # Lambdas are allowed to have None returns.
                    # Functions returning a value of type None are allowed to have a None return.
                    if is_lambda or isinstance(typ, NoneType):
                        return
                    self.fail(message_registry.NO_RETURN_VALUE_EXPECTED, s)
                else:
                    self.check_subtype(
                        subtype_label="got",
                        subtype=typ,
                        supertype_label="expected",
                        supertype=return_type,
                        context=s.expr,
                        outer_context=s,
                        msg=message_registry.INCOMPATIBLE_RETURN_VALUE_TYPE,
                    )
            else:
                # Empty returns are valid in Generators with Any typed returns, but not in
                # coroutines.
                if (
                    defn.is_generator
                    and not defn.is_coroutine
                    and isinstance(return_type, AnyType)
                ):
                    return

                if isinstance(return_type, (NoneType, AnyType)):
                    return

                if self.in_checked_function():
                    self.fail(message_registry.RETURN_VALUE_EXPECTED, s)

    def _transform_sequence_expressions_for_narrowing_with_in(self, e: Expression) -> Expression:
        """
        Transform an expression like

        (x is None) and (x in (1, 2)) and (x not in [3, 4])

        into

        (x is None) and (x == 1 or x == 2) and (x != 3 and x != 4)

        This transformation is supposed to enable narrowing literals and enums using the in
        (and the not in) operator in combination with tuple expressions without the need to
        implement additional narrowing logic.
        """
        if isinstance(e, OpExpr):
            e.left = self._transform_sequence_expressions_for_narrowing_with_in(e.left)
            e.right = self._transform_sequence_expressions_for_narrowing_with_in(e.right)
            return e

        if not (
            isinstance(e, ComparisonExpr)
            and isinstance(left := e.operands[0], NameExpr)
            and ((op_in := e.operators[0]) in ("in", "not in"))
            and isinstance(litu := e.operands[1], (ListExpr, SetExpr, TupleExpr))
        ):
            return e

        op_eq, op_con = (["=="], "or") if (op_in == "in") else (["!="], "and")
        line = e.line
        left_new = left
        comparisons = []
        for right in reversed(litu.items):
            if isinstance(right, StarExpr):
                return e
            comparison = ComparisonExpr(op_eq, [left_new, right])
            comparison.line = line
            comparisons.append(comparison)
            left_new = copy(left)
        if (nmb := len(comparisons)) == 0:
            if op_in == "in":
                e = NameExpr("False")
                e.fullname = "builtins.False"
                e.line = line
                return e
            e = NameExpr("True")
            e.fullname = "builtins.True"
            e.line = line
            return e
        if nmb == 1:
            return comparisons[0]
        e = OpExpr(op_con, comparisons[1], comparisons[0])
        for comparison in comparisons[2:]:
            e = OpExpr(op_con, comparison, e)
        e.line = line
        return e

    def visit_if_stmt(self, s: IfStmt) -> None:
        """Type check an if statement."""
        # This frame records the knowledge from previous if/elif clauses not being taken.
        # Fall-through to the original frame is handled explicitly in each block.
        with self.binder.frame_context(can_skip=False, conditional_frame=True, fall_through=0):
            for e, b in zip(s.expr, s.body):

                e = self._transform_sequence_expressions_for_narrowing_with_in(e)

                t = get_proper_type(self.expr_checker.accept(e))

                if isinstance(t, DeletedType):
                    self.msg.deleted_as_rvalue(t, s)

                if_map, else_map = self.find_isinstance_check(e)

                # XXX Issue a warning if condition is always False?
                with self.binder.frame_context(can_skip=True, fall_through=2):
                    self.push_type_map(if_map, from_assignment=False)
                    self.accept(b)

                # XXX Issue a warning if condition is always True?
                self.push_type_map(else_map, from_assignment=False)

            with self.binder.frame_context(can_skip=False, fall_through=2):
                if s.else_body:
                    self.accept(s.else_body)

    def visit_while_stmt(self, s: WhileStmt) -> None:
        """Type check a while statement."""
        if_stmt = IfStmt([s.expr], [s.body], None)
        if_stmt.set_line(s)
        self.accept_loop(if_stmt, s.else_body, exit_condition=s.expr)

    def visit_operator_assignment_stmt(self, s: OperatorAssignmentStmt) -> None:
        """Type check an operator assignment statement, e.g. x += 1."""
        self.try_infer_partial_generic_type_from_assignment(s.lvalue, s.rvalue, s.op)
        if isinstance(s.lvalue, MemberExpr):
            # Special case, some additional errors may be given for
            # assignments to read-only or final attributes.
            lvalue_type = self.expr_checker.visit_member_expr(s.lvalue, True)
        else:
            lvalue_type = self.expr_checker.accept(s.lvalue)
        inplace, method = infer_operator_assignment_method(lvalue_type, s.op)
        if inplace:
            # There is __ifoo__, treat as x = x.__ifoo__(y)
            rvalue_type, method_type = self.expr_checker.check_op(method, lvalue_type, s.rvalue, s)
            if isinstance(inst := get_proper_type(lvalue_type), Instance) and isinstance(
                defn := inst.type.get_method(method), OverloadedFuncDef
            ):
                for item in defn.items:
                    if (
                        isinstance(item, Decorator)
                        and isinstance(typ := item.func.type, CallableType)
                        and (bind_self(typ) == method_type)
                    ):
                        self.warn_deprecated(item.func, s)
            if not is_subtype(rvalue_type, lvalue_type):
                self.msg.incompatible_operator_assignment(s.op, s)
        else:
            # There is no __ifoo__, treat as x = x <foo> y
            expr = OpExpr(s.op, s.lvalue, s.rvalue)
            expr.set_line(s)
            self.check_assignment(
                lvalue=s.lvalue, rvalue=expr, infer_lvalue_type=True, new_syntax=False
            )
        self.check_final(s)

    def visit_assert_stmt(self, s: AssertStmt) -> None:
        self.expr_checker.accept(s.expr)

        if isinstance(s.expr, TupleExpr) and len(s.expr.items) > 0:
            self.fail(message_registry.MALFORMED_ASSERT, s)

        # If this is asserting some isinstance check, bind that type in the following code
        true_map, else_map = self.find_isinstance_check(s.expr)
        if s.msg is not None:
            self.expr_checker.analyze_cond_branch(
                else_map, s.msg, None, suppress_unreachable_errors=False
            )
        self.push_type_map(true_map)

    def visit_raise_stmt(self, s: RaiseStmt) -> None:
        """Type check a raise statement."""
        if s.expr:
            self.type_check_raise(s.expr, s)
        if s.from_expr:
            self.type_check_raise(s.from_expr, s, optional=True)
        self.binder.unreachable()

    def type_check_raise(self, e: Expression, s: RaiseStmt, optional: bool = False) -> None:
        typ = get_proper_type(self.expr_checker.accept(e))
        if isinstance(typ, DeletedType):
            self.msg.deleted_as_rvalue(typ, e)
            return

        exc_type = self.named_type("builtins.BaseException")
        expected_type_items = [exc_type, TypeType(exc_type)]
        if optional:
            # This is used for `x` part in a case like `raise e from x`,
            # where we allow `raise e from None`.
            expected_type_items.append(NoneType())

        self.check_subtype(
            typ, UnionType.make_union(expected_type_items), s, message_registry.INVALID_EXCEPTION
        )

        if isinstance(typ, FunctionLike):
            # https://github.com/python/mypy/issues/11089
            self.expr_checker.check_call(typ, [], [], e)

        if isinstance(typ, Instance) and typ.type.fullname == "builtins._NotImplementedType":
            self.fail(
                message_registry.INVALID_EXCEPTION.with_additional_msg(
                    '; did you mean "NotImplementedError"?'
                ),
                s,
            )

    def visit_try_stmt(self, s: TryStmt) -> None:
        """Type check a try statement."""
        # Our enclosing frame will get the result if the try/except falls through.
        # This one gets all possible states after the try block exited abnormally
        # (by exception, return, break, etc.)
        with self.binder.frame_context(can_skip=False, fall_through=0):
            # Not only might the body of the try statement exit
            # abnormally, but so might an exception handler or else
            # clause. The finally clause runs in *all* cases, so we
            # need an outer try frame to catch all intermediate states
            # in case an exception is raised during an except or else
            # clause. As an optimization, only create the outer try
            # frame when there actually is a finally clause.
            self.visit_try_without_finally(s, try_frame=bool(s.finally_body))
            if s.finally_body:
                # First we check finally_body is type safe on all abnormal exit paths
                self.accept(s.finally_body)

        if s.finally_body:
            # Then we try again for the more restricted set of options
            # that can fall through. (Why do we need to check the
            # finally clause twice? Depending on whether the finally
            # clause was reached by the try clause falling off the end
            # or exiting abnormally, after completing the finally clause
            # either flow will continue to after the entire try statement
            # or the exception/return/etc. will be processed and control
            # flow will escape. We need to check that the finally clause
            # type checks in both contexts, but only the resulting types
            # from the latter context affect the type state in the code
            # that follows the try statement.)
            if not self.binder.is_unreachable():
                self.accept(s.finally_body)

    def visit_try_without_finally(self, s: TryStmt, try_frame: bool) -> None:
        """Type check a try statement, ignoring the finally block.

        On entry, the top frame should receive all flow that exits the
        try block abnormally (i.e., such that the else block does not
        execute), and its parent should receive all flow that exits
        the try block normally.
        """
        # This frame will run the else block if the try fell through.
        # In that case, control flow continues to the parent of what
        # was the top frame on entry.
        with self.binder.frame_context(can_skip=False, fall_through=2, try_frame=try_frame):
            # This frame receives exit via exception, and runs exception handlers
            with self.binder.frame_context(can_skip=False, conditional_frame=True, fall_through=2):
                # Finally, the body of the try statement
                with self.binder.frame_context(can_skip=False, fall_through=2, try_frame=True):
                    self.accept(s.body)
                for i in range(len(s.handlers)):
                    with self.binder.frame_context(can_skip=True, fall_through=4):
                        typ = s.types[i]
                        if typ:
                            t = self.check_except_handler_test(typ, s.is_star)
                            var = s.vars[i]
                            if var:
                                # To support local variables, we make this a definition line,
                                # causing assignment to set the variable's type.
                                var.is_inferred_def = True
                                self.check_assignment(var, self.temp_node(t, var))
                        self.accept(s.handlers[i])
                        var = s.vars[i]
                        if var:
                            # Exception variables are deleted.
                            # Unfortunately, this doesn't let us detect usage before the
                            # try/except block.
                            source = var.name
                            if isinstance(var.node, Var):
                                new_type = DeletedType(source=source)
                                var.node.type = new_type
                                if self.options.allow_redefinition_new:
                                    # TODO: Should we use put() here?
                                    self.binder.assign_type(var, new_type, new_type)
                            if not self.options.allow_redefinition_new:
                                self.binder.cleanse(var)
            if s.else_body:
                self.accept(s.else_body)

    def check_except_handler_test(self, n: Expression, is_star: bool) -> Type:
        """Type check an exception handler test clause."""
        typ = self.expr_checker.accept(n)

        all_types: list[Type] = []
        test_types = self.get_types_from_except_handler(typ, n)

        for ttype in get_proper_types(test_types):
            if isinstance(ttype, AnyType):
                all_types.append(ttype)
                continue

            if isinstance(ttype, FunctionLike):
                item = ttype.items[0]
                if not item.is_type_obj():
                    self.fail(message_registry.INVALID_EXCEPTION_TYPE, n)
                    return self.default_exception_type(is_star)
                exc_type = erase_typevars(item.ret_type)
            elif isinstance(ttype, TypeType):
                exc_type = ttype.item
            else:
                self.fail(message_registry.INVALID_EXCEPTION_TYPE, n)
                return self.default_exception_type(is_star)

            if not is_subtype(exc_type, self.named_type("builtins.BaseException")):
                self.fail(message_registry.INVALID_EXCEPTION_TYPE, n)
                return self.default_exception_type(is_star)

            all_types.append(exc_type)

        if is_star:
            new_all_types: list[Type] = []
            for typ in all_types:
                if is_proper_subtype(typ, self.named_type("builtins.BaseExceptionGroup")):
                    self.fail(message_registry.INVALID_EXCEPTION_GROUP, n)
                    new_all_types.append(AnyType(TypeOfAny.from_error))
                else:
                    new_all_types.append(typ)
            return self.wrap_exception_group(new_all_types)
        return make_simplified_union(all_types)

    def default_exception_type(self, is_star: bool) -> Type:
        """Exception type to return in case of a previous type error."""
        any_type = AnyType(TypeOfAny.from_error)
        if is_star:
            return self.named_generic_type("builtins.ExceptionGroup", [any_type])
        return any_type

    def wrap_exception_group(self, types: Sequence[Type]) -> Type:
        """Transform except* variable type into an appropriate exception group."""
        arg = make_simplified_union(types)
        if is_subtype(arg, self.named_type("builtins.Exception")):
            base = "builtins.ExceptionGroup"
        else:
            base = "builtins.BaseExceptionGroup"
        return self.named_generic_type(base, [arg])

    def get_types_from_except_handler(self, typ: Type, n: Expression) -> list[Type]:
        """Helper for check_except_handler_test to retrieve handler types."""
        typ = get_proper_type(typ)
        if isinstance(typ, TupleType):
            return typ.items
        elif isinstance(typ, UnionType):
            return [
                union_typ
                for item in typ.relevant_items()
                for union_typ in self.get_types_from_except_handler(item, n)
            ]
        elif is_named_instance(typ, "builtins.tuple"):
            # variadic tuple
            return [typ.args[0]]
        else:
            return [typ]

    def visit_for_stmt(self, s: ForStmt) -> None:
        """Type check a for statement."""
        if s.is_async:
            iterator_type, item_type = self.analyze_async_iterable_item_type(s.expr)
        else:
            iterator_type, item_type = self.analyze_iterable_item_type(s.expr)
        s.inferred_item_type = item_type
        s.inferred_iterator_type = iterator_type

        self.accept_loop(
            s.body,
            s.else_body,
            on_enter_body=lambda: self.analyze_index_variables(
                s.index, item_type, s.index_type is None, s
            ),
        )

    def analyze_async_iterable_item_type(self, expr: Expression) -> tuple[Type, Type]:
        """Analyse async iterable expression and return iterator and iterator item types."""
        echk = self.expr_checker
        iterable = echk.accept(expr)
        iterator = echk.check_method_call_by_name("__aiter__", iterable, [], [], expr)[0]
        awaitable = echk.check_method_call_by_name("__anext__", iterator, [], [], expr)[0]
        item_type = echk.check_awaitable_expr(
            awaitable, expr, message_registry.INCOMPATIBLE_TYPES_IN_ASYNC_FOR
        )
        return iterator, item_type

    def analyze_iterable_item_type(self, expr: Expression) -> tuple[Type, Type]:
        """Analyse iterable expression and return iterator and iterator item types."""
        iterator, iterable = self.analyze_iterable_item_type_without_expression(
            self.expr_checker.accept(expr), context=expr
        )
        int_type = self.analyze_range_native_int_type(expr)
        if int_type:
            return iterator, int_type
        return iterator, iterable

    def analyze_iterable_item_type_without_expression(
        self, type: Type, context: Context
    ) -> tuple[Type, Type]:
        """Analyse iterable type and return iterator and iterator item types."""
        echk = self.expr_checker
        iterable: Type
        iterable = get_proper_type(type)
        iterator = echk.check_method_call_by_name("__iter__", iterable, [], [], context)[0]

        if (
            isinstance(iterable, TupleType)
            and iterable.partial_fallback.type.fullname == "builtins.tuple"
        ):
            return iterator, tuple_fallback(iterable).args[0]
        else:
            # Non-tuple iterable.
            iterable = echk.check_method_call_by_name("__next__", iterator, [], [], context)[0]
            return iterator, iterable

    def analyze_range_native_int_type(self, expr: Expression) -> Type | None:
        """Try to infer native int item type from arguments to range(...).

        For example, return i64 if the expression is "range(0, i64(n))".

        Return None if unsuccessful.
        """
        if (
            isinstance(expr, CallExpr)
            and isinstance(expr.callee, RefExpr)
            and expr.callee.fullname == "builtins.range"
            and 1 <= len(expr.args) <= 3
            and all(kind == ARG_POS for kind in expr.arg_kinds)
        ):
            native_int: Type | None = None
            ok = True
            for arg in expr.args:
                argt = get_proper_type(self.lookup_type(arg))
                if isinstance(argt, Instance) and argt.type.fullname in MYPYC_NATIVE_INT_NAMES:
                    if native_int is None:
                        native_int = argt
                    elif argt != native_int:
                        ok = False
            if ok and native_int:
                return native_int
        return None

    def analyze_container_item_type(self, typ: Type) -> Type | None:
        """Check if a type is a nominal container of a union of such.

        Return the corresponding container item type.
        """
        typ = get_proper_type(typ)
        if isinstance(typ, UnionType):
            types: list[Type] = []
            for item in typ.items:
                c_type = self.analyze_container_item_type(item)
                if c_type:
                    types.append(c_type)
            return UnionType.make_union(types)
        if isinstance(typ, Instance) and typ.type.has_base("typing.Container"):
            supertype = self.named_type("typing.Container").type
            super_instance = map_instance_to_supertype(typ, supertype)
            assert len(super_instance.args) == 1
            return super_instance.args[0]
        if isinstance(typ, TupleType):
            return self.analyze_container_item_type(tuple_fallback(typ))
        return None

    def analyze_index_variables(
        self, index: Expression, item_type: Type, infer_lvalue_type: bool, context: Context
    ) -> None:
        """Type check or infer for loop or list comprehension index vars."""
        self.check_assignment(index, self.temp_node(item_type, context), infer_lvalue_type)

    def visit_del_stmt(self, s: DelStmt) -> None:
        if isinstance(s.expr, IndexExpr):
            e = s.expr
            m = MemberExpr(e.base, "__delitem__")
            m.line = s.line
            m.column = s.column
            c = CallExpr(m, [e.index], [nodes.ARG_POS], [None])
            c.line = s.line
            c.column = s.column
            self.expr_checker.accept(c, allow_none_return=True)
        else:
            s.expr.accept(self.expr_checker)
            for elt in flatten(s.expr):
                if isinstance(elt, NameExpr):
                    self.binder.assign_type(
                        elt, DeletedType(source=elt.name), get_declaration(elt)
                    )

    def visit_decorator(self, e: Decorator) -> None:
        for d in e.decorators:
            if isinstance(d, RefExpr):
                if d.fullname == "typing.no_type_check":
                    e.var.type = AnyType(TypeOfAny.special_form)
                    e.var.is_ready = True
                    return
        self.visit_decorator_inner(e)

    def visit_decorator_inner(
        self, e: Decorator, allow_empty: bool = False, skip_first_item: bool = False
    ) -> None:
        if self.recurse_into_functions:
            with self.tscope.function_scope(e.func):
                self.check_func_item(e.func, name=e.func.name, allow_empty=allow_empty)

        # Process decorators from the inside out to determine decorated signature, which
        # may be different from the declared signature.
        sig: Type = self.function_type(e.func)
        non_trivial_decorator = False
        # For settable properties skip the first decorator (that is @foo.setter).
        for d in reversed(e.decorators[1:] if skip_first_item else e.decorators):
            if refers_to_fullname(d, "abc.abstractmethod"):
                # This is a hack to avoid spurious errors because of incomplete type
                # of @abstractmethod in the test fixtures.
                continue
            if refers_to_fullname(d, OVERLOAD_NAMES):
                if not allow_empty:
                    self.fail(message_registry.MULTIPLE_OVERLOADS_REQUIRED, e)
                continue
            non_trivial_decorator = True
            dec = self.expr_checker.accept(d)
            temp = self.temp_node(sig, context=d)
            fullname = None
            if isinstance(d, RefExpr):
                fullname = d.fullname or None
            # if this is an expression like @b.a where b is an object, get the type of b,
            # so we can pass it the method hook in the plugins
            object_type: Type | None = None
            if fullname is None and isinstance(d, MemberExpr) and self.has_type(d.expr):
                object_type = self.lookup_type(d.expr)
                fullname = self.expr_checker.method_fullname(object_type, d.name)
            self.check_for_untyped_decorator(e.func, dec, d)
            sig, t2 = self.expr_checker.check_call(
                dec, [temp], [nodes.ARG_POS], e, callable_name=fullname, object_type=object_type
            )
        if non_trivial_decorator:
            self.check_untyped_after_decorator(sig, e.func)
        sig = set_callable_name(sig, e.func)
        e.var.type = sig
        e.var.is_ready = True
        if e.func.is_property:
            if isinstance(sig, CallableType):
                if len([k for k in sig.arg_kinds if k.is_required()]) > 1:
                    self.msg.fail("Too many arguments for property", e)
            self.check_incompatible_property_override(e)
        # For overloaded functions/properties we already checked override for overload as a whole.
        if allow_empty or skip_first_item:
            return
        if e.func.info and not e.is_overload:
            found_method_base_classes = self.check_method_override(e)
            if (
                e.func.is_explicit_override
                and not found_method_base_classes
                and found_method_base_classes is not None
                # If the class has Any fallback, we can't be certain that a method
                # is really missing - it might come from unfollowed import.
                and not e.func.info.fallback_to_any
            ):
                self.msg.no_overridable_method(e.func.name, e.func)
            self.check_explicit_override_decorator(e.func, found_method_base_classes)

        if e.func.info and e.func.name in ("__init__", "__new__"):
            if e.type and not isinstance(get_proper_type(e.type), (FunctionLike, AnyType)):
                self.fail(message_registry.BAD_CONSTRUCTOR_TYPE, e)

        if e.func.original_def and isinstance(sig, FunctionLike):
            # Function definition overrides function definition.
            self.check_func_def_override(e.func, sig)

    def check_for_untyped_decorator(
        self, func: FuncDef, dec_type: Type, dec_expr: Expression
    ) -> None:
        if (
            self.options.disallow_untyped_decorators
            and is_typed_callable(func.type)
            and is_untyped_decorator(dec_type)
            and not self.current_node_deferred
        ):
            self.msg.typed_function_untyped_decorator(func.name, dec_expr)

    def check_incompatible_property_override(self, e: Decorator) -> None:
        if not e.var.is_settable_property and e.func.info:
            name = e.func.name
            for base in e.func.info.mro[1:]:
                base_attr = base.names.get(name)
                if not base_attr:
                    continue
                if (
                    isinstance(base_attr.node, OverloadedFuncDef)
                    and base_attr.node.is_property
                    and cast(Decorator, base_attr.node.items[0]).var.is_settable_property
                ):
                    self.fail(message_registry.READ_ONLY_PROPERTY_OVERRIDES_READ_WRITE, e)

    def visit_with_stmt(self, s: WithStmt) -> None:
        exceptions_maybe_suppressed = False
        for expr, target in zip(s.expr, s.target):
            if s.is_async:
                exit_ret_type = self.check_async_with_item(expr, target, s.unanalyzed_type is None)
            else:
                exit_ret_type = self.check_with_item(expr, target, s.unanalyzed_type is None)

            # Based on the return type, determine if this context manager 'swallows'
            # exceptions or not. We determine this using a heuristic based on the
            # return type of the __exit__ method -- see the discussion in
            # https://github.com/python/mypy/issues/7214 and the section about context managers
            # in https://github.com/python/typeshed/blob/main/CONTRIBUTING.md#conventions
            # for more details.

            exit_ret_type = get_proper_type(exit_ret_type)
            if is_literal_type(exit_ret_type, "builtins.bool", False):
                continue

            if is_literal_type(exit_ret_type, "builtins.bool", True) or (
                isinstance(exit_ret_type, Instance)
                and exit_ret_type.type.fullname == "builtins.bool"
                and state.strict_optional
            ):
                # Note: if strict-optional is disabled, this bool instance
                # could actually be an Optional[bool].
                exceptions_maybe_suppressed = True

        if exceptions_maybe_suppressed:
            # Treat this 'with' block in the same way we'd treat a 'try: BODY; except: pass'
            # block. This means control flow can continue after the 'with' even if the 'with'
            # block immediately returns.
            with self.binder.frame_context(can_skip=True, try_frame=True):
                self.accept(s.body)
        else:
            self.accept(s.body)

    def check_untyped_after_decorator(self, typ: Type, func: FuncDef) -> None:
        if not self.options.disallow_any_decorated or self.is_stub:
            return

        if mypy.checkexpr.has_any_type(typ):
            self.msg.untyped_decorated_function(typ, func)

    def check_async_with_item(
        self, expr: Expression, target: Expression | None, infer_lvalue_type: bool
    ) -> Type:
        echk = self.expr_checker
        ctx = echk.accept(expr)
        obj = echk.check_method_call_by_name("__aenter__", ctx, [], [], expr)[0]
        obj = echk.check_awaitable_expr(
            obj, expr, message_registry.INCOMPATIBLE_TYPES_IN_ASYNC_WITH_AENTER
        )
        if target:
            self.check_assignment(target, self.temp_node(obj, expr), infer_lvalue_type)
        arg = self.temp_node(AnyType(TypeOfAny.special_form), expr)
        res, _ = echk.check_method_call_by_name(
            "__aexit__", ctx, [arg] * 3, [nodes.ARG_POS] * 3, expr
        )
        return echk.check_awaitable_expr(
            res, expr, message_registry.INCOMPATIBLE_TYPES_IN_ASYNC_WITH_AEXIT
        )

    def check_with_item(
        self, expr: Expression, target: Expression | None, infer_lvalue_type: bool
    ) -> Type:
        echk = self.expr_checker
        ctx = echk.accept(expr)
        obj = echk.check_method_call_by_name("__enter__", ctx, [], [], expr)[0]
        if target:
            self.check_assignment(target, self.temp_node(obj, expr), infer_lvalue_type)
        arg = self.temp_node(AnyType(TypeOfAny.special_form), expr)
        res, _ = echk.check_method_call_by_name(
            "__exit__", ctx, [arg] * 3, [nodes.ARG_POS] * 3, expr
        )
        return res

    def visit_break_stmt(self, s: BreakStmt) -> None:
        self.binder.handle_break()

    def visit_continue_stmt(self, s: ContinueStmt) -> None:
        self.binder.handle_continue()
        return

    def visit_match_stmt(self, s: MatchStmt) -> None:
        named_subject: Expression
        if isinstance(s.subject, CallExpr):
            # Create a dummy subject expression to handle cases where a match statement's subject
            # is not a literal value. This lets us correctly narrow types and check exhaustivity
            # This is hack!
            if s.subject_dummy is None:
                id = s.subject.callee.fullname if isinstance(s.subject.callee, RefExpr) else ""
                name = "dummy-match-" + id
                v = Var(name)
                s.subject_dummy = NameExpr(name)
                s.subject_dummy.node = v
            named_subject = s.subject_dummy
        else:
            named_subject = s.subject

        with self.binder.frame_context(can_skip=False, fall_through=0):
            subject_type = get_proper_type(self.expr_checker.accept(s.subject))

            if isinstance(subject_type, DeletedType):
                self.msg.deleted_as_rvalue(subject_type, s)

            # We infer types of patterns twice. The first pass is used
            # to infer the types of capture variables. The type of a
            # capture variable may depend on multiple patterns (it
            # will be a union of all capture types). This pass ignores
            # guard expressions.
            pattern_types = [self.pattern_checker.accept(p, subject_type) for p in s.patterns]
            type_maps: list[TypeMap] = [t.captures for t in pattern_types]
            inferred_types = self.infer_variable_types_from_type_maps(type_maps)

            # The second pass narrows down the types and type checks bodies.
            for p, g, b in zip(s.patterns, s.guards, s.bodies):
                current_subject_type = self.expr_checker.narrow_type_from_binder(
                    named_subject, subject_type
                )
                pattern_type = self.pattern_checker.accept(p, current_subject_type)
                with self.binder.frame_context(can_skip=True, fall_through=2):
                    if b.is_unreachable or isinstance(
                        get_proper_type(pattern_type.type), UninhabitedType
                    ):
                        self.push_type_map(None, from_assignment=False)
                        else_map: TypeMap = {}
                    else:
                        pattern_map, else_map = conditional_types_to_typemaps(
                            named_subject, pattern_type.type, pattern_type.rest_type
                        )
                        pattern_map = self.propagate_up_typemap_info(pattern_map)
                        else_map = self.propagate_up_typemap_info(else_map)
                        self.remove_capture_conflicts(pattern_type.captures, inferred_types)
                        self.push_type_map(pattern_map, from_assignment=False)
                        if pattern_map:
                            for expr, typ in pattern_map.items():
                                self.push_type_map(
                                    self._get_recursive_sub_patterns_map(expr, typ),
                                    from_assignment=False,
                                )
                        self.push_type_map(pattern_type.captures, from_assignment=False)
                    if g is not None:
                        with self.binder.frame_context(can_skip=False, fall_through=3):
                            gt = get_proper_type(self.expr_checker.accept(g))

                            if isinstance(gt, DeletedType):
                                self.msg.deleted_as_rvalue(gt, s)

                            guard_map, guard_else_map = self.find_isinstance_check(g)
                            else_map = or_conditional_maps(else_map, guard_else_map)

                            # If the guard narrowed the subject, copy the narrowed types over
                            if isinstance(p, AsPattern):
                                case_target = p.pattern or p.name
                                if isinstance(case_target, NameExpr):
                                    for type_map in (guard_map, else_map):
                                        if not type_map:
                                            continue
                                        for expr in list(type_map):
                                            if not (
                                                isinstance(expr, NameExpr)
                                                and expr.fullname == case_target.fullname
                                            ):
                                                continue
                                            type_map[named_subject] = type_map[expr]

                            self.push_type_map(guard_map, from_assignment=False)
                            self.accept(b)
                    else:
                        self.accept(b)
                self.push_type_map(else_map, from_assignment=False)

            # This is needed due to a quirk in frame_context. Without it types will stay narrowed
            # after the match.
            with self.binder.frame_context(can_skip=False, fall_through=2):
                pass

    def _get_recursive_sub_patterns_map(
        self, expr: Expression, typ: Type
    ) -> dict[Expression, Type]:
        sub_patterns_map: dict[Expression, Type] = {}
        typ_ = get_proper_type(typ)
        if isinstance(expr, TupleExpr) and isinstance(typ_, TupleType):
            # When matching a tuple expression with a sequence pattern, narrow individual tuple items
            assert len(expr.items) == len(typ_.items)
            for item_expr, item_typ in zip(expr.items, typ_.items):
                sub_patterns_map[item_expr] = item_typ
                sub_patterns_map.update(self._get_recursive_sub_patterns_map(item_expr, item_typ))

        return sub_patterns_map

    def infer_variable_types_from_type_maps(
        self, type_maps: list[TypeMap]
    ) -> dict[SymbolNode, Type]:
        # Type maps may contain variables inherited from previous code which are not
        # necessary `Var`s (e.g. a function defined earlier with the same name).
        all_captures: dict[SymbolNode, list[tuple[NameExpr, Type]]] = defaultdict(list)
        for tm in type_maps:
            if tm is not None:
                for expr, typ in tm.items():
                    if isinstance(expr, NameExpr):
                        node = expr.node
                        assert node is not None
                        all_captures[node].append((expr, typ))

        inferred_types: dict[SymbolNode, Type] = {}
        for var, captures in all_captures.items():
            already_exists = False
            types: list[Type] = []
            for expr, typ in captures:
                types.append(typ)

                previous_type, _, _ = self.check_lvalue(expr)
                if previous_type is not None:
                    already_exists = True
                    if self.check_subtype(
                        typ,
                        previous_type,
                        expr,
                        msg=message_registry.INCOMPATIBLE_TYPES_IN_CAPTURE,
                        subtype_label="pattern captures type",
                        supertype_label="variable has type",
                    ):
                        inferred_types[var] = previous_type

            if not already_exists:
                new_type = UnionType.make_union(types)
                # Infer the union type at the first occurrence
                first_occurrence, _ = captures[0]
                # If it didn't exist before ``match``, it's a Var.
                assert isinstance(var, Var)
                inferred_types[var] = new_type
                self.infer_variable_type(var, first_occurrence, new_type, first_occurrence)
        return inferred_types

    def remove_capture_conflicts(
        self, type_map: TypeMap, inferred_types: dict[SymbolNode, Type]
    ) -> None:
        if type_map:
            for expr, typ in list(type_map.items()):
                if isinstance(expr, NameExpr):
                    node = expr.node
                    if node not in inferred_types or not is_subtype(typ, inferred_types[node]):
                        del type_map[expr]

    def visit_type_alias_stmt(self, o: TypeAliasStmt) -> None:
        if o.alias_node:
            self.check_typevar_defaults(o.alias_node.alias_tvars)

        with self.msg.filter_errors():
            self.expr_checker.accept(o.value)

    def make_fake_typeinfo(
        self,
        curr_module_fullname: str,
        class_gen_name: str,
        class_short_name: str,
        bases: list[Instance],
    ) -> tuple[ClassDef, TypeInfo]:
        # Build the fake ClassDef and TypeInfo together.
        # The ClassDef is full of lies and doesn't actually contain a body.
        # Use format_bare to generate a nice name for error messages.
        # We skip fully filling out a handful of TypeInfo fields because they
        # should be irrelevant for a generated type like this:
        # is_protocol, protocol_members, is_abstract
        cdef = ClassDef(class_short_name, Block([]))
        cdef.fullname = curr_module_fullname + "." + class_gen_name
        info = TypeInfo(SymbolTable(), cdef, curr_module_fullname)
        cdef.info = info
        info.bases = bases
        calculate_mro(info)
        info.metaclass_type = info.calculate_metaclass_type()
        return cdef, info

    def intersect_instances(
        self, instances: tuple[Instance, Instance], errors: list[tuple[str, str]]
    ) -> Instance | None:
        """Try creating an ad-hoc intersection of the given instances.

        Note that this function does *not* try and create a full-fledged
        intersection type. Instead, it returns an instance of a new ad-hoc
        subclass of the given instances.

        This is mainly useful when you need a way of representing some
        theoretical subclass of the instances the user may be trying to use
        the generated intersection can serve as a placeholder.

        This function will create a fresh subclass the first time you call it.
        So this means calling `self.intersect_intersection([inst_1, inst_2], ctx)`
        twice will return the same subclass of inst_1 and inst_2.

        Returns None if creating the subclass is impossible (e.g. due to
        MRO errors or incompatible signatures). If we do successfully create
        a subclass, its TypeInfo will automatically be added to the global scope.
        """
        curr_module = self.scope.stack[0]
        assert isinstance(curr_module, MypyFile)

        # First, retry narrowing while allowing promotions (they are disabled by default
        # for isinstance() checks, etc). This way we will still type-check branches like
        # x: complex = 1
        # if isinstance(x, int):
        #     ...
        left, right = instances
        if is_proper_subtype(left, right, ignore_promotions=False):
            return left
        if is_proper_subtype(right, left, ignore_promotions=False):
            return right

        def _get_base_classes(instances_: tuple[Instance, Instance]) -> list[Instance]:
            base_classes_ = []
            for inst in instances_:
                if inst.type.is_intersection:
                    expanded = inst.type.bases
                else:
                    expanded = [inst]

                for expanded_inst in expanded:
                    base_classes_.append(expanded_inst)
            return base_classes_

        def _make_fake_typeinfo_and_full_name(
            base_classes_: list[Instance], curr_module_: MypyFile, options: Options
        ) -> tuple[TypeInfo, str]:
            names = [format_type_bare(x, options=options, verbosity=2) for x in base_classes_]
            name = f"<subclass of {pretty_seq(names, 'and')}>"
            if (symbol := curr_module_.names.get(name)) is not None:
                assert isinstance(symbol.node, TypeInfo)
                return symbol.node, name
            cdef, info_ = self.make_fake_typeinfo(curr_module_.fullname, name, name, base_classes_)
            return info_, name

        base_classes = _get_base_classes(instances)
        # We use the pretty_names_list for error messages but for the real name that goes
        # into the symbol table because it is not specific enough.
        pretty_names_list = pretty_seq(
            format_type_distinctly(*base_classes, options=self.options, bare=True), "and"
        )

        new_errors = []
        for base in base_classes:
            if base.type.is_final:
                new_errors.append((pretty_names_list, f'"{base.type.name}" is final'))
        if new_errors:
            errors.extend(new_errors)
            return None

        try:
            info, full_name = _make_fake_typeinfo_and_full_name(
                base_classes, curr_module, self.options
            )
            with self.msg.filter_errors() as local_errors:
                self.check_multiple_inheritance(info)
            if local_errors.has_new_errors():
                # "class A(B, C)" unsafe, now check "class A(C, B)":
                base_classes = _get_base_classes(instances[::-1])
                info, full_name = _make_fake_typeinfo_and_full_name(
                    base_classes, curr_module, self.options
                )
                with self.msg.filter_errors() as local_errors:
                    self.check_multiple_inheritance(info)
            info.is_intersection = True
        except MroError:
            errors.append((pretty_names_list, "would have inconsistent method resolution order"))
            return None
        if local_errors.has_new_errors():
            errors.append((pretty_names_list, "would have incompatible method signatures"))
            return None

        curr_module.names[full_name] = SymbolTableNode(GDEF, info)
        return Instance(info, [], extra_attrs=instances[0].extra_attrs or instances[1].extra_attrs)

    def intersect_instance_callable(self, typ: Instance, callable_type: CallableType) -> Instance:
        """Creates a fake type that represents the intersection of an Instance and a CallableType.

        It operates by creating a bare-minimum dummy TypeInfo that
        subclasses type and adds a __call__ method matching callable_type.
        """

        # In order for this to work in incremental mode, the type we generate needs to
        # have a valid fullname and a corresponding entry in a symbol table. We generate
        # a unique name inside the symbol table of the current module.
        cur_module = self.scope.stack[0]
        assert isinstance(cur_module, MypyFile)
        gen_name = gen_unique_name(f"<callable subtype of {typ.type.name}>", cur_module.names)

        # Synthesize a fake TypeInfo
        short_name = format_type_bare(typ, self.options)
        cdef, info = self.make_fake_typeinfo(cur_module.fullname, gen_name, short_name, [typ])

        # Build up a fake FuncDef so we can populate the symbol table.
        func_def = FuncDef("__call__", [], Block([]), callable_type)
        func_def._fullname = cdef.fullname + ".__call__"
        func_def.info = info
        info.names["__call__"] = SymbolTableNode(MDEF, func_def)

        cur_module.names[gen_name] = SymbolTableNode(GDEF, info)

        return Instance(info, [], extra_attrs=typ.extra_attrs)

    def make_fake_callable(self, typ: Instance) -> Instance:
        """Produce a new type that makes type Callable with a generic callable type."""

        fallback = self.named_type("builtins.function")
        callable_type = CallableType(
            [AnyType(TypeOfAny.explicit), AnyType(TypeOfAny.explicit)],
            [nodes.ARG_STAR, nodes.ARG_STAR2],
            [None, None],
            ret_type=AnyType(TypeOfAny.explicit),
            fallback=fallback,
            is_ellipsis_args=True,
        )

        return self.intersect_instance_callable(typ, callable_type)

    def partition_by_callable(
        self, typ: Type, unsound_partition: bool
    ) -> tuple[list[Type], list[Type]]:
        """Partitions a type into callable subtypes and uncallable subtypes.

        Thus, given:
        `callables, uncallables = partition_by_callable(type)`

        If we assert `callable(type)` then `type` has type Union[*callables], and
        If we assert `not callable(type)` then `type` has type Union[*uncallables]

        If unsound_partition is set, assume that anything that is not
        clearly callable is in fact not callable. Otherwise we generate a
        new subtype that *is* callable.

        Guaranteed to not return [], [].
        """
        typ = get_proper_type(typ)

        if isinstance(typ, (FunctionLike, TypeType)):
            return [typ], []

        if isinstance(typ, AnyType):
            return [typ], [typ]

        if isinstance(typ, NoneType):
            return [], [typ]

        if isinstance(typ, UnionType):
            callables = []
            uncallables = []
            for subtype in typ.items:
                # Use unsound_partition when handling unions in order to
                # allow the expected type discrimination.
                subcallables, subuncallables = self.partition_by_callable(
                    subtype, unsound_partition=True
                )
                callables.extend(subcallables)
                uncallables.extend(subuncallables)
            return callables, uncallables

        if isinstance(typ, TypeVarType):
            # We could do better probably?
            # Refine the type variable's bound as our type in the case that
            # callable() is true. This unfortunately loses the information that
            # the type is a type variable in that branch.
            # This matches what is done for isinstance, but it may be possible to
            # do better.
            # If it is possible for the false branch to execute, return the original
            # type to avoid losing type information.
            callables, uncallables = self.partition_by_callable(
                erase_to_union_or_bound(typ), unsound_partition
            )
            uncallables = [typ] if uncallables else []
            return callables, uncallables

        # A TupleType is callable if its fallback is, but needs special handling
        # when we dummy up a new type.
        ityp = typ
        if isinstance(typ, TupleType):
            ityp = tuple_fallback(typ)

        if isinstance(ityp, Instance):
            method = ityp.type.get_method("__call__")
            if method and method.type:
                callables, uncallables = self.partition_by_callable(
                    method.type, unsound_partition=False
                )
                if callables and not uncallables:
                    # Only consider the type callable if its __call__ method is
                    # definitely callable.
                    return [typ], []

            if not unsound_partition:
                fake = self.make_fake_callable(ityp)
                if isinstance(typ, TupleType):
                    fake.type.tuple_type = TupleType(typ.items, fake)
                    return [fake.type.tuple_type], [typ]
                return [fake], [typ]

        if unsound_partition:
            return [], [typ]
        else:
            # We don't know how properly make the type callable.
            return [typ], [typ]

    def conditional_callable_type_map(
        self, expr: Expression, current_type: Type | None
    ) -> tuple[TypeMap, TypeMap]:
        """Takes in an expression and the current type of the expression.

        Returns a 2-tuple: The first element is a map from the expression to
        the restricted type if it were callable. The second element is a
        map from the expression to the type it would hold if it weren't
        callable.
        """
        if not current_type:
            return {}, {}

        if isinstance(get_proper_type(current_type), AnyType):
            return {}, {}

        callables, uncallables = self.partition_by_callable(current_type, unsound_partition=False)

        if callables and uncallables:
            callable_map = {expr: UnionType.make_union(callables)} if callables else None
            uncallable_map = {expr: UnionType.make_union(uncallables)} if uncallables else None
            return callable_map, uncallable_map

        elif callables:
            return {}, None

        return None, {}

    def conditional_types_for_iterable(
        self, item_type: Type, iterable_type: Type
    ) -> tuple[Type | None, Type | None]:
        """
        Narrows the type of `iterable_type` based on the type of `item_type`.
        For now, we only support narrowing unions of TypedDicts based on left operand being literal string(s).
        """
        if_types: list[Type] = []
        else_types: list[Type] = []

        iterable_type = get_proper_type(iterable_type)
        if isinstance(iterable_type, UnionType):
            possible_iterable_types = get_proper_types(iterable_type.relevant_items())
        else:
            possible_iterable_types = [iterable_type]

        item_str_literals = try_getting_str_literals_from_type(item_type)

        for possible_iterable_type in possible_iterable_types:
            if item_str_literals and isinstance(possible_iterable_type, TypedDictType):
                for key in item_str_literals:
                    if key in possible_iterable_type.required_keys:
                        if_types.append(possible_iterable_type)
                    elif (
                        key in possible_iterable_type.items or not possible_iterable_type.is_final
                    ):
                        if_types.append(possible_iterable_type)
                        else_types.append(possible_iterable_type)
                    else:
                        else_types.append(possible_iterable_type)
            else:
                if_types.append(possible_iterable_type)
                else_types.append(possible_iterable_type)

        return (
            UnionType.make_union(if_types) if if_types else None,
            UnionType.make_union(else_types) if else_types else None,
        )

    def _is_truthy_type(self, t: ProperType) -> bool:
        return (
            (
                isinstance(t, Instance)
                and bool(t.type)
                and not t.type.has_readable_member("__bool__")
                and not t.type.has_readable_member("__len__")
                and t.type.fullname != "builtins.object"
            )
            or isinstance(t, FunctionLike)
            or (
                isinstance(t, UnionType)
                and all(self._is_truthy_type(t) for t in get_proper_types(t.items))
            )
        )

    def check_for_truthy_type(self, t: Type, expr: Expression) -> None:
        """
        Check if a type can have a truthy value.

        Used in checks like::

            if x: # <---

            not x  # <---
        """
        if not state.strict_optional:
            return  # if everything can be None, all bets are off

        t = get_proper_type(t)
        if not self._is_truthy_type(t):
            return

        def format_expr_type() -> str:
            typ = format_type(t, self.options)
            if isinstance(expr, MemberExpr):
                return f'Member "{expr.name}" has type {typ}'
            elif isinstance(expr, RefExpr) and expr.fullname:
                return f'"{expr.fullname}" has type {typ}'
            elif isinstance(expr, CallExpr):
                if isinstance(expr.callee, MemberExpr):
                    return f'"{expr.callee.name}" returns {typ}'
                elif isinstance(expr.callee, RefExpr) and expr.callee.fullname:
                    return f'"{expr.callee.fullname}" returns {typ}'
                return f"Call returns {typ}"
            else:
                return f"Expression has type {typ}"

        def get_expr_name() -> str:
            if isinstance(expr, (NameExpr, MemberExpr)):
                return f'"{expr.name}"'
            else:
                # return type if expr has no name
                return format_type(t, self.options)

        if isinstance(t, FunctionLike):
            self.fail(message_registry.FUNCTION_ALWAYS_TRUE.format(get_expr_name()), expr)
        elif isinstance(t, UnionType):
            self.fail(message_registry.TYPE_ALWAYS_TRUE_UNIONTYPE.format(format_expr_type()), expr)
        elif isinstance(t, Instance) and t.type.fullname == "typing.Iterable":
            _, info = self.make_fake_typeinfo("typing", "Collection", "Collection", [])
            self.fail(
                message_registry.ITERABLE_ALWAYS_TRUE.format(
                    format_expr_type(), format_type(Instance(info, t.args), self.options)
                ),
                expr,
            )
        else:
            self.fail(message_registry.TYPE_ALWAYS_TRUE.format(format_expr_type()), expr)

    def find_type_equals_check(
        self, node: ComparisonExpr, expr_indices: list[int]
    ) -> tuple[TypeMap, TypeMap]:
        """Narrow types based on any checks of the type ``type(x) == T``

        Args:
            node: The node that might contain the comparison
            expr_indices: The list of indices of expressions in ``node`` that are being
                compared
        """

        def is_type_call(expr: CallExpr) -> bool:
            """Is expr a call to type with one argument?"""
            return refers_to_fullname(expr.callee, "builtins.type") and len(expr.args) == 1

        # exprs that are being passed into type
        exprs_in_type_calls: list[Expression] = []
        # type that is being compared to type(expr)
        type_being_compared: list[TypeRange] | None = None
        # whether the type being compared to is final
        is_final = False

        for index in expr_indices:
            expr = node.operands[index]

            if isinstance(expr, CallExpr) and is_type_call(expr):
                exprs_in_type_calls.append(expr.args[0])
            else:
                current_type = self.get_isinstance_type(expr)
                if current_type is None:
                    continue
                if type_being_compared is not None:
                    # It doesn't really make sense to have several types being
                    # compared to the output of type (like type(x) == int == str)
                    # because whether that's true is solely dependent on what the
                    # types being compared are, so we don't try to narrow types any
                    # further because we can't really get any information about the
                    # type of x from that check
                    return {}, {}
                else:
                    if isinstance(expr, RefExpr) and isinstance(expr.node, TypeInfo):
                        is_final = expr.node.is_final
                    type_being_compared = current_type

        if not exprs_in_type_calls:
            return {}, {}

        if_maps: list[TypeMap] = []
        else_maps: list[TypeMap] = []
        for expr in exprs_in_type_calls:
            current_if_type, current_else_type = self.conditional_types_with_intersection(
                self.lookup_type(expr), type_being_compared, expr
            )
            current_if_map, current_else_map = conditional_types_to_typemaps(
                expr, current_if_type, current_else_type
            )
            if_maps.append(current_if_map)
            else_maps.append(current_else_map)

        def combine_maps(list_maps: list[TypeMap]) -> TypeMap:
            """Combine all typemaps in list_maps into one typemap"""
            if all(m is None for m in list_maps):
                return None
            result_map = {}
            for d in list_maps:
                if d is not None:
                    result_map.update(d)
            return result_map

        if_map = combine_maps(if_maps)
        # type(x) == T is only true when x has the same type as T, meaning
        # that it can be false if x is an instance of a subclass of T. That means
        # we can't do any narrowing in the else case unless T is final, in which
        # case T can't be subclassed
        if is_final:
            else_map = combine_maps(else_maps)
        else:
            else_map = {}
        return if_map, else_map

    def find_isinstance_check(
        self, node: Expression, *, in_boolean_context: bool = True
    ) -> tuple[TypeMap, TypeMap]:
        """Find any isinstance checks (within a chain of ands).  Includes
        implicit and explicit checks for None and calls to callable.
        Also includes TypeGuard and TypeIs functions.

        Return value is a map of variables to their types if the condition
        is true and a map of variables to their types if the condition is false.

        If either of the values in the tuple is None, then that particular
        branch can never occur.

        If `in_boolean_context=True` is passed, it means that we handle
        a walrus expression. We treat rhs values
        in expressions like `(a := A())` specially:
        for example, some errors are suppressed.

        May return {}, {}.
        Can return None, None in situations involving NoReturn.
        """
        if_map, else_map = self.find_isinstance_check_helper(
            node, in_boolean_context=in_boolean_context
        )
        new_if_map = self.propagate_up_typemap_info(if_map)
        new_else_map = self.propagate_up_typemap_info(else_map)
        return new_if_map, new_else_map

    def find_isinstance_check_helper(
        self, node: Expression, *, in_boolean_context: bool = True
    ) -> tuple[TypeMap, TypeMap]:
        if is_true_literal(node):
            return {}, None
        if is_false_literal(node):
            return None, {}

        if isinstance(node, CallExpr) and len(node.args) != 0:
            expr = collapse_walrus(node.args[0])
            if refers_to_fullname(node.callee, "builtins.isinstance"):
                if len(node.args) != 2:  # the error will be reported elsewhere
                    return {}, {}
                if literal(expr) == LITERAL_TYPE:
                    return conditional_types_to_typemaps(
                        expr,
                        *self.conditional_types_with_intersection(
                            self.lookup_type(expr), self.get_isinstance_type(node.args[1]), expr
                        ),
                    )
            elif refers_to_fullname(node.callee, "builtins.issubclass"):
                if len(node.args) != 2:  # the error will be reported elsewhere
                    return {}, {}
                if literal(expr) == LITERAL_TYPE:
                    return self.infer_issubclass_maps(node, expr)
            elif refers_to_fullname(node.callee, "builtins.callable"):
                if len(node.args) != 1:  # the error will be reported elsewhere
                    return {}, {}
                if literal(expr) == LITERAL_TYPE:
                    vartype = self.lookup_type(expr)
                    return self.conditional_callable_type_map(expr, vartype)
            elif refers_to_fullname(node.callee, "builtins.hasattr"):
                if len(node.args) != 2:  # the error will be reported elsewhere
                    return {}, {}
                attr = try_getting_str_literals(node.args[1], self.lookup_type(node.args[1]))
                if literal(expr) == LITERAL_TYPE and attr and len(attr) == 1:
                    return self.hasattr_type_maps(expr, self.lookup_type(expr), attr[0])
            elif isinstance(node.callee, RefExpr):
                if node.callee.type_guard is not None or node.callee.type_is is not None:
                    # TODO: Follow *args, **kwargs
                    if node.arg_kinds[0] != nodes.ARG_POS:
                        # the first argument might be used as a kwarg
                        called_type = get_proper_type(self.lookup_type(node.callee))

                        # TODO: there are some more cases in check_call() to handle.
                        if isinstance(called_type, Instance):
                            call = find_member(
                                "__call__", called_type, called_type, is_operator=True
                            )
                            if call is not None:
                                called_type = get_proper_type(call)

                        # *assuming* the overloaded function is correct, there's a couple cases:
                        #  1) The first argument has different names, but is pos-only. We don't
                        #     care about this case, the argument must be passed positionally.
                        #  2) The first argument allows keyword reference, therefore must be the
                        #     same between overloads.
                        if isinstance(called_type, (CallableType, Overloaded)):
                            name = called_type.items[0].arg_names[0]
                            if name in node.arg_names:
                                idx = node.arg_names.index(name)
                                # we want the idx-th variable to be narrowed
                                expr = collapse_walrus(node.args[idx])
                            else:
                                kind = (
                                    "guard" if node.callee.type_guard is not None else "narrower"
                                )
                                self.fail(
                                    message_registry.TYPE_GUARD_POS_ARG_REQUIRED.format(kind), node
                                )
                                return {}, {}
                    if literal(expr) == LITERAL_TYPE:
                        # Note: we wrap the target type, so that we can special case later.
                        # Namely, for isinstance() we use a normal meet, while TypeGuard is
                        # considered "always right" (i.e. even if the types are not overlapping).
                        # Also note that a care must be taken to unwrap this back at read places
                        # where we use this to narrow down declared type.
                        with self.msg.filter_errors(), self.local_type_map():
                            # `node.callee` can be an `overload`ed function,
                            # we need to resolve the real `overload` case.
                            _, real_func = self.expr_checker.check_call(
                                get_proper_type(self.lookup_type(node.callee)),
                                node.args,
                                node.arg_kinds,
                                node,
                                node.arg_names,
                            )
                        real_func = get_proper_type(real_func)
                        if not isinstance(real_func, CallableType) or not (
                            real_func.type_guard or real_func.type_is
                        ):
                            return {}, {}

                        if real_func.type_guard is not None:
                            return {expr: TypeGuardedType(real_func.type_guard)}, {}
                        else:
                            assert real_func.type_is is not None
                            return conditional_types_to_typemaps(
                                expr,
                                *self.conditional_types_with_intersection(
                                    self.lookup_type(expr),
                                    [TypeRange(real_func.type_is, is_upper_bound=False)],
                                    expr,
                                ),
                            )
        elif isinstance(node, ComparisonExpr):
            return self.comparison_type_narrowing_helper(node)
        elif isinstance(node, AssignmentExpr):
            if_map: dict[Expression, Type] | None
            else_map: dict[Expression, Type] | None
            if_map = {}
            else_map = {}

            if_assignment_map, else_assignment_map = self.find_isinstance_check(node.target)

            if if_assignment_map is not None:
                if_map.update(if_assignment_map)
            if else_assignment_map is not None:
                else_map.update(else_assignment_map)

            if_condition_map, else_condition_map = self.find_isinstance_check(
                node.value, in_boolean_context=False
            )

            if if_condition_map is not None:
                if_map.update(if_condition_map)
            if else_condition_map is not None:
                else_map.update(else_condition_map)

            return (
                (None if if_assignment_map is None or if_condition_map is None else if_map),
                (None if else_assignment_map is None or else_condition_map is None else else_map),
            )
        elif isinstance(node, OpExpr) and node.op == "and":
            left_if_vars, left_else_vars = self.find_isinstance_check(node.left)
            right_if_vars, right_else_vars = self.find_isinstance_check(node.right)

            # (e1 and e2) is true if both e1 and e2 are true,
            # and false if at least one of e1 and e2 is false.
            return (
                and_conditional_maps(left_if_vars, right_if_vars),
                # Note that if left else type is Any, we can't add any additional
                # types to it, since the right maps were computed assuming
                # the left is True, which may be not the case in the else branch.
                or_conditional_maps(left_else_vars, right_else_vars, coalesce_any=True),
            )
        elif isinstance(node, OpExpr) and node.op == "or":
            left_if_vars, left_else_vars = self.find_isinstance_check(node.left)
            right_if_vars, right_else_vars = self.find_isinstance_check(node.right)

            # (e1 or e2) is true if at least one of e1 or e2 is true,
            # and false if both e1 and e2 are false.
            return (
                or_conditional_maps(left_if_vars, right_if_vars),
                and_conditional_maps(left_else_vars, right_else_vars),
            )
        elif isinstance(node, UnaryExpr) and node.op == "not":
            left, right = self.find_isinstance_check(node.expr)
            return right, left
        elif (
            literal(node) == LITERAL_TYPE
            and self.has_type(node)
            and self.can_be_narrowed_with_len(self.lookup_type(node))
            # Only translate `if x` to `if len(x) > 0` when possible.
            and not custom_special_method(self.lookup_type(node), "__bool__")
            and self.options.strict_optional
        ):
            # Combine a `len(x) > 0` check with the default logic below.
            yes_type, no_type = self.narrow_with_len(self.lookup_type(node), ">", 0)
            if yes_type is not None:
                yes_type = true_only(yes_type)
            else:
                yes_type = UninhabitedType()
            if no_type is not None:
                no_type = false_only(no_type)
            else:
                no_type = UninhabitedType()
            if_map = {node: yes_type} if not isinstance(yes_type, UninhabitedType) else None
            else_map = {node: no_type} if not isinstance(no_type, UninhabitedType) else None
            return if_map, else_map

        # Restrict the type of the variable to True-ish/False-ish in the if and else branches
        # respectively
        original_vartype = self.lookup_type(node)
        if in_boolean_context:
            # We don't check `:=` values in expressions like `(a := A())`,
            # because they produce two error messages.
            self.check_for_truthy_type(original_vartype, node)
        vartype = try_expanding_sum_type_to_union(original_vartype, "builtins.bool")

        if_type = true_only(vartype)
        else_type = false_only(vartype)
        if_map = {node: if_type} if not isinstance(if_type, UninhabitedType) else None
        else_map = {node: else_type} if not isinstance(else_type, UninhabitedType) else None
        return if_map, else_map

    def comparison_type_narrowing_helper(self, node: ComparisonExpr) -> tuple[TypeMap, TypeMap]:
        """Infer type narrowing from a comparison expression."""
        # Step 1: Obtain the types of each operand and whether or not we can
        # narrow their types. (For example, we shouldn't try narrowing the
        # types of literal string or enum expressions).

        operands = [collapse_walrus(x) for x in node.operands]
        operand_types = []
        narrowable_operand_index_to_hash = {}
        for i, expr in enumerate(operands):
            if not self.has_type(expr):
                return {}, {}
            expr_type = self.lookup_type(expr)
            operand_types.append(expr_type)

            if (
                literal(expr) == LITERAL_TYPE
                and not is_literal_none(expr)
                and not self.is_literal_enum(expr)
            ):
                h = literal_hash(expr)
                if h is not None:
                    narrowable_operand_index_to_hash[i] = h

        # Step 2: Group operands chained by either the 'is' or '==' operands
        # together. For all other operands, we keep them in groups of size 2.
        # So the expression:
        #
        #   x0 == x1 == x2 < x3 < x4 is x5 is x6 is not x7 is not x8
        #
        # ...is converted into the simplified operator list:
        #
        #  [("==", [0, 1, 2]), ("<", [2, 3]), ("<", [3, 4]),
        #   ("is", [4, 5, 6]), ("is not", [6, 7]), ("is not", [7, 8])]
        #
        # We group identity/equality expressions so we can propagate information
        # we discover about one operand across the entire chain. We don't bother
        # handling 'is not' and '!=' chains in a special way: those are very rare
        # in practice.

        simplified_operator_list = group_comparison_operands(
            node.pairwise(), narrowable_operand_index_to_hash, {"==", "is"}
        )

        # Step 3: Analyze each group and infer more precise type maps for each
        # assignable operand, if possible. We combine these type maps together
        # in the final step.

        partial_type_maps = []
        for operator, expr_indices in simplified_operator_list:
            if operator in {"is", "is not", "==", "!="}:
                if_map, else_map = self.equality_type_narrowing_helper(
                    node,
                    operator,
                    operands,
                    operand_types,
                    expr_indices,
                    narrowable_operand_index_to_hash,
                )
            elif operator in {"in", "not in"}:
                assert len(expr_indices) == 2
                left_index, right_index = expr_indices
                item_type = operand_types[left_index]
                iterable_type = operand_types[right_index]

                if_map, else_map = {}, {}

                if left_index in narrowable_operand_index_to_hash:
                    # We only try and narrow away 'None' for now
                    if is_overlapping_none(item_type):
                        collection_item_type = get_proper_type(builtin_item_type(iterable_type))
                        if (
                            collection_item_type is not None
                            and not is_overlapping_none(collection_item_type)
                            and not (
                                isinstance(collection_item_type, Instance)
                                and collection_item_type.type.fullname == "builtins.object"
                            )
                            and is_overlapping_erased_types(item_type, collection_item_type)
                        ):
                            if_map[operands[left_index]] = remove_optional(item_type)

                if right_index in narrowable_operand_index_to_hash:
                    if_type, else_type = self.conditional_types_for_iterable(
                        item_type, iterable_type
                    )
                    expr = operands[right_index]
                    if if_type is None:
                        if_map = None
                    else:
                        if_map[expr] = if_type
                    if else_type is None:
                        else_map = None
                    else:
                        else_map[expr] = else_type

            else:
                if_map = {}
                else_map = {}

            if operator in {"is not", "!=", "not in"}:
                if_map, else_map = else_map, if_map

            partial_type_maps.append((if_map, else_map))

        # If we have found non-trivial restrictions from the regular comparisons,
        # then return soon. Otherwise try to infer restrictions involving `len(x)`.
        # TODO: support regular and len() narrowing in the same chain.
        if any(m != ({}, {}) for m in partial_type_maps):
            return reduce_conditional_maps(partial_type_maps)
        else:
            # Use meet for `and` maps to get correct results for chained checks
            # like `if 1 < len(x) < 4: ...`
            return reduce_conditional_maps(self.find_tuple_len_narrowing(node), use_meet=True)

    def equality_type_narrowing_helper(
        self,
        node: ComparisonExpr,
        operator: str,
        operands: list[Expression],
        operand_types: list[Type],
        expr_indices: list[int],
        narrowable_operand_index_to_hash: dict[int, tuple[Key, ...]],
    ) -> tuple[TypeMap, TypeMap]:
        """Calculate type maps for '==', '!=', 'is' or 'is not' expression."""
        # is_valid_target:
        #   Controls which types we're allowed to narrow exprs to. Note that
        #   we cannot use 'is_literal_type_like' in both cases since doing
        #   'x = 10000 + 1; x is 10001' is not always True in all Python
        #   implementations.
        #
        # coerce_only_in_literal_context:
        #   If true, coerce types into literal types only if one or more of
        #   the provided exprs contains an explicit Literal type. This could
        #   technically be set to any arbitrary value, but it seems being liberal
        #   with narrowing when using 'is' and conservative when using '==' seems
        #   to break the least amount of real-world code.
        #
        # should_narrow_by_identity:
        #   Set to 'false' only if the user defines custom __eq__ or __ne__ methods
        #   that could cause identity-based narrowing to produce invalid results.
        if operator in {"is", "is not"}:
            is_valid_target: Callable[[Type], bool] = is_singleton_type
            coerce_only_in_literal_context = False
            should_narrow_by_identity = True
        else:

            def is_exactly_literal_type(t: Type) -> bool:
                return isinstance(get_proper_type(t), LiteralType)

            def has_no_custom_eq_checks(t: Type) -> bool:
                return not custom_special_method(
                    t, "__eq__", check_all=False
                ) and not custom_special_method(t, "__ne__", check_all=False)

            is_valid_target = is_exactly_literal_type
            coerce_only_in_literal_context = True

            expr_types = [operand_types[i] for i in expr_indices]
            should_narrow_by_identity = all(
                map(has_no_custom_eq_checks, expr_types)
            ) and not is_ambiguous_mix_of_enums(expr_types)

        if_map: TypeMap = {}
        else_map: TypeMap = {}
        if should_narrow_by_identity:
            if_map, else_map = self.refine_identity_comparison_expression(
                operands,
                operand_types,
                expr_indices,
                narrowable_operand_index_to_hash.keys(),
                is_valid_target,
                coerce_only_in_literal_context,
            )

        if if_map == {} and else_map == {}:
            if_map, else_map = self.refine_away_none_in_comparison(
                operands, operand_types, expr_indices, narrowable_operand_index_to_hash.keys()
            )

        # If we haven't been able to narrow types yet, we might be dealing with a
        # explicit type(x) == some_type check
        if if_map == {} and else_map == {}:
            if_map, else_map = self.find_type_equals_check(node, expr_indices)
        return if_map, else_map

    def propagate_up_typemap_info(self, new_types: TypeMap) -> TypeMap:
        """Attempts refining parent expressions of any MemberExpr or IndexExprs in new_types.

        Specifically, this function accepts two mappings of expression to original types:
        the original mapping (existing_types), and a new mapping (new_types) intended to
        update the original.

        This function iterates through new_types and attempts to use the information to try
        refining any parent types that happen to be unions.

        For example, suppose there are two types "A = Tuple[int, int]" and "B = Tuple[str, str]".
        Next, suppose that 'new_types' specifies the expression 'foo[0]' has a refined type
        of 'int' and that 'foo' was previously deduced to be of type Union[A, B].

        Then, this function will observe that since A[0] is an int and B[0] is not, the type of
        'foo' can be further refined from Union[A, B] into just B.

        We perform this kind of "parent narrowing" for member lookup expressions and indexing
        expressions into tuples, namedtuples, and typeddicts. We repeat this narrowing
        recursively if the parent is also a "lookup expression". So for example, if we have
        the expression "foo['bar'].baz[0]", we'd potentially end up refining types for the
        expressions "foo", "foo['bar']", and "foo['bar'].baz".

        We return the newly refined map. This map is guaranteed to be a superset of 'new_types'.
        """
        if new_types is None:
            return None
        output_map = {}
        for expr, expr_type in new_types.items():
            # The original inferred type should always be present in the output map, of course
            output_map[expr] = expr_type

            # Next, try using this information to refine the parent types, if applicable.
            new_mapping = self.refine_parent_types(expr, expr_type)
            for parent_expr, proposed_parent_type in new_mapping.items():
                # We don't try inferring anything if we've already inferred something for
                # the parent expression.
                # TODO: Consider picking the narrower type instead of always discarding this?
                if parent_expr in new_types:
                    continue
                output_map[parent_expr] = proposed_parent_type
        return output_map

    def refine_parent_types(self, expr: Expression, expr_type: Type) -> Mapping[Expression, Type]:
        """Checks if the given expr is a 'lookup operation' into a union and iteratively refines
        the parent types based on the 'expr_type'.

        For example, if 'expr' is an expression like 'a.b.c.d', we'll potentially return refined
        types for expressions 'a', 'a.b', and 'a.b.c'.

        For more details about what a 'lookup operation' is and how we use the expr_type to refine
        the parent types of lookup_expr, see the docstring in 'propagate_up_typemap_info'.
        """
        output: dict[Expression, Type] = {}

        # Note: parent_expr and parent_type are progressively refined as we crawl up the
        # parent lookup chain.
        while True:
            # First, check if this expression is one that's attempting to
            # "lookup" some key in the parent type. If so, save the parent type
            # and create function that will try replaying the same lookup
            # operation against arbitrary types.
            if isinstance(expr, MemberExpr):
                parent_expr = collapse_walrus(expr.expr)
                parent_type = self.lookup_type_or_none(parent_expr)
                member_name = expr.name

                def replay_lookup(new_parent_type: ProperType) -> Type | None:
                    with self.msg.filter_errors() as w:
                        member_type = analyze_member_access(
                            name=member_name,
                            typ=new_parent_type,
                            context=parent_expr,
                            is_lvalue=False,
                            is_super=False,
                            is_operator=False,
                            original_type=new_parent_type,
                            chk=self,
                            in_literal_context=False,
                        )
                    if w.has_new_errors():
                        return None
                    else:
                        return member_type

            elif isinstance(expr, IndexExpr):
                parent_expr = collapse_walrus(expr.base)
                parent_type = self.lookup_type_or_none(parent_expr)

                index_type = self.lookup_type_or_none(expr.index)
                if index_type is None:
                    return output

                str_literals = try_getting_str_literals_from_type(index_type)
                if str_literals is not None:
                    # Refactoring these two indexing replay functions is surprisingly
                    # tricky -- see https://github.com/python/mypy/pull/7917, which
                    # was blocked by https://github.com/mypyc/mypyc/issues/586
                    def replay_lookup(new_parent_type: ProperType) -> Type | None:
                        if not isinstance(new_parent_type, TypedDictType):
                            return None
                        try:
                            assert str_literals is not None
                            member_types = [new_parent_type.items[key] for key in str_literals]
                        except KeyError:
                            return None
                        return make_simplified_union(member_types)

                else:
                    int_literals = try_getting_int_literals_from_type(index_type)
                    if int_literals is not None:

                        def replay_lookup(new_parent_type: ProperType) -> Type | None:
                            if not isinstance(new_parent_type, TupleType):
                                return None
                            try:
                                assert int_literals is not None
                                member_types = [new_parent_type.items[key] for key in int_literals]
                            except IndexError:
                                return None
                            return make_simplified_union(member_types)

                    else:
                        return output
            else:
                return output

            # If we somehow didn't previously derive the parent type, abort completely
            # with what we have so far: something went wrong at an earlier stage.
            if parent_type is None:
                return output

            # We currently only try refining the parent type if it's a Union.
            # If not, there's no point in trying to refine any further parents
            # since we have no further information we can use to refine the lookup
            # chain, so we end early as an optimization.
            parent_type = get_proper_type(parent_type)
            if not isinstance(parent_type, UnionType):
                return output

            # Take each element in the parent union and replay the original lookup procedure
            # to figure out which parents are compatible.
            new_parent_types = []
            for item in flatten_nested_unions(parent_type.items):
                member_type = replay_lookup(get_proper_type(item))
                if member_type is None:
                    # We were unable to obtain the member type. So, we give up on refining this
                    # parent type entirely and abort.
                    return output

                if is_overlapping_types(member_type, expr_type):
                    new_parent_types.append(item)

            # If none of the parent types overlap (if we derived an empty union), something
            # went wrong. We should never hit this case, but deriving the uninhabited type or
            # reporting an error both seem unhelpful. So we abort.
            if not new_parent_types:
                return output

            expr = parent_expr
            expr_type = output[parent_expr] = make_simplified_union(new_parent_types)

    def refine_identity_comparison_expression(
        self,
        operands: list[Expression],
        operand_types: list[Type],
        chain_indices: list[int],
        narrowable_operand_indices: AbstractSet[int],
        is_valid_target: Callable[[ProperType], bool],
        coerce_only_in_literal_context: bool,
    ) -> tuple[TypeMap, TypeMap]:
        """Produce conditional type maps refining expressions by an identity/equality comparison.

        The 'operands' and 'operand_types' lists should be the full list of operands used
        in the overall comparison expression. The 'chain_indices' list is the list of indices
        actually used within this identity comparison chain.

        So if we have the expression:

            a <= b is c is d <= e

        ...then 'operands' and 'operand_types' would be lists of length 5 and 'chain_indices'
        would be the list [1, 2, 3].

        The 'narrowable_operand_indices' parameter is the set of all indices we are allowed
        to refine the types of: that is, all operands that will potentially be a part of
        the output TypeMaps.

        Although this function could theoretically try setting the types of the operands
        in the chains to the meet, doing that causes too many issues in real-world code.
        Instead, we use 'is_valid_target' to identify which of the given chain types
        we could plausibly use as the refined type for the expressions in the chain.

        Similarly, 'coerce_only_in_literal_context' controls whether we should try coercing
        expressions in the chain to a Literal type. Performing this coercion is sometimes
        too aggressive of a narrowing, depending on context.
        """
        should_coerce = True
        if coerce_only_in_literal_context:

            def should_coerce_inner(typ: Type) -> bool:
                typ = get_proper_type(typ)
                return is_literal_type_like(typ) or (
                    isinstance(typ, Instance) and typ.type.is_enum
                )

            should_coerce = any(should_coerce_inner(operand_types[i]) for i in chain_indices)

        target: Type | None = None
        possible_target_indices = []
        for i in chain_indices:
            expr_type = operand_types[i]
            if should_coerce:
                expr_type = coerce_to_literal(expr_type)
            if not is_valid_target(get_proper_type(expr_type)):
                continue
            if target and not is_same_type(target, expr_type):
                # We have multiple disjoint target types. So the 'if' branch
                # must be unreachable.
                return None, {}
            target = expr_type
            possible_target_indices.append(i)

        # There's nothing we can currently infer if none of the operands are valid targets,
        # so we end early and infer nothing.
        if target is None:
            return {}, {}

        # If possible, use an unassignable expression as the target.
        # We skip refining the type of the target below, so ideally we'd
        # want to pick an expression we were going to skip anyways.
        singleton_index = -1
        for i in possible_target_indices:
            if i not in narrowable_operand_indices:
                singleton_index = i

        # But if none of the possible singletons are unassignable ones, we give up
        # and arbitrarily pick the last item, mostly because other parts of the
        # type narrowing logic bias towards picking the rightmost item and it'd be
        # nice to stay consistent.
        #
        # That said, it shouldn't matter which index we pick. For example, suppose we
        # have this if statement, where 'x' and 'y' both have singleton types:
        #
        #     if x is y:
        #         reveal_type(x)
        #         reveal_type(y)
        #     else:
        #         reveal_type(x)
        #         reveal_type(y)
        #
        # At this point, 'x' and 'y' *must* have the same singleton type: we would have
        # ended early in the first for-loop in this function if they weren't.
        #
        # So, we should always get the same result in the 'if' case no matter which
        # index we pick. And while we do end up getting different results in the 'else'
        # case depending on the index (e.g. if we pick 'y', then its type stays the same
        # while 'x' is narrowed to '<uninhabited>'), this distinction is also moot: mypy
        # currently will just mark the whole branch as unreachable if either operand is
        # narrowed to <uninhabited>.
        if singleton_index == -1:
            singleton_index = possible_target_indices[-1]

        sum_type_name = None
        target = get_proper_type(target)
        if isinstance(target, LiteralType) and (
            target.is_enum_literal() or isinstance(target.value, bool)
        ):
            sum_type_name = target.fallback.type.fullname

        target_type = [TypeRange(target, is_upper_bound=False)]

        partial_type_maps = []
        for i in chain_indices:
            # If we try refining a type against itself, conditional_type_map
            # will end up assuming that the 'else' branch is unreachable. This is
            # typically not what we want: generally the user will intend for the
            # target type to be some fixed 'sentinel' value and will want to refine
            # the other exprs against this one instead.
            if i == singleton_index:
                continue

            # Naturally, we can't refine operands which are not permitted to be refined.
            if i not in narrowable_operand_indices:
                continue

            expr = operands[i]
            expr_type = coerce_to_literal(operand_types[i])

            if sum_type_name is not None:
                expr_type = try_expanding_sum_type_to_union(expr_type, sum_type_name)

            # We intentionally use 'conditional_types' directly here instead of
            # 'self.conditional_types_with_intersection': we only compute ad-hoc
            # intersections when working with pure instances.
            types = conditional_types(expr_type, target_type)
            partial_type_maps.append(conditional_types_to_typemaps(expr, *types))

        return reduce_conditional_maps(partial_type_maps)

    def refine_away_none_in_comparison(
        self,
        operands: list[Expression],
        operand_types: list[Type],
        chain_indices: list[int],
        narrowable_operand_indices: AbstractSet[int],
    ) -> tuple[TypeMap, TypeMap]:
        """Produces conditional type maps refining away None in an identity/equality chain.

        For more details about what the different arguments mean, see the
        docstring of 'refine_identity_comparison_expression' up above.
        """

        non_optional_types = []
        for i in chain_indices:
            typ = operand_types[i]
            if not is_overlapping_none(typ):
                non_optional_types.append(typ)

        if_map, else_map = {}, {}

        if not non_optional_types or (len(non_optional_types) != len(chain_indices)):

            # Narrow e.g. `Optional[A] == "x"` or `Optional[A] is "x"` to `A` (which may be
            # convenient but is strictly not type-safe):
            for i in narrowable_operand_indices:
                expr_type = operand_types[i]
                if not is_overlapping_none(expr_type):
                    continue
                if any(is_overlapping_erased_types(expr_type, t) for t in non_optional_types):
                    if_map[operands[i]] = remove_optional(expr_type)

            # Narrow e.g. `Optional[A] != None` to `A` (which is stricter than the above step and
            # so type-safe but less convenient, because e.g. `Optional[A] == None` still results
            # in `Optional[A]`):
            if any(isinstance(get_proper_type(ot), NoneType) for ot in operand_types):
                for i in narrowable_operand_indices:
                    expr_type = operand_types[i]
                    if is_overlapping_none(expr_type):
                        else_map[operands[i]] = remove_optional(expr_type)

        return if_map, else_map

    def is_len_of_tuple(self, expr: Expression) -> bool:
        """Is this expression a `len(x)` call where x is a tuple or union of tuples?"""
        if not isinstance(expr, CallExpr):
            return False
        if not refers_to_fullname(expr.callee, "builtins.len"):
            return False
        if len(expr.args) != 1:
            return False
        expr = expr.args[0]
        if literal(expr) != LITERAL_TYPE:
            return False
        if not self.has_type(expr):
            return False
        return self.can_be_narrowed_with_len(self.lookup_type(expr))

    def can_be_narrowed_with_len(self, typ: Type) -> bool:
        """Is this a type that can benefit from length check type restrictions?

        Currently supported types are TupleTypes, Instances of builtins.tuple, and
        unions involving such types.
        """
        if custom_special_method(typ, "__len__"):
            # If user overrides builtin behavior, we can't do anything.
            return False
        p_typ = get_proper_type(typ)
        # Note: we are conservative about tuple subclasses, because some code may rely on
        # the fact that tuple_type of fallback TypeInfo matches the original TupleType.
        if isinstance(p_typ, TupleType):
            if any(isinstance(t, UnpackType) for t in p_typ.items):
                return p_typ.partial_fallback.type.fullname == "builtins.tuple"
            return True
        if isinstance(p_typ, Instance):
            return p_typ.type.has_base("builtins.tuple")
        if isinstance(p_typ, UnionType):
            return any(self.can_be_narrowed_with_len(t) for t in p_typ.items)
        return False

    def literal_int_expr(self, expr: Expression) -> int | None:
        """Is this expression an int literal, or a reference to an int constant?

        If yes, return the corresponding int value, otherwise return None.
        """
        if not self.has_type(expr):
            return None
        expr_type = self.lookup_type(expr)
        expr_type = coerce_to_literal(expr_type)
        proper_type = get_proper_type(expr_type)
        if not isinstance(proper_type, LiteralType):
            return None
        if not isinstance(proper_type.value, int):
            return None
        return proper_type.value

    def find_tuple_len_narrowing(self, node: ComparisonExpr) -> list[tuple[TypeMap, TypeMap]]:
        """Top-level logic to find type restrictions from a length check on tuples.

        We try to detect `if` checks like the following:
            x: tuple[int, int] | tuple[int, int, int]
            y: tuple[int, int] | tuple[int, int, int]
            if len(x) == len(y) == 2:
                a, b = x  # OK
                c, d = y  # OK

            z: tuple[int, ...]
            if 1 < len(z) < 4:
                x = z  # OK
        and report corresponding type restrictions to the binder.
        """
        # First step: group consecutive `is` and `==` comparisons together.
        # This is essentially a simplified version of group_comparison_operands(),
        # tuned to the len()-like checks. Note that we don't propagate indirect
        # restrictions like e.g. `len(x) > foo() > 1` yet, since it is tricky.
        # TODO: propagate indirect len() comparison restrictions.
        chained = []
        last_group = set()
        for op, left, right in node.pairwise():
            if isinstance(left, AssignmentExpr):
                left = left.value
            if isinstance(right, AssignmentExpr):
                right = right.value
            if op in ("is", "=="):
                last_group.add(left)
                last_group.add(right)
            else:
                if last_group:
                    chained.append(("==", list(last_group)))
                    last_group = set()
                if op in {"is not", "!=", "<", "<=", ">", ">="}:
                    chained.append((op, [left, right]))
        if last_group:
            chained.append(("==", list(last_group)))

        # Second step: infer type restrictions from each group found above.
        type_maps = []
        for op, items in chained:
            # TODO: support unions of literal types as len() comparison targets.
            if not any(self.literal_int_expr(it) is not None for it in items):
                continue
            if not any(self.is_len_of_tuple(it) for it in items):
                continue

            # At this step we know there is at least one len(x) and one literal in the group.
            if op in ("is", "=="):
                literal_values = set()
                tuples = []
                for it in items:
                    lit = self.literal_int_expr(it)
                    if lit is not None:
                        literal_values.add(lit)
                        continue
                    if self.is_len_of_tuple(it):
                        assert isinstance(it, CallExpr)
                        tuples.append(it.args[0])
                if len(literal_values) > 1:
                    # More than one different literal value found, like 1 == len(x) == 2,
                    # so the corresponding branch is unreachable.
                    return [(None, {})]
                size = literal_values.pop()
                if size > MAX_PRECISE_TUPLE_SIZE:
                    # Avoid creating huge tuples from checks like if len(x) == 300.
                    continue
                for tpl in tuples:
                    yes_type, no_type = self.narrow_with_len(self.lookup_type(tpl), op, size)
                    yes_map = None if yes_type is None else {tpl: yes_type}
                    no_map = None if no_type is None else {tpl: no_type}
                    type_maps.append((yes_map, no_map))
            else:
                left, right = items
                if self.is_len_of_tuple(right):
                    # Normalize `1 < len(x)` and similar as `len(x) > 1`.
                    left, right = right, left
                    op = flip_ops.get(op, op)
                r_size = self.literal_int_expr(right)
                assert r_size is not None
                if r_size > MAX_PRECISE_TUPLE_SIZE:
                    # Avoid creating huge unions from checks like if len(x) > 300.
                    continue
                assert isinstance(left, CallExpr)
                yes_type, no_type = self.narrow_with_len(
                    self.lookup_type(left.args[0]), op, r_size
                )
                yes_map = None if yes_type is None else {left.args[0]: yes_type}
                no_map = None if no_type is None else {left.args[0]: no_type}
                type_maps.append((yes_map, no_map))
        return type_maps

    def narrow_with_len(self, typ: Type, op: str, size: int) -> tuple[Type | None, Type | None]:
        """Dispatch tuple type narrowing logic depending on the kind of type we got."""
        typ = get_proper_type(typ)
        if isinstance(typ, TupleType):
            return self.refine_tuple_type_with_len(typ, op, size)
        elif isinstance(typ, Instance):
            return self.refine_instance_type_with_len(typ, op, size)
        elif isinstance(typ, UnionType):
            yes_types = []
            no_types = []
            other_types = []
            for t in typ.items:
                if not self.can_be_narrowed_with_len(t):
                    other_types.append(t)
                    continue
                yt, nt = self.narrow_with_len(t, op, size)
                if yt is not None:
                    yes_types.append(yt)
                if nt is not None:
                    no_types.append(nt)
            yes_types += other_types
            no_types += other_types
            if yes_types:
                yes_type = make_simplified_union(yes_types)
            else:
                yes_type = None
            if no_types:
                no_type = make_simplified_union(no_types)
            else:
                no_type = None
            return yes_type, no_type
        else:
            assert False, "Unsupported type for len narrowing"

    def refine_tuple_type_with_len(
        self, typ: TupleType, op: str, size: int
    ) -> tuple[Type | None, Type | None]:
        """Narrow a TupleType using length restrictions."""
        unpack_index = find_unpack_in_list(typ.items)
        if unpack_index is None:
            # For fixed length tuple situation is trivial, it is either reachable or not,
            # depending on the current length, expected length, and the comparison op.
            method = int_op_to_method[op]
            if method(typ.length(), size):
                return typ, None
            return None, typ
        unpack = typ.items[unpack_index]
        assert isinstance(unpack, UnpackType)
        unpacked = get_proper_type(unpack.type)
        if isinstance(unpacked, TypeVarTupleType):
            # For tuples involving TypeVarTuple unpack we can't do much except
            # inferring reachability, and recording the restrictions on TypeVarTuple
            # for further "manual" use elsewhere.
            min_len = typ.length() - 1 + unpacked.min_len
            if op in ("==", "is"):
                if min_len <= size:
                    return typ, typ
                return None, typ
            elif op in ("<", "<="):
                if op == "<=":
                    size += 1
                if min_len < size:
                    prefix = typ.items[:unpack_index]
                    suffix = typ.items[unpack_index + 1 :]
                    # TODO: also record max_len to avoid false negatives?
                    unpack = UnpackType(unpacked.copy_modified(min_len=size - typ.length() + 1))
                    return typ, typ.copy_modified(items=prefix + [unpack] + suffix)
                return None, typ
            else:
                yes_type, no_type = self.refine_tuple_type_with_len(typ, neg_ops[op], size)
                return no_type, yes_type
        # Homogeneous variadic item is the case where we are most flexible. Essentially,
        # we adjust the variadic item by "eating away" from it to satisfy the restriction.
        assert isinstance(unpacked, Instance) and unpacked.type.fullname == "builtins.tuple"
        min_len = typ.length() - 1
        arg = unpacked.args[0]
        prefix = typ.items[:unpack_index]
        suffix = typ.items[unpack_index + 1 :]
        if op in ("==", "is"):
            if min_len <= size:
                # TODO: return fixed union + prefixed variadic tuple for no_type?
                return typ.copy_modified(items=prefix + [arg] * (size - min_len) + suffix), typ
            return None, typ
        elif op in ("<", "<="):
            if op == "<=":
                size += 1
            if min_len < size:
                # Note: there is some ambiguity w.r.t. to where to put the additional
                # items: before or after the unpack. However, such types are equivalent,
                # so we always put them before for consistency.
                no_type = typ.copy_modified(
                    items=prefix + [arg] * (size - min_len) + [unpack] + suffix
                )
                yes_items = []
                for n in range(size - min_len):
                    yes_items.append(typ.copy_modified(items=prefix + [arg] * n + suffix))
                return UnionType.make_union(yes_items, typ.line, typ.column), no_type
            return None, typ
        else:
            yes_type, no_type = self.refine_tuple_type_with_len(typ, neg_ops[op], size)
            return no_type, yes_type

    def refine_instance_type_with_len(
        self, typ: Instance, op: str, size: int
    ) -> tuple[Type | None, Type | None]:
        """Narrow a homogeneous tuple using length restrictions."""
        base = map_instance_to_supertype(typ, self.lookup_typeinfo("builtins.tuple"))
        arg = base.args[0]
        # Again, we are conservative about subclasses until we gain more confidence.
        allow_precise = (
            PRECISE_TUPLE_TYPES in self.options.enable_incomplete_feature
        ) and typ.type.fullname == "builtins.tuple"
        if op in ("==", "is"):
            # TODO: return fixed union + prefixed variadic tuple for no_type?
            return TupleType(items=[arg] * size, fallback=typ), typ
        elif op in ("<", "<="):
            if op == "<=":
                size += 1
            if allow_precise:
                unpack = UnpackType(self.named_generic_type("builtins.tuple", [arg]))
                no_type: Type | None = TupleType(items=[arg] * size + [unpack], fallback=typ)
            else:
                no_type = typ
            if allow_precise:
                items = []
                for n in range(size):
                    items.append(TupleType([arg] * n, fallback=typ))
                yes_type: Type | None = UnionType.make_union(items, typ.line, typ.column)
            else:
                yes_type = typ
            return yes_type, no_type
        else:
            yes_type, no_type = self.refine_instance_type_with_len(typ, neg_ops[op], size)
            return no_type, yes_type

    #
    # Helpers
    #
    @overload
    def check_subtype(
        self,
        subtype: Type,
        supertype: Type,
        context: Context,
        msg: str,
        subtype_label: str | None = None,
        supertype_label: str | None = None,
        *,
        notes: list[str] | None = None,
        code: ErrorCode | None = None,
        outer_context: Context | None = None,
    ) -> bool: ...

    @overload
    def check_subtype(
        self,
        subtype: Type,
        supertype: Type,
        context: Context,
        msg: ErrorMessage,
        subtype_label: str | None = None,
        supertype_label: str | None = None,
        *,
        notes: list[str] | None = None,
        outer_context: Context | None = None,
    ) -> bool: ...

    def check_subtype(
        self,
        subtype: Type,
        supertype: Type,
        context: Context,
        msg: str | ErrorMessage,
        subtype_label: str | None = None,
        supertype_label: str | None = None,
        *,
        notes: list[str] | None = None,
        code: ErrorCode | None = None,
        outer_context: Context | None = None,
    ) -> bool:
        """Generate an error if the subtype is not compatible with supertype."""
        if is_subtype(subtype, supertype, options=self.options):
            return True

        if isinstance(msg, str):
            msg = ErrorMessage(msg, code=code)

        if self.msg.prefer_simple_messages():
            self.fail(msg, context)  # Fast path -- skip all fancy logic
            return False

        orig_subtype = subtype
        subtype = get_proper_type(subtype)
        orig_supertype = supertype
        supertype = get_proper_type(supertype)
        if self.msg.try_report_long_tuple_assignment_error(
            subtype, supertype, context, msg, subtype_label, supertype_label
        ):
            return False
        extra_info: list[str] = []
        note_msg = ""
        notes = notes or []
        if subtype_label is not None or supertype_label is not None:
            subtype_str, supertype_str = format_type_distinctly(
                orig_subtype, orig_supertype, options=self.options
            )
            if subtype_label is not None:
                extra_info.append(subtype_label + " " + subtype_str)
            if supertype_label is not None:
                extra_info.append(supertype_label + " " + supertype_str)
            note_msg = make_inferred_type_note(
                outer_context or context, subtype, supertype, supertype_str
            )
            if isinstance(subtype, Instance) and isinstance(supertype, Instance):
                notes = append_invariance_notes(notes, subtype, supertype)
            if isinstance(subtype, UnionType) and isinstance(supertype, UnionType):
                notes = append_union_note(notes, subtype, supertype, self.options)
        if extra_info:
            msg = msg.with_additional_msg(" (" + ", ".join(extra_info) + ")")

        self.fail(msg, context)
        for note in notes:
            self.msg.note(note, context, code=msg.code)
        if note_msg:
            self.note(note_msg, context, code=msg.code)
        self.msg.maybe_note_concatenate_pos_args(subtype, supertype, context, code=msg.code)
        if (
            isinstance(supertype, Instance)
            and supertype.type.is_protocol
            and isinstance(subtype, (CallableType, Instance, TupleType, TypedDictType))
        ):
            self.msg.report_protocol_problems(subtype, supertype, context, code=msg.code)
        if isinstance(supertype, CallableType) and isinstance(subtype, Instance):
            call = find_member("__call__", subtype, subtype, is_operator=True)
            if call:
                self.msg.note_call(subtype, call, context, code=msg.code)
        if isinstance(subtype, (CallableType, Overloaded)) and isinstance(supertype, Instance):
            if supertype.type.is_protocol and "__call__" in supertype.type.protocol_members:
                call = find_member("__call__", supertype, subtype, is_operator=True)
                assert call is not None
                if not is_subtype(subtype, call, options=self.options):
                    self.msg.note_call(supertype, call, context, code=msg.code)
        self.check_possible_missing_await(subtype, supertype, context, code=msg.code)
        return False

    def get_precise_awaitable_type(self, typ: Type, local_errors: ErrorWatcher) -> Type | None:
        """If type implements Awaitable[X] with non-Any X, return X.

        In all other cases return None. This method must be called in context
        of local_errors.
        """
        if isinstance(get_proper_type(typ), PartialType):
            # Partial types are special, ignore them here.
            return None
        try:
            aw_type = self.expr_checker.check_awaitable_expr(
                typ, Context(), "", ignore_binder=True
            )
        except KeyError:
            # This is a hack to speed up tests by not including Awaitable in all typing stubs.
            return None
        if local_errors.has_new_errors():
            return None
        if isinstance(get_proper_type(aw_type), (AnyType, UnboundType)):
            return None
        return aw_type

    @contextmanager
    def checking_await_set(self) -> Iterator[None]:
        self.checking_missing_await = True
        try:
            yield
        finally:
            self.checking_missing_await = False

    def check_possible_missing_await(
        self, subtype: Type, supertype: Type, context: Context, code: ErrorCode | None
    ) -> None:
        """Check if the given type becomes a subtype when awaited."""
        if self.checking_missing_await:
            # Avoid infinite recursion.
            return
        with self.checking_await_set(), self.msg.filter_errors() as local_errors:
            aw_type = self.get_precise_awaitable_type(subtype, local_errors)
            if aw_type is None:
                return
            if not self.check_subtype(
                aw_type, supertype, context, msg=message_registry.INCOMPATIBLE_TYPES
            ):
                return
        self.msg.possible_missing_await(context, code)

    def named_type(self, name: str) -> Instance:
        """Return an instance type with given name and implicit Any type args.

        For example, named_type('builtins.object') produces the 'object' type.
        """
        # Assume that the name refers to a type.
        sym = self.lookup_qualified(name)
        node = sym.node
        if isinstance(node, TypeAlias):
            assert isinstance(node.target, Instance)  # type: ignore[misc]
            node = node.target.type
        assert isinstance(node, TypeInfo)
        any_type = AnyType(TypeOfAny.from_omitted_generics)
        return Instance(node, [any_type] * len(node.defn.type_vars))

    def named_generic_type(self, name: str, args: list[Type]) -> Instance:
        """Return an instance with the given name and type arguments.

        Assume that the number of arguments is correct.  Assume that
        the name refers to a compatible generic type.
        """
        info = self.lookup_typeinfo(name)
        args = [remove_instance_last_known_values(arg) for arg in args]
        # TODO: assert len(args) == len(info.defn.type_vars)
        return Instance(info, args)

    def lookup_typeinfo(self, fullname: str) -> TypeInfo:
        # Assume that the name refers to a class.
        sym = self.lookup_qualified(fullname)
        node = sym.node
        assert isinstance(node, TypeInfo)
        return node

    def type_type(self) -> Instance:
        """Return instance type 'type'."""
        return self.named_type("builtins.type")

    def str_type(self) -> Instance:
        """Return instance type 'str'."""
        return self.named_type("builtins.str")

    def store_type(self, node: Expression, typ: Type) -> None:
        """Store the type of a node in the type map."""
        self._type_maps[-1][node] = typ

    def has_type(self, node: Expression) -> bool:
        return any(node in m for m in reversed(self._type_maps))

    def lookup_type_or_none(self, node: Expression) -> Type | None:
        for m in reversed(self._type_maps):
            if node in m:
                return m[node]
        return None

    def lookup_type(self, node: Expression) -> Type:
        for m in reversed(self._type_maps):
            t = m.get(node)
            if t is not None:
                return t
        raise KeyError(node)

    def store_types(self, d: dict[Expression, Type]) -> None:
        self._type_maps[-1].update(d)

    @contextmanager
    def local_type_map(self) -> Iterator[dict[Expression, Type]]:
        """Store inferred types into a temporary type map (returned).

        This can be used to perform type checking "experiments" without
        affecting exported types (which are used by mypyc).
        """
        temp_type_map: dict[Expression, Type] = {}
        self._type_maps.append(temp_type_map)
        yield temp_type_map
        self._type_maps.pop()

    def in_checked_function(self) -> bool:
        """Should we type-check the current function?

        - Yes if --check-untyped-defs is set.
        - Yes outside functions.
        - Yes in annotated functions.
        - No otherwise.
        """
        return (
            self.options.check_untyped_defs or not self.dynamic_funcs or not self.dynamic_funcs[-1]
        )

    def lookup(self, name: str) -> SymbolTableNode:
        """Look up a definition from the symbol table with the given name."""
        if name in self.globals:
            return self.globals[name]
        else:
            b = self.globals.get("__builtins__", None)
            if b:
                assert isinstance(b.node, MypyFile)
                table = b.node.names
                if name in table:
                    return table[name]
            raise KeyError(f"Failed lookup: {name}")

    def lookup_qualified(self, name: str) -> SymbolTableNode:
        if "." not in name:
            return self.lookup(name)
        else:
            parts = name.split(".")
            n = self.modules[parts[0]]
            for i in range(1, len(parts) - 1):
                sym = n.names.get(parts[i])
                assert sym is not None, "Internal error: attempted lookup of unknown name"
                assert isinstance(sym.node, MypyFile)
                n = sym.node
            last = parts[-1]
            if last in n.names:
                return n.names[last]
            elif len(parts) == 2 and parts[0] in ("builtins", "typing"):
                fullname = ".".join(parts)
                if fullname in SUGGESTED_TEST_FIXTURES:
                    suggestion = ", e.g. add '[{} fixtures/{}]' to your test".format(
                        parts[0], SUGGESTED_TEST_FIXTURES[fullname]
                    )
                else:
                    suggestion = ""
                raise KeyError(
                    "Could not find builtin symbol '{}' (If you are running a "
                    "test case, use a fixture that "
                    "defines this symbol{})".format(last, suggestion)
                )
            else:
                msg = "Failed qualified lookup: '{}' (fullname = '{}')."
                raise KeyError(msg.format(last, name))

    @contextmanager
    def enter_partial_types(
        self, *, is_function: bool = False, is_class: bool = False
    ) -> Iterator[None]:
        """Enter a new scope for collecting partial types.

        Also report errors for (some) variables which still have partial
        types, i.e. we couldn't infer a complete type.
        """
        is_local = (self.partial_types and self.partial_types[-1].is_local) or is_function
        self.partial_types.append(PartialTypeScope({}, is_function, is_local))
        yield

        # Don't complain about not being able to infer partials if it is
        # at the toplevel (with allow_untyped_globals) or if it is in an
        # untyped function being checked with check_untyped_defs.
        permissive = (self.options.allow_untyped_globals and not is_local) or (
            self.options.check_untyped_defs and self.dynamic_funcs and self.dynamic_funcs[-1]
        )

        partial_types, _, _ = self.partial_types.pop()
        if not self.current_node_deferred:
            for var, context in partial_types.items():
                # If we require local partial types, there are a few exceptions where
                # we fall back to inferring just "None" as the type from a None initializer:
                #
                # 1. If all happens within a single function this is acceptable, since only
                #    the topmost function is a separate target in fine-grained incremental mode.
                #    We primarily want to avoid "splitting" partial types across targets.
                #
                # 2. A None initializer in the class body if the attribute is defined in a base
                #    class is fine, since the attribute is already defined and it's currently okay
                #    to vary the type of an attribute covariantly. The None type will still be
                #    checked for compatibility with base classes elsewhere. Without this exception
                #    mypy could require an annotation for an attribute that already has been
                #    declared in a base class, which would be bad.
                allow_none = (
                    not self.options.local_partial_types
                    or is_function
                    or (is_class and self.is_defined_in_base_class(var))
                )
                if (
                    allow_none
                    and isinstance(var.type, PartialType)
                    and var.type.type is None
                    and not permissive
                ):
                    var.type = NoneType()
                else:
                    if var not in self.partial_reported and not permissive:
                        self.msg.need_annotation_for_var(var, context, self.options.python_version)
                        self.partial_reported.add(var)
                    if var.type:
                        fixed = fixup_partial_type(var.type)
                        var.invalid_partial_type = fixed != var.type
                        var.type = fixed

    def handle_partial_var_type(
        self, typ: PartialType, is_lvalue: bool, node: Var, context: Context
    ) -> Type:
        """Handle a reference to a partial type through a var.

        (Used by checkexpr and checkmember.)
        """
        in_scope, is_local, partial_types = self.find_partial_types_in_all_scopes(node)
        if typ.type is None and in_scope:
            # 'None' partial type. It has a well-defined type. In an lvalue context
            # we want to preserve the knowledge of it being a partial type.
            if not is_lvalue:
                return NoneType()
            else:
                return typ
        else:
            if partial_types is not None and not self.current_node_deferred:
                if in_scope:
                    context = partial_types[node]
                    if is_local or not self.options.allow_untyped_globals:
                        self.msg.need_annotation_for_var(
                            node, context, self.options.python_version
                        )
                        self.partial_reported.add(node)
                else:
                    # Defer the node -- we might get a better type in the outer scope
                    self.handle_cannot_determine_type(node.name, context)
            return fixup_partial_type(typ)

    def is_defined_in_base_class(self, var: Var) -> bool:
        if not var.info:
            return False
        return var.info.fallback_to_any or any(
            base.get(var.name) is not None for base in var.info.mro[1:]
        )

    def find_partial_types(self, var: Var) -> dict[Var, Context] | None:
        """Look for an active partial type scope containing variable.

        A scope is active if assignments in the current context can refine a partial
        type originally defined in the scope. This is affected by the local_partial_types
        configuration option.
        """
        in_scope, _, partial_types = self.find_partial_types_in_all_scopes(var)
        if in_scope:
            return partial_types
        return None

    def find_partial_types_in_all_scopes(
        self, var: Var
    ) -> tuple[bool, bool, dict[Var, Context] | None]:
        """Look for partial type scope containing variable.

        Return tuple (is the scope active, is the scope a local scope, scope).
        """
        for scope in reversed(self.partial_types):
            if var in scope.map:
                # All scopes within the outermost function are active. Scopes out of
                # the outermost function are inactive to allow local reasoning (important
                # for fine-grained incremental mode).
                disallow_other_scopes = self.options.local_partial_types

                if isinstance(var.type, PartialType) and var.type.type is not None and var.info:
                    # This is an ugly hack to make partial generic self attributes behave
                    # as if --local-partial-types is always on (because it used to be like this).
                    disallow_other_scopes = True

                scope_active = (
                    not disallow_other_scopes or scope.is_local == self.partial_types[-1].is_local
                )
                return scope_active, scope.is_local, scope.map
        return False, False, None

    def temp_node(self, t: Type, context: Context | None = None) -> TempNode:
        """Create a temporary node with the given, fixed type."""
        return TempNode(t, context=context)

    def fail(
        self, msg: str | ErrorMessage, context: Context, *, code: ErrorCode | None = None
    ) -> None:
        """Produce an error message."""
        if isinstance(msg, ErrorMessage):
            self.msg.fail(msg.value, context, code=msg.code)
            return
        self.msg.fail(msg, context, code=code)

    def note(
        self,
        msg: str | ErrorMessage,
        context: Context,
        offset: int = 0,
        *,
        code: ErrorCode | None = None,
    ) -> None:
        """Produce a note."""
        if isinstance(msg, ErrorMessage):
            self.msg.note(msg.value, context, code=msg.code)
            return
        self.msg.note(msg, context, offset=offset, code=code)

    def iterable_item_type(
        self, it: Instance | CallableType | TypeType | Overloaded, context: Context
    ) -> Type:
        if isinstance(it, Instance):
            iterable = map_instance_to_supertype(it, self.lookup_typeinfo("typing.Iterable"))
            item_type = iterable.args[0]
            if not isinstance(get_proper_type(item_type), AnyType):
                # This relies on 'map_instance_to_supertype' returning 'Iterable[Any]'
                # in case there is no explicit base class.
                return item_type
        # Try also structural typing.
        return self.analyze_iterable_item_type_without_expression(it, context)[1]

    def function_type(self, func: FuncBase) -> FunctionLike:
        return function_type(func, self.named_type("builtins.function"))

    def push_type_map(self, type_map: TypeMap, *, from_assignment: bool = True) -> None:
        if type_map is None:
            self.binder.unreachable()
        else:
            for expr, type in type_map.items():
                self.binder.put(expr, type, from_assignment=from_assignment)

    def infer_issubclass_maps(self, node: CallExpr, expr: Expression) -> tuple[TypeMap, TypeMap]:
        """Infer type restrictions for an expression in issubclass call."""
        vartype = self.lookup_type(expr)
        type = self.get_isinstance_type(node.args[1])
        if isinstance(vartype, TypeVarType):
            vartype = vartype.upper_bound
        vartype = get_proper_type(vartype)
        if isinstance(vartype, UnionType):
            union_list = []
            for t in get_proper_types(vartype.items):
                if isinstance(t, TypeType):
                    union_list.append(t.item)
                else:
                    # This is an error that should be reported earlier
                    # if we reach here, we refuse to do any type inference.
                    return {}, {}
            vartype = UnionType(union_list)
        elif isinstance(vartype, TypeType):
            vartype = vartype.item
        elif isinstance(vartype, Instance) and vartype.type.is_metaclass():
            vartype = self.named_type("builtins.object")
        else:
            # Any other object whose type we don't know precisely
            # for example, Any or a custom metaclass.
            return {}, {}  # unknown type
        yes_type, no_type = self.conditional_types_with_intersection(vartype, type, expr)
        yes_map, no_map = conditional_types_to_typemaps(expr, yes_type, no_type)
        yes_map, no_map = map(convert_to_typetype, (yes_map, no_map))
        return yes_map, no_map

    @overload
    def conditional_types_with_intersection(
        self,
        expr_type: Type,
        type_ranges: list[TypeRange] | None,
        ctx: Context,
        default: None = None,
    ) -> tuple[Type | None, Type | None]: ...

    @overload
    def conditional_types_with_intersection(
        self, expr_type: Type, type_ranges: list[TypeRange] | None, ctx: Context, default: Type
    ) -> tuple[Type, Type]: ...

    def conditional_types_with_intersection(
        self,
        expr_type: Type,
        type_ranges: list[TypeRange] | None,
        ctx: Context,
        default: Type | None = None,
    ) -> tuple[Type | None, Type | None]:
        initial_types = conditional_types(expr_type, type_ranges, default)
        # For some reason, doing "yes_map, no_map = conditional_types_to_typemaps(...)"
        # doesn't work: mypyc will decide that 'yes_map' is of type None if we try.
        yes_type: Type | None = initial_types[0]
        no_type: Type | None = initial_types[1]

        if not isinstance(get_proper_type(yes_type), UninhabitedType) or type_ranges is None:
            return yes_type, no_type

        # If conditional_types was unable to successfully narrow the expr_type
        # using the type_ranges and concluded if-branch is unreachable, we try
        # computing it again using a different algorithm that tries to generate
        # an ad-hoc intersection between the expr_type and the type_ranges.
        proper_type = get_proper_type(expr_type)
        if isinstance(proper_type, UnionType):
            possible_expr_types = get_proper_types(proper_type.relevant_items())
        else:
            possible_expr_types = [proper_type]

        possible_target_types = []
        for tr in type_ranges:
            item = get_proper_type(tr.item)
            if isinstance(item, (Instance, NoneType)):
                possible_target_types.append(item)
        if not possible_target_types:
            return yes_type, no_type

        out = []
        errors: list[tuple[str, str]] = []
        for v in possible_expr_types:
            if not isinstance(v, Instance):
                return yes_type, no_type
            for t in possible_target_types:
                if isinstance(t, NoneType):
                    errors.append((f'"{v.type.name}" and "NoneType"', '"NoneType" is final'))
                    continue
                intersection = self.intersect_instances((v, t), errors)
                if intersection is None:
                    continue
                out.append(intersection)
        if not out:
            # Only report errors if no element in the union worked.
            if self.should_report_unreachable_issues():
                for types, reason in errors:
                    self.msg.impossible_intersection(types, reason, ctx)
            return UninhabitedType(), expr_type
        new_yes_type = make_simplified_union(out)
        return new_yes_type, expr_type

    def is_writable_attribute(self, node: Node) -> bool:
        """Check if an attribute is writable"""
        if isinstance(node, Var):
            if node.is_property and not node.is_settable_property:
                return False
            return True
        elif isinstance(node, OverloadedFuncDef) and node.is_property:
            first_item = node.items[0]
            assert isinstance(first_item, Decorator)
            return first_item.var.is_settable_property
        return False

    def get_isinstance_type(self, expr: Expression) -> list[TypeRange] | None:
        if isinstance(expr, OpExpr) and expr.op == "|":
            left = self.get_isinstance_type(expr.left)
            if left is None and is_literal_none(expr.left):
                left = [TypeRange(NoneType(), is_upper_bound=False)]
            right = self.get_isinstance_type(expr.right)
            if right is None and is_literal_none(expr.right):
                right = [TypeRange(NoneType(), is_upper_bound=False)]
            if left is None or right is None:
                return None
            return left + right
        all_types = get_proper_types(flatten_types(self.lookup_type(expr)))
        types: list[TypeRange] = []
        for typ in all_types:
            if isinstance(typ, FunctionLike) and typ.is_type_obj():
                # Type variables may be present -- erase them, which is the best
                # we can do (outside disallowing them here).
                erased_type = erase_typevars(typ.items[0].ret_type)
                types.append(TypeRange(erased_type, is_upper_bound=False))
            elif isinstance(typ, TypeType):
                # Type[A] means "any type that is a subtype of A" rather than "precisely type A"
                # we indicate this by setting is_upper_bound flag
                is_upper_bound = True
                if isinstance(typ.item, NoneType):
                    # except for Type[None], because "'NoneType' is not an acceptable base type"
                    is_upper_bound = False
                types.append(TypeRange(typ.item, is_upper_bound=is_upper_bound))
            elif isinstance(typ, Instance) and typ.type.fullname == "builtins.type":
                object_type = Instance(typ.type.mro[-1], [])
                types.append(TypeRange(object_type, is_upper_bound=True))
            elif isinstance(typ, Instance) and typ.type.fullname == "types.UnionType" and typ.args:
                types.append(TypeRange(UnionType(typ.args), is_upper_bound=False))
            elif isinstance(typ, AnyType):
                types.append(TypeRange(typ, is_upper_bound=False))
            else:  # we didn't see an actual type, but rather a variable with unknown value
                return None
        if not types:
            # this can happen if someone has empty tuple as 2nd argument to isinstance
            # strictly speaking, we should return UninhabitedType but for simplicity we will simply
            # refuse to do any type inference for now
            return None
        return types

    def is_literal_enum(self, n: Expression) -> bool:
        """Returns true if this expression (with the given type context) is an Enum literal.

        For example, if we had an enum:

            class Foo(Enum):
                A = 1
                B = 2

        ...and if the expression 'Foo' referred to that enum within the current type context,
        then the expression 'Foo.A' would be a literal enum. However, if we did 'a = Foo.A',
        then the variable 'a' would *not* be a literal enum.

        We occasionally special-case expressions like 'Foo.A' and treat them as a single primitive
        unit for the same reasons we sometimes treat 'True', 'False', or 'None' as a single
        primitive unit.
        """
        if not isinstance(n, MemberExpr) or not isinstance(n.expr, NameExpr):
            return False

        parent_type = self.lookup_type_or_none(n.expr)
        member_type = self.lookup_type_or_none(n)
        if member_type is None or parent_type is None:
            return False

        parent_type = get_proper_type(parent_type)
        member_type = get_proper_type(coerce_to_literal(member_type))
        if not isinstance(parent_type, FunctionLike) or not isinstance(member_type, LiteralType):
            return False

        if not parent_type.is_type_obj():
            return False

        return (
            member_type.is_enum_literal()
            and member_type.fallback.type == parent_type.type_object()
        )

    def add_any_attribute_to_type(self, typ: Type, name: str) -> Type:
        """Inject an extra attribute with Any type using fallbacks."""
        orig_typ = typ
        typ = get_proper_type(typ)
        any_type = AnyType(TypeOfAny.unannotated)
        if isinstance(typ, Instance):
            result = typ.copy_with_extra_attr(name, any_type)
            # For instances, we erase the possible module name, so that restrictions
            # become anonymous types.ModuleType instances, allowing hasattr() to
            # have effect on modules.
            assert result.extra_attrs is not None
            result.extra_attrs.mod_name = None
            return result
        if isinstance(typ, TupleType):
            fallback = typ.partial_fallback.copy_with_extra_attr(name, any_type)
            return typ.copy_modified(fallback=fallback)
        if isinstance(typ, CallableType):
            fallback = typ.fallback.copy_with_extra_attr(name, any_type)
            return typ.copy_modified(fallback=fallback)
        if isinstance(typ, TypeType) and isinstance(typ.item, Instance):
            return TypeType.make_normalized(self.add_any_attribute_to_type(typ.item, name))
        if isinstance(typ, TypeVarType):
            return typ.copy_modified(
                upper_bound=self.add_any_attribute_to_type(typ.upper_bound, name),
                values=[self.add_any_attribute_to_type(v, name) for v in typ.values],
            )
        if isinstance(typ, UnionType):
            with_attr, without_attr = self.partition_union_by_attr(typ, name)
            return make_simplified_union(
                with_attr + [self.add_any_attribute_to_type(typ, name) for typ in without_attr]
            )
        return orig_typ

    def hasattr_type_maps(
        self, expr: Expression, source_type: Type, name: str
    ) -> tuple[TypeMap, TypeMap]:
        """Simple support for hasattr() checks.

        Essentially the logic is following:
            * In the if branch, keep types that already has a valid attribute as is,
              for other inject an attribute with `Any` type.
            * In the else branch, remove types that already have a valid attribute,
              while keeping the rest.
        """
        if self.has_valid_attribute(source_type, name):
            return {expr: source_type}, {}

        source_type = get_proper_type(source_type)
        if isinstance(source_type, UnionType):
            _, without_attr = self.partition_union_by_attr(source_type, name)
            yes_map = {expr: self.add_any_attribute_to_type(source_type, name)}
            return yes_map, {expr: make_simplified_union(without_attr)}

        type_with_attr = self.add_any_attribute_to_type(source_type, name)
        if type_with_attr != source_type:
            return {expr: type_with_attr}, {}
        return {}, {}

    def partition_union_by_attr(
        self, source_type: UnionType, name: str
    ) -> tuple[list[Type], list[Type]]:
        with_attr = []
        without_attr = []
        for item in source_type.items:
            if self.has_valid_attribute(item, name):
                with_attr.append(item)
            else:
                without_attr.append(item)
        return with_attr, without_attr

    def has_valid_attribute(self, typ: Type, name: str) -> bool:
        p_typ = get_proper_type(typ)
        if isinstance(p_typ, AnyType):
            return False
        if isinstance(p_typ, Instance) and p_typ.extra_attrs and p_typ.extra_attrs.mod_name:
            # Presence of module_symbol_table means this check will skip ModuleType.__getattr__
            module_symbol_table = p_typ.type.names
        else:
            module_symbol_table = None
        with self.msg.filter_errors() as watcher:
            analyze_member_access(
                name,
                typ,
                TempNode(AnyType(TypeOfAny.special_form)),
                is_lvalue=False,
                is_super=False,
                is_operator=False,
                original_type=typ,
                chk=self,
                # This is not a real attribute lookup so don't mess with deferring nodes.
                no_deferral=True,
                module_symbol_table=module_symbol_table,
            )
        return not watcher.has_new_errors()

    def get_expression_type(self, node: Expression, type_context: Type | None = None) -> Type:
        return self.expr_checker.accept(node, type_context=type_context)

    def check_deprecated(self, node: Node | None, context: Context) -> None:
        """Warn if deprecated and not directly imported with a `from` statement."""
        if isinstance(node, Decorator):
            node = node.func
        if isinstance(node, (FuncDef, OverloadedFuncDef, TypeInfo)) and (
            node.deprecated is not None
        ):
            for imp in self.tree.imports:
                if isinstance(imp, ImportFrom) and any(node.name == n[0] for n in imp.names):
                    break
            else:
                self.warn_deprecated(node, context)

    def warn_deprecated(self, node: Node | None, context: Context) -> None:
        """Warn if deprecated."""
        if isinstance(node, Decorator):
            node = node.func
        if (
            isinstance(node, (FuncDef, OverloadedFuncDef, TypeInfo))
            and ((deprecated := node.deprecated) is not None)
            and not self.is_typeshed_stub
            and not any(
                node.fullname == p or node.fullname.startswith(f"{p}.")
                for p in self.options.deprecated_calls_exclude
            )
        ):
            warn = self.msg.note if self.options.report_deprecated_as_note else self.msg.fail
            warn(deprecated, context, code=codes.DEPRECATED)

    def warn_deprecated_overload_item(
        self, node: Node | None, context: Context, *, target: Type, selftype: Type | None = None
    ) -> None:
        """Warn if the overload item corresponding to the given callable is deprecated."""
        target = get_proper_type(target)
        if isinstance(node, OverloadedFuncDef) and isinstance(target, CallableType):
            for item in node.items:
                if isinstance(item, Decorator) and isinstance(
                    candidate := item.func.type, CallableType
                ):
                    if selftype is not None and not node.is_static:
                        candidate = bind_self(candidate, selftype)
                    if candidate == target:
                        self.warn_deprecated(item.func, context)

    # leafs

    def visit_pass_stmt(self, o: PassStmt, /) -> None:
        return None

    def visit_nonlocal_decl(self, o: NonlocalDecl, /) -> None:
        return None

    def visit_global_decl(self, o: GlobalDecl, /) -> None:
        return None


class CollectArgTypeVarTypes(TypeTraverserVisitor):
    """Collects the non-nested argument types in a set."""

    def __init__(self) -> None:
        self.arg_types: set[TypeVarType] = set()

    def visit_type_var(self, t: TypeVarType) -> None:
        self.arg_types.add(t)


@overload
def conditional_types(
    current_type: Type, proposed_type_ranges: list[TypeRange] | None, default: None = None
) -> tuple[Type | None, Type | None]: ...


@overload
def conditional_types(
    current_type: Type, proposed_type_ranges: list[TypeRange] | None, default: Type
) -> tuple[Type, Type]: ...


def conditional_types(
    current_type: Type, proposed_type_ranges: list[TypeRange] | None, default: Type | None = None
) -> tuple[Type | None, Type | None]:
    """Takes in the current type and a proposed type of an expression.

    Returns a 2-tuple: The first element is the proposed type, if the expression
    can be the proposed type. The second element is the type it would hold
    if it was not the proposed type, if any. UninhabitedType means unreachable.
    None means no new information can be inferred. If default is set it is returned
    instead."""
    if proposed_type_ranges:
        if len(proposed_type_ranges) == 1:
            target = proposed_type_ranges[0].item
            target = get_proper_type(target)
            if isinstance(target, LiteralType) and (
                target.is_enum_literal() or isinstance(target.value, bool)
            ):
                enum_name = target.fallback.type.fullname
                current_type = try_expanding_sum_type_to_union(current_type, enum_name)
        proposed_items = [type_range.item for type_range in proposed_type_ranges]
        proposed_type = make_simplified_union(proposed_items)
        if isinstance(proposed_type, AnyType):
            # We don't really know much about the proposed type, so we shouldn't
            # attempt to narrow anything. Instead, we broaden the expr to Any to
            # avoid false positives
            return proposed_type, default
        elif not any(
            type_range.is_upper_bound for type_range in proposed_type_ranges
        ) and is_proper_subtype(current_type, proposed_type, ignore_promotions=True):
            # Expression is always of one of the types in proposed_type_ranges
            return default, UninhabitedType()
        elif not is_overlapping_types(current_type, proposed_type, ignore_promotions=True):
            # Expression is never of any type in proposed_type_ranges
            return UninhabitedType(), default
        else:
            # we can only restrict when the type is precise, not bounded
            proposed_precise_type = UnionType.make_union(
                [
                    type_range.item
                    for type_range in proposed_type_ranges
                    if not type_range.is_upper_bound
                ]
            )
            remaining_type = restrict_subtype_away(current_type, proposed_precise_type)
            return proposed_type, remaining_type
    else:
        # An isinstance check, but we don't understand the type
        return current_type, default


def conditional_types_to_typemaps(
    expr: Expression, yes_type: Type | None, no_type: Type | None
) -> tuple[TypeMap, TypeMap]:
    expr = collapse_walrus(expr)
    maps: list[TypeMap] = []
    for typ in (yes_type, no_type):
        proper_type = get_proper_type(typ)
        if isinstance(proper_type, UninhabitedType):
            maps.append(None)
        elif proper_type is None:
            maps.append({})
        else:
            assert typ is not None
            maps.append({expr: typ})

    return cast(tuple[TypeMap, TypeMap], tuple(maps))


def gen_unique_name(base: str, table: SymbolTable) -> str:
    """Generate a name that does not appear in table by appending numbers to base."""
    if base not in table:
        return base
    i = 1
    while base + str(i) in table:
        i += 1
    return base + str(i)


def is_true_literal(n: Expression) -> bool:
    """Returns true if this expression is the 'True' literal/keyword."""
    return refers_to_fullname(n, "builtins.True") or isinstance(n, IntExpr) and n.value != 0


def is_false_literal(n: Expression) -> bool:
    """Returns true if this expression is the 'False' literal/keyword."""
    return refers_to_fullname(n, "builtins.False") or isinstance(n, IntExpr) and n.value == 0


def is_literal_none(n: Expression) -> bool:
    """Returns true if this expression is the 'None' literal/keyword."""
    return isinstance(n, NameExpr) and n.fullname == "builtins.None"


def is_literal_not_implemented(n: Expression) -> bool:
    return isinstance(n, NameExpr) and n.fullname == "builtins.NotImplemented"


def _is_empty_generator_function(func: FuncItem) -> bool:
    """
    Checks whether a function's body is 'return; yield' (the yield being added only
    to promote the function into a generator function).
    """
    body = func.body.body
    return (
        len(body) == 2
        and isinstance(ret_stmt := body[0], ReturnStmt)
        and (ret_stmt.expr is None or is_literal_none(ret_stmt.expr))
        and isinstance(expr_stmt := body[1], ExpressionStmt)
        and isinstance(yield_expr := expr_stmt.expr, YieldExpr)
        and (yield_expr.expr is None or is_literal_none(yield_expr.expr))
    )


def builtin_item_type(tp: Type) -> Type | None:
    """Get the item type of a builtin container.

    If 'tp' is not one of the built containers (these includes NamedTuple and TypedDict)
    or if the container is not parameterized (like List or List[Any])
    return None. This function is used to narrow optional types in situations like this:

        x: Optional[int]
        if x in (1, 2, 3):
            x + 42  # OK

    Note: this is only OK for built-in containers, where we know the behavior
    of __contains__.
    """
    tp = get_proper_type(tp)

    if isinstance(tp, Instance):
        if tp.type.fullname in [
            "builtins.list",
            "builtins.tuple",
            "builtins.dict",
            "builtins.set",
            "builtins.frozenset",
            "_collections_abc.dict_keys",
            "typing.KeysView",
        ]:
            if not tp.args:
                # TODO: fix tuple in lib-stub/builtins.pyi (it should be generic).
                return None
            if not isinstance(get_proper_type(tp.args[0]), AnyType):
                return tp.args[0]
    elif isinstance(tp, TupleType):
        normalized_items = []
        for it in tp.items:
            # This use case is probably rare, but not handling unpacks here can cause crashes.
            if isinstance(it, UnpackType):
                unpacked = get_proper_type(it.type)
                if isinstance(unpacked, TypeVarTupleType):
                    unpacked = get_proper_type(unpacked.upper_bound)
                assert (
                    isinstance(unpacked, Instance) and unpacked.type.fullname == "builtins.tuple"
                )
                normalized_items.append(unpacked.args[0])
            else:
                normalized_items.append(it)
        if all(not isinstance(it, AnyType) for it in get_proper_types(normalized_items)):
            return make_simplified_union(normalized_items)  # this type is not externally visible
    elif isinstance(tp, TypedDictType):
        # TypedDict always has non-optional string keys. Find the key type from the Mapping
        # base class.
        for base in tp.fallback.type.mro:
            if base.fullname == "typing.Mapping":
                return map_instance_to_supertype(tp.fallback, base).args[0]
        assert False, "No Mapping base class found for TypedDict fallback"
    return None


def and_conditional_maps(m1: TypeMap, m2: TypeMap, use_meet: bool = False) -> TypeMap:
    """Calculate what information we can learn from the truth of (e1 and e2)
    in terms of the information that we can learn from the truth of e1 and
    the truth of e2.
    """

    if m1 is None or m2 is None:
        # One of the conditions can never be true.
        return None
    # Both conditions can be true; combine the information. Anything
    # we learn from either conditions' truth is valid. If the same
    # expression's type is refined by both conditions, we somewhat
    # arbitrarily give precedence to m2 unless m1 value is Any.
    # In the future, we could use an intersection type or meet_types().
    result = m2.copy()
    m2_keys = {literal_hash(n2) for n2 in m2}
    for n1 in m1:
        if literal_hash(n1) not in m2_keys or isinstance(get_proper_type(m1[n1]), AnyType):
            result[n1] = m1[n1]
    if use_meet:
        # For now, meet common keys only if specifically requested.
        # This is currently used for tuple types narrowing, where having
        # a precise result is important.
        for n1 in m1:
            for n2 in m2:
                if literal_hash(n1) == literal_hash(n2):
                    result[n1] = meet_types(m1[n1], m2[n2])
    return result


def or_conditional_maps(m1: TypeMap, m2: TypeMap, coalesce_any: bool = False) -> TypeMap:
    """Calculate what information we can learn from the truth of (e1 or e2)
    in terms of the information that we can learn from the truth of e1 and
    the truth of e2. If coalesce_any is True, consider Any a supertype when
    joining restrictions.
    """

    if m1 is None:
        return m2
    if m2 is None:
        return m1
    # Both conditions can be true. Combine information about
    # expressions whose type is refined by both conditions. (We do not
    # learn anything about expressions whose type is refined by only
    # one condition.)
    result: dict[Expression, Type] = {}
    for n1 in m1:
        for n2 in m2:
            if literal_hash(n1) == literal_hash(n2):
                if coalesce_any and isinstance(get_proper_type(m1[n1]), AnyType):
                    result[n1] = m1[n1]
                else:
                    result[n1] = make_simplified_union([m1[n1], m2[n2]])
    return result


def reduce_conditional_maps(
    type_maps: list[tuple[TypeMap, TypeMap]], use_meet: bool = False
) -> tuple[TypeMap, TypeMap]:
    """Reduces a list containing pairs of if/else TypeMaps into a single pair.

    We "and" together all of the if TypeMaps and "or" together the else TypeMaps. So
    for example, if we had the input:

        [
            ({x: TypeIfX, shared: TypeIfShared1}, {x: TypeElseX, shared: TypeElseShared1}),
            ({y: TypeIfY, shared: TypeIfShared2}, {y: TypeElseY, shared: TypeElseShared2}),
        ]

    ...we'd return the output:

        (
            {x: TypeIfX,   y: TypeIfY,   shared: PseudoIntersection[TypeIfShared1, TypeIfShared2]},
            {shared: Union[TypeElseShared1, TypeElseShared2]},
        )

    ...where "PseudoIntersection[X, Y] == Y" because mypy actually doesn't understand intersections
    yet, so we settle for just arbitrarily picking the right expr's type.

    We only retain the shared expression in the 'else' case because we don't actually know
    whether x was refined or y was refined -- only just that one of the two was refined.
    """
    if len(type_maps) == 0:
        return {}, {}
    elif len(type_maps) == 1:
        return type_maps[0]
    else:
        final_if_map, final_else_map = type_maps[0]
        for if_map, else_map in type_maps[1:]:
            final_if_map = and_conditional_maps(final_if_map, if_map, use_meet=use_meet)
            final_else_map = or_conditional_maps(final_else_map, else_map)

        return final_if_map, final_else_map


def convert_to_typetype(type_map: TypeMap) -> TypeMap:
    converted_type_map: dict[Expression, Type] = {}
    if type_map is None:
        return None
    for expr, typ in type_map.items():
        t = typ
        if isinstance(t, TypeVarType):
            t = t.upper_bound
        # TODO: should we only allow unions of instances as per PEP 484?
        if not isinstance(get_proper_type(t), (UnionType, Instance, NoneType)):
            # unknown type; error was likely reported earlier
            return {}
        converted_type_map[expr] = TypeType.make_normalized(typ)
    return converted_type_map


def flatten(t: Expression) -> list[Expression]:
    """Flatten a nested sequence of tuples/lists into one list of nodes."""
    if isinstance(t, (TupleExpr, ListExpr)):
        return [b for a in t.items for b in flatten(a)]
    elif isinstance(t, StarExpr):
        return flatten(t.expr)
    else:
        return [t]


def flatten_types(t: Type) -> list[Type]:
    """Flatten a nested sequence of tuples into one list of nodes."""
    t = get_proper_type(t)
    if isinstance(t, TupleType):
        return [b for a in t.items for b in flatten_types(a)]
    elif is_named_instance(t, "builtins.tuple"):
        return [t.args[0]]
    else:
        return [t]


def expand_func(defn: FuncItem, map: dict[TypeVarId, Type]) -> FuncItem:
    visitor = TypeTransformVisitor(map)
    ret = visitor.node(defn)
    assert isinstance(ret, FuncItem)
    return ret


class TypeTransformVisitor(TransformVisitor):
    def __init__(self, map: dict[TypeVarId, Type]) -> None:
        super().__init__()
        self.map = map

    def type(self, type: Type) -> Type:
        return expand_type(type, self.map)


def are_argument_counts_overlapping(t: CallableType, s: CallableType) -> bool:
    """Can a single call match both t and s, based just on positional argument counts?"""
    min_args = max(t.min_args, s.min_args)
    max_args = min(t.max_possible_positional_args(), s.max_possible_positional_args())
    return min_args <= max_args


def expand_callable_variants(c: CallableType) -> list[CallableType]:
    """Expand a generic callable using all combinations of type variables' values/bounds."""
    for tv in c.variables:
        # We need to expand self-type before other variables, because this is the only
        # type variable that can have other type variables in the upper bound.
        if tv.id.is_self():
            c = expand_type(c, {tv.id: tv.upper_bound}).copy_modified(
                variables=[v for v in c.variables if not v.id.is_self()]
            )
            break

    if not c.is_generic():
        # Fast path.
        return [c]

    tvar_values = []
    for tvar in c.variables:
        if isinstance(tvar, TypeVarType) and tvar.values:
            tvar_values.append(tvar.values)
        else:
            tvar_values.append([tvar.upper_bound])

    variants = []
    for combination in itertools.product(*tvar_values):
        tvar_map = {tv.id: subst for (tv, subst) in zip(c.variables, combination)}
        variants.append(expand_type(c, tvar_map).copy_modified(variables=[]))
    return variants


def is_unsafe_overlapping_overload_signatures(
    signature: CallableType,
    other: CallableType,
    class_type_vars: list[TypeVarLikeType],
    partial_only: bool = True,
) -> bool:
    """Check if two overloaded signatures are unsafely overlapping or partially overlapping.

    We consider two functions 's' and 't' to be unsafely overlapping if three
    conditions hold:

    1.  s's parameters are partially overlapping with t's. i.e. there are calls that are
        valid for both signatures.
    2.  for these common calls, some of t's parameters types are wider that s's.
    3.  s's return type is NOT a subset of t's.

    Note that we use subset rather than subtype relationship in these checks because:
    * Overload selection happens at runtime, not statically.
    * This results in more lenient behavior.
    This can cause false negatives (e.g. if overloaded function returns an externally
    visible attribute with invariant type), but such situations are rare. In general,
    overloads in Python are generally unsafe, so we intentionally try to avoid giving
    non-actionable errors (see more details in comments below).

    Assumes that 'signature' appears earlier in the list of overload
    alternatives then 'other' and that their argument counts are overlapping.
    """
    # Try detaching callables from the containing class so that all TypeVars
    # are treated as being free, i.e. the signature is as seen from inside the class,
    # where "self" is not yet bound to anything.
    signature = detach_callable(signature, class_type_vars)
    other = detach_callable(other, class_type_vars)

    # Note: We repeat this check twice in both directions compensate for slight
    # asymmetries in 'is_callable_compatible'.

    for sig_variant in expand_callable_variants(signature):
        for other_variant in expand_callable_variants(other):
            # Using only expanded callables may cause false negatives, we can add
            # more variants (e.g. using inference between callables) in the future.
            if is_subset_no_promote(sig_variant.ret_type, other_variant.ret_type):
                continue
            if not (
                is_callable_compatible(
                    sig_variant,
                    other_variant,
                    is_compat=is_overlapping_types_for_overload,
                    check_args_covariantly=False,
                    is_proper_subtype=False,
                    is_compat_return=lambda l, r: not is_subset_no_promote(l, r),
                    allow_partial_overlap=True,
                )
                or is_callable_compatible(
                    other_variant,
                    sig_variant,
                    is_compat=is_overlapping_types_for_overload,
                    check_args_covariantly=True,
                    is_proper_subtype=False,
                    is_compat_return=lambda l, r: not is_subset_no_promote(r, l),
                    allow_partial_overlap=True,
                )
            ):
                continue
            # Using the same `allow_partial_overlap` flag as before, can cause false
            # negatives in case where star argument is used in a catch-all fallback overload.
            # But again, practicality beats purity here.
            if not partial_only or not is_callable_compatible(
                other_variant,
                sig_variant,
                is_compat=is_subset_no_promote,
                check_args_covariantly=True,
                is_proper_subtype=False,
                ignore_return=True,
                allow_partial_overlap=True,
            ):
                return True
    return False


def detach_callable(typ: CallableType, class_type_vars: list[TypeVarLikeType]) -> CallableType:
    """Ensures that the callable's type variables are 'detached' and independent of the context.

    A callable normally keeps track of the type variables it uses within its 'variables' field.
    However, if the callable is from a method and that method is using a class type variable,
    the callable will not keep track of that type variable since it belongs to the class.
    """
    if not class_type_vars:
        # Fast path, nothing to update.
        return typ
    return typ.copy_modified(variables=list(typ.variables) + class_type_vars)


def overload_can_never_match(signature: CallableType, other: CallableType) -> bool:
    """Check if the 'other' method can never be matched due to 'signature'.

    This can happen if signature's parameters are all strictly broader then
    other's parameters.

    Assumes that both signatures have overlapping argument counts.
    """
    # The extra erasure is needed to prevent spurious errors
    # in situations where an `Any` overload is used as a fallback
    # for an overload with type variables. The spurious error appears
    # because the type variables turn into `Any` during unification in
    # the below subtype check and (surprisingly?) `is_proper_subtype(Any, Any)`
    # returns `True`.
    # TODO: find a cleaner solution instead of this ad-hoc erasure.
    exp_signature = expand_type(
        signature, {tvar.id: erase_def_to_union_or_bound(tvar) for tvar in signature.variables}
    )
    return is_callable_compatible(
        exp_signature, other, is_compat=is_more_precise, is_proper_subtype=True, ignore_return=True
    )


def is_more_general_arg_prefix(t: FunctionLike, s: FunctionLike) -> bool:
    """Does t have wider arguments than s?"""
    # TODO should an overload with additional items be allowed to be more
    #      general than one with fewer items (or just one item)?
    if isinstance(t, CallableType):
        if isinstance(s, CallableType):
            return is_callable_compatible(
                t, s, is_compat=is_proper_subtype, is_proper_subtype=True, ignore_return=True
            )
    elif isinstance(t, FunctionLike):
        if isinstance(s, FunctionLike):
            if len(t.items) == len(s.items):
                return all(
                    is_same_arg_prefix(items, itemt) for items, itemt in zip(t.items, s.items)
                )
    return False


def is_same_arg_prefix(t: CallableType, s: CallableType) -> bool:
    return is_callable_compatible(
        t,
        s,
        is_compat=is_same_type,
        is_proper_subtype=True,
        ignore_return=True,
        check_args_covariantly=True,
        ignore_pos_arg_names=True,
    )


def infer_operator_assignment_method(typ: Type, operator: str) -> tuple[bool, str]:
    """Determine if operator assignment on given value type is in-place, and the method name.

    For example, if operator is '+', return (True, '__iadd__') or (False, '__add__')
    depending on which method is supported by the type.
    """
    typ = get_proper_type(typ)
    method = operators.op_methods[operator]
    existing_method = None
    if isinstance(typ, Instance):
        existing_method = _find_inplace_method(typ, method, operator)
    elif isinstance(typ, TypedDictType):
        existing_method = _find_inplace_method(typ.fallback, method, operator)

    if existing_method is not None:
        return True, existing_method
    return False, method


def _find_inplace_method(inst: Instance, method: str, operator: str) -> str | None:
    if operator in operators.ops_with_inplace_method:
        inplace_method = "__i" + method[2:]
        if inst.type.has_readable_member(inplace_method):
            return inplace_method
    return None


def is_valid_inferred_type(
    typ: Type, options: Options, is_lvalue_final: bool = False, is_lvalue_member: bool = False
) -> bool:
    """Is an inferred type valid and needs no further refinement?

    Examples of invalid types include the None type (when we are not assigning
    None to a final lvalue) or List[<uninhabited>].

    When not doing strict Optional checking, all types containing None are
    invalid.  When doing strict Optional checking, only None and types that are
    incompletely defined (i.e. contain UninhabitedType) are invalid.
    """
    proper_type = get_proper_type(typ)
    if isinstance(proper_type, NoneType):
        # If the lvalue is final, we may immediately infer NoneType when the
        # initializer is None.
        #
        # If not, we want to defer making this decision. The final inferred
        # type could either be NoneType or an Optional type, depending on
        # the context. This resolution happens in leave_partial_types when
        # we pop a partial types scope.
        return is_lvalue_final or (not is_lvalue_member and options.allow_redefinition_new)
    elif isinstance(proper_type, UninhabitedType):
        return False
    return not typ.accept(InvalidInferredTypes())


class InvalidInferredTypes(BoolTypeQuery):
    """Find type components that are not valid for an inferred type.

    These include <Erased> type, and any uninhabited types resulting from failed
    (ambiguous) type inference.
    """

    def __init__(self) -> None:
        super().__init__(ANY_STRATEGY)

    def visit_uninhabited_type(self, t: UninhabitedType) -> bool:
        return t.ambiguous

    def visit_erased_type(self, t: ErasedType) -> bool:
        # This can happen inside a lambda.
        return True

    def visit_type_var(self, t: TypeVarType) -> bool:
        # This is needed to prevent leaking into partial types during
        # multi-step type inference.
        return t.id.is_meta_var()

    def visit_tuple_type(self, t: TupleType, /) -> bool:
        # Exclude fallback to avoid bogus "need type annotation" errors
        return self.query_types(t.items)


class SetNothingToAny(TypeTranslator):
    """Replace all ambiguous Uninhabited types with Any (to avoid spurious extra errors)."""

    def visit_uninhabited_type(self, t: UninhabitedType) -> Type:
        if t.ambiguous:
            return AnyType(TypeOfAny.from_error)
        return t

    def visit_type_alias_type(self, t: TypeAliasType) -> Type:
        # Target of the alias cannot be an ambiguous UninhabitedType, so we just
        # replace the arguments.
        return t.copy_modified(args=[a.accept(self) for a in t.args])


def is_node_static(node: Node | None) -> bool | None:
    """Find out if a node describes a static function method."""

    if isinstance(node, FuncDef):
        return node.is_static

    if isinstance(node, Var):
        return node.is_staticmethod

    return None


TKey = TypeVar("TKey")
TValue = TypeVar("TValue")


class DisjointDict(Generic[TKey, TValue]):
    """An variation of the union-find algorithm/data structure where instead of keeping
    track of just disjoint sets, we keep track of disjoint dicts -- keep track of multiple
    Set[Key] -> Set[Value] mappings, where each mapping's keys are guaranteed to be disjoint.

    This data structure is currently used exclusively by 'group_comparison_operands' below
    to merge chains of '==' and 'is' comparisons when two or more chains use the same expression
    in best-case O(n), where n is the number of operands.

    Specifically, the `add_mapping()` function and `items()` functions will take on average
    O(k + v) and O(n) respectively, where k and v are the number of keys and values we're adding
    for a given chain. Note that k <= n and v <= n.

    We hit these average/best-case scenarios for most user code: e.g. when the user has just
    a single chain like 'a == b == c == d == ...' or multiple disjoint chains like
    'a==b < c==d < e==f < ...'. (Note that a naive iterative merging would be O(n^2) for
    the latter case).

    In comparison, this data structure will make 'group_comparison_operands' have a worst-case
    runtime of O(n*log(n)): 'add_mapping()' and 'items()' are worst-case O(k*log(n) + v) and
    O(k*log(n)) respectively. This happens only in the rare case where the user keeps repeatedly
    making disjoint mappings before merging them in a way that persistently dodges the path
    compression optimization in '_lookup_root_id', which would end up constructing a single
    tree of height log_2(n). This makes root lookups no longer amoritized constant time when we
    finally call 'items()'.
    """

    def __init__(self) -> None:
        # Each key maps to a unique ID
        self._key_to_id: dict[TKey, int] = {}

        # Each id points to the parent id, forming a forest of upwards-pointing trees. If the
        # current id already is the root, it points to itself. We gradually flatten these trees
        # as we perform root lookups: eventually all nodes point directly to its root.
        self._id_to_parent_id: dict[int, int] = {}

        # Each root id in turn maps to the set of values.
        self._root_id_to_values: dict[int, set[TValue]] = {}

    def add_mapping(self, keys: set[TKey], values: set[TValue]) -> None:
        """Adds a 'Set[TKey] -> Set[TValue]' mapping. If there already exists a mapping
        containing one or more of the given keys, we merge the input mapping with the old one.

        Note that the given set of keys must be non-empty -- otherwise, nothing happens.
        """
        if not keys:
            return

        subtree_roots = [self._lookup_or_make_root_id(key) for key in keys]
        new_root = subtree_roots[0]

        root_values = self._root_id_to_values[new_root]
        root_values.update(values)
        for subtree_root in subtree_roots[1:]:
            if subtree_root == new_root or subtree_root not in self._root_id_to_values:
                continue
            self._id_to_parent_id[subtree_root] = new_root
            root_values.update(self._root_id_to_values.pop(subtree_root))

    def items(self) -> list[tuple[set[TKey], set[TValue]]]:
        """Returns all disjoint mappings in key-value pairs."""
        root_id_to_keys: dict[int, set[TKey]] = {}
        for key in self._key_to_id:
            root_id = self._lookup_root_id(key)
            if root_id not in root_id_to_keys:
                root_id_to_keys[root_id] = set()
            root_id_to_keys[root_id].add(key)

        output = []
        for root_id, keys in root_id_to_keys.items():
            output.append((keys, self._root_id_to_values[root_id]))

        return output

    def _lookup_or_make_root_id(self, key: TKey) -> int:
        if key in self._key_to_id:
            return self._lookup_root_id(key)
        else:
            new_id = len(self._key_to_id)
            self._key_to_id[key] = new_id
            self._id_to_parent_id[new_id] = new_id
            self._root_id_to_values[new_id] = set()
            return new_id

    def _lookup_root_id(self, key: TKey) -> int:
        i = self._key_to_id[key]
        while i != self._id_to_parent_id[i]:
            # Optimization: make keys directly point to their grandparents to speed up
            # future traversals. This prevents degenerate trees of height n from forming.
            new_parent = self._id_to_parent_id[self._id_to_parent_id[i]]
            self._id_to_parent_id[i] = new_parent
            i = new_parent
        return i


def group_comparison_operands(
    pairwise_comparisons: Iterable[tuple[str, Expression, Expression]],
    operand_to_literal_hash: Mapping[int, Key],
    operators_to_group: set[str],
) -> list[tuple[str, list[int]]]:
    """Group a series of comparison operands together chained by any operand
    in the 'operators_to_group' set. All other pairwise operands are kept in
    groups of size 2.

    For example, suppose we have the input comparison expression:

        x0 == x1 == x2 < x3 < x4 is x5 is x6 is not x7 is not x8

    If we get these expressions in a pairwise way (e.g. by calling ComparisonExpr's
    'pairwise()' method), we get the following as input:

        [('==', x0, x1), ('==', x1, x2), ('<', x2, x3), ('<', x3, x4),
         ('is', x4, x5), ('is', x5, x6), ('is not', x6, x7), ('is not', x7, x8)]

    If `operators_to_group` is the set {'==', 'is'}, this function will produce
    the following "simplified operator list":

       [("==", [0, 1, 2]), ("<", [2, 3]), ("<", [3, 4]),
        ("is", [4, 5, 6]), ("is not", [6, 7]), ("is not", [7, 8])]

    Note that (a) we yield *indices* to the operands rather then the operand
    expressions themselves and that (b) operands used in a consecutive chain
    of '==' or 'is' are grouped together.

    If two of these chains happen to contain operands with the same underlying
    literal hash (e.g. are assignable and correspond to the same expression),
    we combine those chains together. For example, if we had:

        same == x < y == same

    ...and if 'operand_to_literal_hash' contained the same values for the indices
    0 and 3, we'd produce the following output:

        [("==", [0, 1, 2, 3]), ("<", [1, 2])]

    But if the 'operand_to_literal_hash' did *not* contain an entry, we'd instead
    default to returning:

        [("==", [0, 1]), ("<", [1, 2]), ("==", [2, 3])]

    This function is currently only used to assist with type-narrowing refinements
    and is extracted out to a helper function so we can unit test it.
    """
    groups: dict[str, DisjointDict[Key, int]] = {op: DisjointDict() for op in operators_to_group}

    simplified_operator_list: list[tuple[str, list[int]]] = []
    last_operator: str | None = None
    current_indices: set[int] = set()
    current_hashes: set[Key] = set()
    for i, (operator, left_expr, right_expr) in enumerate(pairwise_comparisons):
        if last_operator is None:
            last_operator = operator

        if current_indices and (operator != last_operator or operator not in operators_to_group):
            # If some of the operands in the chain are assignable, defer adding it: we might
            # end up needing to merge it with other chains that appear later.
            if not current_hashes:
                simplified_operator_list.append((last_operator, sorted(current_indices)))
            else:
                groups[last_operator].add_mapping(current_hashes, current_indices)
            last_operator = operator
            current_indices = set()
            current_hashes = set()

        # Note: 'i' corresponds to the left operand index, so 'i + 1' is the
        # right operand.
        current_indices.add(i)
        current_indices.add(i + 1)

        # We only ever want to combine operands/combine chains for these operators
        if operator in operators_to_group:
            left_hash = operand_to_literal_hash.get(i)
            if left_hash is not None:
                current_hashes.add(left_hash)
            right_hash = operand_to_literal_hash.get(i + 1)
            if right_hash is not None:
                current_hashes.add(right_hash)

    if last_operator is not None:
        if not current_hashes:
            simplified_operator_list.append((last_operator, sorted(current_indices)))
        else:
            groups[last_operator].add_mapping(current_hashes, current_indices)

    # Now that we know which chains happen to contain the same underlying expressions
    # and can be merged together, add in this info back to the output.
    for operator, disjoint_dict in groups.items():
        for keys, indices in disjoint_dict.items():
            simplified_operator_list.append((operator, sorted(indices)))

    # For stability, reorder list by the first operand index to appear
    simplified_operator_list.sort(key=lambda item: item[1][0])
    return simplified_operator_list


def is_typed_callable(c: Type | None) -> bool:
    c = get_proper_type(c)
    if not c or not isinstance(c, CallableType):
        return False
    return not all(
        isinstance(t, AnyType) and t.type_of_any == TypeOfAny.unannotated
        for t in get_proper_types(c.arg_types + [c.ret_type])
    )


def is_untyped_decorator(typ: Type | None) -> bool:
    typ = get_proper_type(typ)
    if not typ:
        return True
    elif isinstance(typ, CallableType):
        return not is_typed_callable(typ)
    elif isinstance(typ, Instance):
        method = typ.type.get_method("__call__")
        if method:
            if isinstance(method, Decorator):
                return is_untyped_decorator(method.func.type) or is_untyped_decorator(
                    method.var.type
                )

            if isinstance(method.type, Overloaded):
                return any(is_untyped_decorator(item) for item in method.type.items)
            else:
                return not is_typed_callable(method.type)
        else:
            return False
    elif isinstance(typ, Overloaded):
        return any(is_untyped_decorator(item) for item in typ.items)
    return True


def is_static(func: FuncBase | Decorator) -> bool:
    if isinstance(func, Decorator):
        return is_static(func.func)
    elif isinstance(func, FuncBase):
        return func.is_static
    assert False, f"Unexpected func type: {type(func)}"


def is_property(defn: SymbolNode) -> bool:
    if isinstance(defn, Decorator):
        return defn.func.is_property
    if isinstance(defn, OverloadedFuncDef):
        if defn.items and isinstance(defn.items[0], Decorator):
            return defn.items[0].func.is_property
    return False


def is_settable_property(defn: SymbolNode | None) -> TypeGuard[OverloadedFuncDef]:
    if isinstance(defn, OverloadedFuncDef):
        if defn.items and isinstance(defn.items[0], Decorator):
            return defn.items[0].func.is_property
    return False


def is_custom_settable_property(defn: SymbolNode | None) -> bool:
    """Check if a node is a settable property with a non-trivial setter type.

    By non-trivial here we mean that it is known (i.e. definition was already type
    checked), it is not Any, and it is different from the property getter type.
    """
    if defn is None:
        return False
    if not is_settable_property(defn):
        return False
    first_item = defn.items[0]
    assert isinstance(first_item, Decorator)
    if not first_item.var.is_settable_property:
        return False
    var = first_item.var
    if var.type is None or var.setter_type is None or isinstance(var.type, PartialType):
        # The caller should defer in case of partial types or not ready variables.
        return False
    setter_type = var.setter_type.arg_types[1]
    if isinstance(get_proper_type(setter_type), AnyType):
        return False
    return not is_same_type(get_property_type(get_proper_type(var.type)), setter_type)


def get_property_type(t: ProperType) -> ProperType:
    if isinstance(t, CallableType):
        return get_proper_type(t.ret_type)
    if isinstance(t, Overloaded):
        return get_proper_type(t.items[0].ret_type)
    return t


def is_subset_no_promote(left: Type, right: Type) -> bool:
    return is_subtype(left, right, ignore_promotions=True, always_covariant=True)


def is_overlapping_types_for_overload(left: Type, right: Type) -> bool:
    # Note that among other effects 'overlap_for_overloads' flag will effectively
    # ignore possible overlap between type variables and None. This is technically
    # unsafe, but unsafety is tiny and this prevents some common use cases like:
    #     @overload
    #     def foo(x: None) -> None: ..
    #     @overload
    #     def foo(x: T) -> Foo[T]: ...
    return is_overlapping_types(
        left,
        right,
        ignore_promotions=True,
        prohibit_none_typevar_overlap=True,
        overlap_for_overloads=True,
    )


def is_private(node_name: str) -> bool:
    """Check if node is private to class definition."""
    return node_name.startswith("__") and not node_name.endswith("__")


def is_string_literal(typ: Type) -> bool:
    strs = try_getting_str_literals_from_type(typ)
    return strs is not None and len(strs) == 1


def has_bool_item(typ: ProperType) -> bool:
    """Return True if type is 'bool' or a union with a 'bool' item."""
    if is_named_instance(typ, "builtins.bool"):
        return True
    if isinstance(typ, UnionType):
        return any(is_named_instance(item, "builtins.bool") for item in typ.items)
    return False


def collapse_walrus(e: Expression) -> Expression:
    """If an expression is an AssignmentExpr, pull out the assignment target.

    We don't make any attempt to pull out all the targets in code like `x := (y := z)`.
    We could support narrowing those if that sort of code turns out to be common.
    """
    if isinstance(e, AssignmentExpr):
        return e.target
    return e


def find_last_var_assignment_line(n: Node, v: Var) -> int:
    """Find the highest line number of a potential assignment to variable within node.

    This supports local and global variables.

    Return -1 if no assignment was found.
    """
    visitor = VarAssignVisitor(v)
    n.accept(visitor)
    return visitor.last_line


class VarAssignVisitor(TraverserVisitor):
    def __init__(self, v: Var) -> None:
        self.last_line = -1
        self.lvalue = False
        self.var_node = v

    def visit_assignment_stmt(self, s: AssignmentStmt) -> None:
        self.lvalue = True
        for lv in s.lvalues:
            lv.accept(self)
        self.lvalue = False

    def visit_name_expr(self, e: NameExpr) -> None:
        if self.lvalue and e.node is self.var_node:
            self.last_line = max(self.last_line, e.line)

    def visit_member_expr(self, e: MemberExpr) -> None:
        old_lvalue = self.lvalue
        self.lvalue = False
        super().visit_member_expr(e)
        self.lvalue = old_lvalue

    def visit_index_expr(self, e: IndexExpr) -> None:
        old_lvalue = self.lvalue
        self.lvalue = False
        super().visit_index_expr(e)
        self.lvalue = old_lvalue

    def visit_with_stmt(self, s: WithStmt) -> None:
        self.lvalue = True
        for lv in s.target:
            if lv is not None:
                lv.accept(self)
        self.lvalue = False
        s.body.accept(self)

    def visit_for_stmt(self, s: ForStmt) -> None:
        self.lvalue = True
        s.index.accept(self)
        self.lvalue = False
        s.body.accept(self)
        if s.else_body:
            s.else_body.accept(self)

    def visit_assignment_expr(self, e: AssignmentExpr) -> None:
        self.lvalue = True
        e.target.accept(self)
        self.lvalue = False
        e.value.accept(self)

    def visit_as_pattern(self, p: AsPattern) -> None:
        if p.pattern is not None:
            p.pattern.accept(self)
        if p.name is not None:
            self.lvalue = True
            p.name.accept(self)
            self.lvalue = False

    def visit_starred_pattern(self, p: StarredPattern) -> None:
        if p.capture is not None:
            self.lvalue = True
            p.capture.accept(self)
            self.lvalue = False


def is_ambiguous_mix_of_enums(types: list[Type]) -> bool:
    """Do types have IntEnum/StrEnum types that are potentially overlapping with other types?

    If True, we shouldn't attempt type narrowing based on enum values, as it gets
    too ambiguous.

    For example, return True if there's an 'int' type together with an IntEnum literal.
    However, IntEnum together with a literal of the same IntEnum type is not ambiguous.
    """
    # We need these things for this to be ambiguous:
    #  (1) an IntEnum or StrEnum type
    #  (2) either a different IntEnum/StrEnum type or a non-enum type ("<other>")
    #
    # It would be slightly more correct to calculate this separately for IntEnum and
    # StrEnum related types, as an IntEnum can't be confused with a StrEnum.
    return len(_ambiguous_enum_variants(types)) > 1


def _ambiguous_enum_variants(types: list[Type]) -> set[str]:
    result = set()
    for t in types:
        t = get_proper_type(t)
        if isinstance(t, UnionType):
            result.update(_ambiguous_enum_variants(t.items))
        elif isinstance(t, Instance):
            if t.last_known_value:
                result.update(_ambiguous_enum_variants([t.last_known_value]))
            elif t.type.is_enum and any(
                base.fullname in ("enum.IntEnum", "enum.StrEnum") for base in t.type.mro
            ):
                result.add(t.type.fullname)
            elif not t.type.is_enum:
                # These might compare equal to IntEnum/StrEnum types (e.g. Decimal), so
                # let's be conservative
                result.add("<other>")
        elif isinstance(t, LiteralType):
            result.update(_ambiguous_enum_variants([t.fallback]))
        elif isinstance(t, NoneType):
            pass
        else:
            result.add("<other>")
    return result


def is_typeddict_type_context(lvalue_type: Type | None) -> bool:
    if lvalue_type is None:
        return False
    lvalue_proper = get_proper_type(lvalue_type)
    return isinstance(lvalue_proper, TypedDictType)


def is_method(node: SymbolNode | None) -> bool:
    if isinstance(node, OverloadedFuncDef):
        return not node.is_property
    if isinstance(node, Decorator):
        return not node.var.is_property
    return isinstance(node, FuncDef)<|MERGE_RESOLUTION|>--- conflicted
+++ resolved
@@ -6,31 +6,9 @@
 from collections import defaultdict
 from collections.abc import Iterable, Iterator, Mapping, Sequence, Set as AbstractSet
 from contextlib import ExitStack, contextmanager
-<<<<<<< HEAD
 from copy import copy
-from typing import (
-    AbstractSet,
-    Callable,
-    Dict,
-    Final,
-    Generic,
-    Iterable,
-    Iterator,
-    Mapping,
-    NamedTuple,
-    Optional,
-    Sequence,
-    Tuple,
-    TypeVar,
-    Union,
-    cast,
-    overload,
-)
-from typing_extensions import TypeAlias as _TypeAlias
-=======
 from typing import Callable, Final, Generic, NamedTuple, Optional, TypeVar, Union, cast, overload
 from typing_extensions import TypeAlias as _TypeAlias, TypeGuard
->>>>>>> a8ec8939
 
 import mypy.checkexpr
 from mypy import errorcodes as codes, join, message_registry, nodes, operators
