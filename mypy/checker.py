--- conflicted
+++ resolved
@@ -5,11 +5,7 @@
 from contextlib import contextmanager
 
 from typing import (
-<<<<<<< HEAD
-    Dict, Set, List, cast, Tuple, TypeVar, Union, Optional, NamedTuple, Iterator, Iterable
-=======
-    Dict, Set, List, cast, Tuple, TypeVar, Union, Optional, NamedTuple, Iterator, Any
->>>>>>> 402d734c
+    Dict, Set, List, cast, Tuple, TypeVar, Union, Optional, NamedTuple, Iterator, Iterable, Any
 )
 
 from mypy.errors import Errors, report_internal_error
