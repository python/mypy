--- conflicted
+++ resolved
@@ -5531,15 +5531,16 @@
                 )
                 pattern_type = self.pattern_checker.accept(p, current_subject_type)
                 with self.binder.frame_context(can_skip=True, fall_through=2):
-<<<<<<< HEAD
                     # TODO: if this following code is necessary, find a failing test case.
                     # if b.is_unreachable:
-                    #     self.push_type_map(None, from_assignment=False)
-                    #     else_map: TypeMap = {}
+                    #    self.push_type_map(None, from_assignment=False)
+                    #    else_map: TypeMap = {}
                     # else:
                     pattern_map, else_map = conditional_types_to_typemaps(
                         named_subject, pattern_type.type, pattern_type.rest_type
                     )
+                    pattern_map = self.propagate_up_typemap_info(pattern_map)
+                    else_map = self.propagate_up_typemap_info(else_map)
                     self.remove_capture_conflicts(pattern_type.captures, inferred_types)
                     self.push_type_map(pattern_map, from_assignment=False)
                     if pattern_map:
@@ -5549,29 +5550,6 @@
                                 from_assignment=False,
                             )
                     self.push_type_map(pattern_type.captures, from_assignment=False)
-
-=======
-                    if b.is_unreachable or isinstance(
-                        get_proper_type(pattern_type.type), UninhabitedType
-                    ):
-                        self.push_type_map(None, from_assignment=False)
-                        else_map: TypeMap = {}
-                    else:
-                        pattern_map, else_map = conditional_types_to_typemaps(
-                            named_subject, pattern_type.type, pattern_type.rest_type
-                        )
-                        pattern_map = self.propagate_up_typemap_info(pattern_map)
-                        else_map = self.propagate_up_typemap_info(else_map)
-                        self.remove_capture_conflicts(pattern_type.captures, inferred_types)
-                        self.push_type_map(pattern_map, from_assignment=False)
-                        if pattern_map:
-                            for expr, typ in pattern_map.items():
-                                self.push_type_map(
-                                    self._get_recursive_sub_patterns_map(expr, typ),
-                                    from_assignment=False,
-                                )
-                        self.push_type_map(pattern_type.captures, from_assignment=False)
->>>>>>> 5c87e972
                     if g is not None:
                         with self.binder.frame_context(can_skip=False, fall_through=3):
                             gt = get_proper_type(self.expr_checker.accept(g))
