--- conflicted
+++ resolved
@@ -89,13 +89,10 @@
         # Intended to be used for disabling specific stubs.
         self.follow_imports_for_stubs = False
         # PEP 420 namespace packages
-<<<<<<< HEAD
-        self.namespace_packages = True
-=======
         # This allows definitions of packages without __init__.py and allows packages to span
         # multiple directories. This flag affects both import discovery and the association of
         # input files/modules/packages to the relevant file and fully qualified module name.
-        self.namespace_packages = False
+        self.namespace_packages = True
         # Use current directory and MYPYPATH to determine fully qualified module names of files
         # passed by automatically considering their subdirectories as packages. This is only
         # relevant if namespace packages are enabled, since otherwise examining __init__.py's is
@@ -104,7 +101,6 @@
         self.explicit_package_bases = False
         # File names, directory names or subpaths to avoid checking
         self.exclude: str = ""
->>>>>>> c90026bd
 
         # disallow_any options
         self.disallow_any_generics = False
