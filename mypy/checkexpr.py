"""Expression type checker. This file is conceptually part of TypeChecker."""

from collections import OrderedDict
from typing import cast, Dict, Set, List, Tuple, Callable, Union, Optional, Iterable, Sequence, Any

from mypy.errors import report_internal_error
from mypy.typeanal import (
    has_any_from_unimported_type, check_for_explicit_any, set_any_tvars, expand_type_alias
)
from mypy.types import (
    Type, AnyType, CallableType, Overloaded, NoneTyp, TypeVarDef,
    TupleType, TypedDictType, Instance, TypeVarType, ErasedType, UnionType,
    PartialType, DeletedType, UnboundType, UninhabitedType, TypeType, TypeOfAny,
    true_only, false_only, is_named_instance, function_type, callable_type, FunctionLike,
    get_typ_args, StarType
)
from mypy.nodes import (
    NameExpr, RefExpr, Var, FuncDef, OverloadedFuncDef, TypeInfo, CallExpr,
    MemberExpr, IntExpr, StrExpr, BytesExpr, UnicodeExpr, FloatExpr,
    OpExpr, UnaryExpr, IndexExpr, CastExpr, RevealExpr, TypeApplication, ListExpr,
    TupleExpr, DictExpr, LambdaExpr, SuperExpr, SliceExpr, Context, Expression,
    ListComprehension, GeneratorExpr, SetExpr, MypyFile, Decorator,
    ConditionalExpr, ComparisonExpr, TempNode, SetComprehension,
    DictionaryComprehension, ComplexExpr, EllipsisExpr, StarExpr, AwaitExpr, YieldExpr,
    YieldFromExpr, TypedDictExpr, PromoteExpr, NewTypeExpr, NamedTupleExpr, TypeVarExpr,
<<<<<<< HEAD
    TypeAliasExpr, BackquoteExpr, EnumCallExpr, TypeAlias, ClassDef, Block, SymbolTable,
    ARG_POS, ARG_NAMED, ARG_STAR, ARG_STAR2, MODULE_REF, TVAR, LITERAL_TYPE, REVEAL_TYPE
=======
    TypeAliasExpr, BackquoteExpr, EnumCallExpr,
    ARG_POS, ARG_OPT, ARG_NAMED, ARG_STAR, ARG_STAR2, MODULE_REF, TVAR, LITERAL_TYPE, REVEAL_TYPE
>>>>>>> ab2fb7b5
)
from mypy.literals import literal
from mypy import nodes
import mypy.checker
from mypy import types
from mypy.sametypes import is_same_type
from mypy.erasetype import replace_meta_vars, erase_type
from mypy.messages import MessageBuilder
from mypy import messages
from mypy.infer import infer_type_arguments, infer_function_type_arguments
from mypy import join
from mypy.meet import narrow_declared_type
from mypy.maptype import map_instance_to_supertype
from mypy.subtypes import is_subtype, is_equivalent, find_member, non_method_protocol_members
from mypy import applytype
from mypy import erasetype
from mypy.checkmember import analyze_member_access, type_object_type, bind_self
from mypy.constraints import get_actual_type
from mypy.checkstrformat import StringFormatterChecker
from mypy.expandtype import expand_type, expand_type_by_instance, freshen_function_type_vars
from mypy.util import split_module_names
from mypy.typevars import fill_typevars
from mypy.visitor import ExpressionVisitor
from mypy.plugin import Plugin, MethodContext, MethodSigContext, FunctionContext
from mypy.typeanal import make_optional_type

from mypy import experiments

# Type of callback user for checking individual function arguments. See
# check_args() below for details.
ArgChecker = Callable[[Type, Type, int, Type, int, int, CallableType, Context, MessageBuilder],
                      None]


def extract_refexpr_names(expr: RefExpr) -> Set[str]:
    """Recursively extracts all module references from a reference expression.

    Note that currently, the only two subclasses of RefExpr are NameExpr and
    MemberExpr."""
    output = set()  # type: Set[str]
    while expr.kind == MODULE_REF or expr.fullname is not None:
        if expr.kind == MODULE_REF and expr.fullname is not None:
            # If it's None, something's wrong (perhaps due to an
            # import cycle or a suppressed error).  For now we just
            # skip it.
            output.add(expr.fullname)

        if isinstance(expr, NameExpr):
            is_suppressed_import = isinstance(expr.node, Var) and expr.node.is_suppressed_import
            if isinstance(expr.node, TypeInfo):
                # Reference to a class or a nested class
                output.update(split_module_names(expr.node.module_name))
            elif expr.fullname is not None and '.' in expr.fullname and not is_suppressed_import:
                # Everything else (that is not a silenced import within a class)
                output.add(expr.fullname.rsplit('.', 1)[0])
            break
        elif isinstance(expr, MemberExpr):
            if isinstance(expr.expr, RefExpr):
                expr = expr.expr
            else:
                break
        else:
            raise AssertionError("Unknown RefExpr subclass: {}".format(type(expr)))
    return output


class Finished(Exception):
    """Raised if we can terminate overload argument check early (no match)."""


class ExpressionChecker(ExpressionVisitor[Type]):
    """Expression type checker.

    This class works closely together with checker.TypeChecker.
    """

    # Some services are provided by a TypeChecker instance.
    chk = None  # type: mypy.checker.TypeChecker
    # This is shared with TypeChecker, but stored also here for convenience.
    msg = None  # type: MessageBuilder
    # Type context for type inference
    type_context = None  # type: List[Optional[Type]]

    strfrm_checker = None  # type: StringFormatterChecker
    plugin = None  # type: Plugin

    def __init__(self,
                 chk: 'mypy.checker.TypeChecker',
                 msg: MessageBuilder,
                 plugin: Plugin) -> None:
        """Construct an expression type checker."""
        self.chk = chk
        self.msg = msg
        self.plugin = plugin
        self.type_context = [None]
        self.strfrm_checker = StringFormatterChecker(self, self.chk, self.msg)

    def visit_name_expr(self, e: NameExpr) -> Type:
        """Type check a name expression.

        It can be of any kind: local, member or global.
        """
        self.chk.module_refs.update(extract_refexpr_names(e))
        result = self.analyze_ref_expr(e)
        return self.narrow_type_from_binder(e, result)

    def analyze_ref_expr(self, e: RefExpr, lvalue: bool = False) -> Type:
        result = None  # type: Optional[Type]
        node = e.node
        if isinstance(node, Var):
            # Variable reference.
            result = self.analyze_var_ref(node, e)
            if isinstance(result, PartialType):
                in_scope, partial_types = self.chk.find_partial_types_in_all_scopes(node)
                if result.type is None and in_scope:
                    # 'None' partial type. It has a well-defined type. In an lvalue context
                    # we want to preserve the knowledge of it being a partial type.
                    if not lvalue:
                        result = NoneTyp()
                else:
                    if partial_types is not None and not self.chk.current_node_deferred:
                        if in_scope:
                            context = partial_types[node]
                            self.msg.need_annotation_for_var(node, context)
                        else:
                            # Defer the node -- we might get a better type in the outer scope
                            self.chk.handle_cannot_determine_type(node.name(), e)
                    result = AnyType(TypeOfAny.special_form)
        elif isinstance(node, FuncDef):
            # Reference to a global function.
            result = function_type(node, self.named_type('builtins.function'))
        elif isinstance(node, OverloadedFuncDef) and node.type is not None:
            # node.type is None when there are multiple definitions of a function
            # and it's decorated by something that is not typing.overload
            result = node.type
        elif isinstance(node, TypeInfo):
            # Reference to a type object.
            result = type_object_type(node, self.named_type)
            if isinstance(result, CallableType) and isinstance(result.ret_type, Instance):
                # We need to set correct line and column
                # TODO: always do this in type_object_type by passing the original context
                result.ret_type.line = e.line
                result.ret_type.column = e.column
            if isinstance(self.type_context[-1], TypeType):
                # This is the type in a Type[] expression, so substitute type
                # variables with Any.
                result = erasetype.erase_typevars(result)
        elif isinstance(node, MypyFile):
            # Reference to a module object.
            try:
                result = self.named_type('types.ModuleType')
            except KeyError:
                # In test cases might 'types' may not be available.
                # Fall back to a dummy 'object' type instead to
                # avoid a crash.
                result = self.named_type('builtins.object')
        elif isinstance(node, Decorator):
            result = self.analyze_var_ref(node.var, e)
        elif isinstance(node, TypeAlias):
            # Something that refers to a type alias appears in runtime context.
            result = self.alias_type_in_runtime_context(node.target, node.alias_tvars,
                                                        node.no_args, e)
        else:
            # Unknown reference; use any type implicitly to avoid
            # generating extra type errors.
            result = AnyType(TypeOfAny.from_error)
        assert result is not None
        return result

    def analyze_var_ref(self, var: Var, context: Context) -> Type:
        if var.type:
            return var.type
        else:
            if not var.is_ready and self.chk.in_checked_function():
                self.chk.handle_cannot_determine_type(var.name(), context)
            # Implicit 'Any' type.
            return AnyType(TypeOfAny.special_form)

    def visit_call_expr(self, e: CallExpr, allow_none_return: bool = False) -> Type:
        """Type check a call expression."""
        if e.analyzed:
            # It's really a special form that only looks like a call.
            return self.accept(e.analyzed, self.type_context[-1])
        if isinstance(e.callee, NameExpr) and isinstance(e.callee.node, TypeInfo) and \
                e.callee.node.typeddict_type is not None:
            # Use named fallback for better error messages.
            typeddict_type = e.callee.node.typeddict_type.copy_modified(
                fallback=Instance(e.callee.node, []))
            return self.check_typeddict_call(typeddict_type, e.arg_kinds, e.arg_names, e.args, e)
        if (isinstance(e.callee, NameExpr) and e.callee.name in ('isinstance', 'issubclass')
                and len(e.args) == 2):
            for typ in mypy.checker.flatten(e.args[1]):
                if isinstance(typ, NameExpr):
                    node = None
                    try:
                        node = self.chk.lookup_qualified(typ.name)
                    except KeyError:
                        # Undefined names should already be reported in semantic analysis.
                        pass
                if ((isinstance(typ, IndexExpr)
                        and isinstance(typ.analyzed, (TypeApplication, TypeAliasExpr)))
                        or (isinstance(typ, NameExpr) and node and
                            isinstance(node.node, TypeAlias) and not node.node.no_args)):
                    self.msg.type_arguments_not_allowed(e)
                if isinstance(typ, RefExpr) and isinstance(typ.node, TypeInfo):
                    if typ.node.typeddict_type:
                        self.msg.fail(messages.CANNOT_ISINSTANCE_TYPEDDICT, e)
                    elif typ.node.is_newtype:
                        self.msg.fail(messages.CANNOT_ISINSTANCE_NEWTYPE, e)
        self.try_infer_partial_type(e)
        type_context = None
        if isinstance(e.callee, LambdaExpr):
            formal_to_actual = map_actuals_to_formals(
                e.arg_kinds, e.arg_names,
                e.callee.arg_kinds, e.callee.arg_names,
                lambda i: self.accept(e.args[i]))

            arg_types = [join.join_type_list([self.accept(e.args[j]) for j in formal_to_actual[i]])
                         for i in range(len(e.callee.arg_kinds))]
            type_context = CallableType(arg_types, e.callee.arg_kinds, e.callee.arg_names,
                                        ret_type=self.object_type(),
                                        fallback=self.named_type('builtins.function'))
        callee_type = self.accept(e.callee, type_context, always_allow_any=True)
        if (self.chk.options.disallow_untyped_calls and
                self.chk.in_checked_function() and
                isinstance(callee_type, CallableType)
                and callee_type.implicit):
            return self.msg.untyped_function_call(callee_type, e)
        # Figure out the full name of the callee for plugin lookup.
        object_type = None
        if not isinstance(e.callee, RefExpr):
            fullname = None
        else:
            fullname = e.callee.fullname
            if (fullname is None
                    and isinstance(e.callee, MemberExpr)
                    and isinstance(callee_type, FunctionLike)):
                # For method calls we include the defining class for the method
                # in the full name (example: 'typing.Mapping.get').
                callee_expr_type = self.chk.type_map.get(e.callee.expr)
                info = None
                # TODO: Support fallbacks of other kinds of types as well?
                if isinstance(callee_expr_type, Instance):
                    info = callee_expr_type.type
                elif isinstance(callee_expr_type, TypedDictType):
                    info = callee_expr_type.fallback.type.get_containing_type_info(e.callee.name)
                if info:
                    fullname = '{}.{}'.format(info.fullname(), e.callee.name)
                    object_type = callee_expr_type
                    # Apply plugin signature hook that may generate a better signature.
                    signature_hook = self.plugin.get_method_signature_hook(fullname)
                    if signature_hook:
                        assert object_type is not None
                        callee_type = self.apply_method_signature_hook(
                            e, callee_type, object_type, signature_hook)
        ret_type = self.check_call_expr_with_callee_type(callee_type, e, fullname, object_type)
        if isinstance(e.callee, RefExpr) and len(e.args) == 2:
            if e.callee.fullname in ('builtins.isinstance', 'builtins.issubclass'):
                self.check_runtime_protocol_test(e)
            if e.callee.fullname == 'builtins.issubclass':
                self.check_protocol_issubclass(e)
        if isinstance(ret_type, UninhabitedType) and not ret_type.ambiguous:
            self.chk.binder.unreachable()
        if not allow_none_return and isinstance(ret_type, NoneTyp):
            self.chk.msg.does_not_return_value(callee_type, e)
            return AnyType(TypeOfAny.from_error)
        return ret_type

    def check_runtime_protocol_test(self, e: CallExpr) -> None:
        for expr in mypy.checker.flatten(e.args[1]):
            tp = self.chk.type_map[expr]
            if (isinstance(tp, CallableType) and tp.is_type_obj() and
                    tp.type_object().is_protocol and
                    not tp.type_object().runtime_protocol):
                self.chk.fail('Only @runtime protocols can be used with'
                              ' instance and class checks', e)

    def check_protocol_issubclass(self, e: CallExpr) -> None:
        for expr in mypy.checker.flatten(e.args[1]):
            tp = self.chk.type_map[expr]
            if (isinstance(tp, CallableType) and tp.is_type_obj() and
                    tp.type_object().is_protocol):
                attr_members = non_method_protocol_members(tp.type_object())
                if attr_members:
                    self.chk.msg.report_non_method_protocol(tp.type_object(),
                                                            attr_members, e)

    def check_typeddict_call(self, callee: TypedDictType,
                             arg_kinds: List[int],
                             arg_names: Sequence[Optional[str]],
                             args: List[Expression],
                             context: Context) -> Type:
        if len(args) >= 1 and all([ak == ARG_NAMED for ak in arg_kinds]):
            # ex: Point(x=42, y=1337)
            assert all(arg_name is not None for arg_name in arg_names)
            item_names = cast(List[str], arg_names)
            item_args = args
            return self.check_typeddict_call_with_kwargs(
                callee, OrderedDict(zip(item_names, item_args)), context)

        if len(args) == 1 and arg_kinds[0] == ARG_POS:
            unique_arg = args[0]
            if isinstance(unique_arg, DictExpr):
                # ex: Point({'x': 42, 'y': 1337})
                return self.check_typeddict_call_with_dict(callee, unique_arg, context)
            if isinstance(unique_arg, CallExpr) and isinstance(unique_arg.analyzed, DictExpr):
                # ex: Point(dict(x=42, y=1337))
                return self.check_typeddict_call_with_dict(callee, unique_arg.analyzed, context)

        if len(args) == 0:
            # ex: EmptyDict()
            return self.check_typeddict_call_with_kwargs(
                callee, OrderedDict(), context)

        self.chk.fail(messages.INVALID_TYPEDDICT_ARGS, context)
        return AnyType(TypeOfAny.from_error)

    def check_typeddict_call_with_dict(self, callee: TypedDictType,
                                       kwargs: DictExpr,
                                       context: Context) -> Type:
        item_name_exprs = [item[0] for item in kwargs.items]
        item_args = [item[1] for item in kwargs.items]

        item_names = []  # List[str]
        for item_name_expr in item_name_exprs:
            if not isinstance(item_name_expr, StrExpr):
                self.chk.fail(messages.TYPEDDICT_KEY_MUST_BE_STRING_LITERAL, item_name_expr)
                return AnyType(TypeOfAny.from_error)
            item_names.append(item_name_expr.value)

        return self.check_typeddict_call_with_kwargs(
            callee, OrderedDict(zip(item_names, item_args)), context)

    def check_typeddict_call_with_kwargs(self, callee: TypedDictType,
                                         kwargs: 'OrderedDict[str, Expression]',
                                         context: Context) -> Type:
        if not (callee.required_keys <= set(kwargs.keys()) <= set(callee.items.keys())):
            expected_keys = [key for key in callee.items.keys()
                             if key in callee.required_keys or key in kwargs.keys()]
            actual_keys = kwargs.keys()
            self.msg.unexpected_typeddict_keys(
                callee,
                expected_keys=expected_keys,
                actual_keys=list(actual_keys),
                context=context)
            return AnyType(TypeOfAny.from_error)

        for (item_name, item_expected_type) in callee.items.items():
            if item_name in kwargs:
                item_value = kwargs[item_name]
                self.chk.check_simple_assignment(
                    lvalue_type=item_expected_type, rvalue=item_value, context=item_value,
                    msg=messages.INCOMPATIBLE_TYPES,
                    lvalue_name='TypedDict item "{}"'.format(item_name),
                    rvalue_name='expression')

        return callee

    # Types and methods that can be used to infer partial types.
    item_args = {'builtins.list': ['append'],
                 'builtins.set': ['add', 'discard'],
                 }
    container_args = {'builtins.list': {'extend': ['builtins.list']},
                      'builtins.dict': {'update': ['builtins.dict']},
                      'builtins.set': {'update': ['builtins.set', 'builtins.list']},
                      }

    def try_infer_partial_type(self, e: CallExpr) -> None:
        if isinstance(e.callee, MemberExpr) and isinstance(e.callee.expr, RefExpr):
            var = cast(Var, e.callee.expr.node)
            partial_types = self.chk.find_partial_types(var)
            if partial_types is not None and not self.chk.current_node_deferred:
                partial_type = var.type
                if (partial_type is None or
                        not isinstance(partial_type, PartialType) or
                        partial_type.type is None):
                    # A partial None type -> can't infer anything.
                    return
                typename = partial_type.type.fullname()
                methodname = e.callee.name
                # Sometimes we can infer a full type for a partial List, Dict or Set type.
                # TODO: Don't infer argument expression twice.
                if (typename in self.item_args and methodname in self.item_args[typename]
                        and e.arg_kinds == [ARG_POS]):
                    item_type = self.accept(e.args[0])
                    full_item_type = UnionType.make_simplified_union(
                        [item_type, partial_type.inner_types[0]])
                    if mypy.checker.is_valid_inferred_type(full_item_type):
                        var.type = self.chk.named_generic_type(typename, [full_item_type])
                        del partial_types[var]
                elif (typename in self.container_args
                      and methodname in self.container_args[typename]
                      and e.arg_kinds == [ARG_POS]):
                    arg_type = self.accept(e.args[0])
                    if isinstance(arg_type, Instance):
                        arg_typename = arg_type.type.fullname()
                        if arg_typename in self.container_args[typename][methodname]:
                            full_item_types = [
                                UnionType.make_simplified_union([item_type, prev_type])
                                for item_type, prev_type
                                in zip(arg_type.args, partial_type.inner_types)
                            ]
                            if all(mypy.checker.is_valid_inferred_type(item_type)
                                   for item_type in full_item_types):
                                var.type = self.chk.named_generic_type(typename,
                                                                       list(full_item_types))
                                del partial_types[var]

    def apply_function_plugin(self,
                              arg_types: List[Type],
                              inferred_ret_type: Type,
                              arg_kinds: List[int],
                              formal_to_actual: List[List[int]],
                              args: List[Expression],
                              num_formals: int,
                              fullname: str,
                              object_type: Optional[Type],
                              context: Context) -> Type:
        """Use special case logic to infer the return type of a specific named function/method.

        Caller must ensure that a plugin hook exists. There are two different cases:

        - If object_type is None, the caller must ensure that a function hook exists
          for fullname.
        - If object_type is not None, the caller must ensure that a method hook exists
          for fullname.

        Return the inferred return type.
        """
        formal_arg_types = [[] for _ in range(num_formals)]  # type: List[List[Type]]
        formal_arg_exprs = [[] for _ in range(num_formals)]  # type: List[List[Expression]]
        for formal, actuals in enumerate(formal_to_actual):
            for actual in actuals:
                formal_arg_types[formal].append(arg_types[actual])
                formal_arg_exprs[formal].append(args[actual])
        if object_type is None:
            # Apply function plugin
            callback = self.plugin.get_function_hook(fullname)
            assert callback is not None  # Assume that caller ensures this
            return callback(
                FunctionContext(formal_arg_types, inferred_ret_type, formal_arg_exprs,
                                context, self.chk))
        else:
            # Apply method plugin
            method_callback = self.plugin.get_method_hook(fullname)
            assert method_callback is not None  # Assume that caller ensures this
            return method_callback(
                MethodContext(object_type, formal_arg_types,
                              inferred_ret_type, formal_arg_exprs,
                              context, self.chk))

    def apply_method_signature_hook(
            self, e: CallExpr, callee: FunctionLike, object_type: Type,
            signature_hook: Callable[[MethodSigContext], CallableType]) -> FunctionLike:
        """Apply a plugin hook that may infer a more precise signature for a method."""
        if isinstance(callee, CallableType):
            arg_kinds = e.arg_kinds
            arg_names = e.arg_names
            args = e.args
            num_formals = len(callee.arg_kinds)
            formal_to_actual = map_actuals_to_formals(
                arg_kinds, arg_names,
                callee.arg_kinds, callee.arg_names,
                lambda i: self.accept(args[i]))
            formal_arg_exprs = [[] for _ in range(num_formals)]  # type: List[List[Expression]]
            for formal, actuals in enumerate(formal_to_actual):
                for actual in actuals:
                    formal_arg_exprs[formal].append(args[actual])
            return signature_hook(
                MethodSigContext(object_type, formal_arg_exprs, callee, e, self.chk))
        else:
            assert isinstance(callee, Overloaded)
            items = []
            for item in callee.items():
                adjusted = self.apply_method_signature_hook(e, item, object_type, signature_hook)
                assert isinstance(adjusted, CallableType)
                items.append(adjusted)
            return Overloaded(items)

    def check_call_expr_with_callee_type(self,
                                         callee_type: Type,
                                         e: CallExpr,
                                         callable_name: Optional[str],
                                         object_type: Optional[Type]) -> Type:
        """Type check call expression.

        The given callee type overrides the type of the callee
        expression.
        """
        return self.check_call(callee_type, e.args, e.arg_kinds, e,
                               e.arg_names, callable_node=e.callee,
                               callable_name=callable_name,
                               object_type=object_type)[0]

    def check_call(self, callee: Type, args: List[Expression],
                   arg_kinds: List[int], context: Context,
                   arg_names: Optional[Sequence[Optional[str]]] = None,
                   callable_node: Optional[Expression] = None,
                   arg_messages: Optional[MessageBuilder] = None,
                   callable_name: Optional[str] = None,
                   object_type: Optional[Type] = None) -> Tuple[Type, Type]:
        """Type check a call.

        Also infer type arguments if the callee is a generic function.

        Return (result type, inferred callee type).

        Arguments:
            callee: type of the called value
            args: actual argument expressions
            arg_kinds: contains nodes.ARG_* constant for each argument in args
                 describing whether the argument is positional, *arg, etc.
            arg_names: names of arguments (optional)
            callable_node: associate the inferred callable type to this node,
                if specified
            arg_messages: TODO
            callable_name: Fully-qualified name of the function/method to call,
                or None if unavailable (examples: 'builtins.open', 'typing.Mapping.get')
            object_type: If callable_name refers to a method, the type of the object
                on which the method is being called
        """
        arg_messages = arg_messages or self.msg
        if isinstance(callee, CallableType):
            if callable_name is None and callee.name:
                callable_name = callee.name
            if (isinstance(callable_node, RefExpr)
                and callable_node.fullname in ('enum.Enum', 'enum.IntEnum',
                                               'enum.Flag', 'enum.IntFlag')):
                # An Enum() call that failed SemanticAnalyzerPass2.check_enum_call().
                return callee.ret_type, callee

            if (callee.is_type_obj() and callee.type_object().is_abstract
                    # Exceptions for Type[...] and classmethod first argument
                    and not callee.from_type_type and not callee.is_classmethod_class
                    and not callee.type_object().fallback_to_any):
                type = callee.type_object()
                self.msg.cannot_instantiate_abstract_class(
                    callee.type_object().name(), type.abstract_attributes,
                    context)
            elif (callee.is_type_obj() and callee.type_object().is_protocol
                  # Exceptions for Type[...] and classmethod first argument
                  and not callee.from_type_type and not callee.is_classmethod_class):
                self.chk.fail('Cannot instantiate protocol class "{}"'
                              .format(callee.type_object().name()), context)

            formal_to_actual = map_actuals_to_formals(
                arg_kinds, arg_names,
                callee.arg_kinds, callee.arg_names,
                lambda i: self.accept(args[i]))

            if callee.is_generic():
                callee = freshen_function_type_vars(callee)
                callee = self.infer_function_type_arguments_using_context(
                    callee, context)
                callee = self.infer_function_type_arguments(
                    callee, args, arg_kinds, formal_to_actual, context)

            arg_types = self.infer_arg_types_in_context2(
                callee, args, arg_kinds, formal_to_actual)

            self.check_argument_count(callee, arg_types, arg_kinds,
                                      arg_names, formal_to_actual, context, self.msg)

            self.check_argument_types(arg_types, arg_kinds, callee,
                                      formal_to_actual, context,
                                      messages=arg_messages)

            if (callee.is_type_obj() and (len(arg_types) == 1)
                    and is_equivalent(callee.ret_type, self.named_type('builtins.type'))):
                callee = callee.copy_modified(ret_type=TypeType.make_normalized(arg_types[0]))

            if callable_node:
                # Store the inferred callable type.
                self.chk.store_type(callable_node, callee)

            if (callable_name
                    and ((object_type is None and self.plugin.get_function_hook(callable_name))
                         or (object_type is not None
                             and self.plugin.get_method_hook(callable_name)))):
                ret_type = self.apply_function_plugin(
                    arg_types, callee.ret_type, arg_kinds, formal_to_actual,
                    args, len(callee.arg_types), callable_name, object_type, context)
                callee = callee.copy_modified(ret_type=ret_type)
            return callee.ret_type, callee
        elif isinstance(callee, Overloaded):
            # Type check arguments in empty context. They will be checked again
            # later in a context derived from the signature; these types are
            # only used to pick a signature variant.
            self.msg.disable_errors()
            arg_types = self.infer_arg_types_in_context(None, args)
            self.msg.enable_errors()

            return self.check_overload_call(callee=callee,
                                            args=args,
                                            arg_types=arg_types,
                                            arg_kinds=arg_kinds,
                                            arg_names=arg_names,
                                            callable_name=callable_name,
                                            object_type=object_type,
                                            context=context,
                                            arg_messages=arg_messages)
        elif isinstance(callee, AnyType) or not self.chk.in_checked_function():
            self.infer_arg_types_in_context(None, args)
            if isinstance(callee, AnyType):
                return (AnyType(TypeOfAny.from_another_any, source_any=callee),
                        AnyType(TypeOfAny.from_another_any, source_any=callee))
            else:
                return AnyType(TypeOfAny.special_form), AnyType(TypeOfAny.special_form)
        elif isinstance(callee, UnionType):
            self.msg.disable_type_names += 1
            results = [self.check_call(subtype, args, arg_kinds, context, arg_names,
                                       arg_messages=arg_messages)
                       for subtype in callee.relevant_items()]
            self.msg.disable_type_names -= 1
            return (UnionType.make_simplified_union([res[0] for res in results]),
                    callee)
        elif isinstance(callee, Instance):
            call_function = analyze_member_access('__call__', callee, context,
                                                  False, False, False, self.named_type,
                                                  self.not_ready_callback, self.msg,
                                                  original_type=callee, chk=self.chk)
            return self.check_call(call_function, args, arg_kinds, context, arg_names,
                                   callable_node, arg_messages)
        elif isinstance(callee, TypeVarType):
            return self.check_call(callee.upper_bound, args, arg_kinds, context, arg_names,
                                   callable_node, arg_messages)
        elif isinstance(callee, TypeType):
            # Pass the original Type[] as context since that's where errors should go.
            item = self.analyze_type_type_callee(callee.item, callee)
            return self.check_call(item, args, arg_kinds, context, arg_names,
                                   callable_node, arg_messages)
        elif isinstance(callee, TupleType):
            return self.check_call(callee.fallback, args, arg_kinds, context,
                                   arg_names, callable_node, arg_messages, callable_name,
                                   object_type)
        else:
            return self.msg.not_callable(callee, context), AnyType(TypeOfAny.from_error)

    def analyze_type_type_callee(self, item: Type, context: Context) -> Type:
        """Analyze the callee X in X(...) where X is Type[item].

        Return a Y that we can pass to check_call(Y, ...).
        """
        if isinstance(item, AnyType):
            return AnyType(TypeOfAny.from_another_any, source_any=item)
        if isinstance(item, Instance):
            res = type_object_type(item.type, self.named_type)
            if isinstance(res, CallableType):
                res = res.copy_modified(from_type_type=True)
            return expand_type_by_instance(res, item)
        if isinstance(item, UnionType):
            return UnionType([self.analyze_type_type_callee(item, context)
                              for item in item.relevant_items()], item.line)
        if isinstance(item, TypeVarType):
            # Pretend we're calling the typevar's upper bound,
            # i.e. its constructor (a poor approximation for reality,
            # but better than AnyType...), but replace the return type
            # with typevar.
            callee = self.analyze_type_type_callee(item.upper_bound,
                                                   context)  # type: Optional[Type]
            if isinstance(callee, CallableType):
                if callee.is_generic():
                    callee = None
                else:
                    callee = callee.copy_modified(ret_type=item)
            elif isinstance(callee, Overloaded):
                if callee.items()[0].is_generic():
                    callee = None
                else:
                    callee = Overloaded([c.copy_modified(ret_type=item)
                                         for c in callee.items()])
            if callee:
                return callee

        self.msg.unsupported_type_type(item, context)
        return AnyType(TypeOfAny.from_error)

    def infer_arg_types_in_context(self, callee: Optional[CallableType],
                                   args: List[Expression]) -> List[Type]:
        """Infer argument expression types using a callable type as context.

        For example, if callee argument 2 has type List[int], infer the
        argument expression with List[int] type context.
        """
        # TODO Always called with callee as None, i.e. empty context.
        res = []  # type: List[Type]

        fixed = len(args)
        if callee:
            fixed = min(fixed, callee.max_fixed_args())

        ctx = None
        for i, arg in enumerate(args):
            if i < fixed:
                if callee and i < len(callee.arg_types):
                    ctx = callee.arg_types[i]
                arg_type = self.accept(arg, ctx)
            else:
                if callee and callee.is_var_arg:
                    arg_type = self.accept(arg, callee.arg_types[-1])
                else:
                    arg_type = self.accept(arg)
            if has_erased_component(arg_type):
                res.append(NoneTyp())
            else:
                res.append(arg_type)
        return res

    def infer_arg_types_in_context2(
            self, callee: CallableType, args: List[Expression], arg_kinds: List[int],
            formal_to_actual: List[List[int]]) -> List[Type]:
        """Infer argument expression types using a callable type as context.

        For example, if callee argument 2 has type List[int], infer the
        argument expression with List[int] type context.

        Returns the inferred types of *actual arguments*.
        """
        res = [None] * len(args)  # type: List[Optional[Type]]

        for i, actuals in enumerate(formal_to_actual):
            for ai in actuals:
                if arg_kinds[ai] not in (nodes.ARG_STAR, nodes.ARG_STAR2):
                    res[ai] = self.accept(args[ai], callee.arg_types[i])

        # Fill in the rest of the argument types.
        for i, t in enumerate(res):
            if not t:
                res[i] = self.accept(args[i])
        assert all(tp is not None for tp in res)
        return cast(List[Type], res)

    def infer_function_type_arguments_using_context(
            self, callable: CallableType, error_context: Context) -> CallableType:
        """Unify callable return type to type context to infer type vars.

        For example, if the return type is set[t] where 't' is a type variable
        of callable, and if the context is set[int], return callable modified
        by substituting 't' with 'int'.
        """
        ctx = self.type_context[-1]
        if not ctx:
            return callable
        # The return type may have references to type metavariables that
        # we are inferring right now. We must consider them as indeterminate
        # and they are not potential results; thus we replace them with the
        # special ErasedType type. On the other hand, class type variables are
        # valid results.
        erased_ctx = replace_meta_vars(ctx, ErasedType())
        ret_type = callable.ret_type
        if isinstance(ret_type, TypeVarType):
            if ret_type.values or (not isinstance(ctx, Instance) or
                                   not ctx.args):
                # The return type is a type variable. If it has values, we can't easily restrict
                # type inference to conform to the valid values. If it's unrestricted, we could
                # infer a too general type for the type variable if we use context, and this could
                # result in confusing and spurious type errors elsewhere.
                #
                # Give up and just use function arguments for type inference. As an exception,
                # if the context is a generic instance type, actually use it as context, as
                # this *seems* to usually be the reasonable thing to do.
                #
                # See also github issues #462 and #360.
                ret_type = NoneTyp()
        args = infer_type_arguments(callable.type_var_ids(), ret_type, erased_ctx)
        # Only substitute non-Uninhabited and non-erased types.
        new_args = []  # type: List[Optional[Type]]
        for arg in args:
            if has_uninhabited_component(arg) or has_erased_component(arg):
                new_args.append(None)
            else:
                new_args.append(arg)
        return self.apply_generic_arguments(callable, new_args, error_context)

    def infer_function_type_arguments(self, callee_type: CallableType,
                                      args: List[Expression],
                                      arg_kinds: List[int],
                                      formal_to_actual: List[List[int]],
                                      context: Context) -> CallableType:
        """Infer the type arguments for a generic callee type.

        Infer based on the types of arguments.

        Return a derived callable type that has the arguments applied.
        """
        if self.chk.in_checked_function():
            # Disable type errors during type inference. There may be errors
            # due to partial available context information at this time, but
            # these errors can be safely ignored as the arguments will be
            # inferred again later.
            self.msg.disable_errors()

            arg_types = self.infer_arg_types_in_context2(
                callee_type, args, arg_kinds, formal_to_actual)

            self.msg.enable_errors()

            arg_pass_nums = self.get_arg_infer_passes(
                callee_type.arg_types, formal_to_actual, len(args))

            pass1_args = []  # type: List[Optional[Type]]
            for i, arg in enumerate(arg_types):
                if arg_pass_nums[i] > 1:
                    pass1_args.append(None)
                else:
                    pass1_args.append(arg)

            inferred_args = infer_function_type_arguments(
                callee_type, pass1_args, arg_kinds, formal_to_actual,
                strict=self.chk.in_checked_function())

            if 2 in arg_pass_nums:
                # Second pass of type inference.
                (callee_type,
                 inferred_args) = self.infer_function_type_arguments_pass2(
                    callee_type, args, arg_kinds, formal_to_actual,
                    inferred_args, context)

            if callee_type.special_sig == 'dict' and len(inferred_args) == 2 and (
                    ARG_NAMED in arg_kinds or ARG_STAR2 in arg_kinds):
                # HACK: Infer str key type for dict(...) with keyword args. The type system
                #       can't represent this so we special case it, as this is a pretty common
                #       thing. This doesn't quite work with all possible subclasses of dict
                #       if they shuffle type variables around, as we assume that there is a 1-1
                #       correspondence with dict type variables. This is a marginal issue and
                #       a little tricky to fix so it's left unfixed for now.
                first_arg = inferred_args[0]
                if isinstance(first_arg, (NoneTyp, UninhabitedType)):
                    inferred_args[0] = self.named_type('builtins.str')
                elif not first_arg or not is_subtype(self.named_type('builtins.str'), first_arg):
                    self.msg.fail(messages.KEYWORD_ARGUMENT_REQUIRES_STR_KEY_TYPE,
                                  context)
        else:
            # In dynamically typed functions use implicit 'Any' types for
            # type variables.
            inferred_args = [AnyType(TypeOfAny.unannotated)] * len(callee_type.variables)
        return self.apply_inferred_arguments(callee_type, inferred_args,
                                             context)

    def infer_function_type_arguments_pass2(
            self, callee_type: CallableType,
            args: List[Expression],
            arg_kinds: List[int],
            formal_to_actual: List[List[int]],
            old_inferred_args: Sequence[Optional[Type]],
            context: Context) -> Tuple[CallableType, List[Optional[Type]]]:
        """Perform second pass of generic function type argument inference.

        The second pass is needed for arguments with types such as Callable[[T], S],
        where both T and S are type variables, when the actual argument is a
        lambda with inferred types.  The idea is to infer the type variable T
        in the first pass (based on the types of other arguments).  This lets
        us infer the argument and return type of the lambda expression and
        thus also the type variable S in this second pass.

        Return (the callee with type vars applied, inferred actual arg types).
        """
        # None or erased types in inferred types mean that there was not enough
        # information to infer the argument. Replace them with None values so
        # that they are not applied yet below.
        inferred_args = list(old_inferred_args)
        for i, arg in enumerate(inferred_args):
            if isinstance(arg, (NoneTyp, UninhabitedType)) or has_erased_component(arg):
                inferred_args[i] = None
        callee_type = self.apply_generic_arguments(callee_type, inferred_args, context)

        arg_types = self.infer_arg_types_in_context2(
            callee_type, args, arg_kinds, formal_to_actual)

        inferred_args = infer_function_type_arguments(
            callee_type, arg_types, arg_kinds, formal_to_actual)

        return callee_type, inferred_args

    def get_arg_infer_passes(self, arg_types: List[Type],
                             formal_to_actual: List[List[int]],
                             num_actuals: int) -> List[int]:
        """Return pass numbers for args for two-pass argument type inference.

        For each actual, the pass number is either 1 (first pass) or 2 (second
        pass).

        Two-pass argument type inference primarily lets us infer types of
        lambdas more effectively.
        """
        res = [1] * num_actuals
        for i, arg in enumerate(arg_types):
            if arg.accept(ArgInferSecondPassQuery()):
                for j in formal_to_actual[i]:
                    res[j] = 2
        return res

    def apply_inferred_arguments(self, callee_type: CallableType,
                                 inferred_args: Sequence[Optional[Type]],
                                 context: Context) -> CallableType:
        """Apply inferred values of type arguments to a generic function.

        Inferred_args contains the values of function type arguments.
        """
        # Report error if some of the variables could not be solved. In that
        # case assume that all variables have type Any to avoid extra
        # bogus error messages.
        for i, inferred_type in enumerate(inferred_args):
            if not inferred_type or has_erased_component(inferred_type):
                # Could not infer a non-trivial type for a type variable.
                self.msg.could_not_infer_type_arguments(
                    callee_type, i + 1, context)
                inferred_args = [AnyType(TypeOfAny.from_error)] * len(inferred_args)
        # Apply the inferred types to the function type. In this case the
        # return type must be CallableType, since we give the right number of type
        # arguments.
        return self.apply_generic_arguments(callee_type, inferred_args, context)

    def check_argument_count(self, callee: CallableType, actual_types: List[Type],
                             actual_kinds: List[int],
                             actual_names: Optional[Sequence[Optional[str]]],
                             formal_to_actual: List[List[int]],
                             context: Optional[Context],
                             messages: Optional[MessageBuilder]) -> bool:
        """Check that there is a value for all required arguments to a function.

        Also check that there are no duplicate values for arguments. Report found errors
        using 'messages' if it's not None. If 'messages' is given, 'context' must also be given.

        Return False if there were any errors. Otherwise return True
        """
        # TODO(jukka): We could return as soon as we find an error if messages is None.
        formal_kinds = callee.arg_kinds

        # Collect list of all actual arguments matched to formal arguments.
        all_actuals = []  # type: List[int]
        for actuals in formal_to_actual:
            all_actuals.extend(actuals)

        is_unexpected_arg_error = False  # Keep track of errors to avoid duplicate errors.
        ok = True  # False if we've found any error.
        for i, kind in enumerate(actual_kinds):
            if i not in all_actuals and (
                    kind != nodes.ARG_STAR or
                    not is_empty_tuple(actual_types[i])):
                # Extra actual: not matched by a formal argument.
                ok = False
                if kind != nodes.ARG_NAMED:
                    if messages:
                        assert context, "Internal error: messages given without context"
                        messages.too_many_arguments(callee, context)
                else:
                    if messages:
                        assert context, "Internal error: messages given without context"
                        assert actual_names, "Internal error: named kinds without names given"
                        act_name = actual_names[i]
                        assert act_name is not None
                        messages.unexpected_keyword_argument(
                            callee, act_name, context)
                    is_unexpected_arg_error = True
            elif kind == nodes.ARG_STAR and (
                    nodes.ARG_STAR not in formal_kinds):
                actual_type = actual_types[i]
                if isinstance(actual_type, TupleType):
                    if all_actuals.count(i) < len(actual_type.items):
                        # Too many tuple items as some did not match.
                        if messages:
                            assert context, "Internal error: messages given without context"
                            messages.too_many_arguments(callee, context)
                        ok = False
                # *args can be applied even if the function takes a fixed
                # number of positional arguments. This may succeed at runtime.

        for i, kind in enumerate(formal_kinds):
            if kind == nodes.ARG_POS and (not formal_to_actual[i] and
                                          not is_unexpected_arg_error):
                # No actual for a mandatory positional formal.
                if messages:
                    assert context, "Internal error: messages given without context"
                    messages.too_few_arguments(callee, context, actual_names)
                ok = False
            elif kind == nodes.ARG_NAMED and (not formal_to_actual[i] and
                                              not is_unexpected_arg_error):
                # No actual for a mandatory named formal
                if messages:
                    argname = callee.arg_names[i]
                    assert argname is not None
                    assert context, "Internal error: messages given without context"
                    messages.missing_named_argument(callee, context, argname)
                ok = False
            elif kind in [nodes.ARG_POS, nodes.ARG_OPT,
                          nodes.ARG_NAMED, nodes.ARG_NAMED_OPT] and is_duplicate_mapping(
                    formal_to_actual[i], actual_kinds):
                if (self.chk.in_checked_function() or
                        isinstance(actual_types[formal_to_actual[i][0]], TupleType)):
                    if messages:
                        assert context, "Internal error: messages given without context"
                        messages.duplicate_argument_value(callee, i, context)
                    ok = False
            elif (kind in (nodes.ARG_NAMED, nodes.ARG_NAMED_OPT) and formal_to_actual[i] and
                  actual_kinds[formal_to_actual[i][0]] not in [nodes.ARG_NAMED, nodes.ARG_STAR2]):
                # Positional argument when expecting a keyword argument.
                if messages:
                    assert context, "Internal error: messages given without context"
                    messages.too_many_positional_arguments(callee, context)
                ok = False
        return ok

    def check_argument_types(self, arg_types: List[Type], arg_kinds: List[int],
                             callee: CallableType,
                             formal_to_actual: List[List[int]],
                             context: Context,
                             messages: Optional[MessageBuilder] = None,
                             check_arg: Optional[ArgChecker] = None) -> None:
        """Check argument types against a callable type.

        Report errors if the argument types are not compatible.
        """
        messages = messages or self.msg
        check_arg = check_arg or self.check_arg
        # Keep track of consumed tuple *arg items.
        tuple_counter = [0]
        for i, actuals in enumerate(formal_to_actual):
            for actual in actuals:
                arg_type = arg_types[actual]
                if arg_type is None:
                    continue  # Some kind of error was already reported.
                # Check that a *arg is valid as varargs.
                if (arg_kinds[actual] == nodes.ARG_STAR and
                        not self.is_valid_var_arg(arg_type)):
                    messages.invalid_var_arg(arg_type, context)
                if (arg_kinds[actual] == nodes.ARG_STAR2 and
                        not self.is_valid_keyword_var_arg(arg_type)):
                    is_mapping = is_subtype(arg_type, self.chk.named_type('typing.Mapping'))
                    messages.invalid_keyword_var_arg(arg_type, is_mapping, context)
                # Get the type of an individual actual argument (for *args
                # and **args this is the item type, not the collection type).
                if (isinstance(arg_type, TupleType)
                        and tuple_counter[0] >= len(arg_type.items)
                        and arg_kinds[actual] == nodes.ARG_STAR):
                    # The tuple is exhausted. Continue with further arguments.
                    continue
                actual_type = get_actual_type(arg_type, arg_kinds[actual],
                                              tuple_counter)
                check_arg(actual_type, arg_type, arg_kinds[actual],
                          callee.arg_types[i],
                          actual + 1, i + 1, callee, context, messages)

                # There may be some remaining tuple varargs items that haven't
                # been checked yet. Handle them.
                tuplet = arg_types[actual]
                if (callee.arg_kinds[i] == nodes.ARG_STAR and
                        arg_kinds[actual] == nodes.ARG_STAR and
                        isinstance(tuplet, TupleType)):
                    while tuple_counter[0] < len(tuplet.items):
                        actual_type = get_actual_type(arg_type,
                                                      arg_kinds[actual],
                                                      tuple_counter)
                        check_arg(actual_type, arg_type, arg_kinds[actual],
                                  callee.arg_types[i],
                                  actual + 1, i + 1, callee, context, messages)

    def check_arg(self, caller_type: Type, original_caller_type: Type,
                  caller_kind: int,
                  callee_type: Type, n: int, m: int, callee: CallableType,
                  context: Context, messages: MessageBuilder) -> None:
        """Check the type of a single argument in a call."""
        if isinstance(caller_type, DeletedType):
            messages.deleted_as_rvalue(caller_type, context)
        # Only non-abstract non-protocol class can be given where Type[...] is expected...
        elif (isinstance(caller_type, CallableType) and isinstance(callee_type, TypeType) and
              caller_type.is_type_obj() and
              (caller_type.type_object().is_abstract or caller_type.type_object().is_protocol) and
              isinstance(callee_type.item, Instance) and
              (callee_type.item.type.is_abstract or callee_type.item.type.is_protocol) and
              # ...except for classmethod first argument
              not caller_type.is_classmethod_class):
            self.msg.concrete_only_call(callee_type, context)
        elif not is_subtype(caller_type, callee_type):
            if self.chk.should_suppress_optional_error([caller_type, callee_type]):
                return
            messages.incompatible_argument(n, m, callee, original_caller_type,
                                           caller_kind, context)
            if (isinstance(original_caller_type, (Instance, TupleType, TypedDictType)) and
                    isinstance(callee_type, Instance) and callee_type.type.is_protocol):
                self.msg.report_protocol_problems(original_caller_type, callee_type, context)
            if (isinstance(callee_type, CallableType) and
                    isinstance(original_caller_type, Instance)):
                call = find_member('__call__', original_caller_type, original_caller_type)
                if call:
                    self.msg.note_call(original_caller_type, call, context)

    def check_overload_call(self,
                            callee: Overloaded,
                            args: List[Expression],
                            arg_types: List[Type],
                            arg_kinds: List[int],
                            arg_names: Optional[Sequence[Optional[str]]],
                            callable_name: Optional[str],
                            object_type: Optional[Type],
                            context: Context,
                            arg_messages: MessageBuilder) -> Tuple[Type, Type]:
        """Checks a call to an overloaded function."""
        # Step 1: Filter call targets to remove ones where the argument counts don't match
        plausible_targets = self.plausible_overload_call_targets(arg_types, arg_kinds,
                                                                 arg_names, callee)

        # Step 2: If the arguments contain a union, we try performing union math first,
        #         instead of picking the first matching overload.
        #         This is because picking the first overload often ends up being too greedy:
        #         for example, when we have a fallback alternative that accepts an unrestricted
        #         typevar. See https://github.com/python/mypy/issues/4063 for related discussion.
        erased_targets = None  # type: Optional[List[CallableType]]
        unioned_result = None  # type: Optional[Tuple[Type, Type]]
        unioned_errors = None  # type: Optional[MessageBuilder]
        union_success = False
        if any(isinstance(arg, UnionType) and len(arg.relevant_items()) > 1  # "real" union
               for arg in arg_types):
            erased_targets = self.overload_erased_call_targets(plausible_targets, arg_types,
                                                               arg_kinds, arg_names, context)
            unioned_callable = self.union_overload_matches(erased_targets)

            if unioned_callable is not None:
                unioned_errors = arg_messages.clean_copy()
                unioned_result = self.check_call(unioned_callable, args, arg_kinds,
                                                 context, arg_names,
                                                 arg_messages=unioned_errors,
                                                 callable_name=callable_name,
                                                 object_type=object_type)
                # Record if we succeeded. Next we need to see if maybe normal procedure
                # gives a narrower type.
                union_success = unioned_result is not None and not unioned_errors.is_errors()

        # Step 3: We try checking each branch one-by-one.
        inferred_result = self.infer_overload_return_type(plausible_targets, args, arg_types,
                                                          arg_kinds, arg_names, callable_name,
                                                          object_type, context, arg_messages)
        if inferred_result is not None:
            # Success! Stop early by returning the best among normal and unioned.
            if not union_success:
                return inferred_result
            else:
                assert unioned_result is not None
                if is_subtype(inferred_result[0], unioned_result[0]):
                    return inferred_result
                return unioned_result
        elif union_success:
            assert unioned_result is not None
            return unioned_result

        # Step 4: Failure. At this point, we know there is no match. We fall back to trying
        #         to find a somewhat plausible overload target using the erased types
        #         so we can produce a nice error message.
        #
        #         For example, suppose the user passes a value of type 'List[str]' into an
        #         overload with signatures f(x: int) -> int and f(x: List[int]) -> List[int].
        #
        #         Neither alternative matches, but we can guess the user probably wants the
        #         second one.
        if erased_targets is None:
            erased_targets = self.overload_erased_call_targets(plausible_targets, arg_types,
                                                               arg_kinds, arg_names, context)

        # Step 5: We try and infer a second-best alternative if possible. If not, fall back
        #         to using 'Any'.
        if unioned_result is not None:
            # When possible, return the error messages generated from the union-math attempt:
            # they tend to be a little nicer.
            assert unioned_errors is not None
            arg_messages.add_errors(unioned_errors)
            return unioned_result
        elif len(erased_targets) > 0:
            # Pick the first plausible erased target as the fallback
            # TODO: Adjust the error message here to make it clear there was no match.
            target = erased_targets[0]  # type: Type
        else:
            # There was no plausible match: give up
            if not self.chk.should_suppress_optional_error(arg_types):
                arg_messages.no_variant_matches_arguments(callee, arg_types, context)
            target = AnyType(TypeOfAny.from_error)

        return self.check_call(target, args, arg_kinds, context, arg_names,
                               arg_messages=arg_messages,
                               callable_name=callable_name,
                               object_type=object_type)

    def plausible_overload_call_targets(self,
                                        arg_types: List[Type],
                                        arg_kinds: List[int],
                                        arg_names: Optional[Sequence[Optional[str]]],
                                        overload: Overloaded) -> List[CallableType]:
        """Returns all overload call targets that having matching argument counts.

        If the given args contains a star-arg (*arg or **kwarg argument), this method
        will ensure all star-arg overloads appear at the start of the list, instead
        of their usual location.

        The only exception is if the starred argument is something like a Tuple or a
        NamedTuple, which has a definitive "shape". If so, we don't move the corresponding
        alternative to the front since we can infer a more precise match using the original
        order."""

        def has_shape(typ: Type) -> bool:
            # TODO: Once https://github.com/python/mypy/issues/5198 is fixed,
            #       add 'isinstance(typ, TypedDictType)' somewhere below.
            return (isinstance(typ, TupleType)
                    or (isinstance(typ, Instance) and typ.type.is_named_tuple))

        matches = []  # type: List[CallableType]
        star_matches = []  # type: List[CallableType]

        args_have_var_arg = False
        args_have_kw_arg = False
        for kind, typ in zip(arg_kinds, arg_types):
            if kind == ARG_STAR and not has_shape(typ):
                args_have_var_arg = True
            if kind == ARG_STAR2 and not has_shape(typ):
                args_have_kw_arg = True

        for typ in overload.items():
            formal_to_actual = map_actuals_to_formals(arg_kinds, arg_names,
                                                      typ.arg_kinds, typ.arg_names,
                                                      lambda i: arg_types[i])

            if self.check_argument_count(typ, arg_types, arg_kinds, arg_names,
                                         formal_to_actual, None, None):
                if args_have_var_arg and typ.is_var_arg:
                    star_matches.append(typ)
                elif args_have_kw_arg and typ.is_kw_arg:
                    star_matches.append(typ)
                else:
                    matches.append(typ)

        return star_matches + matches

    def infer_overload_return_type(self,
                                   plausible_targets: List[CallableType],
                                   args: List[Expression],
                                   arg_types: List[Type],
                                   arg_kinds: List[int],
                                   arg_names: Optional[Sequence[Optional[str]]],
                                   callable_name: Optional[str],
                                   object_type: Optional[Type],
                                   context: Context,
                                   arg_messages: Optional[MessageBuilder] = None,
                                   ) -> Optional[Tuple[Type, Type]]:
        """Attempts to find the first matching callable from the given list.

        If a match is found, returns a tuple containing the result type and the inferred
        callee type. (This tuple is meant to be eventually returned by check_call.)
        If multiple targets match due to ambiguous Any parameters, returns (AnyType, AnyType).
        If no targets match, returns None.

        Assumes all of the given targets have argument counts compatible with the caller.
        """

        arg_messages = self.msg if arg_messages is None else arg_messages
        matches = []         # type: List[CallableType]
        return_types = []    # type: List[Type]
        inferred_types = []  # type: List[Type]
        args_contain_any = any(map(has_any_type, arg_types))

        for typ in plausible_targets:
            overload_messages = self.msg.clean_copy()
            prev_messages = self.msg
            assert self.msg is self.chk.msg
            self.msg = overload_messages
            self.chk.msg = overload_messages
            try:
                # Passing `overload_messages` as the `arg_messages` parameter doesn't
                # seem to reliably catch all possible errors.
                # TODO: Figure out why
                ret_type, infer_type = self.check_call(
                    callee=typ,
                    args=args,
                    arg_kinds=arg_kinds,
                    arg_names=arg_names,
                    context=context,
                    arg_messages=overload_messages,
                    callable_name=callable_name,
                    object_type=object_type)
            finally:
                self.chk.msg = prev_messages
                self.msg = prev_messages

            is_match = not overload_messages.is_errors()
            if is_match:
                # Return early if possible; otherwise record info so we can
                # check for ambiguity due to 'Any' below.
                if not args_contain_any:
                    return ret_type, infer_type
                matches.append(typ)
                return_types.append(ret_type)
                inferred_types.append(infer_type)

        if len(matches) == 0:
            # No match was found
            return None
        elif any_causes_overload_ambiguity(matches, return_types, arg_types, arg_kinds, arg_names):
            # An argument of type or containing the type 'Any' caused ambiguity.
            # We try returning a precise type if we can. If not, we give up and just return 'Any'.
            if all_same_types(return_types):
                return return_types[0], inferred_types[0]
            elif all_same_types(erase_type(typ) for typ in return_types):
                return erase_type(return_types[0]), erase_type(inferred_types[0])
            else:
                return self.check_call(callee=AnyType(TypeOfAny.special_form),
                                       args=args,
                                       arg_kinds=arg_kinds,
                                       arg_names=arg_names,
                                       context=context,
                                       arg_messages=arg_messages,
                                       callable_name=callable_name,
                                       object_type=object_type)
        else:
            # Success! No ambiguity; return the first match.
            return return_types[0], inferred_types[0]

    def overload_erased_call_targets(self,
                                     plausible_targets: List[CallableType],
                                     arg_types: List[Type],
                                     arg_kinds: List[int],
                                     arg_names: Optional[Sequence[Optional[str]]],
                                     context: Context) -> List[CallableType]:
        """Returns a list of all targets that match the caller after erasing types.

        Assumes all of the given targets have argument counts compatible with the caller.
        """
        matches = []  # type: List[CallableType]
        for typ in plausible_targets:
            if self.erased_signature_similarity(arg_types, arg_kinds, arg_names, typ, context):
                matches.append(typ)
        return matches

    def union_overload_matches(self, callables: List[CallableType]) -> Optional[CallableType]:
        """Accepts a list of overload signatures and attempts to combine them together into a
        new CallableType consisting of the union of all of the given arguments and return types.

        Returns None if it is not possible to combine the different callables together in a
        sound manner.

        Assumes all of the given callables have argument counts compatible with the caller.
        """
        if len(callables) == 0:
            return None
        elif len(callables) == 1:
            return callables[0]

        # Note: we are assuming here that if a user uses some TypeVar 'T' in
        # two different overloads, they meant for that TypeVar to mean the
        # same thing.
        #
        # This function will make sure that all instances of that TypeVar 'T'
        # refer to the same underlying TypeVarType and TypeVarDef objects to
        # simplify the union-ing logic below.
        #
        # (If the user did *not* mean for 'T' to be consistently bound to the
        # same type in their overloads, well, their code is probably too
        # confusing and ought to be re-written anyways.)
        callables, variables = merge_typevars_in_callables_by_name(callables)

        new_args = [[] for _ in range(len(callables[0].arg_types))]  # type: List[List[Type]]
        new_kinds = list(callables[0].arg_kinds)
        new_returns = []  # type: List[Type]

        for target in callables:
            # We conservatively end if the overloads do not have the exact same signature.
            # The only exception is if one arg is optional and the other is positional: in that
            # case, we continue unioning (and expect a positional arg).
            # TODO: Enhance the union overload logic to handle a wider variety of signatures.
            if len(new_kinds) != len(target.arg_kinds):
                return None
            for i, (new_kind, target_kind) in enumerate(zip(new_kinds, target.arg_kinds)):
                if new_kind == target_kind:
                    continue
                elif new_kind in (ARG_POS, ARG_OPT) and target_kind in (ARG_POS, ARG_OPT):
                    new_kinds[i] = ARG_POS
                else:
                    return None

            for i, arg in enumerate(target.arg_types):
                new_args[i].append(arg)
            new_returns.append(target.ret_type)

        union_count = 0
        final_args = []
        for args_list in new_args:
            new_type = UnionType.make_simplified_union(args_list)
            union_count += 1 if isinstance(new_type, UnionType) else 0
            final_args.append(new_type)

        # TODO: Modify this check to be less conservative.
        #
        # Currently, we permit only one union in the arguments because if we allow
        # multiple, we can't always guarantee the synthesized callable will be correct.
        #
        # For example, suppose we had the following two overloads:
        #
        #     @overload
        #     def f(x: A, y: B) -> None: ...
        #     @overload
        #     def f(x: B, y: A) -> None: ...
        #
        # If we continued and synthesize "def f(x: Union[A,B], y: Union[A,B]) -> None: ...",
        # then we'd incorrectly accept calls like "f(A(), A())" when they really ought to
        # be rejected.
        #
        # However, that means we'll also give up if the original overloads contained
        # any unions. This is likely unnecessary -- we only really need to give up if
        # there are more then one *synthesized* union arguments.
        if union_count >= 2:
            return None

        return callables[0].copy_modified(
            arg_types=final_args,
            arg_kinds=new_kinds,
            ret_type=UnionType.make_simplified_union(new_returns),
            variables=variables,
            implicit=True)

    def erased_signature_similarity(self, arg_types: List[Type], arg_kinds: List[int],
                                    arg_names: Optional[Sequence[Optional[str]]],
                                    callee: CallableType,
                                    context: Context) -> int:
        """Determine whether arguments could match the signature at runtime.

        Return similarity level (0 = no match, 1 = can match, 2 = non-promotion match). See
        overload_arg_similarity for a discussion of similarity levels.
        """
        formal_to_actual = map_actuals_to_formals(arg_kinds,
                                                  arg_names,
                                                  callee.arg_kinds,
                                                  callee.arg_names,
                                                  lambda i: arg_types[i])

        if not self.check_argument_count(callee, arg_types, arg_kinds, arg_names,
                                         formal_to_actual, None, None):
            # Too few or many arguments -> no match.
            return 0

        similarity = 2

        def check_arg(caller_type: Type, original_caller_type: Type, caller_kind: int,
                      callee_type: Type, n: int, m: int, callee: CallableType,
                      context: Context, messages: MessageBuilder) -> None:
            nonlocal similarity
            similarity = min(similarity,
                             overload_arg_similarity(caller_type, callee_type))
            if similarity == 0:
                # No match -- exit early since none of the remaining work can change
                # the result.
                raise Finished

        try:
            self.check_argument_types(arg_types, arg_kinds, callee, formal_to_actual,
                                      context=context, check_arg=check_arg)
        except Finished:
            pass

        return similarity

    def match_signature_types(self, arg_types: List[Type], arg_kinds: List[int],
                              arg_names: Optional[Sequence[Optional[str]]], callee: CallableType,
                              context: Context) -> bool:
        """Determine whether arguments types match the signature.

        Assume that argument counts are compatible.

        Return True if arguments match.
        """
        formal_to_actual = map_actuals_to_formals(arg_kinds,
                                                  arg_names,
                                                  callee.arg_kinds,
                                                  callee.arg_names,
                                                  lambda i: arg_types[i])
        ok = True

        def check_arg(caller_type: Type, original_caller_type: Type, caller_kind: int,
                      callee_type: Type, n: int, m: int, callee: CallableType,
                      context: Context, messages: MessageBuilder) -> None:
            nonlocal ok
            if not is_subtype(caller_type, callee_type):
                ok = False

        self.check_argument_types(arg_types, arg_kinds, callee, formal_to_actual,
                                  context=context, check_arg=check_arg)
        return ok

    def apply_generic_arguments(self, callable: CallableType, types: Sequence[Optional[Type]],
                                context: Context) -> CallableType:
        """Simple wrapper around mypy.applytype.apply_generic_arguments."""
        return applytype.apply_generic_arguments(callable, types, self.msg, context)

    def visit_member_expr(self, e: MemberExpr) -> Type:
        """Visit member expression (of form e.id)."""
        self.chk.module_refs.update(extract_refexpr_names(e))
        result = self.analyze_ordinary_member_access(e, False)
        return self.narrow_type_from_binder(e, result)

    def analyze_ordinary_member_access(self, e: MemberExpr,
                                       is_lvalue: bool) -> Type:
        """Analyse member expression or member lvalue."""
        if e.kind is not None:
            # This is a reference to a module attribute.
            return self.analyze_ref_expr(e)
        else:
            # This is a reference to a non-module attribute.
            original_type = self.accept(e.expr)
            member_type = analyze_member_access(
                e.name, original_type, e, is_lvalue, False, False,
                self.named_type, self.not_ready_callback, self.msg,
                original_type=original_type, chk=self.chk)
            if is_lvalue:
                return member_type
            else:
                return self.analyze_descriptor_access(original_type, member_type, e)

    def analyze_descriptor_access(self, instance_type: Type, descriptor_type: Type,
                                  context: Context) -> Type:
        """Type check descriptor access.

        Arguments:
            instance_type: The type of the instance on which the descriptor
                attribute is being accessed (the type of ``a`` in ``a.f`` when
                ``f`` is a descriptor).
            descriptor_type: The type of the descriptor attribute being accessed
                (the type of ``f`` in ``a.f`` when ``f`` is a descriptor).
            context: The node defining the context of this inference.
        Return:
            The return type of the appropriate ``__get__`` overload for the descriptor.
        """
        if isinstance(descriptor_type, UnionType):
            # Map the access over union types
            return UnionType.make_simplified_union([
                self.analyze_descriptor_access(instance_type, typ, context)
                for typ in descriptor_type.items
            ])
        elif not isinstance(descriptor_type, Instance):
            return descriptor_type

        if not descriptor_type.type.has_readable_member('__get__'):
            return descriptor_type

        dunder_get = descriptor_type.type.get_method('__get__')

        if dunder_get is None:
            self.msg.fail("{}.__get__ is not callable".format(descriptor_type), context)
            return AnyType(TypeOfAny.from_error)

        function = function_type(dunder_get, self.named_type('builtins.function'))
        bound_method = bind_self(function, descriptor_type)
        typ = map_instance_to_supertype(descriptor_type, dunder_get.info)
        dunder_get_type = expand_type_by_instance(bound_method, typ)

        if isinstance(instance_type, FunctionLike) and instance_type.is_type_obj():
            owner_type = instance_type.items()[0].ret_type
            instance_type = NoneTyp()
        elif isinstance(instance_type, TypeType):
            owner_type = instance_type.item
            instance_type = NoneTyp()
        else:
            owner_type = instance_type

        _, inferred_dunder_get_type = self.check_call(
            dunder_get_type,
            [TempNode(instance_type), TempNode(TypeType.make_normalized(owner_type))],
            [nodes.ARG_POS, nodes.ARG_POS], context)

        if isinstance(inferred_dunder_get_type, AnyType):
            # check_call failed, and will have reported an error
            return inferred_dunder_get_type

        if not isinstance(inferred_dunder_get_type, CallableType):
            self.msg.fail("{}.__get__ is not callable".format(descriptor_type), context)
            return AnyType(TypeOfAny.from_error)

        return inferred_dunder_get_type.ret_type

    def analyze_external_member_access(self, member: str, base_type: Type,
                                       context: Context) -> Type:
        """Analyse member access that is external, i.e. it cannot
        refer to private definitions. Return the result type.
        """
        # TODO remove; no private definitions in mypy
        return analyze_member_access(member, base_type, context, False, False, False,
                                     self.named_type, self.not_ready_callback, self.msg,
                                     original_type=base_type, chk=self.chk)

    def visit_int_expr(self, e: IntExpr) -> Type:
        """Type check an integer literal (trivial)."""
        return self.named_type('builtins.int')

    def visit_str_expr(self, e: StrExpr) -> Type:
        """Type check a string literal (trivial)."""
        return self.named_type('builtins.str')

    def visit_bytes_expr(self, e: BytesExpr) -> Type:
        """Type check a bytes literal (trivial)."""
        return self.named_type('builtins.bytes')

    def visit_unicode_expr(self, e: UnicodeExpr) -> Type:
        """Type check a unicode literal (trivial)."""
        return self.named_type('builtins.unicode')

    def visit_float_expr(self, e: FloatExpr) -> Type:
        """Type check a float literal (trivial)."""
        return self.named_type('builtins.float')

    def visit_complex_expr(self, e: ComplexExpr) -> Type:
        """Type check a complex literal."""
        return self.named_type('builtins.complex')

    def visit_ellipsis(self, e: EllipsisExpr) -> Type:
        """Type check '...'."""
        if self.chk.options.python_version[0] >= 3:
            return self.named_type('builtins.ellipsis')
        else:
            # '...' is not valid in normal Python 2 code, but it can
            # be used in stubs.  The parser makes sure that we only
            # get this far if we are in a stub, and we can safely
            # return 'object' as ellipsis is special cased elsewhere.
            # The builtins.ellipsis type does not exist in Python 2.
            return self.named_type('builtins.object')

    def visit_op_expr(self, e: OpExpr) -> Type:
        """Type check a binary operator expression."""
        if e.op == 'and' or e.op == 'or':
            return self.check_boolean_op(e, e)
        if e.op == '*' and isinstance(e.left, ListExpr):
            # Expressions of form [...] * e get special type inference.
            return self.check_list_multiply(e)
        if e.op == '%':
            pyversion = self.chk.options.python_version
            if pyversion[0] == 3:
                if isinstance(e.left, BytesExpr) and pyversion[1] >= 5:
                    return self.strfrm_checker.check_str_interpolation(e.left, e.right)
                if isinstance(e.left, StrExpr):
                    return self.strfrm_checker.check_str_interpolation(e.left, e.right)
            elif pyversion[0] <= 2:
                if isinstance(e.left, (StrExpr, BytesExpr, UnicodeExpr)):
                    return self.strfrm_checker.check_str_interpolation(e.left, e.right)
        left_type = self.accept(e.left)

        if e.op in nodes.op_methods:
            method = self.get_operator_method(e.op)
            result, method_type = self.check_op(method, left_type, e.right, e,
                                                allow_reverse=True)
            e.method_type = method_type
            return result
        else:
            raise RuntimeError('Unknown operator {}'.format(e.op))

    def visit_comparison_expr(self, e: ComparisonExpr) -> Type:
        """Type check a comparison expression.

        Comparison expressions are type checked consecutive-pair-wise
        That is, 'a < b > c == d' is check as 'a < b and b > c and c == d'
        """
        result = None

        # Check each consecutive operand pair and their operator
        for left, right, operator in zip(e.operands, e.operands[1:], e.operators):
            left_type = self.accept(left)

            method_type = None  # type: Optional[mypy.types.Type]

            if operator == 'in' or operator == 'not in':
                right_type = self.accept(right)  # always validate the right operand

                # Keep track of whether we get type check errors (these won't be reported, they
                # are just to verify whether something is valid typing wise).
                local_errors = self.msg.copy()
                local_errors.disable_count = 0
                sub_result, method_type = self.check_op_local('__contains__', right_type,
                                                          left, e, local_errors)
                if isinstance(right_type, PartialType):
                    # We don't really know if this is an error or not, so just shut up.
                    pass
                elif (local_errors.is_errors() and
                    # is_valid_var_arg is True for any Iterable
                        self.is_valid_var_arg(right_type)):
                    _, itertype = self.chk.analyze_iterable_item_type(right)
                    method_type = CallableType(
                        [left_type],
                        [nodes.ARG_POS],
                        [None],
                        self.bool_type(),
                        self.named_type('builtins.function'))
                    sub_result = self.bool_type()
                    if not is_subtype(left_type, itertype):
                        self.msg.unsupported_operand_types('in', left_type, right_type, e)
                else:
                    self.msg.add_errors(local_errors)
                if operator == 'not in':
                    sub_result = self.bool_type()
            elif operator in nodes.op_methods:
                method = self.get_operator_method(operator)
                sub_result, method_type = self.check_op(method, left_type, right, e,
                                                    allow_reverse=True)

            elif operator == 'is' or operator == 'is not':
                self.accept(right)  # validate the right operand
                sub_result = self.bool_type()
                method_type = None
            else:
                raise RuntimeError('Unknown comparison operator {}'.format(operator))

            e.method_types.append(method_type)

            #  Determine type of boolean-and of result and sub_result
            if result is None:
                result = sub_result
            else:
                result = join.join_types(result, sub_result)

        assert result is not None
        return result

    def get_operator_method(self, op: str) -> str:
        if op == '/' and self.chk.options.python_version[0] == 2:
            # TODO also check for "from __future__ import division"
            return '__div__'
        else:
            return nodes.op_methods[op]

    def _check_op_for_errors(self, method: str, base_type: Type, arg: Expression,
                             context: Context
                             ) -> Tuple[Tuple[Type, Type], MessageBuilder]:
        """Type check a binary operation which maps to a method call.

        Return ((result type, inferred operator method type), error message).
        """
        local_errors = self.msg.copy()
        local_errors.disable_count = 0
        result = self.check_op_local(method, base_type,
                                     arg, context,
                                     local_errors)
        return result, local_errors

    def check_op_local(self, method: str, base_type: Type, arg: Expression,
                       context: Context, local_errors: MessageBuilder) -> Tuple[Type, Type]:
        """Type check a binary operation which maps to a method call.

        Return tuple (result type, inferred operator method type).
        """
        method_type = analyze_member_access(method, base_type, context, False, False, True,
                                            self.named_type, self.not_ready_callback, local_errors,
                                            original_type=base_type, chk=self.chk)
        callable_name = None
        object_type = None
        if isinstance(base_type, Instance):
            # TODO: Find out in which class the method was defined originally?
            # TODO: Support non-Instance types.
            callable_name = '{}.{}'.format(base_type.type.fullname(), method)
            object_type = base_type
        return self.check_call(method_type, [arg], [nodes.ARG_POS],
                               context, arg_messages=local_errors,
                               callable_name=callable_name, object_type=object_type)

    def check_op(self, method: str, base_type: Type, arg: Expression,
                 context: Context,
                 allow_reverse: bool = False) -> Tuple[Type, Type]:
        """Type check a binary operation which maps to a method call.

        Return tuple (result type, inferred operator method type).
        """
        # Use a local error storage for errors related to invalid argument
        # type (but NOT other errors). This error may need to be suppressed
        # for operators which support __rX methods.
        local_errors = self.msg.copy()
        local_errors.disable_count = 0
        if not allow_reverse or self.has_member(base_type, method):
            result = self.check_op_local(method, base_type, arg, context,
                                         local_errors)
            if allow_reverse:
                arg_type = self.chk.type_map[arg]
                if isinstance(arg_type, AnyType):
                    # If the right operand has type Any, we can't make any
                    # conjectures about the type of the result, since the
                    # operand could have a __r method that returns anything.
                    any_type = AnyType(TypeOfAny.from_another_any, source_any=arg_type)
                    result = any_type, result[1]
            success = not local_errors.is_errors()
        else:
            error_any = AnyType(TypeOfAny.from_error)
            result = error_any, error_any
            success = False
        if success or not allow_reverse or isinstance(base_type, AnyType):
            # We were able to call the normal variant of the operator method,
            # or there was some problem not related to argument type
            # validity, or the operator has no __rX method. In any case, we
            # don't need to consider the __rX method.
            self.msg.add_errors(local_errors)
            return result
        else:
            # Calling the operator method was unsuccessful. Try the __rX
            # method of the other operand instead.
            rmethod = self.get_reverse_op_method(method)
            arg_type = self.accept(arg)
            base_arg_node = TempNode(base_type)
            # In order to be consistent with showing an error about the lhs not matching if neither
            # the lhs nor the rhs have a compatible signature, we keep track of the first error
            # message generated when considering __rX methods and __cmp__ methods for Python 2.
            first_error = None  # type: Optional[Tuple[Tuple[Type, Type], MessageBuilder]]
            if self.has_member(arg_type, rmethod):
                result, local_errors = self._check_op_for_errors(rmethod, arg_type,
                                                                 base_arg_node, context)
                if not local_errors.is_errors():
                    return result
                first_error = first_error or (result, local_errors)
            # If we've failed to find an __rX method and we're checking Python 2, check to see if
            # there is a __cmp__ method on the lhs or on the rhs.
            if (self.chk.options.python_version[0] == 2 and
                    method in nodes.ops_falling_back_to_cmp):
                cmp_method = nodes.comparison_fallback_method
                if self.has_member(base_type, cmp_method):
                    # First check the if the lhs has a __cmp__ method that works
                    result, local_errors = self._check_op_for_errors(cmp_method, base_type,
                                                                     arg, context)
                    if not local_errors.is_errors():
                        return result
                    first_error = first_error or (result, local_errors)
                if self.has_member(arg_type, cmp_method):
                    # Failed to find a __cmp__ method on the lhs, check if
                    # the rhs as a __cmp__ method that can operate on lhs
                    result, local_errors = self._check_op_for_errors(cmp_method, arg_type,
                                                                     base_arg_node, context)
                    if not local_errors.is_errors():
                        return result
                    first_error = first_error or (result, local_errors)
            if first_error:
                # We found either a __rX method, a __cmp__ method on the base_type, or a __cmp__
                # method on the rhs and failed match. Return the error for the first of these to
                # fail.
                self.msg.add_errors(first_error[1])
                return first_error[0]
            else:
                # No __rX method or __cmp__. Do deferred type checking to
                # produce error message that we may have missed previously.
                # TODO Fix type checking an expression more than once.
                return self.check_op_local(method, base_type, arg, context,
                                           self.msg)

    def get_reverse_op_method(self, method: str) -> str:
        if method == '__div__' and self.chk.options.python_version[0] == 2:
            return '__rdiv__'
        else:
            return nodes.reverse_op_methods[method]

    def check_boolean_op(self, e: OpExpr, context: Context) -> Type:
        """Type check a boolean operation ('and' or 'or')."""

        # A boolean operation can evaluate to either of the operands.

        # We use the current type context to guide the type inference of of
        # the left operand. We also use the left operand type to guide the type
        # inference of the right operand so that expressions such as
        # '[1] or []' are inferred correctly.
        ctx = self.type_context[-1]
        left_type = self.accept(e.left, ctx)

        assert e.op in ('and', 'or')  # Checked by visit_op_expr

        if e.op == 'and':
            right_map, left_map = self.chk.find_isinstance_check(e.left)
            restricted_left_type = false_only(left_type)
            result_is_left = not left_type.can_be_true
        elif e.op == 'or':
            left_map, right_map = self.chk.find_isinstance_check(e.left)
            restricted_left_type = true_only(left_type)
            result_is_left = not left_type.can_be_false

        if e.right_unreachable:
            right_map = None
        elif e.right_always:
            left_map = None

        # If right_map is None then we know mypy considers the right branch
        # to be unreachable and therefore any errors found in the right branch
        # should be suppressed.
        if right_map is None:
            self.msg.disable_errors()
        try:
            right_type = self.analyze_cond_branch(right_map, e.right, left_type)
        finally:
            if right_map is None:
                self.msg.enable_errors()

        if right_map is None:
            # The boolean expression is statically known to be the left value
            assert left_map is not None  # find_isinstance_check guarantees this
            return left_type
        if left_map is None:
            # The boolean expression is statically known to be the right value
            assert right_map is not None  # find_isinstance_check guarantees this
            return right_type

        if isinstance(restricted_left_type, UninhabitedType):
            # The left operand can never be the result
            return right_type
        elif result_is_left:
            # The left operand is always the result
            return left_type
        else:
            return UnionType.make_simplified_union([restricted_left_type, right_type])

    def check_list_multiply(self, e: OpExpr) -> Type:
        """Type check an expression of form '[...] * e'.

        Type inference is special-cased for this common construct.
        """
        right_type = self.accept(e.right)
        if is_subtype(right_type, self.named_type('builtins.int')):
            # Special case: [...] * <int value>. Use the type context of the
            # OpExpr, since the multiplication does not affect the type.
            left_type = self.accept(e.left, type_context=self.type_context[-1])
        else:
            left_type = self.accept(e.left)
        result, method_type = self.check_op('__mul__', left_type, e.right, e)
        e.method_type = method_type
        return result

    def visit_unary_expr(self, e: UnaryExpr) -> Type:
        """Type check an unary operation ('not', '-', '+' or '~')."""
        operand_type = self.accept(e.expr)
        op = e.op
        if op == 'not':
            result = self.bool_type()  # type: Type
        else:
            method = nodes.unary_op_methods[op]
            method_type = self.analyze_external_member_access(method, operand_type, e)
            result, method_type = self.check_call(method_type, [], [], e)
            e.method_type = method_type
        return result

    def visit_index_expr(self, e: IndexExpr) -> Type:
        """Type check an index expression (base[index]).

        It may also represent type application.
        """
        result = self.visit_index_expr_helper(e)
        return self.narrow_type_from_binder(e, result)

    def visit_index_expr_helper(self, e: IndexExpr) -> Type:
        if e.analyzed:
            # It's actually a type application.
            return self.accept(e.analyzed)
        left_type = self.accept(e.base)
        if isinstance(left_type, TupleType) and self.chk.in_checked_function():
            # Special case for tuples. They return a more specific type when
            # indexed by an integer literal.
            index = e.index
            if isinstance(index, SliceExpr):
                return self.visit_tuple_slice_helper(left_type, index)

            n = self._get_value(index)
            if n is not None:
                if n < 0:
                    n += len(left_type.items)
                if n >= 0 and n < len(left_type.items):
                    return left_type.items[n]
                else:
                    self.chk.fail(messages.TUPLE_INDEX_OUT_OF_RANGE, e)
                    return AnyType(TypeOfAny.from_error)
            else:
                return self.nonliteral_tuple_index_helper(left_type, index)
        elif isinstance(left_type, TypedDictType):
            return self.visit_typeddict_index_expr(left_type, e.index)
        elif (isinstance(left_type, CallableType)
              and left_type.is_type_obj() and left_type.type_object().is_enum):
            return self.visit_enum_index_expr(left_type.type_object(), e.index, e)
        else:
            result, method_type = self.check_op('__getitem__', left_type, e.index, e)
            e.method_type = method_type
            return result

    def visit_tuple_slice_helper(self, left_type: TupleType, slic: SliceExpr) -> Type:
        begin = None
        end = None
        stride = None

        if slic.begin_index:
            begin = self._get_value(slic.begin_index)
            if begin is None:
                return self.nonliteral_tuple_index_helper(left_type, slic)

        if slic.end_index:
            end = self._get_value(slic.end_index)
            if end is None:
                return self.nonliteral_tuple_index_helper(left_type, slic)

        if slic.stride:
            stride = self._get_value(slic.stride)
            if stride is None:
                return self.nonliteral_tuple_index_helper(left_type, slic)

        return left_type.slice(begin, stride, end)

    def nonliteral_tuple_index_helper(self, left_type: TupleType, index: Expression) -> Type:
        index_type = self.accept(index)
        expected_type = UnionType.make_union([self.named_type('builtins.int'),
                                              self.named_type('builtins.slice')])
        if not self.chk.check_subtype(index_type, expected_type, index,
                                      messages.INVALID_TUPLE_INDEX_TYPE,
                                      'actual type', 'expected type'):
            return AnyType(TypeOfAny.from_error)
        else:
            return UnionType.make_simplified_union(left_type.items)

    def _get_value(self, index: Expression) -> Optional[int]:
        if isinstance(index, IntExpr):
            return index.value
        elif isinstance(index, UnaryExpr):
            if index.op == '-':
                operand = index.expr
                if isinstance(operand, IntExpr):
                    return -1 * operand.value
        return None

    def visit_typeddict_index_expr(self, td_type: TypedDictType, index: Expression) -> Type:
        if not isinstance(index, (StrExpr, UnicodeExpr)):
            self.msg.typeddict_key_must_be_string_literal(td_type, index)
            return AnyType(TypeOfAny.from_error)
        item_name = index.value

        item_type = td_type.items.get(item_name)
        if item_type is None:
            self.msg.typeddict_key_not_found(td_type, item_name, index)
            return AnyType(TypeOfAny.from_error)
        return item_type

    def visit_enum_index_expr(self, enum_type: TypeInfo, index: Expression,
                              context: Context) -> Type:
        string_type = self.named_type('builtins.str')  # type: Type
        if self.chk.options.python_version[0] < 3:
            string_type = UnionType.make_union([string_type,
                                                self.named_type('builtins.unicode')])
        self.chk.check_subtype(self.accept(index), string_type, context,
                               "Enum index should be a string", "actual index type")
        return Instance(enum_type, [])

    def visit_cast_expr(self, expr: CastExpr) -> Type:
        """Type check a cast expression."""
        source_type = self.accept(expr.expr, type_context=AnyType(TypeOfAny.special_form),
                                  allow_none_return=True, always_allow_any=True)
        target_type = expr.type
        options = self.chk.options
        if options.warn_redundant_casts and is_same_type(source_type, target_type):
            self.msg.redundant_cast(target_type, expr)
        if options.disallow_any_unimported and has_any_from_unimported_type(target_type):
            self.msg.unimported_type_becomes_any("Target type of cast", target_type, expr)
        check_for_explicit_any(target_type, self.chk.options, self.chk.is_typeshed_stub, self.msg,
                               context=expr)
        return target_type

    def visit_reveal_expr(self, expr: RevealExpr) -> Type:
        """Type check a reveal_type expression."""
        if expr.kind == REVEAL_TYPE:
            assert expr.expr is not None
            revealed_type = self.accept(expr.expr, type_context=self.type_context[-1])
            if not self.chk.current_node_deferred:
                self.msg.reveal_type(revealed_type, expr)
                if not self.chk.in_checked_function():
                    self.msg.note("'reveal_type' always outputs 'Any' in unchecked functions",
                                  expr)
            return revealed_type
        else:
            # REVEAL_LOCALS
            if not self.chk.current_node_deferred:
                # the RevealExpr contains a local_nodes attribute,
                # calculated at semantic analysis time. Use it to pull out the
                # corresponding subset of variables in self.chk.type_map
                names_to_types = {
                    var_node.name(): var_node.type for var_node in expr.local_nodes
                } if expr.local_nodes is not None else {}

                self.msg.reveal_locals(names_to_types, expr)
            return NoneTyp()

    def visit_type_application(self, tapp: TypeApplication) -> Type:
        """Type check a type application (expr[type, ...]).

        There are two different options here, depending on whether expr refers
        to a type alias or directly to a generic class. In the first case we need
        to use a dedicated function typeanal.expand_type_aliases. This
        is due to the fact that currently type aliases machinery uses
        unbound type variables, while normal generics use bound ones;
        see TypeAlias docstring for more details.
        """
        if isinstance(tapp.expr, RefExpr) and isinstance(tapp.expr.node, TypeAlias):
            # Subscription of a (generic) alias in runtime context, expand the alias.
            target = tapp.expr.node.target
            all_vars = tapp.expr.node.alias_tvars
            item = expand_type_alias(target, all_vars, tapp.types, self.chk.fail,
                                     tapp.expr.node.no_args, tapp)
            if isinstance(item, Instance):
                tp = type_object_type(item.type, self.named_type)
                return self.apply_type_arguments_to_callable(tp, item.args, tapp)
            else:
                self.chk.fail(messages.ONLY_CLASS_APPLICATION, tapp)
                return AnyType(TypeOfAny.from_error)
        # Type application of a normal generic class in runtime context.
        # This is typically used as `x = G[int]()`.
        tp = self.accept(tapp.expr)
        if isinstance(tp, (CallableType, Overloaded)):
            if not tp.is_type_obj():
                self.chk.fail(messages.ONLY_CLASS_APPLICATION, tapp)
            return self.apply_type_arguments_to_callable(tp, tapp.types, tapp)
        if isinstance(tp, AnyType):
            return AnyType(TypeOfAny.from_another_any, source_any=tp)
        return AnyType(TypeOfAny.special_form)

    def visit_type_alias_expr(self, alias: TypeAliasExpr) -> Type:
        """Right hand side of a type alias definition.

        It has the same type as if the alias itself was used in a runtime context.
        For example, here:

            A = reveal_type(List[T])
            reveal_type(A)

        both `reveal_type` instances will reveal the same type `def (...) -> builtins.list[Any]`.
        Note that type variables are implicitly substituted with `Any`.
        """
        return self.alias_type_in_runtime_context(alias.type, alias.tvars, alias.no_args, alias)

    def alias_type_in_runtime_context(self, target: Type, alias_tvars: List[str],
                              no_args: bool, ctx: Context) -> Type:
        """Get type of a type alias (could be generic) in a runtime expression.

        Note that this function can be called only if the alias appears _not_
        as a target of type application, which is treated separately in the
        visit_type_application method. Some examples where this method is called are
        casts and instantiation:

            class LongName(Generic[T]): ...
            A = LongName[int]

            x = A()
            y = cast(A, ...)
        """
        if isinstance(target, Instance) and target.invalid:
            # An invalid alias, error already has been reported
            return AnyType(TypeOfAny.from_error)
        # If this is a generic alias, we set all variables to `Any`.
        # For example:
        #     A = List[Tuple[T, T]]
        #     x = A() <- same as List[Tuple[Any, Any]], see PEP 484.
        item = set_any_tvars(target, alias_tvars, ctx.line, ctx.column)
        if isinstance(item, Instance):
            # Normally we get a callable type (or overloaded) with .is_type_obj() true
            # representing the class's constructor
            tp = type_object_type(item.type, self.named_type)
            if no_args:
                return tp
            return self.apply_type_arguments_to_callable(tp, item.args, ctx)
        else:
            # This type is invalid in most runtime contexts
            # and corresponding an error will be reported.
            kind = (' to Callable' if isinstance(item, CallableType) else
                    ' to Tuple' if isinstance(item, TupleType) else
                    ' to Union' if isinstance(item, UnionType) else '')
            cdef = ClassDef('Type alias' + kind, Block([]))
            fb_info = TypeInfo(SymbolTable(), cdef, self.chk.tree.fullname())
            fb_info.bases = [self.object_type()]
            fb_info.mro = [fb_info, self.object_type().type]
            return Instance(fb_info, [])

    def apply_type_arguments_to_callable(self, tp: Type, args: List[Type], ctx: Context) -> Type:
        """Safely apply type arguments to a generic callable type.

        This will first perform type arguments count checks, report the
        error as needed, and return the correct kind of Any. As a special
        case this returns Any for non-callable types.
        """
        if isinstance(tp, CallableType):
            if len(tp.variables) != len(args):
                self.msg.incompatible_type_application(len(tp.variables),
                                                       len(args), ctx)
                return AnyType(TypeOfAny.from_error)
            return self.apply_generic_arguments(tp, args, ctx)
        if isinstance(tp, Overloaded):
            for it in tp.items():
                if len(it.variables) != len(args):
                    self.msg.incompatible_type_application(len(it.variables),
                                                           len(args), ctx)
                    return AnyType(TypeOfAny.from_error)
            return Overloaded([self.apply_generic_arguments(it, args, ctx)
                               for it in tp.items()])
        return AnyType(TypeOfAny.special_form)

    def visit_list_expr(self, e: ListExpr) -> Type:
        """Type check a list expression [...]."""
        return self.check_lst_expr(e.items, 'builtins.list', '<list>', e)

    def visit_set_expr(self, e: SetExpr) -> Type:
        return self.check_lst_expr(e.items, 'builtins.set', '<set>', e)

    def check_lst_expr(self, items: List[Expression], fullname: str,
                       tag: str, context: Context) -> Type:
        # Translate into type checking a generic function call.
        # Used for list and set expressions, as well as for tuples
        # containing star expressions that don't refer to a
        # Tuple. (Note: "lst" stands for list-set-tuple. :-)
        tvdef = TypeVarDef('T', 'T', -1, [], self.object_type())
        tv = TypeVarType(tvdef)
        constructor = CallableType(
            [tv],
            [nodes.ARG_STAR],
            [None],
            self.chk.named_generic_type(fullname, [tv]),
            self.named_type('builtins.function'),
            name=tag,
            variables=[tvdef])
        return self.check_call(constructor,
                               [(i.expr if isinstance(i, StarExpr) else i)
                                for i in items],
                               [(nodes.ARG_STAR if isinstance(i, StarExpr) else nodes.ARG_POS)
                                for i in items],
                               context)[0]

    def visit_tuple_expr(self, e: TupleExpr) -> Type:
        """Type check a tuple expression."""
        # Try to determine type context for type inference.
        type_context = self.type_context[-1]
        type_context_items = None
        if isinstance(type_context, UnionType):
            tuples_in_context = [t for t in type_context.items
                                 if (isinstance(t, TupleType) and len(t.items) == len(e.items)) or
                                 is_named_instance(t, 'builtins.tuple')]
            if len(tuples_in_context) == 1:
                type_context = tuples_in_context[0]
            else:
                # There are either no relevant tuples in the Union, or there is
                # more than one.  Either way, we can't decide on a context.
                pass

        if isinstance(type_context, TupleType):
            type_context_items = type_context.items
        elif type_context and is_named_instance(type_context, 'builtins.tuple'):
            assert isinstance(type_context, Instance)
            if type_context.args:
                type_context_items = [type_context.args[0]] * len(e.items)
        # NOTE: it's possible for the context to have a different
        # number of items than e.  In that case we use those context
        # items that match a position in e, and we'll worry about type
        # mismatches later.

        # Infer item types.  Give up if there's a star expression
        # that's not a Tuple.
        items = []  # type: List[Type]
        j = 0  # Index into type_context_items; irrelevant if type_context_items is none
        for i in range(len(e.items)):
            item = e.items[i]
            if isinstance(item, StarExpr):
                # Special handling for star expressions.
                # TODO: If there's a context, and item.expr is a
                # TupleExpr, flatten it, so we can benefit from the
                # context?  Counterargument: Why would anyone write
                # (1, *(2, 3)) instead of (1, 2, 3) except in a test?
                tt = self.accept(item.expr)
                if isinstance(tt, TupleType):
                    items.extend(tt.items)
                    j += len(tt.items)
                else:
                    # A star expression that's not a Tuple.
                    # Treat the whole thing as a variable-length tuple.
                    return self.check_lst_expr(e.items, 'builtins.tuple', '<tuple>', e)
            else:
                if not type_context_items or j >= len(type_context_items):
                    tt = self.accept(item)
                else:
                    tt = self.accept(item, type_context_items[j])
                    j += 1
                items.append(tt)
        fallback_item = join.join_type_list(items)
        return TupleType(items, self.chk.named_generic_type('builtins.tuple', [fallback_item]))

    def visit_dict_expr(self, e: DictExpr) -> Type:
        """Type check a dict expression.

        Translate it into a call to dict(), with provisions for **expr.
        """
        # if the dict literal doesn't match TypedDict, check_typeddict_call_with_dict reports
        # an error, but returns the TypedDict type that matches the literal it found
        # that would cause a second error when that TypedDict type is returned upstream
        # to avoid the second error, we always return TypedDict type that was requested
        typeddict_context = self.find_typeddict_context(self.type_context[-1])
        if typeddict_context:
            self.check_typeddict_call_with_dict(
                callee=typeddict_context,
                kwargs=e,
                context=e
            )
            return typeddict_context.copy_modified()

        # Collect function arguments, watching out for **expr.
        args = []  # type: List[Expression]  # Regular "key: value"
        stargs = []  # type: List[Expression]  # For "**expr"
        for key, value in e.items:
            if key is None:
                stargs.append(value)
            else:
                args.append(TupleExpr([key, value]))
        # Define type variables (used in constructors below).
        ktdef = TypeVarDef('KT', 'KT', -1, [], self.object_type())
        vtdef = TypeVarDef('VT', 'VT', -2, [], self.object_type())
        kt = TypeVarType(ktdef)
        vt = TypeVarType(vtdef)
        rv = None
        # Call dict(*args), unless it's empty and stargs is not.
        if args or not stargs:
            # The callable type represents a function like this:
            #
            #   def <unnamed>(*v: Tuple[kt, vt]) -> Dict[kt, vt]: ...
            constructor = CallableType(
                [TupleType([kt, vt], self.named_type('builtins.tuple'))],
                [nodes.ARG_STAR],
                [None],
                self.chk.named_generic_type('builtins.dict', [kt, vt]),
                self.named_type('builtins.function'),
                name='<dict>',
                variables=[ktdef, vtdef])
            rv = self.check_call(constructor, args, [nodes.ARG_POS] * len(args), e)[0]
        else:
            # dict(...) will be called below.
            pass
        # Call rv.update(arg) for each arg in **stargs,
        # except if rv isn't set yet, then set rv = dict(arg).
        if stargs:
            for arg in stargs:
                if rv is None:
                    constructor = CallableType(
                        [self.chk.named_generic_type('typing.Mapping', [kt, vt])],
                        [nodes.ARG_POS],
                        [None],
                        self.chk.named_generic_type('builtins.dict', [kt, vt]),
                        self.named_type('builtins.function'),
                        name='<list>',
                        variables=[ktdef, vtdef])
                    rv = self.check_call(constructor, [arg], [nodes.ARG_POS], arg)[0]
                else:
                    method = self.analyze_external_member_access('update', rv, arg)
                    self.check_call(method, [arg], [nodes.ARG_POS], arg)
        assert rv is not None
        return rv

    def find_typeddict_context(self, context: Optional[Type]) -> Optional[TypedDictType]:
        if isinstance(context, TypedDictType):
            return context
        elif isinstance(context, UnionType):
            items = []
            for item in context.items:
                item_context = self.find_typeddict_context(item)
                if item_context:
                    items.append(item_context)
            if len(items) == 1:
                # Only one union item is TypedDict, so use the context as it's unambiguous.
                return items[0]
        # No TypedDict type in context.
        return None

    def visit_lambda_expr(self, e: LambdaExpr) -> Type:
        """Type check lambda expression."""
        inferred_type, type_override = self.infer_lambda_type_using_context(e)
        if not inferred_type:
            self.chk.return_types.append(AnyType(TypeOfAny.special_form))
            # No useful type context.
            ret_type = self.accept(e.expr(), allow_none_return=True)
            fallback = self.named_type('builtins.function')
            self.chk.return_types.pop()
            return callable_type(e, fallback, ret_type)
        else:
            # Type context available.
            self.chk.return_types.append(inferred_type.ret_type)
            self.chk.check_func_item(e, type_override=type_override)
            if e.expr() not in self.chk.type_map:
                self.accept(e.expr(), allow_none_return=True)
            ret_type = self.chk.type_map[e.expr()]
            if isinstance(ret_type, NoneTyp):
                # For "lambda ...: None", just use type from the context.
                # Important when the context is Callable[..., None] which
                # really means Void. See #1425.
                self.chk.return_types.pop()
                return inferred_type
            self.chk.return_types.pop()
            return replace_callable_return_type(inferred_type, ret_type)

    def infer_lambda_type_using_context(self, e: LambdaExpr) -> Tuple[Optional[CallableType],
                                                                    Optional[CallableType]]:
        """Try to infer lambda expression type using context.

        Return None if could not infer type.
        The second item in the return type is the type_override parameter for check_func_item.
        """
        # TODO also accept 'Any' context
        ctx = self.type_context[-1]

        if isinstance(ctx, UnionType):
            callables = [t for t in ctx.relevant_items() if isinstance(t, CallableType)]
            if len(callables) == 1:
                ctx = callables[0]

        if not ctx or not isinstance(ctx, CallableType):
            return None, None

        # The context may have function type variables in it. We replace them
        # since these are the type variables we are ultimately trying to infer;
        # they must be considered as indeterminate. We use ErasedType since it
        # does not affect type inference results (it is for purposes like this
        # only).
        callable_ctx = replace_meta_vars(ctx, ErasedType())
        assert isinstance(callable_ctx, CallableType)

        arg_kinds = [arg.kind for arg in e.arguments]

        if callable_ctx.is_ellipsis_args:
            # Fill in Any arguments to match the arguments of the lambda.
            callable_ctx = callable_ctx.copy_modified(
                is_ellipsis_args=False,
                arg_types=[AnyType(TypeOfAny.special_form)] * len(arg_kinds),
                arg_kinds=arg_kinds,
                arg_names=[None] * len(arg_kinds)
            )

        if ARG_STAR in arg_kinds or ARG_STAR2 in arg_kinds:
            # TODO treat this case appropriately
            return callable_ctx, None
        if callable_ctx.arg_kinds != arg_kinds:
            # Incompatible context; cannot use it to infer types.
            self.chk.fail(messages.CANNOT_INFER_LAMBDA_TYPE, e)
            return None, None

        return callable_ctx, callable_ctx

    def visit_super_expr(self, e: SuperExpr) -> Type:
        """Type check a super expression (non-lvalue)."""
        self.check_super_arguments(e)
        t = self.analyze_super(e, False)
        return t

    def check_super_arguments(self, e: SuperExpr) -> None:
        """Check arguments in a super(...) call."""
        if ARG_STAR in e.call.arg_kinds:
            self.chk.fail('Varargs not supported with "super"', e)
        elif e.call.args and set(e.call.arg_kinds) != {ARG_POS}:
            self.chk.fail('"super" only accepts positional arguments', e)
        elif len(e.call.args) == 1:
            self.chk.fail('"super" with a single argument not supported', e)
        elif len(e.call.args) > 2:
            self.chk.fail('Too many arguments for "super"', e)
        elif self.chk.options.python_version[0] == 2 and len(e.call.args) == 0:
            self.chk.fail('Too few arguments for "super"', e)
        elif len(e.call.args) == 2:
            type_obj_type = self.accept(e.call.args[0])
            instance_type = self.accept(e.call.args[1])
            if isinstance(type_obj_type, FunctionLike) and type_obj_type.is_type_obj():
                type_info = type_obj_type.type_object()
            elif isinstance(type_obj_type, TypeType):
                item = type_obj_type.item
                if isinstance(item, AnyType):
                    # Could be anything.
                    return
                if isinstance(item, TupleType):
                    item = item.fallback  # Handle named tuples and other Tuple[...] subclasses.
                if not isinstance(item, Instance):
                    # A complicated type object type. Too tricky, give up.
                    # TODO: Do something more clever here.
                    self.chk.fail('Unsupported argument 1 for "super"', e)
                    return
                type_info = item.type
            elif isinstance(type_obj_type, AnyType):
                return
            else:
                self.msg.first_argument_for_super_must_be_type(type_obj_type, e)
                return

            if isinstance(instance_type, (Instance, TupleType, TypeVarType)):
                if isinstance(instance_type, TypeVarType):
                    # Needed for generic self.
                    instance_type = instance_type.upper_bound
                    if not isinstance(instance_type, (Instance, TupleType)):
                        # Too tricky, give up.
                        # TODO: Do something more clever here.
                        self.chk.fail(messages.UNSUPPORTED_ARGUMENT_2_FOR_SUPER, e)
                        return
                if isinstance(instance_type, TupleType):
                    # Needed for named tuples and other Tuple[...] subclasses.
                    instance_type = instance_type.fallback
                if type_info not in instance_type.type.mro:
                    self.chk.fail('Argument 2 for "super" not an instance of argument 1', e)
            elif isinstance(instance_type, TypeType) or (isinstance(instance_type, FunctionLike)
                                                         and instance_type.is_type_obj()):
                # TODO: Check whether this is a valid type object here.
                pass
            elif not isinstance(instance_type, AnyType):
                self.chk.fail(messages.UNSUPPORTED_ARGUMENT_2_FOR_SUPER, e)

    def analyze_super(self, e: SuperExpr, is_lvalue: bool) -> Type:
        """Type check a super expression."""
        if e.info and e.info.bases:
            # TODO fix multiple inheritance etc
            if len(e.info.mro) < 2:
                self.chk.fail('Internal error: unexpected mro for {}: {}'.format(
                    e.info.name(), e.info.mro), e)
                return AnyType(TypeOfAny.from_error)
            for base in e.info.mro[1:]:
                if e.name in base.names or base == e.info.mro[-1]:
                    if e.info.fallback_to_any and base == e.info.mro[-1]:
                        # There's an undefined base class, and we're
                        # at the end of the chain.  That's not an error.
                        return AnyType(TypeOfAny.special_form)
                    if not self.chk.in_checked_function():
                        return AnyType(TypeOfAny.unannotated)
                    if self.chk.scope.active_class() is not None:
                        self.chk.fail('super() outside of a method is not supported', e)
                        return AnyType(TypeOfAny.from_error)
                    method = self.chk.scope.top_function()
                    assert method is not None
                    args = method.arguments
                    # super() in a function with empty args is an error; we
                    # need something in declared_self.
                    if not args:
                        self.chk.fail(
                            'super() requires one or more positional arguments in '
                            'enclosing function', e)
                        return AnyType(TypeOfAny.from_error)
                    declared_self = args[0].variable.type or fill_typevars(e.info)
                    return analyze_member_access(name=e.name, typ=fill_typevars(e.info), node=e,
                                                 is_lvalue=False, is_super=True, is_operator=False,
                                                 builtin_type=self.named_type,
                                                 not_ready_callback=self.not_ready_callback,
                                                 msg=self.msg, override_info=base,
                                                 original_type=declared_self, chk=self.chk)
            assert False, 'unreachable'
        else:
            # Invalid super. This has been reported by the semantic analyzer.
            return AnyType(TypeOfAny.from_error)

    def visit_slice_expr(self, e: SliceExpr) -> Type:
        expected = make_optional_type(self.named_type('builtins.int'))
        for index in [e.begin_index, e.end_index, e.stride]:
            if index:
                t = self.accept(index)
                self.chk.check_subtype(t, expected,
                                       index, messages.INVALID_SLICE_INDEX)
        return self.named_type('builtins.slice')

    def visit_list_comprehension(self, e: ListComprehension) -> Type:
        return self.check_generator_or_comprehension(
            e.generator, 'builtins.list', '<list-comprehension>')

    def visit_set_comprehension(self, e: SetComprehension) -> Type:
        return self.check_generator_or_comprehension(
            e.generator, 'builtins.set', '<set-comprehension>')

    def visit_generator_expr(self, e: GeneratorExpr) -> Type:
        # If any of the comprehensions use async for, the expression will return an async generator
        # object
        if any(e.is_async):
            typ = 'typing.AsyncIterator'
        else:
            typ = 'typing.Iterator'
        return self.check_generator_or_comprehension(e, typ, '<generator>')

    def check_generator_or_comprehension(self, gen: GeneratorExpr,
                                         type_name: str,
                                         id_for_messages: str) -> Type:
        """Type check a generator expression or a list comprehension."""
        with self.chk.binder.frame_context(can_skip=True, fall_through=0):
            self.check_for_comp(gen)

            # Infer the type of the list comprehension by using a synthetic generic
            # callable type.
            tvdef = TypeVarDef('T', 'T', -1, [], self.object_type())
            tv = TypeVarType(tvdef)
            constructor = CallableType(
                [tv],
                [nodes.ARG_POS],
                [None],
                self.chk.named_generic_type(type_name, [tv]),
                self.chk.named_type('builtins.function'),
                name=id_for_messages,
                variables=[tvdef])
            return self.check_call(constructor,
                                [gen.left_expr], [nodes.ARG_POS], gen)[0]

    def visit_dictionary_comprehension(self, e: DictionaryComprehension) -> Type:
        """Type check a dictionary comprehension."""
        with self.chk.binder.frame_context(can_skip=True, fall_through=0):
            self.check_for_comp(e)

            # Infer the type of the list comprehension by using a synthetic generic
            # callable type.
            ktdef = TypeVarDef('KT', 'KT', -1, [], self.object_type())
            vtdef = TypeVarDef('VT', 'VT', -2, [], self.object_type())
            kt = TypeVarType(ktdef)
            vt = TypeVarType(vtdef)
            constructor = CallableType(
                [kt, vt],
                [nodes.ARG_POS, nodes.ARG_POS],
                [None, None],
                self.chk.named_generic_type('builtins.dict', [kt, vt]),
                self.chk.named_type('builtins.function'),
                name='<dictionary-comprehension>',
                variables=[ktdef, vtdef])
            return self.check_call(constructor,
                                   [e.key, e.value], [nodes.ARG_POS, nodes.ARG_POS], e)[0]

    def check_for_comp(self, e: Union[GeneratorExpr, DictionaryComprehension]) -> None:
        """Check the for_comp part of comprehensions. That is the part from 'for':
        ... for x in y if z

        Note: This adds the type information derived from the condlists to the current binder.
        """
        for index, sequence, conditions, is_async in zip(e.indices, e.sequences,
                                                         e.condlists, e.is_async):
            if is_async:
                _, sequence_type = self.chk.analyze_async_iterable_item_type(sequence)
            else:
                _, sequence_type = self.chk.analyze_iterable_item_type(sequence)
            self.chk.analyze_index_variables(index, sequence_type, True, e)
            for condition in conditions:
                self.accept(condition)

                # values are only part of the comprehension when all conditions are true
                true_map, _ = self.chk.find_isinstance_check(condition)

                if true_map:
                    for var, type in true_map.items():
                        self.chk.binder.put(var, type)

    def visit_conditional_expr(self, e: ConditionalExpr) -> Type:
        cond_type = self.accept(e.cond)
        if self.chk.options.strict_boolean:
            is_bool = (isinstance(cond_type, Instance)
                and cond_type.type.fullname() == 'builtins.bool')
            if not (is_bool or isinstance(cond_type, AnyType)):
                self.chk.fail(messages.NON_BOOLEAN_IN_CONDITIONAL, e)
        ctx = self.type_context[-1]

        # Gain type information from isinstance if it is there
        # but only for the current expression
        if_map, else_map = self.chk.find_isinstance_check(e.cond)

        if_type = self.analyze_cond_branch(if_map, e.if_expr, context=ctx)

        if not mypy.checker.is_valid_inferred_type(if_type):
            # Analyze the right branch disregarding the left branch.
            else_type = self.analyze_cond_branch(else_map, e.else_expr, context=ctx)

            # If it would make a difference, re-analyze the left
            # branch using the right branch's type as context.
            if ctx is None or not is_equivalent(else_type, ctx):
                # TODO: If it's possible that the previous analysis of
                # the left branch produced errors that are avoided
                # using this context, suppress those errors.
                if_type = self.analyze_cond_branch(if_map, e.if_expr, context=else_type)

        else:
            # Analyze the right branch in the context of the left
            # branch's type.
            else_type = self.analyze_cond_branch(else_map, e.else_expr, context=if_type)

        # Only create a union type if the type context is a union, to be mostly
        # compatible with older mypy versions where we always did a join.
        #
        # TODO: Always create a union or at least in more cases?
        if isinstance(self.type_context[-1], UnionType):
            res = UnionType.make_simplified_union([if_type, else_type])
        else:
            res = join.join_types(if_type, else_type)

        return res

    def analyze_cond_branch(self, map: Optional[Dict[Expression, Type]],
                            node: Expression, context: Optional[Type]) -> Type:
        with self.chk.binder.frame_context(can_skip=True, fall_through=0):
            if map is None:
                # We still need to type check node, in case we want to
                # process it for isinstance checks later
                self.accept(node, type_context=context)
                return UninhabitedType()
            self.chk.push_type_map(map)
            return self.accept(node, type_context=context)

    def visit_backquote_expr(self, e: BackquoteExpr) -> Type:
        self.accept(e.expr)
        return self.named_type('builtins.str')

    #
    # Helpers
    #

    def accept(self,
               node: Expression,
               type_context: Optional[Type] = None,
               allow_none_return: bool = False,
               always_allow_any: bool = False,
               ) -> Type:
        """Type check a node in the given type context.  If allow_none_return
        is True and this expression is a call, allow it to return None.  This
        applies only to this expression and not any subexpressions.
        """
        self.type_context.append(type_context)
        try:
            if allow_none_return and isinstance(node, CallExpr):
                typ = self.visit_call_expr(node, allow_none_return=True)
            elif allow_none_return and isinstance(node, YieldFromExpr):
                typ = self.visit_yield_from_expr(node, allow_none_return=True)
            else:
                typ = node.accept(self)
        except Exception as err:
            report_internal_error(err, self.chk.errors.file,
                                  node.line, self.chk.errors, self.chk.options)
        self.type_context.pop()
        assert typ is not None
        self.chk.store_type(node, typ)

        if (self.chk.options.disallow_any_expr and
                not always_allow_any and
                not self.chk.is_stub and
                self.chk.in_checked_function() and
                has_any_type(typ)):
            self.msg.disallowed_any_type(typ, node)

        if not self.chk.in_checked_function():
            return AnyType(TypeOfAny.unannotated)
        else:
            return typ

    def named_type(self, name: str) -> Instance:
        """Return an instance type with type given by the name and no type
        arguments. Alias for TypeChecker.named_type.
        """
        return self.chk.named_type(name)

    def is_valid_var_arg(self, typ: Type) -> bool:
        """Is a type valid as a *args argument?"""
        return (isinstance(typ, TupleType) or
                is_subtype(typ, self.chk.named_generic_type('typing.Iterable',
                                                            [AnyType(TypeOfAny.special_form)])) or
                isinstance(typ, AnyType))

    def is_valid_keyword_var_arg(self, typ: Type) -> bool:
        """Is a type valid as a **kwargs argument?"""
        if self.chk.options.python_version[0] >= 3:
            return is_subtype(typ, self.chk.named_generic_type(
                'typing.Mapping', [self.named_type('builtins.str'),
                                   AnyType(TypeOfAny.special_form)]))
        else:
            return (
                is_subtype(typ, self.chk.named_generic_type(
                    'typing.Mapping',
                    [self.named_type('builtins.str'),
                     AnyType(TypeOfAny.special_form)]))
                or
                is_subtype(typ, self.chk.named_generic_type(
                    'typing.Mapping',
                    [self.named_type('builtins.unicode'),
                     AnyType(TypeOfAny.special_form)])))

    def has_member(self, typ: Type, member: str) -> bool:
        """Does type have member with the given name?"""
        # TODO: refactor this to use checkmember.analyze_member_access, otherwise
        # these two should be carefully kept in sync.
        if isinstance(typ, TypeVarType):
            typ = typ.upper_bound
        if isinstance(typ, TupleType):
            typ = typ.fallback
        if isinstance(typ, Instance):
            return typ.type.has_readable_member(member)
        if isinstance(typ, CallableType) and typ.is_type_obj():
            return typ.fallback.type.has_readable_member(member)
        elif isinstance(typ, AnyType):
            return True
        elif isinstance(typ, UnionType):
            result = all(self.has_member(x, member) for x in typ.relevant_items())
            return result
        elif isinstance(typ, TypeType):
            # Type[Union[X, ...]] is always normalized to Union[Type[X], ...],
            # so we don't need to care about unions here.
            item = typ.item
            if isinstance(item, TypeVarType):
                item = item.upper_bound
            if isinstance(item, TupleType):
                item = item.fallback
            if isinstance(item, Instance) and item.type.metaclass_type is not None:
                return self.has_member(item.type.metaclass_type, member)
            if isinstance(item, AnyType):
                return True
            return False
        else:
            return False

    def not_ready_callback(self, name: str, context: Context) -> None:
        """Called when we can't infer the type of a variable because it's not ready yet.

        Either defer type checking of the enclosing function to the next
        pass or report an error.
        """
        self.chk.handle_cannot_determine_type(name, context)

    def visit_yield_expr(self, e: YieldExpr) -> Type:
        return_type = self.chk.return_types[-1]
        expected_item_type = self.chk.get_generator_yield_type(return_type, False)
        if e.expr is None:
            if (not isinstance(expected_item_type, (NoneTyp, AnyType))
                    and self.chk.in_checked_function()):
                self.chk.fail(messages.YIELD_VALUE_EXPECTED, e)
        else:
            actual_item_type = self.accept(e.expr, expected_item_type)
            self.chk.check_subtype(actual_item_type, expected_item_type, e,
                                   messages.INCOMPATIBLE_TYPES_IN_YIELD,
                                   'actual type', 'expected type')
        return self.chk.get_generator_receive_type(return_type, False)

    def visit_await_expr(self, e: AwaitExpr) -> Type:
        expected_type = self.type_context[-1]
        if expected_type is not None:
            expected_type = self.chk.named_generic_type('typing.Awaitable', [expected_type])
        actual_type = self.accept(e.expr, expected_type)
        if isinstance(actual_type, AnyType):
            return AnyType(TypeOfAny.from_another_any, source_any=actual_type)
        return self.check_awaitable_expr(actual_type, e, messages.INCOMPATIBLE_TYPES_IN_AWAIT)

    def check_awaitable_expr(self, t: Type, ctx: Context, msg: str) -> Type:
        """Check the argument to `await` and extract the type of value.

        Also used by `async for` and `async with`.
        """
        if not self.chk.check_subtype(t, self.named_type('typing.Awaitable'), ctx,
                                      msg, 'actual type', 'expected type'):
            return AnyType(TypeOfAny.special_form)
        else:
            method = self.analyze_external_member_access('__await__', t, ctx)
            generator = self.check_call(method, [], [], ctx)[0]
            return self.chk.get_generator_return_type(generator, False)

    def visit_yield_from_expr(self, e: YieldFromExpr, allow_none_return: bool = False) -> Type:
        # NOTE: Whether `yield from` accepts an `async def` decorated
        # with `@types.coroutine` (or `@asyncio.coroutine`) depends on
        # whether the generator containing the `yield from` is itself
        # thus decorated.  But it accepts a generator regardless of
        # how it's decorated.
        return_type = self.chk.return_types[-1]
        # TODO: What should the context for the sub-expression be?
        # If the containing function has type Generator[X, Y, ...],
        # the context should be Generator[X, Y, T], where T is the
        # context of the 'yield from' itself (but it isn't known).
        subexpr_type = self.accept(e.expr)

        # Check that the expr is an instance of Iterable and get the type of the iterator produced
        # by __iter__.
        if isinstance(subexpr_type, AnyType):
            iter_type = AnyType(TypeOfAny.from_another_any, source_any=subexpr_type)  # type: Type
        elif self.chk.type_is_iterable(subexpr_type):
            if is_async_def(subexpr_type) and not has_coroutine_decorator(return_type):
                self.chk.msg.yield_from_invalid_operand_type(subexpr_type, e)
            iter_method_type = self.analyze_external_member_access(
                '__iter__',
                subexpr_type,
                AnyType(TypeOfAny.special_form))

            any_type = AnyType(TypeOfAny.special_form)
            generic_generator_type = self.chk.named_generic_type('typing.Generator',
                                                                 [any_type, any_type, any_type])
            iter_type, _ = self.check_call(iter_method_type, [], [],
                                           context=generic_generator_type)
        else:
            if not (is_async_def(subexpr_type) and has_coroutine_decorator(return_type)):
                self.chk.msg.yield_from_invalid_operand_type(subexpr_type, e)
                iter_type = AnyType(TypeOfAny.from_error)
            else:
                iter_type = self.check_awaitable_expr(subexpr_type, e,
                                                      messages.INCOMPATIBLE_TYPES_IN_YIELD_FROM)

        # Check that the iterator's item type matches the type yielded by the Generator function
        # containing this `yield from` expression.
        expected_item_type = self.chk.get_generator_yield_type(return_type, False)
        actual_item_type = self.chk.get_generator_yield_type(iter_type, False)

        self.chk.check_subtype(actual_item_type, expected_item_type, e,
                           messages.INCOMPATIBLE_TYPES_IN_YIELD_FROM,
                           'actual type', 'expected type')

        # Determine the type of the entire yield from expression.
        if (isinstance(iter_type, Instance) and
                iter_type.type.fullname() == 'typing.Generator'):
            expr_type = self.chk.get_generator_return_type(iter_type, False)
        else:
            # Non-Generators don't return anything from `yield from` expressions.
            # However special-case Any (which might be produced by an error).
            if isinstance(actual_item_type, AnyType):
                expr_type = AnyType(TypeOfAny.from_another_any, source_any=actual_item_type)
            else:
                expr_type = NoneTyp()

        if not allow_none_return and isinstance(expr_type, NoneTyp):
            self.chk.msg.does_not_return_value(None, e)
        return expr_type

    def visit_temp_node(self, e: TempNode) -> Type:
        return e.type

    def visit_type_var_expr(self, e: TypeVarExpr) -> Type:
        return AnyType(TypeOfAny.special_form)

    def visit_newtype_expr(self, e: NewTypeExpr) -> Type:
        return AnyType(TypeOfAny.special_form)

    def visit_namedtuple_expr(self, e: NamedTupleExpr) -> Type:
        tuple_type = e.info.tuple_type
        if tuple_type:
            if (self.chk.options.disallow_any_unimported and
                    has_any_from_unimported_type(tuple_type)):
                self.msg.unimported_type_becomes_any("NamedTuple type", tuple_type, e)
            check_for_explicit_any(tuple_type, self.chk.options, self.chk.is_typeshed_stub,
                                   self.msg, context=e)
        return AnyType(TypeOfAny.special_form)

    def visit_enum_call_expr(self, e: EnumCallExpr) -> Type:
        for name, value in zip(e.items, e.values):
            if value is not None:
                typ = self.accept(value)
                if not isinstance(typ, AnyType):
                    var = e.info.names[name].node
                    if isinstance(var, Var):
                        # Inline TypeChecker.set_inferred_type(),
                        # without the lvalue.  (This doesn't really do
                        # much, since the value attribute is defined
                        # to have type Any in the typeshed stub.)
                        var.type = typ
                        var.is_inferred = True
        return AnyType(TypeOfAny.special_form)

    def visit_typeddict_expr(self, e: TypedDictExpr) -> Type:
        return AnyType(TypeOfAny.special_form)

    def visit__promote_expr(self, e: PromoteExpr) -> Type:
        return e.type

    def visit_star_expr(self, e: StarExpr) -> StarType:
        return StarType(self.accept(e.expr))

    def object_type(self) -> Instance:
        """Return instance type 'object'."""
        return self.named_type('builtins.object')

    def bool_type(self) -> Instance:
        """Return instance type 'bool'."""
        return self.named_type('builtins.bool')

    def narrow_type_from_binder(self, expr: Expression, known_type: Type) -> Type:
        if literal(expr) >= LITERAL_TYPE:
            restriction = self.chk.binder.get(expr)
            # If the current node is deferred, some variables may get Any types that they
            # otherwise wouldn't have. We don't want to narrow down these since it may
            # produce invalid inferred Optional[Any] types, at least.
            if restriction and not (isinstance(known_type, AnyType)
                                    and self.chk.current_node_deferred):
                ans = narrow_declared_type(known_type, restriction)
                return ans
        return known_type


def has_any_type(t: Type) -> bool:
    """Whether t contains an Any type"""
    return t.accept(HasAnyType())


class HasAnyType(types.TypeQuery[bool]):
    def __init__(self) -> None:
        super().__init__(any)

    def visit_any(self, t: AnyType) -> bool:
        return t.type_of_any != TypeOfAny.special_form  # special forms are not real Any types


def has_coroutine_decorator(t: Type) -> bool:
    """Whether t came from a function decorated with `@coroutine`."""
    return isinstance(t, Instance) and t.type.fullname() == 'typing.AwaitableGenerator'


def is_async_def(t: Type) -> bool:
    """Whether t came from a function defined using `async def`."""
    # In check_func_def(), when we see a function decorated with
    # `@typing.coroutine` or `@async.coroutine`, we change the
    # return type to typing.AwaitableGenerator[...], so that its
    # type is compatible with either Generator or Awaitable.
    # But for the check here we need to know whether the original
    # function (before decoration) was an `async def`.  The
    # AwaitableGenerator type conveniently preserves the original
    # type as its 4th parameter (3rd when using 0-origin indexing
    # :-), so that we can recover that information here.
    # (We really need to see whether the original, undecorated
    # function was an `async def`, which is orthogonal to its
    # decorations.)
    if (isinstance(t, Instance)
            and t.type.fullname() == 'typing.AwaitableGenerator'
            and len(t.args) >= 4):
        t = t.args[3]
    return isinstance(t, Instance) and t.type.fullname() == 'typing.Coroutine'


def map_actuals_to_formals(caller_kinds: List[int],
                           caller_names: Optional[Sequence[Optional[str]]],
                           callee_kinds: List[int],
                           callee_names: Sequence[Optional[str]],
                           caller_arg_type: Callable[[int],
                                                     Type]) -> List[List[int]]:
    """Calculate mapping between actual (caller) args and formals.

    The result contains a list of caller argument indexes mapping to each
    callee argument index, indexed by callee index.

    The caller_arg_type argument should evaluate to the type of the actual
    argument type with the given index.
    """
    ncallee = len(callee_kinds)
    map = [[] for i in range(ncallee)]  # type: List[List[int]]
    j = 0
    for i, kind in enumerate(caller_kinds):
        if kind == nodes.ARG_POS:
            if j < ncallee:
                if callee_kinds[j] in [nodes.ARG_POS, nodes.ARG_OPT,
                                       nodes.ARG_NAMED, nodes.ARG_NAMED_OPT]:
                    map[j].append(i)
                    j += 1
                elif callee_kinds[j] == nodes.ARG_STAR:
                    map[j].append(i)
        elif kind == nodes.ARG_STAR:
            # We need to know the actual type to map varargs.
            argt = caller_arg_type(i)
            if isinstance(argt, TupleType):
                # A tuple actual maps to a fixed number of formals.
                for _ in range(len(argt.items)):
                    if j < ncallee:
                        if callee_kinds[j] != nodes.ARG_STAR2:
                            map[j].append(i)
                        else:
                            break
                        if callee_kinds[j] != nodes.ARG_STAR:
                            j += 1
            else:
                # Assume that it is an iterable (if it isn't, there will be
                # an error later).
                while j < ncallee:
                    if callee_kinds[j] in (nodes.ARG_NAMED, nodes.ARG_NAMED_OPT, nodes.ARG_STAR2):
                        break
                    else:
                        map[j].append(i)
                    if callee_kinds[j] == nodes.ARG_STAR:
                        break
                    j += 1
        elif kind in (nodes.ARG_NAMED, nodes.ARG_NAMED_OPT):
            assert caller_names is not None, "Internal error: named kinds without names given"
            name = caller_names[i]
            if name in callee_names:
                map[callee_names.index(name)].append(i)
            elif nodes.ARG_STAR2 in callee_kinds:
                map[callee_kinds.index(nodes.ARG_STAR2)].append(i)
        else:
            assert kind == nodes.ARG_STAR2
            for j in range(ncallee):
                # TODO tuple varargs complicate this
                no_certain_match = (
                    not map[j] or caller_kinds[map[j][0]] == nodes.ARG_STAR)
                if ((callee_names[j] and no_certain_match)
                        or callee_kinds[j] == nodes.ARG_STAR2):
                    map[j].append(i)
    return map


def is_empty_tuple(t: Type) -> bool:
    return isinstance(t, TupleType) and not t.items


def is_duplicate_mapping(mapping: List[int], actual_kinds: List[int]) -> bool:
    # Multiple actuals can map to the same formal only if they both come from
    # varargs (*args and **kwargs); in this case at runtime it is possible that
    # there are no duplicates. We need to allow this, as the convention
    # f(..., *args, **kwargs) is common enough.
    return len(mapping) > 1 and not (
        len(mapping) == 2 and
        actual_kinds[mapping[0]] == nodes.ARG_STAR and
        actual_kinds[mapping[1]] == nodes.ARG_STAR2)


def replace_callable_return_type(c: CallableType, new_ret_type: Type) -> CallableType:
    """Return a copy of a callable type with a different return type."""
    return c.copy_modified(ret_type=new_ret_type)


class ArgInferSecondPassQuery(types.TypeQuery[bool]):
    """Query whether an argument type should be inferred in the second pass.

    The result is True if the type has a type variable in a callable return
    type anywhere. For example, the result for Callable[[], T] is True if t is
    a type variable.
    """
    def __init__(self) -> None:
        super().__init__(any)

    def visit_callable_type(self, t: CallableType) -> bool:
        return self.query_types(t.arg_types) or t.accept(HasTypeVarQuery())


class HasTypeVarQuery(types.TypeQuery[bool]):
    """Visitor for querying whether a type has a type variable component."""
    def __init__(self) -> None:
        super().__init__(any)

    def visit_type_var(self, t: TypeVarType) -> bool:
        return True


def has_erased_component(t: Optional[Type]) -> bool:
    return t is not None and t.accept(HasErasedComponentsQuery())


class HasErasedComponentsQuery(types.TypeQuery[bool]):
    """Visitor for querying whether a type has an erased component."""
    def __init__(self) -> None:
        super().__init__(any)

    def visit_erased_type(self, t: ErasedType) -> bool:
        return True


def has_uninhabited_component(t: Optional[Type]) -> bool:
    return t is not None and t.accept(HasUninhabitedComponentsQuery())


class HasUninhabitedComponentsQuery(types.TypeQuery[bool]):
    """Visitor for querying whether a type has an UninhabitedType component."""
    def __init__(self) -> None:
        super().__init__(any)

    def visit_uninhabited_type(self, t: UninhabitedType) -> bool:
        return True


def overload_arg_similarity(actual: Type, formal: Type) -> int:
    """Return if caller argument (actual) is compatible with overloaded signature arg (formal).

    Return a similarity level:
      0: no match
      1: actual is compatible, but only using type promotions (e.g. int vs float)
      2: actual is compatible without type promotions (e.g. int vs object)

    The distinction is important in cases where multiple overload items match. We want
    give priority to higher similarity matches.
    """
    # Replace type variables with their upper bounds. Overloading
    # resolution is based on runtime behavior which erases type
    # parameters, so no need to handle type variables occurring within
    # a type.
    if isinstance(actual, TypeVarType):
        actual = actual.erase_to_union_or_bound()
    if isinstance(formal, TypeVarType):
        formal = formal.erase_to_union_or_bound()
    if (isinstance(actual, UninhabitedType) or isinstance(actual, AnyType) or
            isinstance(formal, AnyType) or
            (isinstance(actual, Instance) and actual.type.fallback_to_any)):
        # These could match anything at runtime.
        return 2
    if isinstance(formal, CallableType):
        if isinstance(actual, (CallableType, Overloaded)):
            # TODO: do more sophisticated callable matching
            return 2
        if isinstance(actual, TypeType):
            return 2 if is_subtype(actual, formal) else 0
    if isinstance(actual, NoneTyp):
        if not experiments.STRICT_OPTIONAL:
            # NoneTyp matches anything if we're not doing strict Optional checking
            return 2
        else:
            # NoneType is a subtype of object
            if isinstance(formal, Instance) and formal.type.fullname() == "builtins.object":
                return 2
    if isinstance(actual, UnionType):
        return max(overload_arg_similarity(item, formal)
                   for item in actual.relevant_items())
    if isinstance(formal, UnionType):
        return max(overload_arg_similarity(actual, item)
                   for item in formal.relevant_items())
    if isinstance(formal, TypeType):
        if isinstance(actual, TypeType):
            # Since Type[T] is covariant, check if actual = Type[A] is
            # a subtype of formal = Type[F].
            return overload_arg_similarity(actual.item, formal.item)
        elif isinstance(actual, FunctionLike) and actual.is_type_obj():
            # Check if the actual is a constructor of some sort.
            # Note that this is this unsound, since we don't check the __init__ signature.
            return overload_arg_similarity(actual.items()[0].ret_type, formal.item)
        else:
            return 0
    if isinstance(actual, TypedDictType):
        if isinstance(formal, TypedDictType):
            # Don't support overloading based on the keys or value types of a TypedDict since
            # that would be complicated and probably only marginally useful.
            return 2
        return overload_arg_similarity(actual.fallback, formal)
    if isinstance(formal, Instance):
        if isinstance(actual, CallableType):
            actual = actual.fallback
        if isinstance(actual, Overloaded):
            actual = actual.items()[0].fallback
        if isinstance(actual, TupleType):
            actual = actual.fallback
        if isinstance(actual, Instance):
            # First perform a quick check (as an optimization) and fall back to generic
            # subtyping algorithm if type promotions are possible (e.g., int vs. float).
            if formal.type in actual.type.mro:
                return 2
            elif formal.type.is_protocol and is_subtype(actual, erasetype.erase_type(formal)):
                return 2
            elif actual.type._promote and is_subtype(actual, formal):
                return 1
            else:
                return 0
        elif isinstance(actual, TypeType):
            item = actual.item
            if formal.type.fullname() in {"builtins.object", "builtins.type"}:
                return 2
            elif isinstance(item, Instance) and item.type.metaclass_type:
                # FIX: this does not handle e.g. Union of instances
                return overload_arg_similarity(item.type.metaclass_type, formal)
            else:
                return 0
        else:
            return 0
    if isinstance(actual, UnboundType) or isinstance(formal, UnboundType):
        # Either actual or formal is the result of an error; shut up.
        return 2
    # Fall back to a conservative equality check for the remaining kinds of type.
    return 2 if is_same_type(erasetype.erase_type(actual), erasetype.erase_type(formal)) else 0


def any_causes_overload_ambiguity(items: List[CallableType],
                                  return_types: List[Type],
                                  arg_types: List[Type],
                                  arg_kinds: List[int],
                                  arg_names: Optional[Sequence[Optional[str]]]) -> bool:
    """May an argument containing 'Any' cause ambiguous result type on call to overloaded function?

    Note that this sometimes returns True even if there is no ambiguity, since a correct
    implementation would be complex (and the call would be imprecisely typed due to Any
    types anyway).

    Args:
        items: Overload items matching the actual arguments
        arg_types: Actual argument types
        arg_kinds: Actual argument kinds
        arg_names: Actual argument names
    """
    if all_same_types(return_types):
        return False

    actual_to_formal = [
        map_formals_to_actuals(
            arg_kinds, arg_names, item.arg_kinds, item.arg_names, lambda i: arg_types[i])
        for item in items
    ]

    for arg_idx, arg_type in enumerate(arg_types):
        if has_any_type(arg_type):
            matching_formals_unfiltered = [(item_idx, lookup[arg_idx])
                                           for item_idx, lookup in enumerate(actual_to_formal)
                                           if lookup[arg_idx]]

            matching_returns = []
            matching_formals = []
            for item_idx, formals in matching_formals_unfiltered:
                matched_callable = items[item_idx]
                matching_returns.append(matched_callable.ret_type)

                # Note: if an actual maps to multiple formals of differing types within
                # a single callable, then we know at least one of those formals must be
                # a different type then the formal(s) in some other callable.
                # So it's safe to just append everything to the same list.
                for formal in formals:
                    matching_formals.append(matched_callable.arg_types[formal])
            if not all_same_types(matching_formals) and not all_same_types(matching_returns):
                # Any maps to multiple different types, and the return types of these items differ.
                return True
    return False


def all_same_types(types: Iterable[Type]) -> bool:
    types = list(types)
    if len(types) == 0:
        return True
    return all(is_same_type(t, types[0]) for t in types[1:])


def map_formals_to_actuals(caller_kinds: List[int],
                           caller_names: Optional[Sequence[Optional[str]]],
                           callee_kinds: List[int],
                           callee_names: List[Optional[str]],
                           caller_arg_type: Callable[[int],
                                                     Type]) -> List[List[int]]:
    """Calculate the reverse mapping of map_actuals_to_formals."""
    formal_to_actual = map_actuals_to_formals(caller_kinds,
                                              caller_names,
                                              callee_kinds,
                                              callee_names,
                                              caller_arg_type)
    # Now reverse the mapping.
    actual_to_formal = [[] for _ in caller_kinds]  # type: List[List[int]]
    for formal, actuals in enumerate(formal_to_actual):
        for actual in actuals:
            actual_to_formal[actual].append(formal)
    return actual_to_formal


def merge_typevars_in_callables_by_name(
        callables: List[CallableType]) -> Tuple[List[CallableType], List[TypeVarDef]]:
    """Takes all the typevars present in the callables and 'combines' the ones with the same name.

    For example, suppose we have two callables with signatures "f(x: T, y: S) -> T" and
    "f(x: List[Tuple[T, S]]) -> Tuple[T, S]". Both callables use typevars named "T" and
    "S", but we treat them as distinct, unrelated typevars. (E.g. they could both have
    distinct ids.)

    If we pass in both callables into this function, it returns a a list containing two
    new callables that are identical in signature, but use the same underlying TypeVarDef
    and TypeVarType objects for T and S.

    This is useful if we want to take the output lists and "merge" them into one callable
    in some way -- for example, when unioning together overloads.

    Returns both the new list of callables and a list of all distinct TypeVarDef objects used.
    """

    output = []  # type: List[CallableType]
    unique_typevars = {}  # type: Dict[str, TypeVarType]
    variables = []  # type: List[TypeVarDef]

    for target in callables:
        if target.is_generic():
            target = freshen_function_type_vars(target)

            rename = {}  # Dict[TypeVarId, TypeVar]
            for tvdef in target.variables:
                name = tvdef.fullname
                if name not in unique_typevars:
                    unique_typevars[name] = TypeVarType(tvdef)
                    variables.append(tvdef)
                rename[tvdef.id] = unique_typevars[name]

            target = cast(CallableType, expand_type(target, rename))
        output.append(target)

    return output, variables<|MERGE_RESOLUTION|>--- conflicted
+++ resolved
@@ -23,13 +23,8 @@
     ConditionalExpr, ComparisonExpr, TempNode, SetComprehension,
     DictionaryComprehension, ComplexExpr, EllipsisExpr, StarExpr, AwaitExpr, YieldExpr,
     YieldFromExpr, TypedDictExpr, PromoteExpr, NewTypeExpr, NamedTupleExpr, TypeVarExpr,
-<<<<<<< HEAD
     TypeAliasExpr, BackquoteExpr, EnumCallExpr, TypeAlias, ClassDef, Block, SymbolTable,
-    ARG_POS, ARG_NAMED, ARG_STAR, ARG_STAR2, MODULE_REF, TVAR, LITERAL_TYPE, REVEAL_TYPE
-=======
-    TypeAliasExpr, BackquoteExpr, EnumCallExpr,
-    ARG_POS, ARG_OPT, ARG_NAMED, ARG_STAR, ARG_STAR2, MODULE_REF, TVAR, LITERAL_TYPE, REVEAL_TYPE
->>>>>>> ab2fb7b5
+    ARG_POS, ARG_OPT, ARG_NAMED, ARG_STAR, ARG_STAR2, MODULE_REF, LITERAL_TYPE, REVEAL_TYPE
 )
 from mypy.literals import literal
 from mypy import nodes
