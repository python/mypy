--- conflicted
+++ resolved
@@ -5,11 +5,7 @@
 from mypy.types import (
     Type, AnyType, CallableType, Overloaded, NoneTyp, Void, TypeVarDef,
     TupleType, Instance, TypeVarType, ErasedType, UnionType,
-<<<<<<< HEAD
-    PartialType, DeletedType, UnboundType, UninhabitedType
-=======
-    PartialType, DeletedType, UnboundType, TypeType
->>>>>>> 56d75b84
+    PartialType, DeletedType, UnboundType, UninhabitedType, TypeType
 )
 from mypy.nodes import (
     NameExpr, RefExpr, Var, FuncDef, OverloadedFuncDef, TypeInfo, CallExpr,
