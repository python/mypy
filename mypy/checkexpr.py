"""Expression type checker. This file is conceptually part of TypeChecker."""

import itertools
from contextlib import contextmanager
from typing import Callable, Dict, Iterator, List, Optional, Sequence, Set, Tuple, Union, cast

from typing_extensions import ClassVar, Final, TypeAlias as _TypeAlias, overload

import mypy.checker
import mypy.errorcodes as codes
from mypy import applytype, erasetype, join, message_registry, nodes, operators, types
from mypy.argmap import ArgTypeExpander, map_actuals_to_formals, map_formals_to_actuals
from mypy.backports import OrderedDict
from mypy.checkmember import analyze_member_access, type_object_type
from mypy.checkstrformat import StringFormatterChecker
from mypy.erasetype import erase_type, remove_instance_last_known_values, replace_meta_vars
from mypy.errors import ErrorWatcher, report_internal_error
from mypy.expandtype import expand_type, expand_type_by_instance, freshen_function_type_vars
from mypy.infer import ArgumentInferContext, infer_function_type_arguments, infer_type_arguments
from mypy.literals import literal
from mypy.maptype import map_instance_to_supertype
from mypy.meet import is_overlapping_types, narrow_declared_type
from mypy.message_registry import ErrorMessage
from mypy.messages import MessageBuilder
from mypy.nodes import (
    ARG_NAMED,
    ARG_POS,
    ARG_STAR,
    ARG_STAR2,
    LITERAL_TYPE,
    REVEAL_TYPE,
    ArgKind,
    AssertTypeExpr,
    AssignmentExpr,
    AwaitExpr,
    BackquoteExpr,
    BytesExpr,
    CallExpr,
    CastExpr,
    ComparisonExpr,
    ComplexExpr,
    ConditionalExpr,
    Context,
    Decorator,
    DictExpr,
    DictionaryComprehension,
    EllipsisExpr,
    EnumCallExpr,
    Expression,
    FloatExpr,
    FuncDef,
    GeneratorExpr,
    IndexExpr,
    IntExpr,
    LambdaExpr,
    ListComprehension,
    ListExpr,
    MemberExpr,
    MypyFile,
    NamedTupleExpr,
    NameExpr,
    NewTypeExpr,
    OpExpr,
    OverloadedFuncDef,
    ParamSpecExpr,
    PlaceholderNode,
    PromoteExpr,
    RefExpr,
    RevealExpr,
    SetComprehension,
    SetExpr,
    SliceExpr,
    StarExpr,
    StrExpr,
    SuperExpr,
    SymbolNode,
    TempNode,
    TupleExpr,
    TypeAlias,
    TypeAliasExpr,
    TypeApplication,
    TypedDictExpr,
    TypeInfo,
    TypeVarExpr,
    TypeVarTupleExpr,
    UnaryExpr,
    UnicodeExpr,
    Var,
    YieldExpr,
    YieldFromExpr,
)
from mypy.plugin import (
    FunctionContext,
    FunctionSigContext,
    MethodContext,
    MethodSigContext,
    Plugin,
)
from mypy.sametypes import is_same_type
from mypy.semanal_enum import ENUM_BASES
from mypy.subtypes import is_equivalent, is_proper_subtype, is_subtype, non_method_protocol_members
from mypy.traverser import has_await_expression
from mypy.typeanal import (
    check_for_explicit_any,
    expand_type_alias,
    has_any_from_unimported_type,
    make_optional_type,
    set_any_tvars,
)
from mypy.typeops import (
    callable_type,
    custom_special_method,
    erase_to_union_or_bound,
    false_only,
    function_type,
    is_literal_type_like,
    make_simplified_union,
    simple_literal_type,
    true_only,
    try_expanding_sum_type_to_union,
    try_getting_str_literals,
    tuple_fallback,
)
from mypy.types import (
    LITERAL_TYPE_NAMES,
    AnyType,
    CallableType,
    DeletedType,
    ErasedType,
    FunctionLike,
    Instance,
    LiteralType,
    LiteralValue,
    NoneType,
    Overloaded,
    ParamSpecFlavor,
    ParamSpecType,
    PartialType,
    ProperType,
    StarType,
    TupleType,
    Type,
    TypedDictType,
    TypeOfAny,
    TypeType,
    TypeVarType,
    UninhabitedType,
    UnionType,
    flatten_nested_unions,
    get_proper_type,
    get_proper_types,
    is_generic_instance,
    is_named_instance,
    is_optional,
    remove_optional,
)
from mypy.typevars import fill_typevars
from mypy.util import split_module_names
from mypy.visitor import ExpressionVisitor

# Type of callback user for checking individual function arguments. See
# check_args() below for details.
ArgChecker: _TypeAlias = Callable[
    [Type, Type, ArgKind, Type, int, int, CallableType, Optional[Type], Context, Context], None,
]

# Maximum nesting level for math union in overloads, setting this to large values
# may cause performance issues. The reason is that although union math algorithm we use
# nicely captures most corner cases, its worst case complexity is exponential,
# see https://github.com/python/mypy/pull/5255#discussion_r196896335 for discussion.
MAX_UNIONS: Final = 5


# Types considered safe for comparisons with --strict-equality due to known behaviour of __eq__.
# NOTE: All these types are subtypes of AbstractSet.
OVERLAPPING_TYPES_ALLOWLIST: Final = [
    "builtins.set",
    "builtins.frozenset",
    "typing.KeysView",
    "typing.ItemsView",
    "builtins._dict_keys",
    "builtins._dict_items",
    "_collections_abc.dict_keys",
    "_collections_abc.dict_items",
]


class TooManyUnions(Exception):
    """Indicates that we need to stop splitting unions in an attempt
    to match an overload in order to save performance.
    """


def allow_fast_container_literal(t: ProperType) -> bool:
    return isinstance(t, Instance) or (
        isinstance(t, TupleType)
        and all(allow_fast_container_literal(get_proper_type(it)) for it in t.items)
    )


def extract_refexpr_names(expr: RefExpr) -> Set[str]:
    """Recursively extracts all module references from a reference expression.

    Note that currently, the only two subclasses of RefExpr are NameExpr and
    MemberExpr."""
    output: Set[str] = set()
    while isinstance(expr.node, MypyFile) or expr.fullname is not None:
        if isinstance(expr.node, MypyFile) and expr.fullname is not None:
            # If it's None, something's wrong (perhaps due to an
            # import cycle or a suppressed error).  For now we just
            # skip it.
            output.add(expr.fullname)

        if isinstance(expr, NameExpr):
            is_suppressed_import = isinstance(expr.node, Var) and expr.node.is_suppressed_import
            if isinstance(expr.node, TypeInfo):
                # Reference to a class or a nested class
                output.update(split_module_names(expr.node.module_name))
            elif expr.fullname is not None and "." in expr.fullname and not is_suppressed_import:
                # Everything else (that is not a silenced import within a class)
                output.add(expr.fullname.rsplit(".", 1)[0])
            break
        elif isinstance(expr, MemberExpr):
            if isinstance(expr.expr, RefExpr):
                expr = expr.expr
            else:
                break
        else:
            raise AssertionError(f"Unknown RefExpr subclass: {type(expr)}")
    return output


class Finished(Exception):
    """Raised if we can terminate overload argument check early (no match)."""


class ExpressionChecker(ExpressionVisitor[Type]):
    """Expression type checker.

    This class works closely together with checker.TypeChecker.
    """

    # Some services are provided by a TypeChecker instance.
    chk: "mypy.checker.TypeChecker"
    # This is shared with TypeChecker, but stored also here for convenience.
    msg: MessageBuilder
    # Type context for type inference
    type_context: List[Optional[Type]]

    # cache resolved types in some cases
    resolved_type: Dict[Expression, ProperType]

    strfrm_checker: StringFormatterChecker
    plugin: Plugin

    def __init__(
        self, chk: "mypy.checker.TypeChecker", msg: MessageBuilder, plugin: Plugin
    ) -> None:
        """Construct an expression type checker."""
        self.chk = chk
        self.msg = msg
        self.plugin = plugin
        self.type_context = [None]

        # Temporary overrides for expression types. This is currently
        # used by the union math in overloads.
        # TODO: refactor this to use a pattern similar to one in
        # multiassign_from_union, or maybe even combine the two?
        self.type_overrides: Dict[Expression, Type] = {}
        self.strfrm_checker = StringFormatterChecker(self, self.chk, self.msg)

        self.resolved_type = {}

    def reset(self) -> None:
        self.resolved_type = {}

    def visit_name_expr(self, e: NameExpr) -> Type:
        """Type check a name expression.

        It can be of any kind: local, member or global.
        """
        self.chk.module_refs.update(extract_refexpr_names(e))
        result = self.analyze_ref_expr(e)
        return self.narrow_type_from_binder(e, result)

    def analyze_ref_expr(self, e: RefExpr, lvalue: bool = False) -> Type:
        result: Optional[Type] = None
        node = e.node

        if isinstance(e, NameExpr) and e.is_special_form:
            # A special form definition, nothing to check here.
            return AnyType(TypeOfAny.special_form)

        if isinstance(node, Var):
            # Variable reference.
            result = self.analyze_var_ref(node, e)
            if isinstance(result, PartialType):
                result = self.chk.handle_partial_var_type(result, lvalue, node, e)
        elif isinstance(node, FuncDef):
            # Reference to a global function.
            result = function_type(node, self.named_type("builtins.function"))
        elif isinstance(node, OverloadedFuncDef) and node.type is not None:
            # node.type is None when there are multiple definitions of a function
            # and it's decorated by something that is not typing.overload
            # TODO: use a dummy Overloaded instead of AnyType in this case
            # like we do in mypy.types.function_type()?
            result = node.type
        elif isinstance(node, TypeInfo):
            # Reference to a type object.
            result = type_object_type(node, self.named_type)
<<<<<<< HEAD
            if isinstance(result, CallableType) and isinstance(
                result.ret_type, Instance
            ):  # type: ignore
=======
            if isinstance(result, CallableType) and isinstance(  # type: ignore
                result.ret_type, Instance
            ):
>>>>>>> 1a65c1d4
                # We need to set correct line and column
                # TODO: always do this in type_object_type by passing the original context
                result.ret_type.line = e.line
                result.ret_type.column = e.column
            if isinstance(get_proper_type(self.type_context[-1]), TypeType):
                # This is the type in a Type[] expression, so substitute type
                # variables with Any.
                result = erasetype.erase_typevars(result)
        elif isinstance(node, MypyFile):
            # Reference to a module object.
            try:
                result = self.named_type("types.ModuleType")
            except KeyError:
                # In test cases might 'types' may not be available.
                # Fall back to a dummy 'object' type instead to
                # avoid a crash.
                result = self.named_type("builtins.object")
        elif isinstance(node, Decorator):
            result = self.analyze_var_ref(node.var, e)
        elif isinstance(node, TypeAlias):
            # Something that refers to a type alias appears in runtime context.
            # Note that we suppress bogus errors for alias redefinitions,
            # they are already reported in semanal.py.
            result = self.alias_type_in_runtime_context(
                node, node.no_args, e, alias_definition=e.is_alias_rvalue or lvalue
            )
        elif isinstance(node, (TypeVarExpr, ParamSpecExpr)):
            result = self.object_type()
        else:
            if isinstance(node, PlaceholderNode):
                assert False, f"PlaceholderNode {node.fullname!r} leaked to checker"
            # Unknown reference; use any type implicitly to avoid
            # generating extra type errors.
            result = AnyType(TypeOfAny.from_error)
        assert result is not None
        return result

    def analyze_var_ref(self, var: Var, context: Context) -> Type:
        if var.type:
            var_type = get_proper_type(var.type)
            if isinstance(var_type, Instance):
                if self.is_literal_context() and var_type.last_known_value is not None:
                    return var_type.last_known_value
                if var.name in {"True", "False"}:
                    return self.infer_literal_expr_type(var.name == "True", "builtins.bool")
            return var.type
        else:
            if not var.is_ready and self.chk.in_checked_function():
                self.chk.handle_cannot_determine_type(var.name, context)
            # Implicit 'Any' type.
            return AnyType(TypeOfAny.special_form)

    def visit_call_expr(self, e: CallExpr, allow_none_return: bool = False) -> Type:
        """Type check a call expression."""
        if e.analyzed:
            if isinstance(e.analyzed, NamedTupleExpr) and not e.analyzed.is_typed:
                # Type check the arguments, but ignore the results. This relies
                # on the typeshed stubs to type check the arguments.
                self.visit_call_expr_inner(e)
            # It's really a special form that only looks like a call.
            return self.accept(e.analyzed, self.type_context[-1])
        return self.visit_call_expr_inner(e, allow_none_return=allow_none_return)

    def visit_call_expr_inner(self, e: CallExpr, allow_none_return: bool = False) -> Type:
        if (
            isinstance(e.callee, RefExpr)
            and isinstance(e.callee.node, TypeInfo)
            and e.callee.node.typeddict_type is not None
        ):
            # Use named fallback for better error messages.
            typeddict_type = e.callee.node.typeddict_type.copy_modified(
                fallback=Instance(e.callee.node, [])
            )
            return self.check_typeddict_call(typeddict_type, e.arg_kinds, e.arg_names, e.args, e)
        if (
            isinstance(e.callee, NameExpr)
            and e.callee.name in ("isinstance", "issubclass")
            and len(e.args) == 2
        ):
            for typ in mypy.checker.flatten(e.args[1]):
                node = None
                if isinstance(typ, NameExpr):
                    try:
                        node = self.chk.lookup_qualified(typ.name)
                    except KeyError:
                        # Undefined names should already be reported in semantic analysis.
                        pass
                if is_expr_literal_type(typ):
                    self.msg.cannot_use_function_with_type(e.callee.name, "Literal", e)
                    continue
                if (
                    node
                    and isinstance(node.node, TypeAlias)
                    and isinstance(get_proper_type(node.node.target), AnyType)
                ):
                    self.msg.cannot_use_function_with_type(e.callee.name, "Any", e)
                    continue
                if (
                    isinstance(typ, IndexExpr)
                    and isinstance(typ.analyzed, (TypeApplication, TypeAliasExpr))
                ) or (
                    isinstance(typ, NameExpr)
                    and node
                    and isinstance(node.node, TypeAlias)
                    and not node.node.no_args
                ):
                    self.msg.type_arguments_not_allowed(e)
                if isinstance(typ, RefExpr) and isinstance(typ.node, TypeInfo):
                    if typ.node.typeddict_type:
                        self.msg.cannot_use_function_with_type(e.callee.name, "TypedDict", e)
                    elif typ.node.is_newtype:
                        self.msg.cannot_use_function_with_type(e.callee.name, "NewType", e)
        self.try_infer_partial_type(e)
        type_context = None
        if isinstance(e.callee, LambdaExpr):
            formal_to_actual = map_actuals_to_formals(
                e.arg_kinds,
                e.arg_names,
                e.callee.arg_kinds,
                e.callee.arg_names,
                lambda i: self.accept(e.args[i]),
            )

            arg_types = [
                join.join_type_list([self.accept(e.args[j]) for j in formal_to_actual[i]])
                for i in range(len(e.callee.arg_kinds))
            ]
            type_context = CallableType(
                arg_types,
                e.callee.arg_kinds,
                e.callee.arg_names,
                ret_type=self.object_type(),
                fallback=self.named_type("builtins.function"),
            )
        callee_type = get_proper_type(self.accept(e.callee, type_context, always_allow_any=True))
        if (
            self.chk.options.disallow_untyped_calls
            and self.chk.in_checked_function()
            and isinstance(callee_type, CallableType)
            and callee_type.implicit
        ):
            self.msg.untyped_function_call(callee_type, e)

        # Figure out the full name of the callee for plugin lookup.
        object_type = None
        member = None
        fullname = None
        if isinstance(e.callee, RefExpr):
            # There are two special cases where plugins might act:
            # * A "static" reference/alias to a class or function;
            #   get_function_hook() will be invoked for these.
            fullname = e.callee.fullname
            if isinstance(e.callee.node, TypeAlias):
                target = get_proper_type(e.callee.node.target)
                if isinstance(target, Instance):
                    fullname = target.type.fullname
            # * Call to a method on object that has a full name (see
            #   method_fullname() for details on supported objects);
            #   get_method_hook() and get_method_signature_hook() will
            #   be invoked for these.
            if (
                fullname is None
                and isinstance(e.callee, MemberExpr)
                and self.chk.has_type(e.callee.expr)
            ):
                member = e.callee.name
                object_type = self.chk.lookup_type(e.callee.expr)
        ret_type = self.check_call_expr_with_callee_type(
            callee_type, e, fullname, object_type, member
        )
        if isinstance(e.callee, RefExpr) and len(e.args) == 2:
            if e.callee.fullname in ("builtins.isinstance", "builtins.issubclass"):
                self.check_runtime_protocol_test(e)
            if e.callee.fullname == "builtins.issubclass":
                self.check_protocol_issubclass(e)
        if isinstance(e.callee, MemberExpr) and e.callee.name == "format":
            self.check_str_format_call(e)
        ret_type = get_proper_type(ret_type)
        if isinstance(ret_type, UnionType):
            ret_type = make_simplified_union(ret_type.items)
        if isinstance(ret_type, UninhabitedType) and not ret_type.ambiguous:
            self.chk.binder.unreachable()
        # Warn on calls to functions that always return None. The check
        # of ret_type is both a common-case optimization and prevents reporting
        # the error in dynamic functions (where it will be Any).
        if (
            not allow_none_return
            and isinstance(ret_type, NoneType)
            and self.always_returns_none(e.callee)
        ):
            self.chk.msg.does_not_return_value(callee_type, e)
            return AnyType(TypeOfAny.from_error)
        return ret_type

    def check_str_format_call(self, e: CallExpr) -> None:
        """More precise type checking for str.format() calls on literals."""
        assert isinstance(e.callee, MemberExpr)
        format_value = None
        if isinstance(e.callee.expr, (StrExpr, UnicodeExpr)):
            format_value = e.callee.expr.value
        elif self.chk.has_type(e.callee.expr):
            base_typ = try_getting_literal(self.chk.lookup_type(e.callee.expr))
            if isinstance(base_typ, LiteralType) and isinstance(base_typ.value, str):
                format_value = base_typ.value
        if format_value is not None:
            self.strfrm_checker.check_str_format_call(e, format_value)

    def method_fullname(self, object_type: Type, method_name: str) -> Optional[str]:
        """Convert a method name to a fully qualified name, based on the type of the object that
        it is invoked on. Return `None` if the name of `object_type` cannot be determined.
        """
        object_type = get_proper_type(object_type)

        if isinstance(object_type, CallableType) and object_type.is_type_obj():
            # For class method calls, object_type is a callable representing the class object.
            # We "unwrap" it to a regular type, as the class/instance method difference doesn't
            # affect the fully qualified name.
            object_type = get_proper_type(object_type.ret_type)
        elif isinstance(object_type, TypeType):
            object_type = object_type.item

        type_name = None
        if isinstance(object_type, Instance):
            type_name = object_type.type.fullname
        elif isinstance(object_type, (TypedDictType, LiteralType)):
            info = object_type.fallback.type.get_containing_type_info(method_name)
            type_name = info.fullname if info is not None else None
        elif isinstance(object_type, TupleType):
            type_name = tuple_fallback(object_type).type.fullname

        if type_name is not None:
            return f"{type_name}.{method_name}"
        else:
            return None

    def always_returns_none(self, node: Expression) -> bool:
        """Check if `node` refers to something explicitly annotated as only returning None."""
        if isinstance(node, RefExpr):
            if self.defn_returns_none(node.node):
                return True
        if isinstance(node, MemberExpr) and node.node is None:  # instance or class attribute
            typ = get_proper_type(self.chk.lookup_type(node.expr))
            if isinstance(typ, Instance):
                info = typ.type
            elif isinstance(typ, CallableType) and typ.is_type_obj():
                ret_type = get_proper_type(typ.ret_type)
                if isinstance(ret_type, Instance):
                    info = ret_type.type
                else:
                    return False
            else:
                return False
            sym = info.get(node.name)
            if sym and self.defn_returns_none(sym.node):
                return True
        return False

    def defn_returns_none(self, defn: Optional[SymbolNode]) -> bool:
        """Check if `defn` can _only_ return None."""
        if isinstance(defn, FuncDef):
            return isinstance(defn.type, CallableType) and isinstance(
                get_proper_type(defn.type.ret_type), NoneType
            )
        if isinstance(defn, OverloadedFuncDef):
            return all(self.defn_returns_none(item) for item in defn.items)
        if isinstance(defn, Var):
            typ = get_proper_type(defn.type)
            if (
                not defn.is_inferred
                and isinstance(typ, CallableType)
                and isinstance(get_proper_type(typ.ret_type), NoneType)
            ):
                return True
            if isinstance(typ, Instance):
                sym = typ.type.get("__call__")
                if sym and self.defn_returns_none(sym.node):
                    return True
        return False

    def check_runtime_protocol_test(self, e: CallExpr) -> None:
        for expr in mypy.checker.flatten(e.args[1]):
            tp = get_proper_type(self.chk.lookup_type(expr))
            if (
                isinstance(tp, CallableType)
                and tp.is_type_obj()
                and tp.type_object().is_protocol
                and not tp.type_object().runtime_protocol
            ):
                self.chk.fail(message_registry.RUNTIME_PROTOCOL_EXPECTED, e)

    def check_protocol_issubclass(self, e: CallExpr) -> None:
        for expr in mypy.checker.flatten(e.args[1]):
            tp = get_proper_type(self.chk.lookup_type(expr))
            if isinstance(tp, CallableType) and tp.is_type_obj() and tp.type_object().is_protocol:
                attr_members = non_method_protocol_members(tp.type_object())
                if attr_members:
                    self.chk.msg.report_non_method_protocol(tp.type_object(), attr_members, e)

    def check_typeddict_call(
        self,
        callee: TypedDictType,
        arg_kinds: List[ArgKind],
        arg_names: Sequence[Optional[str]],
        args: List[Expression],
        context: Context,
    ) -> Type:
        if len(args) >= 1 and all([ak == ARG_NAMED for ak in arg_kinds]):
            # ex: Point(x=42, y=1337)
            assert all(arg_name is not None for arg_name in arg_names)
            item_names = cast(List[str], arg_names)
            item_args = args
            return self.check_typeddict_call_with_kwargs(
                callee, OrderedDict(zip(item_names, item_args)), context
            )

        if len(args) == 1 and arg_kinds[0] == ARG_POS:
            unique_arg = args[0]
            if isinstance(unique_arg, DictExpr):
                # ex: Point({'x': 42, 'y': 1337})
                return self.check_typeddict_call_with_dict(callee, unique_arg, context)
            if isinstance(unique_arg, CallExpr) and isinstance(unique_arg.analyzed, DictExpr):
                # ex: Point(dict(x=42, y=1337))
                return self.check_typeddict_call_with_dict(callee, unique_arg.analyzed, context)

        if len(args) == 0:
            # ex: EmptyDict()
            return self.check_typeddict_call_with_kwargs(callee, OrderedDict(), context)

        self.chk.fail(message_registry.INVALID_TYPEDDICT_ARGS, context)
        return AnyType(TypeOfAny.from_error)

    def validate_typeddict_kwargs(
        self, kwargs: DictExpr
    ) -> "Optional[OrderedDict[str, Expression]]":
        item_args = [item[1] for item in kwargs.items]

        item_names = []  # List[str]
        for item_name_expr, item_arg in kwargs.items:
            literal_value = None
            if item_name_expr:
                key_type = self.accept(item_name_expr)
                values = try_getting_str_literals(item_name_expr, key_type)
                if values and len(values) == 1:
                    literal_value = values[0]
            if literal_value is None:
                key_context = item_name_expr or item_arg
                self.chk.fail(message_registry.TYPEDDICT_KEY_MUST_BE_STRING_LITERAL, key_context)
                return None
            else:
                item_names.append(literal_value)
        return OrderedDict(zip(item_names, item_args))

    def match_typeddict_call_with_dict(
        self, callee: TypedDictType, kwargs: DictExpr, context: Context
    ) -> bool:
        validated_kwargs = self.validate_typeddict_kwargs(kwargs=kwargs)
        if validated_kwargs is not None:
            return callee.required_keys <= set(validated_kwargs.keys()) <= set(callee.items.keys())
        else:
            return False

    def check_typeddict_call_with_dict(
        self, callee: TypedDictType, kwargs: DictExpr, context: Context
    ) -> Type:
        validated_kwargs = self.validate_typeddict_kwargs(kwargs=kwargs)
        if validated_kwargs is not None:
            return self.check_typeddict_call_with_kwargs(
                callee, kwargs=validated_kwargs, context=context
            )
        else:
            return AnyType(TypeOfAny.from_error)

    def check_typeddict_call_with_kwargs(
        self, callee: TypedDictType, kwargs: "OrderedDict[str, Expression]", context: Context
    ) -> Type:
        if not (callee.required_keys <= set(kwargs.keys()) <= set(callee.items.keys())):
            expected_keys = [
                key
                for key in callee.items.keys()
                if key in callee.required_keys or key in kwargs.keys()
            ]
            actual_keys = kwargs.keys()
            self.msg.unexpected_typeddict_keys(
                callee, expected_keys=expected_keys, actual_keys=list(actual_keys), context=context
            )
            return AnyType(TypeOfAny.from_error)

        for (item_name, item_expected_type) in callee.items.items():
            if item_name in kwargs:
                item_value = kwargs[item_name]
                self.chk.check_simple_assignment(
                    lvalue_type=item_expected_type,
                    rvalue=item_value,
                    context=item_value,
                    msg=message_registry.INCOMPATIBLE_TYPES,
                    lvalue_name=f'TypedDict item "{item_name}"',
                    rvalue_name="expression",
                    code=codes.TYPEDDICT_ITEM,
                )

        return callee

    def get_partial_self_var(self, expr: MemberExpr) -> Optional[Var]:
        """Get variable node for a partial self attribute.

        If the expression is not a self attribute, or attribute is not variable,
        or variable is not partial, return None.
        """
        if not (
            isinstance(expr.expr, NameExpr)
            and isinstance(expr.expr.node, Var)
            and expr.expr.node.is_self
        ):
            # Not a self.attr expression.
            return None
        info = self.chk.scope.enclosing_class()
        if not info or expr.name not in info.names:
            # Don't mess with partial types in superclasses.
            return None
        sym = info.names[expr.name]
        if isinstance(sym.node, Var) and isinstance(sym.node.type, PartialType):
            return sym.node
        return None

    # Types and methods that can be used to infer partial types.
    item_args: ClassVar[Dict[str, List[str]]] = {
        "builtins.list": ["append"],
        "builtins.set": ["add", "discard"],
    }
    container_args: ClassVar[Dict[str, Dict[str, List[str]]]] = {
        "builtins.list": {"extend": ["builtins.list"]},
        "builtins.dict": {"update": ["builtins.dict"]},
        "collections.OrderedDict": {"update": ["builtins.dict"]},
        "builtins.set": {"update": ["builtins.set", "builtins.list"]},
    }

    def try_infer_partial_type(self, e: CallExpr) -> None:
        """Try to make partial type precise from a call."""
        if not isinstance(e.callee, MemberExpr):
            return
        callee = e.callee
        if isinstance(callee.expr, RefExpr):
            # Call a method with a RefExpr callee, such as 'x.method(...)'.
            ret = self.get_partial_var(callee.expr)
            if ret is None:
                return
            var, partial_types = ret
            typ = self.try_infer_partial_value_type_from_call(e, callee.name, var)
            if typ is not None:
                var.type = typ
                del partial_types[var]
        elif isinstance(callee.expr, IndexExpr) and isinstance(callee.expr.base, RefExpr):
            # Call 'x[y].method(...)'; may infer type of 'x' if it's a partial defaultdict.
            if callee.expr.analyzed is not None:
                return  # A special form
            base = callee.expr.base
            index = callee.expr.index
            ret = self.get_partial_var(base)
            if ret is None:
                return
            var, partial_types = ret
            partial_type = get_partial_instance_type(var.type)
            if partial_type is None or partial_type.value_type is None:
                return
            value_type = self.try_infer_partial_value_type_from_call(e, callee.name, var)
            if value_type is not None:
                # Infer key type.
                key_type = self.accept(index)
                if mypy.checker.is_valid_inferred_type(key_type):
                    # Store inferred partial type.
                    assert partial_type.type is not None
                    typename = partial_type.type.fullname
                    var.type = self.chk.named_generic_type(typename, [key_type, value_type])
                    del partial_types[var]

    def get_partial_var(self, ref: RefExpr) -> Optional[Tuple[Var, Dict[Var, Context]]]:
        var = ref.node
        if var is None and isinstance(ref, MemberExpr):
            var = self.get_partial_self_var(ref)
        if not isinstance(var, Var):
            return None
        partial_types = self.chk.find_partial_types(var)
        if partial_types is None:
            return None
        return var, partial_types

    def try_infer_partial_value_type_from_call(
        self, e: CallExpr, methodname: str, var: Var
    ) -> Optional[Instance]:
        """Try to make partial type precise from a call such as 'x.append(y)'."""
        if self.chk.current_node_deferred:
            return None
        partial_type = get_partial_instance_type(var.type)
        if partial_type is None:
            return None
        if partial_type.value_type:
            typename = partial_type.value_type.type.fullname
        else:
            assert partial_type.type is not None
            typename = partial_type.type.fullname
        # Sometimes we can infer a full type for a partial List, Dict or Set type.
        # TODO: Don't infer argument expression twice.
        if (
            typename in self.item_args
            and methodname in self.item_args[typename]
            and e.arg_kinds == [ARG_POS]
        ):
            item_type = self.accept(e.args[0])
            if mypy.checker.is_valid_inferred_type(item_type):
                return self.chk.named_generic_type(typename, [item_type])
        elif (
            typename in self.container_args
            and methodname in self.container_args[typename]
            and e.arg_kinds == [ARG_POS]
        ):
            arg_type = get_proper_type(self.accept(e.args[0]))
            if isinstance(arg_type, Instance):
                arg_typename = arg_type.type.fullname
                if arg_typename in self.container_args[typename][methodname]:
                    if all(
                        mypy.checker.is_valid_inferred_type(item_type)
                        for item_type in arg_type.args
                    ):
                        return self.chk.named_generic_type(typename, list(arg_type.args))
            elif isinstance(arg_type, AnyType):
                return self.chk.named_type(typename)

        return None

    def apply_function_plugin(
        self,
        callee: CallableType,
        arg_kinds: List[ArgKind],
        arg_types: List[Type],
        arg_names: Optional[Sequence[Optional[str]]],
        formal_to_actual: List[List[int]],
        args: List[Expression],
        fullname: str,
        object_type: Optional[Type],
        context: Context,
    ) -> Type:
        """Use special case logic to infer the return type of a specific named function/method.

        Caller must ensure that a plugin hook exists. There are two different cases:

        - If object_type is None, the caller must ensure that a function hook exists
          for fullname.
        - If object_type is not None, the caller must ensure that a method hook exists
          for fullname.

        Return the inferred return type.
        """
        num_formals = len(callee.arg_types)
        formal_arg_types: List[List[Type]] = [[] for _ in range(num_formals)]
        formal_arg_exprs: List[List[Expression]] = [[] for _ in range(num_formals)]
        formal_arg_names: List[List[Optional[str]]] = [[] for _ in range(num_formals)]
        formal_arg_kinds: List[List[ArgKind]] = [[] for _ in range(num_formals)]
        for formal, actuals in enumerate(formal_to_actual):
            for actual in actuals:
                formal_arg_types[formal].append(arg_types[actual])
                formal_arg_exprs[formal].append(args[actual])
                if arg_names:
                    formal_arg_names[formal].append(arg_names[actual])
                formal_arg_kinds[formal].append(arg_kinds[actual])

        if object_type is None:
            # Apply function plugin
            callback = self.plugin.get_function_hook(fullname)
            assert callback is not None  # Assume that caller ensures this
            return callback(
                FunctionContext(
                    formal_arg_types,
                    formal_arg_kinds,
                    callee.arg_names,
                    formal_arg_names,
                    callee.ret_type,
                    formal_arg_exprs,
                    context,
                    self.chk,
                )
            )
        else:
            # Apply method plugin
            method_callback = self.plugin.get_method_hook(fullname)
            assert method_callback is not None  # Assume that caller ensures this
            object_type = get_proper_type(object_type)
            return method_callback(
                MethodContext(
                    object_type,
                    formal_arg_types,
                    formal_arg_kinds,
                    callee.arg_names,
                    formal_arg_names,
                    callee.ret_type,
                    formal_arg_exprs,
                    context,
                    self.chk,
                )
            )

    def apply_signature_hook(
        self,
        callee: FunctionLike,
        args: List[Expression],
        arg_kinds: List[ArgKind],
        arg_names: Optional[Sequence[Optional[str]]],
<<<<<<< HEAD
        hook: Callable[[List[List[Expression]], CallableType], FunctionLike,],
=======
        hook: Callable[[List[List[Expression]], CallableType], FunctionLike],
>>>>>>> 1a65c1d4
    ) -> FunctionLike:
        """Helper to apply a signature hook for either a function or method"""
        if isinstance(callee, CallableType):
            num_formals = len(callee.arg_kinds)
            formal_to_actual = map_actuals_to_formals(
                arg_kinds,
                arg_names,
                callee.arg_kinds,
                callee.arg_names,
                lambda i: self.accept(args[i]),
            )
            formal_arg_exprs: List[List[Expression]] = [[] for _ in range(num_formals)]
            for formal, actuals in enumerate(formal_to_actual):
                for actual in actuals:
                    formal_arg_exprs[formal].append(args[actual])
            return hook(formal_arg_exprs, callee)
        else:
            assert isinstance(callee, Overloaded)
            items = []
            for item in callee.items:
                adjusted = self.apply_signature_hook(item, args, arg_kinds, arg_names, hook)
                assert isinstance(adjusted, CallableType)
                items.append(adjusted)
            return Overloaded(items)

    def apply_function_signature_hook(
        self,
        callee: FunctionLike,
        args: List[Expression],
        arg_kinds: List[ArgKind],
        context: Context,
        arg_names: Optional[Sequence[Optional[str]]],
        signature_hook: Callable[[FunctionSigContext], FunctionLike],
    ) -> FunctionLike:
        """Apply a plugin hook that may infer a more precise signature for a function."""
        return self.apply_signature_hook(
            callee,
            args,
            arg_kinds,
            arg_names,
            (lambda args, sig: signature_hook(FunctionSigContext(args, sig, context, self.chk))),
        )

    def apply_method_signature_hook(
        self,
        callee: FunctionLike,
        args: List[Expression],
        arg_kinds: List[ArgKind],
        context: Context,
        arg_names: Optional[Sequence[Optional[str]]],
        object_type: Type,
        signature_hook: Callable[[MethodSigContext], FunctionLike],
    ) -> FunctionLike:
        """Apply a plugin hook that may infer a more precise signature for a method."""
        pobject_type = get_proper_type(object_type)
        return self.apply_signature_hook(
            callee,
            args,
            arg_kinds,
            arg_names,
            (
                lambda args, sig: signature_hook(
                    MethodSigContext(pobject_type, args, sig, context, self.chk)
                )
            ),
        )

    def transform_callee_type(
        self,
        callable_name: Optional[str],
        callee: Type,
        args: List[Expression],
        arg_kinds: List[ArgKind],
        context: Context,
        arg_names: Optional[Sequence[Optional[str]]] = None,
        object_type: Optional[Type] = None,
    ) -> Type:
        """Attempt to determine a more accurate signature for a method call.

        This is done by looking up and applying a method signature hook (if one exists for the
        given method name).

        If no matching method signature hook is found, callee is returned unmodified. The same
        happens if the arguments refer to a non-method callable (this is allowed so that the code
        calling transform_callee_type needs to perform fewer boilerplate checks).

        Note: this method is *not* called automatically as part of check_call, because in some
        cases check_call is called multiple times while checking a single call (for example when
        dealing with overloads). Instead, this method needs to be called explicitly
        (if appropriate) before the signature is passed to check_call.
        """
        callee = get_proper_type(callee)
        if callable_name is not None and isinstance(callee, FunctionLike):
            if object_type is not None:
                method_sig_hook = self.plugin.get_method_signature_hook(callable_name)
                if method_sig_hook:
                    return self.apply_method_signature_hook(
                        callee, args, arg_kinds, context, arg_names, object_type, method_sig_hook
                    )
            else:
                function_sig_hook = self.plugin.get_function_signature_hook(callable_name)
                if function_sig_hook:
                    return self.apply_function_signature_hook(
                        callee, args, arg_kinds, context, arg_names, function_sig_hook
                    )

        return callee

    def check_call_expr_with_callee_type(
        self,
        callee_type: Type,
        e: CallExpr,
        callable_name: Optional[str],
        object_type: Optional[Type],
        member: Optional[str] = None,
    ) -> Type:
        """Type check call expression.

        The callee_type should be used as the type of callee expression. In particular,
        in case of a union type this can be a particular item of the union, so that we can
        apply plugin hooks to each item.

        The 'member', 'callable_name' and 'object_type' are only used to call plugin hooks.
        If 'callable_name' is None but 'member' is not None (member call), try constructing
        'callable_name' using 'object_type' (the base type on which the method is called),
        for example 'typing.Mapping.get'.
        """
        if callable_name is None and member is not None:
            assert object_type is not None
            callable_name = self.method_fullname(object_type, member)
        object_type = get_proper_type(object_type)
        if callable_name:
            # Try to refine the call signature using plugin hooks before checking the call.
            callee_type = self.transform_callee_type(
                callable_name, callee_type, e.args, e.arg_kinds, e, e.arg_names, object_type
            )
        # Unions are special-cased to allow plugins to act on each item in the union.
        elif member is not None and isinstance(object_type, UnionType):
            return self.check_union_call_expr(e, object_type, member)
        ret_type, callee_type = self.check_call(
            callee_type,
            e.args,
            e.arg_kinds,
            e,
            e.arg_names,
            callable_node=e.callee,
            callable_name=callable_name,
            object_type=object_type,
        )
        proper_callee = get_proper_type(callee_type)
        if (
            isinstance(e.callee, RefExpr)
            and isinstance(proper_callee, CallableType)
            and proper_callee.type_guard is not None
        ):
            # Cache it for find_isinstance_check()
            e.callee.type_guard = proper_callee.type_guard
        return ret_type

    def check_union_call_expr(self, e: CallExpr, object_type: UnionType, member: str) -> Type:
        """ "Type check calling a member expression where the base type is a union."""
        res: List[Type] = []
        for typ in object_type.relevant_items():
            # Member access errors are already reported when visiting the member expression.
            with self.msg.filter_errors():
                item = analyze_member_access(
                    member,
                    typ,
                    e,
                    False,
                    False,
                    False,
                    self.msg,
                    original_type=object_type,
                    chk=self.chk,
                    in_literal_context=self.is_literal_context(),
                    self_type=typ,
                )
            narrowed = self.narrow_type_from_binder(e.callee, item, skip_non_overlapping=True)
            if narrowed is None:
                continue
            callable_name = self.method_fullname(typ, member)
            item_object_type = typ if callable_name else None
            res.append(
                self.check_call_expr_with_callee_type(narrowed, e, callable_name, item_object_type)
            )
        return make_simplified_union(res)

    def check_call(
        self,
        callee: Type,
        args: List[Expression],
        arg_kinds: List[ArgKind],
        context: Context,
        arg_names: Optional[Sequence[Optional[str]]] = None,
        callable_node: Optional[Expression] = None,
        callable_name: Optional[str] = None,
        object_type: Optional[Type] = None,
    ) -> Tuple[Type, Type]:
        """Type check a call.

        Also infer type arguments if the callee is a generic function.

        Return (result type, inferred callee type).

        Arguments:
            callee: type of the called value
            args: actual argument expressions
            arg_kinds: contains nodes.ARG_* constant for each argument in args
                 describing whether the argument is positional, *arg, etc.
            context: current expression context, used for inference.
            arg_names: names of arguments (optional)
            callable_node: associate the inferred callable type to this node,
                if specified
            callable_name: Fully-qualified name of the function/method to call,
                or None if unavailable (examples: 'builtins.open', 'typing.Mapping.get')
            object_type: If callable_name refers to a method, the type of the object
                on which the method is being called
        """
        callee = get_proper_type(callee)

        if isinstance(callee, CallableType):
            return self.check_callable_call(
                callee,
                args,
                arg_kinds,
                context,
                arg_names,
                callable_node,
                callable_name,
                object_type,
            )
        elif isinstance(callee, Overloaded):
            return self.check_overload_call(
                callee, args, arg_kinds, arg_names, callable_name, object_type, context
            )
        elif isinstance(callee, AnyType) or not self.chk.in_checked_function():
            return self.check_any_type_call(args, callee)
        elif isinstance(callee, UnionType):
            return self.check_union_call(callee, args, arg_kinds, arg_names, context)
        elif isinstance(callee, Instance):
            call_function = analyze_member_access(
                "__call__",
                callee,
                context,
                is_lvalue=False,
                is_super=False,
                is_operator=True,
                msg=self.msg,
                original_type=callee,
                chk=self.chk,
                in_literal_context=self.is_literal_context(),
            )
            callable_name = callee.type.fullname + ".__call__"
            # Apply method signature hook, if one exists
            call_function = self.transform_callee_type(
                callable_name, call_function, args, arg_kinds, context, arg_names, callee
            )
            result = self.check_call(
                call_function,
                args,
                arg_kinds,
                context,
                arg_names,
                callable_node,
                callable_name,
                callee,
            )
            if callable_node:
                # check_call() stored "call_function" as the type, which is incorrect.
                # Override the type.
                self.chk.store_type(callable_node, callee)
            return result
        elif isinstance(callee, TypeVarType):
            return self.check_call(
                callee.upper_bound, args, arg_kinds, context, arg_names, callable_node
            )
        elif isinstance(callee, TypeType):
            item = self.analyze_type_type_callee(callee.item, context)
            return self.check_call(item, args, arg_kinds, context, arg_names, callable_node)
        elif isinstance(callee, TupleType):
            return self.check_call(
                tuple_fallback(callee),
                args,
                arg_kinds,
                context,
                arg_names,
                callable_node,
                callable_name,
                object_type,
            )
        else:
            return self.msg.not_callable(callee, context), AnyType(TypeOfAny.from_error)

    def check_callable_call(
        self,
        callee: CallableType,
        args: List[Expression],
        arg_kinds: List[ArgKind],
        context: Context,
        arg_names: Optional[Sequence[Optional[str]]],
        callable_node: Optional[Expression],
        callable_name: Optional[str],
        object_type: Optional[Type],
    ) -> Tuple[Type, Type]:
        """Type check a call that targets a callable value.

        See the docstring of check_call for more information.
        """
        if callable_name is None and callee.name:
            callable_name = callee.name
        ret_type = get_proper_type(callee.ret_type)
        if callee.is_type_obj() and isinstance(ret_type, Instance):
            callable_name = ret_type.type.fullname
        if isinstance(callable_node, RefExpr) and callable_node.fullname in ENUM_BASES:
            # An Enum() call that failed SemanticAnalyzerPass2.check_enum_call().
            return callee.ret_type, callee

        if (
            callee.is_type_obj()
            and callee.type_object().is_abstract
            # Exception for Type[...]
            and not callee.from_type_type
            and not callee.type_object().fallback_to_any
        ):
            type = callee.type_object()
            self.msg.cannot_instantiate_abstract_class(
                callee.type_object().name, type.abstract_attributes, context
            )
        elif (
            callee.is_type_obj()
            and callee.type_object().is_protocol
            # Exception for Type[...]
            and not callee.from_type_type
        ):
            self.chk.fail(
                message_registry.CANNOT_INSTANTIATE_PROTOCOL.format(callee.type_object().name),
                context,
            )

        formal_to_actual = map_actuals_to_formals(
            arg_kinds,
            arg_names,
            callee.arg_kinds,
            callee.arg_names,
            lambda i: self.accept(args[i]),
        )

        if callee.is_generic():
            need_refresh = any(isinstance(v, ParamSpecType) for v in callee.variables)
            callee = freshen_function_type_vars(callee)
            callee = self.infer_function_type_arguments_using_context(callee, context)
            callee = self.infer_function_type_arguments(
                callee, args, arg_kinds, formal_to_actual, context
            )
            if need_refresh:
                # Argument kinds etc. may have changed due to
                # ParamSpec variables being replaced with an arbitrary
                # number of arguments; recalculate actual-to-formal map
                formal_to_actual = map_actuals_to_formals(
                    arg_kinds,
                    arg_names,
                    callee.arg_kinds,
                    callee.arg_names,
                    lambda i: self.accept(args[i]),
                )

        param_spec = callee.param_spec()
        if param_spec is not None and arg_kinds == [ARG_STAR, ARG_STAR2]:
            arg1 = self.accept(args[0])
            arg2 = self.accept(args[1])
            if (
                isinstance(arg1, ParamSpecType)
                and isinstance(arg2, ParamSpecType)
                and arg1.flavor == ParamSpecFlavor.ARGS
                and arg2.flavor == ParamSpecFlavor.KWARGS
                and arg1.id == arg2.id == param_spec.id
            ):
                return callee.ret_type, callee

        arg_types = self.infer_arg_types_in_context(callee, args, arg_kinds, formal_to_actual)

        self.check_argument_count(
            callee, arg_types, arg_kinds, arg_names, formal_to_actual, context
        )

        self.check_argument_types(
            arg_types, arg_kinds, args, callee, formal_to_actual, context, object_type=object_type
        )

        if (
            callee.is_type_obj()
            and (len(arg_types) == 1)
            and is_equivalent(callee.ret_type, self.named_type("builtins.type"))
        ):
            callee = callee.copy_modified(ret_type=TypeType.make_normalized(arg_types[0]))

        if callable_node:
            # Store the inferred callable type.
            self.chk.store_type(callable_node, callee)

        if callable_name and (
            (object_type is None and self.plugin.get_function_hook(callable_name))
            or (object_type is not None and self.plugin.get_method_hook(callable_name))
        ):
            new_ret_type = self.apply_function_plugin(
                callee,
                arg_kinds,
                arg_types,
                arg_names,
                formal_to_actual,
                args,
                callable_name,
                object_type,
                context,
            )
            callee = callee.copy_modified(ret_type=new_ret_type)
        return callee.ret_type, callee

    def analyze_type_type_callee(self, item: ProperType, context: Context) -> Type:
        """Analyze the callee X in X(...) where X is Type[item].

        Return a Y that we can pass to check_call(Y, ...).
        """
        if isinstance(item, AnyType):
            return AnyType(TypeOfAny.from_another_any, source_any=item)
        if isinstance(item, Instance):
            res = type_object_type(item.type, self.named_type)
            if isinstance(res, CallableType):
                res = res.copy_modified(from_type_type=True)
            expanded = get_proper_type(expand_type_by_instance(res, item))
            if isinstance(expanded, CallableType):
                # Callee of the form Type[...] should never be generic, only
                # proper class objects can be.
                expanded = expanded.copy_modified(variables=[])
            return expanded
        if isinstance(item, UnionType):
            return UnionType(
                [
                    self.analyze_type_type_callee(get_proper_type(tp), context)
                    for tp in item.relevant_items()
                ],
                item.line,
            )
        if isinstance(item, TypeVarType):
            # Pretend we're calling the typevar's upper bound,
            # i.e. its constructor (a poor approximation for reality,
            # but better than AnyType...), but replace the return type
            # with typevar.
            callee = self.analyze_type_type_callee(get_proper_type(item.upper_bound), context)
            callee = get_proper_type(callee)
            if isinstance(callee, CallableType):
                callee = callee.copy_modified(ret_type=item)
            elif isinstance(callee, Overloaded):
                callee = Overloaded([c.copy_modified(ret_type=item) for c in callee.items])
            return callee
        # We support Type of namedtuples but not of tuples in general
        if isinstance(item, TupleType) and tuple_fallback(item).type.fullname != "builtins.tuple":
            return self.analyze_type_type_callee(tuple_fallback(item), context)

        self.msg.unsupported_type_type(item, context)
        return AnyType(TypeOfAny.from_error)

    def infer_arg_types_in_empty_context(self, args: List[Expression]) -> List[Type]:
        """Infer argument expression types in an empty context.

        In short, we basically recurse on each argument without considering
        in what context the argument was called.
        """
        res: List[Type] = []

        for arg in args:
            arg_type = self.accept(arg)
            if has_erased_component(arg_type):
                res.append(NoneType())
            else:
                res.append(arg_type)
        return res

    def infer_arg_types_in_context(
        self,
        callee: CallableType,
        args: List[Expression],
        arg_kinds: List[ArgKind],
        formal_to_actual: List[List[int]],
    ) -> List[Type]:
        """Infer argument expression types using a callable type as context.

        For example, if callee argument 2 has type List[int], infer the
        argument expression with List[int] type context.

        Returns the inferred types of *actual arguments*.
        """
        res: List[Optional[Type]] = [None] * len(args)

        for i, actuals in enumerate(formal_to_actual):
            for ai in actuals:
                if not arg_kinds[ai].is_star():
                    res[ai] = self.accept(args[ai], callee.arg_types[i])

        # Fill in the rest of the argument types.
        for i, t in enumerate(res):
            if not t:
                res[i] = self.accept(args[i])
        assert all(tp is not None for tp in res)
        return cast(List[Type], res)

    def infer_function_type_arguments_using_context(
        self, callable: CallableType, error_context: Context
    ) -> CallableType:
        """Unify callable return type to type context to infer type vars.

        For example, if the return type is set[t] where 't' is a type variable
        of callable, and if the context is set[int], return callable modified
        by substituting 't' with 'int'.
        """
        ctx = self.type_context[-1]
        if not ctx:
            return callable
        # The return type may have references to type metavariables that
        # we are inferring right now. We must consider them as indeterminate
        # and they are not potential results; thus we replace them with the
        # special ErasedType type. On the other hand, class type variables are
        # valid results.
        erased_ctx = replace_meta_vars(ctx, ErasedType())
        ret_type = callable.ret_type
        if is_optional(ret_type) and is_optional(ctx):
            # If both the context and the return type are optional, unwrap the optional,
            # since in 99% cases this is what a user expects. In other words, we replace
            #     Optional[T] <: Optional[int]
            # with
            #     T <: int
            # while the former would infer T <: Optional[int].
            ret_type = remove_optional(ret_type)
            erased_ctx = remove_optional(erased_ctx)
            #
            # TODO: Instead of this hack and the one below, we need to use outer and
            # inner contexts at the same time. This is however not easy because of two
            # reasons:
            #   * We need to support constraints like [1 <: 2, 2 <: X], i.e. with variables
            #     on both sides. (This is not too hard.)
            #   * We need to update all the inference "infrastructure", so that all
            #     variables in an expression are inferred at the same time.
            #     (And this is hard, also we need to be careful with lambdas that require
            #     two passes.)
        if isinstance(ret_type, TypeVarType):
            # Another special case: the return type is a type variable. If it's unrestricted,
            # we could infer a too general type for the type variable if we use context,
            # and this could result in confusing and spurious type errors elsewhere.
            #
            # So we give up and just use function arguments for type inference, with just two
            # exceptions:
            #
            # 1. If the context is a generic instance type, actually use it as context, as
            #    this *seems* to usually be the reasonable thing to do.
            #
            #    See also github issues #462 and #360.
            #
            # 2. If the context is some literal type, we want to "propagate" that information
            #    down so that we infer a more precise type for literal expressions. For example,
            #    the expression `3` normally has an inferred type of `builtins.int`: but if it's
            #    in a literal context like below, we want it to infer `Literal[3]` instead.
            #
            #        def expects_literal(x: Literal[3]) -> None: pass
            #        def identity(x: T) -> T: return x
            #
            #        expects_literal(identity(3))  # Should type-check
            if not is_generic_instance(ctx) and not is_literal_type_like(ctx):
                return callable.copy_modified()
        args = infer_type_arguments(callable.type_var_ids(), ret_type, erased_ctx)
        # Only substitute non-Uninhabited and non-erased types.
        new_args: List[Optional[Type]] = []
        for arg in args:
            if has_uninhabited_component(arg) or has_erased_component(arg):
                new_args.append(None)
            else:
                new_args.append(arg)
        # Don't show errors after we have only used the outer context for inference.
        # We will use argument context to infer more variables.
        return self.apply_generic_arguments(
            callable, new_args, error_context, skip_unsatisfied=True
        )

    def infer_function_type_arguments(
        self,
        callee_type: CallableType,
        args: List[Expression],
        arg_kinds: List[ArgKind],
        formal_to_actual: List[List[int]],
        context: Context,
    ) -> CallableType:
        """Infer the type arguments for a generic callee type.

        Infer based on the types of arguments.

        Return a derived callable type that has the arguments applied.
        """
        if self.chk.in_checked_function():
            # Disable type errors during type inference. There may be errors
            # due to partial available context information at this time, but
            # these errors can be safely ignored as the arguments will be
            # inferred again later.
            with self.msg.filter_errors():
                arg_types = self.infer_arg_types_in_context(
                    callee_type, args, arg_kinds, formal_to_actual
                )

            arg_pass_nums = self.get_arg_infer_passes(
                callee_type.arg_types, formal_to_actual, len(args)
            )

            pass1_args: List[Optional[Type]] = []
            for i, arg in enumerate(arg_types):
                if arg_pass_nums[i] > 1:
                    pass1_args.append(None)
                else:
                    pass1_args.append(arg)

            inferred_args = infer_function_type_arguments(
                callee_type,
                pass1_args,
                arg_kinds,
                formal_to_actual,
                context=self.argument_infer_context(),
                strict=self.chk.in_checked_function(),
            )

            if 2 in arg_pass_nums:
                # Second pass of type inference.
                (callee_type, inferred_args) = self.infer_function_type_arguments_pass2(
                    callee_type, args, arg_kinds, formal_to_actual, inferred_args, context
                )

            if (
                callee_type.special_sig == "dict"
                and len(inferred_args) == 2
                and (ARG_NAMED in arg_kinds or ARG_STAR2 in arg_kinds)
            ):
                # HACK: Infer str key type for dict(...) with keyword args. The type system
                #       can't represent this so we special case it, as this is a pretty common
                #       thing. This doesn't quite work with all possible subclasses of dict
                #       if they shuffle type variables around, as we assume that there is a 1-1
                #       correspondence with dict type variables. This is a marginal issue and
                #       a little tricky to fix so it's left unfixed for now.
                first_arg = get_proper_type(inferred_args[0])
                if isinstance(first_arg, (NoneType, UninhabitedType)):
                    inferred_args[0] = self.named_type("builtins.str")
                elif not first_arg or not is_subtype(self.named_type("builtins.str"), first_arg):
                    self.chk.fail(message_registry.KEYWORD_ARGUMENT_REQUIRES_STR_KEY_TYPE, context)
        else:
            # In dynamically typed functions use implicit 'Any' types for
            # type variables.
            inferred_args = [AnyType(TypeOfAny.unannotated)] * len(callee_type.variables)
        return self.apply_inferred_arguments(callee_type, inferred_args, context)

    def infer_function_type_arguments_pass2(
        self,
        callee_type: CallableType,
        args: List[Expression],
        arg_kinds: List[ArgKind],
        formal_to_actual: List[List[int]],
        old_inferred_args: Sequence[Optional[Type]],
        context: Context,
    ) -> Tuple[CallableType, List[Optional[Type]]]:
        """Perform second pass of generic function type argument inference.

        The second pass is needed for arguments with types such as Callable[[T], S],
        where both T and S are type variables, when the actual argument is a
        lambda with inferred types.  The idea is to infer the type variable T
        in the first pass (based on the types of other arguments).  This lets
        us infer the argument and return type of the lambda expression and
        thus also the type variable S in this second pass.

        Return (the callee with type vars applied, inferred actual arg types).
        """
        # None or erased types in inferred types mean that there was not enough
        # information to infer the argument. Replace them with None values so
        # that they are not applied yet below.
        inferred_args = list(old_inferred_args)
        for i, arg in enumerate(get_proper_types(inferred_args)):
            if isinstance(arg, (NoneType, UninhabitedType)) or has_erased_component(arg):
                inferred_args[i] = None
        callee_type = self.apply_generic_arguments(callee_type, inferred_args, context)

        arg_types = self.infer_arg_types_in_context(callee_type, args, arg_kinds, formal_to_actual)

        inferred_args = infer_function_type_arguments(
            callee_type,
            arg_types,
            arg_kinds,
            formal_to_actual,
            context=self.argument_infer_context(),
        )

        return callee_type, inferred_args

    def argument_infer_context(self) -> ArgumentInferContext:
        return ArgumentInferContext(
            self.chk.named_type("typing.Mapping"), self.chk.named_type("typing.Iterable")
        )

    def get_arg_infer_passes(
        self, arg_types: List[Type], formal_to_actual: List[List[int]], num_actuals: int
    ) -> List[int]:
        """Return pass numbers for args for two-pass argument type inference.

        For each actual, the pass number is either 1 (first pass) or 2 (second
        pass).

        Two-pass argument type inference primarily lets us infer types of
        lambdas more effectively.
        """
        res = [1] * num_actuals
        for i, arg in enumerate(arg_types):
            if arg.accept(ArgInferSecondPassQuery()):
                for j in formal_to_actual[i]:
                    res[j] = 2
        return res

    def apply_inferred_arguments(
        self, callee_type: CallableType, inferred_args: Sequence[Optional[Type]], context: Context
    ) -> CallableType:
        """Apply inferred values of type arguments to a generic function.

        Inferred_args contains the values of function type arguments.
        """
        # Report error if some of the variables could not be solved. In that
        # case assume that all variables have type Any to avoid extra
        # bogus error messages.
        for i, inferred_type in enumerate(inferred_args):
            if not inferred_type or has_erased_component(inferred_type):
                # Could not infer a non-trivial type for a type variable.
                self.msg.could_not_infer_type_arguments(callee_type, i + 1, context)
                inferred_args = [AnyType(TypeOfAny.from_error)] * len(inferred_args)
        # Apply the inferred types to the function type. In this case the
        # return type must be CallableType, since we give the right number of type
        # arguments.
        return self.apply_generic_arguments(callee_type, inferred_args, context)

    def check_argument_count(
        self,
        callee: CallableType,
        actual_types: List[Type],
        actual_kinds: List[ArgKind],
        actual_names: Optional[Sequence[Optional[str]]],
        formal_to_actual: List[List[int]],
        context: Optional[Context],
    ) -> bool:
        """Check that there is a value for all required arguments to a function.

        Also check that there are no duplicate values for arguments. Report found errors
        using 'messages' if it's not None. If 'messages' is given, 'context' must also be given.

        Return False if there were any errors. Otherwise return True
        """
        if context is None:
            # Avoid "is None" checks
            context = TempNode(AnyType(TypeOfAny.special_form))

        # TODO(jukka): We could return as soon as we find an error if messages is None.

        # Collect dict of all actual arguments matched to formal arguments, with occurrence count
        all_actuals: Dict[int, int] = {}
        for actuals in formal_to_actual:
            for a in actuals:
                all_actuals[a] = all_actuals.get(a, 0) + 1

        ok, is_unexpected_arg_error = self.check_for_extra_actual_arguments(
            callee, actual_types, actual_kinds, actual_names, all_actuals, context
        )

        # Check for too many or few values for formals.
        for i, kind in enumerate(callee.arg_kinds):
            if kind.is_required() and not formal_to_actual[i] and not is_unexpected_arg_error:
                # No actual for a mandatory formal
                if kind.is_positional():
                    self.msg.too_few_arguments(callee, context, actual_names)
                else:
                    argname = callee.arg_names[i] or "?"
                    self.msg.missing_named_argument(callee, context, argname)
                ok = False
            elif not kind.is_star() and is_duplicate_mapping(
                formal_to_actual[i], actual_types, actual_kinds
            ):
                if self.chk.in_checked_function() or isinstance(
                    get_proper_type(actual_types[formal_to_actual[i][0]]), TupleType
                ):
                    self.msg.duplicate_argument_value(callee, i, context)
                    ok = False
            elif (
                kind.is_named()
                and formal_to_actual[i]
                and actual_kinds[formal_to_actual[i][0]] not in [nodes.ARG_NAMED, nodes.ARG_STAR2]
            ):
                # Positional argument when expecting a keyword argument.
                self.msg.too_many_positional_arguments(callee, context)
                ok = False
        return ok

    def check_for_extra_actual_arguments(
        self,
        callee: CallableType,
        actual_types: List[Type],
        actual_kinds: List[ArgKind],
        actual_names: Optional[Sequence[Optional[str]]],
        all_actuals: Dict[int, int],
        context: Context,
    ) -> Tuple[bool, bool]:
        """Check for extra actual arguments.

        Return tuple (was everything ok,
                      was there an extra keyword argument error [used to avoid duplicate errors]).
        """

        is_unexpected_arg_error = False  # Keep track of errors to avoid duplicate errors
        ok = True  # False if we've found any error

        for i, kind in enumerate(actual_kinds):
            if (
                i not in all_actuals
                and
                # We accept the other iterables than tuple (including Any)
                # as star arguments because they could be empty, resulting no arguments.
                (kind != nodes.ARG_STAR or is_non_empty_tuple(actual_types[i]))
                and
                # Accept all types for double-starred arguments, because they could be empty
                # dictionaries and we can't tell it from their types
                kind != nodes.ARG_STAR2
            ):
                # Extra actual: not matched by a formal argument.
                ok = False
                if kind != nodes.ARG_NAMED:
                    self.msg.too_many_arguments(callee, context)
                else:
                    assert actual_names, "Internal error: named kinds without names given"
                    act_name = actual_names[i]
                    assert act_name is not None
                    act_type = actual_types[i]
                    self.msg.unexpected_keyword_argument(callee, act_name, act_type, context)
                    is_unexpected_arg_error = True
            elif (
                kind == nodes.ARG_STAR and nodes.ARG_STAR not in callee.arg_kinds
            ) or kind == nodes.ARG_STAR2:
                actual_type = get_proper_type(actual_types[i])
                if isinstance(actual_type, (TupleType, TypedDictType)):
                    if all_actuals.get(i, 0) < len(actual_type.items):
                        # Too many tuple/dict items as some did not match.
                        if kind != nodes.ARG_STAR2 or not isinstance(actual_type, TypedDictType):
                            self.msg.too_many_arguments(callee, context)
                        else:
                            self.msg.too_many_arguments_from_typed_dict(
                                callee, actual_type, context
                            )
                            is_unexpected_arg_error = True
                        ok = False
                # *args/**kwargs can be applied even if the function takes a fixed
                # number of positional arguments. This may succeed at runtime.

        return ok, is_unexpected_arg_error

    def check_argument_types(
        self,
        arg_types: List[Type],
        arg_kinds: List[ArgKind],
        args: List[Expression],
        callee: CallableType,
        formal_to_actual: List[List[int]],
        context: Context,
        check_arg: Optional[ArgChecker] = None,
        object_type: Optional[Type] = None,
    ) -> None:
        """Check argument types against a callable type.

        Report errors if the argument types are not compatible.

        The check_call docstring describes some of the arguments.
        """
        check_arg = check_arg or self.check_arg
        # Keep track of consumed tuple *arg items.
        mapper = ArgTypeExpander(self.argument_infer_context())
        for i, actuals in enumerate(formal_to_actual):
            for actual in actuals:
                actual_type = arg_types[actual]
                if actual_type is None:
                    continue  # Some kind of error was already reported.
                actual_kind = arg_kinds[actual]
                # Check that a *arg is valid as varargs.
                if actual_kind == nodes.ARG_STAR and not self.is_valid_var_arg(actual_type):
                    self.msg.invalid_var_arg(actual_type, context)
                if actual_kind == nodes.ARG_STAR2 and not self.is_valid_keyword_var_arg(
                    actual_type
                ):
                    is_mapping = is_subtype(actual_type, self.chk.named_type("typing.Mapping"))
                    self.msg.invalid_keyword_var_arg(actual_type, is_mapping, context)
                expanded_actual = mapper.expand_actual_type(
                    actual_type, actual_kind, callee.arg_names[i], callee.arg_kinds[i]
                )
                check_arg(
                    expanded_actual,
                    actual_type,
                    arg_kinds[actual],
                    callee.arg_types[i],
                    actual + 1,
                    i + 1,
                    callee,
                    object_type,
                    args[actual],
                    context,
                )

    def check_arg(
        self,
        caller_type: Type,
        original_caller_type: Type,
        caller_kind: ArgKind,
        callee_type: Type,
        n: int,
        m: int,
        callee: CallableType,
        object_type: Optional[Type],
        context: Context,
        outer_context: Context,
    ) -> None:
        """Check the type of a single argument in a call."""
        caller_type = get_proper_type(caller_type)
        original_caller_type = get_proper_type(original_caller_type)
        callee_type = get_proper_type(callee_type)

        if isinstance(caller_type, DeletedType):
            self.msg.deleted_as_rvalue(caller_type, context)
        # Only non-abstract non-protocol class can be given where Type[...] is expected...
        elif (
            isinstance(caller_type, CallableType)
            and isinstance(callee_type, TypeType)
            and caller_type.is_type_obj()
            and (caller_type.type_object().is_abstract or caller_type.type_object().is_protocol)
            and isinstance(callee_type.item, Instance)
            and (callee_type.item.type.is_abstract or callee_type.item.type.is_protocol)
        ):
            self.msg.concrete_only_call(callee_type, context)
        elif not is_subtype(caller_type, callee_type, options=self.chk.options):
            if self.chk.should_suppress_optional_error([caller_type, callee_type]):
                return
            code = self.msg.incompatible_argument(
                n,
                m,
                callee,
                original_caller_type,
                caller_kind,
                object_type=object_type,
                context=context,
                outer_context=outer_context,
            )
            self.msg.incompatible_argument_note(
                original_caller_type, callee_type, context, code=code
            )
            self.chk.check_possible_missing_await(caller_type, callee_type, context)

    def check_overload_call(
        self,
        callee: Overloaded,
        args: List[Expression],
        arg_kinds: List[ArgKind],
        arg_names: Optional[Sequence[Optional[str]]],
        callable_name: Optional[str],
        object_type: Optional[Type],
        context: Context,
    ) -> Tuple[Type, Type]:
        """Checks a call to an overloaded function."""
        arg_types = self.infer_arg_types_in_empty_context(args)
        # Step 1: Filter call targets to remove ones where the argument counts don't match
        plausible_targets = self.plausible_overload_call_targets(
            arg_types, arg_kinds, arg_names, callee
        )

        # Step 2: If the arguments contain a union, we try performing union math first,
        #         instead of picking the first matching overload.
        #         This is because picking the first overload often ends up being too greedy:
        #         for example, when we have a fallback alternative that accepts an unrestricted
        #         typevar. See https://github.com/python/mypy/issues/4063 for related discussion.
        erased_targets: Optional[List[CallableType]] = None
        unioned_result: Optional[Tuple[Type, Type]] = None
        union_interrupted = False  # did we try all union combinations?
        if any(self.real_union(arg) for arg in arg_types):
            try:
                with self.msg.filter_errors():
                    unioned_return = self.union_overload_result(
                        plausible_targets,
                        args,
                        arg_types,
                        arg_kinds,
                        arg_names,
                        callable_name,
                        object_type,
                        context,
                    )
            except TooManyUnions:
                union_interrupted = True
            else:
                # Record if we succeeded. Next we need to see if maybe normal procedure
                # gives a narrower type.
                if unioned_return:
                    returns, inferred_types = zip(*unioned_return)
                    # Note that we use `combine_function_signatures` instead of just returning
                    # a union of inferred callables because for example a call
                    # Union[int -> int, str -> str](Union[int, str]) is invalid and
                    # we don't want to introduce internal inconsistencies.
                    unioned_result = (
                        make_simplified_union(list(returns), context.line, context.column),
                        self.combine_function_signatures(inferred_types),
                    )

        # Step 3: We try checking each branch one-by-one.
        inferred_result = self.infer_overload_return_type(
            plausible_targets,
            args,
            arg_types,
            arg_kinds,
            arg_names,
            callable_name,
            object_type,
            context,
        )
        # If any of checks succeed, stop early.
        if inferred_result is not None and unioned_result is not None:
            # Both unioned and direct checks succeeded, choose the more precise type.
            if is_subtype(inferred_result[0], unioned_result[0]) and not isinstance(
                get_proper_type(inferred_result[0]), AnyType
            ):
                return inferred_result
            return unioned_result
        elif unioned_result is not None:
            return unioned_result
        elif inferred_result is not None:
            return inferred_result

        # Step 4: Failure. At this point, we know there is no match. We fall back to trying
        #         to find a somewhat plausible overload target using the erased types
        #         so we can produce a nice error message.
        #
        #         For example, suppose the user passes a value of type 'List[str]' into an
        #         overload with signatures f(x: int) -> int and f(x: List[int]) -> List[int].
        #
        #         Neither alternative matches, but we can guess the user probably wants the
        #         second one.
        erased_targets = self.overload_erased_call_targets(
            plausible_targets, arg_types, arg_kinds, arg_names, args, context
        )

        # Step 5: We try and infer a second-best alternative if possible. If not, fall back
        #         to using 'Any'.
        if len(erased_targets) > 0:
            # Pick the first plausible erased target as the fallback
            # TODO: Adjust the error message here to make it clear there was no match.
            #       In order to do this, we need to find a clean way of associating
            #       a note with whatever error message 'self.check_call' will generate.
            #       In particular, the note's line and column numbers need to be the same
            #       as the error's.
            target: Type = erased_targets[0]
        else:
            # There was no plausible match: give up
            target = AnyType(TypeOfAny.from_error)

            if not self.chk.should_suppress_optional_error(arg_types):
                if not is_operator_method(callable_name):
                    code = None
                else:
                    code = codes.OPERATOR
                self.msg.no_variant_matches_arguments(callee, arg_types, context, code=code)

        result = self.check_call(
            target,
            args,
            arg_kinds,
            context,
            arg_names,
            callable_name=callable_name,
            object_type=object_type,
        )
        if union_interrupted:
            self.chk.fail(message_registry.TOO_MANY_UNION_COMBINATIONS, context)
        return result

    def plausible_overload_call_targets(
        self,
        arg_types: List[Type],
        arg_kinds: List[ArgKind],
        arg_names: Optional[Sequence[Optional[str]]],
        overload: Overloaded,
    ) -> List[CallableType]:
        """Returns all overload call targets that having matching argument counts.

        If the given args contains a star-arg (*arg or **kwarg argument), this method
        will ensure all star-arg overloads appear at the start of the list, instead
        of their usual location.

        The only exception is if the starred argument is something like a Tuple or a
        NamedTuple, which has a definitive "shape". If so, we don't move the corresponding
        alternative to the front since we can infer a more precise match using the original
        order."""

        def has_shape(typ: Type) -> bool:
            typ = get_proper_type(typ)
            return (
                isinstance(typ, TupleType)
                or isinstance(typ, TypedDictType)
                or (isinstance(typ, Instance) and typ.type.is_named_tuple)
            )

        matches: List[CallableType] = []
        star_matches: List[CallableType] = []

        args_have_var_arg = False
        args_have_kw_arg = False
        for kind, typ in zip(arg_kinds, arg_types):
            if kind == ARG_STAR and not has_shape(typ):
                args_have_var_arg = True
            if kind == ARG_STAR2 and not has_shape(typ):
                args_have_kw_arg = True

        for typ in overload.items:
            formal_to_actual = map_actuals_to_formals(
                arg_kinds, arg_names, typ.arg_kinds, typ.arg_names, lambda i: arg_types[i]
            )

            with self.msg.filter_errors():
                if self.check_argument_count(
                    typ, arg_types, arg_kinds, arg_names, formal_to_actual, None
                ):
                    if args_have_var_arg and typ.is_var_arg:
                        star_matches.append(typ)
                    elif args_have_kw_arg and typ.is_kw_arg:
                        star_matches.append(typ)
                    else:
                        matches.append(typ)

        return star_matches + matches

    def infer_overload_return_type(
        self,
        plausible_targets: List[CallableType],
        args: List[Expression],
        arg_types: List[Type],
        arg_kinds: List[ArgKind],
        arg_names: Optional[Sequence[Optional[str]]],
        callable_name: Optional[str],
        object_type: Optional[Type],
        context: Context,
    ) -> Optional[Tuple[Type, Type]]:
        """Attempts to find the first matching callable from the given list.

        If a match is found, returns a tuple containing the result type and the inferred
        callee type. (This tuple is meant to be eventually returned by check_call.)
        If multiple targets match due to ambiguous Any parameters, returns (AnyType, AnyType).
        If no targets match, returns None.

        Assumes all of the given targets have argument counts compatible with the caller.
        """

        matches: List[CallableType] = []
        return_types: List[Type] = []
        inferred_types: List[Type] = []
        args_contain_any = any(map(has_any_type, arg_types))
        type_maps: List[Dict[Expression, Type]] = []

        for typ in plausible_targets:
            assert self.msg is self.chk.msg
            with self.msg.filter_errors() as w:
                with self.chk.local_type_map() as m:
                    ret_type, infer_type = self.check_call(
                        callee=typ,
                        args=args,
                        arg_kinds=arg_kinds,
                        arg_names=arg_names,
                        context=context,
                        callable_name=callable_name,
                        object_type=object_type,
                    )
            is_match = not w.has_new_errors()
            if is_match:
                # Return early if possible; otherwise record info so we can
                # check for ambiguity due to 'Any' below.
                if not args_contain_any:
                    return ret_type, infer_type
                matches.append(typ)
                return_types.append(ret_type)
                inferred_types.append(infer_type)
                type_maps.append(m)

        if len(matches) == 0:
            # No match was found
            return None
        elif any_causes_overload_ambiguity(matches, return_types, arg_types, arg_kinds, arg_names):
            # An argument of type or containing the type 'Any' caused ambiguity.
            # We try returning a precise type if we can. If not, we give up and just return 'Any'.
            if all_same_types(return_types):
                self.chk.store_types(type_maps[0])
                return return_types[0], inferred_types[0]
            elif all_same_types([erase_type(typ) for typ in return_types]):
                self.chk.store_types(type_maps[0])
                return erase_type(return_types[0]), erase_type(inferred_types[0])
            else:
                return self.check_call(
                    callee=AnyType(TypeOfAny.special_form),
                    args=args,
                    arg_kinds=arg_kinds,
                    arg_names=arg_names,
                    context=context,
                    callable_name=callable_name,
                    object_type=object_type,
                )
        else:
            # Success! No ambiguity; return the first match.
            self.chk.store_types(type_maps[0])
            return return_types[0], inferred_types[0]

    def overload_erased_call_targets(
        self,
        plausible_targets: List[CallableType],
        arg_types: List[Type],
        arg_kinds: List[ArgKind],
        arg_names: Optional[Sequence[Optional[str]]],
        args: List[Expression],
        context: Context,
    ) -> List[CallableType]:
        """Returns a list of all targets that match the caller after erasing types.

        Assumes all of the given targets have argument counts compatible with the caller.
        """
        matches: List[CallableType] = []
        for typ in plausible_targets:
            if self.erased_signature_similarity(
                arg_types, arg_kinds, arg_names, args, typ, context
            ):
                matches.append(typ)
        return matches

    def union_overload_result(
        self,
        plausible_targets: List[CallableType],
        args: List[Expression],
        arg_types: List[Type],
        arg_kinds: List[ArgKind],
        arg_names: Optional[Sequence[Optional[str]]],
        callable_name: Optional[str],
        object_type: Optional[Type],
        context: Context,
        level: int = 0,
    ) -> Optional[List[Tuple[Type, Type]]]:
        """Accepts a list of overload signatures and attempts to match calls by destructuring
        the first union.

        Return a list of (<return type>, <inferred variant type>) if call succeeds for every
        item of the desctructured union. Returns None if there is no match.
        """
        # Step 1: If we are already too deep, then stop immediately. Otherwise mypy might
        # hang for long time because of a weird overload call. The caller will get
        # the exception and generate an appropriate note message, if needed.
        if level >= MAX_UNIONS:
            raise TooManyUnions

        # Step 2: Find position of the first union in arguments. Return the normal inferred
        # type if no more unions left.
        for idx, typ in enumerate(arg_types):
            if self.real_union(typ):
                break
        else:
            # No unions in args, just fall back to normal inference
            with self.type_overrides_set(args, arg_types):
                res = self.infer_overload_return_type(
                    plausible_targets,
                    args,
                    arg_types,
                    arg_kinds,
                    arg_names,
                    callable_name,
                    object_type,
                    context,
                )
            if res is not None:
                return [res]
            return None

        # Step 3: Try a direct match before splitting to avoid unnecessary union splits
        # and save performance.
        with self.type_overrides_set(args, arg_types):
            direct = self.infer_overload_return_type(
                plausible_targets,
                args,
                arg_types,
                arg_kinds,
                arg_names,
                callable_name,
                object_type,
                context,
            )
        if direct is not None and not isinstance(get_proper_type(direct[0]), (UnionType, AnyType)):
            # We only return non-unions soon, to avoid greedy match.
            return [direct]

        # Step 4: Split the first remaining union type in arguments into items and
        # try to match each item individually (recursive).
        first_union = get_proper_type(arg_types[idx])
        assert isinstance(first_union, UnionType)
        res_items = []
        for item in first_union.relevant_items():
            new_arg_types = arg_types.copy()
            new_arg_types[idx] = item
            sub_result = self.union_overload_result(
                plausible_targets,
                args,
                new_arg_types,
                arg_kinds,
                arg_names,
                callable_name,
                object_type,
                context,
                level + 1,
            )
            if sub_result is not None:
                res_items.extend(sub_result)
            else:
                # Some item doesn't match, return soon.
                return None

        # Step 5: If splitting succeeded, then filter out duplicate items before returning.
        seen: Set[Tuple[Type, Type]] = set()
        result = []
        for pair in res_items:
            if pair not in seen:
                seen.add(pair)
                result.append(pair)
        return result

    def real_union(self, typ: Type) -> bool:
        typ = get_proper_type(typ)
        return isinstance(typ, UnionType) and len(typ.relevant_items()) > 1

    @contextmanager
    def type_overrides_set(
        self, exprs: Sequence[Expression], overrides: Sequence[Type]
    ) -> Iterator[None]:
        """Set _temporary_ type overrides for given expressions."""
        assert len(exprs) == len(overrides)
        for expr, typ in zip(exprs, overrides):
            self.type_overrides[expr] = typ
        try:
            yield
        finally:
            for expr in exprs:
                del self.type_overrides[expr]

    def combine_function_signatures(self, types: Sequence[Type]) -> Union[AnyType, CallableType]:
        """Accepts a list of function signatures and attempts to combine them together into a
        new CallableType consisting of the union of all of the given arguments and return types.

        If there is at least one non-callable type, return Any (this can happen if there is
        an ambiguity because of Any in arguments).
        """
        assert types, "Trying to merge no callables"
        types = get_proper_types(types)
        if not all(isinstance(c, CallableType) for c in types):
            return AnyType(TypeOfAny.special_form)
        callables = cast(Sequence[CallableType], types)
        if len(callables) == 1:
            return callables[0]

        # Note: we are assuming here that if a user uses some TypeVar 'T' in
        # two different functions, they meant for that TypeVar to mean the
        # same thing.
        #
        # This function will make sure that all instances of that TypeVar 'T'
        # refer to the same underlying TypeVarType objects to simplify the union-ing
        # logic below.
        #
        # (If the user did *not* mean for 'T' to be consistently bound to the
        # same type in their overloads, well, their code is probably too
        # confusing and ought to be re-written anyways.)
        callables, variables = merge_typevars_in_callables_by_name(callables)

        new_args: List[List[Type]] = [[] for _ in range(len(callables[0].arg_types))]
        new_kinds = list(callables[0].arg_kinds)
        new_returns: List[Type] = []

        too_complex = False
        for target in callables:
            # We fall back to Callable[..., Union[<returns>]] if the functions do not have
            # the exact same signature. The only exception is if one arg is optional and
            # the other is positional: in that case, we continue unioning (and expect a
            # positional arg).
            # TODO: Enhance the merging logic to handle a wider variety of signatures.
            if len(new_kinds) != len(target.arg_kinds):
                too_complex = True
                break
            for i, (new_kind, target_kind) in enumerate(zip(new_kinds, target.arg_kinds)):
                if new_kind == target_kind:
                    continue
                elif new_kind.is_positional() and target_kind.is_positional():
                    new_kinds[i] = ARG_POS
                else:
                    too_complex = True
                    break

            if too_complex:
                break  # outer loop

            for i, arg in enumerate(target.arg_types):
                new_args[i].append(arg)
            new_returns.append(target.ret_type)

        union_return = make_simplified_union(new_returns)
        if too_complex:
            any = AnyType(TypeOfAny.special_form)
            return callables[0].copy_modified(
                arg_types=[any, any],
                arg_kinds=[ARG_STAR, ARG_STAR2],
                arg_names=[None, None],
                ret_type=union_return,
                variables=variables,
                implicit=True,
            )

        final_args = []
        for args_list in new_args:
            new_type = make_simplified_union(args_list)
            final_args.append(new_type)

        return callables[0].copy_modified(
            arg_types=final_args,
            arg_kinds=new_kinds,
            ret_type=union_return,
            variables=variables,
            implicit=True,
        )

    def erased_signature_similarity(
        self,
        arg_types: List[Type],
        arg_kinds: List[ArgKind],
        arg_names: Optional[Sequence[Optional[str]]],
        args: List[Expression],
        callee: CallableType,
        context: Context,
    ) -> bool:
        """Determine whether arguments could match the signature at runtime, after
        erasing types."""
        formal_to_actual = map_actuals_to_formals(
            arg_kinds, arg_names, callee.arg_kinds, callee.arg_names, lambda i: arg_types[i]
        )

        with self.msg.filter_errors():
            if not self.check_argument_count(
                callee, arg_types, arg_kinds, arg_names, formal_to_actual, None
            ):
                # Too few or many arguments -> no match.
                return False

        def check_arg(
            caller_type: Type,
            original_ccaller_type: Type,
            caller_kind: ArgKind,
            callee_type: Type,
            n: int,
            m: int,
            callee: CallableType,
            object_type: Optional[Type],
            context: Context,
            outer_context: Context,
        ) -> None:
            if not arg_approximate_similarity(caller_type, callee_type):
                # No match -- exit early since none of the remaining work can change
                # the result.
                raise Finished

        try:
            self.check_argument_types(
                arg_types,
                arg_kinds,
                args,
                callee,
                formal_to_actual,
                context=context,
                check_arg=check_arg,
            )
            return True
        except Finished:
            return False

    def apply_generic_arguments(
        self,
        callable: CallableType,
        types: Sequence[Optional[Type]],
        context: Context,
        skip_unsatisfied: bool = False,
    ) -> CallableType:
        """Simple wrapper around mypy.applytype.apply_generic_arguments."""
        return applytype.apply_generic_arguments(
            callable,
            types,
            self.msg.incompatible_typevar_value,
            context,
            skip_unsatisfied=skip_unsatisfied,
        )

    def check_any_type_call(self, args: List[Expression], callee: Type) -> Tuple[Type, Type]:
        self.infer_arg_types_in_empty_context(args)
        callee = get_proper_type(callee)
        if isinstance(callee, AnyType):
            return (
                AnyType(TypeOfAny.from_another_any, source_any=callee),
                AnyType(TypeOfAny.from_another_any, source_any=callee),
            )
        else:
            return AnyType(TypeOfAny.special_form), AnyType(TypeOfAny.special_form)

    def check_union_call(
        self,
        callee: UnionType,
        args: List[Expression],
        arg_kinds: List[ArgKind],
        arg_names: Optional[Sequence[Optional[str]]],
        context: Context,
    ) -> Tuple[Type, Type]:
        with self.msg.disable_type_names():
            results = [
                self.check_call(subtype, args, arg_kinds, context, arg_names)
                for subtype in callee.relevant_items()
            ]

        return (make_simplified_union([res[0] for res in results]), callee)

    def visit_member_expr(self, e: MemberExpr, is_lvalue: bool = False) -> Type:
        """Visit member expression (of form e.id)."""
        self.chk.module_refs.update(extract_refexpr_names(e))
        result = self.analyze_ordinary_member_access(e, is_lvalue)
        return self.narrow_type_from_binder(e, result)

    def analyze_ordinary_member_access(self, e: MemberExpr, is_lvalue: bool) -> Type:
        """Analyse member expression or member lvalue."""
        if e.kind is not None:
            # This is a reference to a module attribute.
            return self.analyze_ref_expr(e)
        else:
            # This is a reference to a non-module attribute.
            original_type = self.accept(e.expr)
            base = e.expr
            module_symbol_table = None

            if isinstance(base, RefExpr) and isinstance(base.node, MypyFile):
                module_symbol_table = base.node.names

            member_type = analyze_member_access(
                e.name,
                original_type,
                e,
                is_lvalue,
                False,
                False,
                self.msg,
                original_type=original_type,
                chk=self.chk,
                in_literal_context=self.is_literal_context(),
                module_symbol_table=module_symbol_table,
            )

            return member_type

    def analyze_external_member_access(
        self, member: str, base_type: Type, context: Context
    ) -> Type:
        """Analyse member access that is external, i.e. it cannot
        refer to private definitions. Return the result type.
        """
        # TODO remove; no private definitions in mypy
        return analyze_member_access(
            member,
            base_type,
            context,
            False,
            False,
            False,
            self.msg,
            original_type=base_type,
            chk=self.chk,
            in_literal_context=self.is_literal_context(),
        )

    def is_literal_context(self) -> bool:
        return is_literal_type_like(self.type_context[-1])

    def infer_literal_expr_type(self, value: LiteralValue, fallback_name: str) -> Type:
        """Analyzes the given literal expression and determines if we should be
        inferring an Instance type, a Literal[...] type, or an Instance that
        remembers the original literal. We...

        1. ...Infer a normal Instance in most circumstances.

        2. ...Infer a Literal[...] if we're in a literal context. For example, if we
           were analyzing the "3" in "foo(3)" where "foo" has a signature of
           "def foo(Literal[3]) -> None", we'd want to infer that the "3" has a
           type of Literal[3] instead of Instance.

        3. ...Infer an Instance that remembers the original Literal if we're declaring
           a Final variable with an inferred type -- for example, "bar" in "bar: Final = 3"
           would be assigned an Instance that remembers it originated from a '3'. See
           the comments in Instance's constructor for more details.
        """
        typ = self.named_type(fallback_name)
        if self.is_literal_context():
            return LiteralType(value=value, fallback=typ)
        else:
            return typ.copy_modified(
                last_known_value=LiteralType(
                    value=value, fallback=typ, line=typ.line, column=typ.column
                )
            )

    def concat_tuples(self, left: TupleType, right: TupleType) -> TupleType:
        """Concatenate two fixed length tuples."""
        return TupleType(
            items=left.items + right.items, fallback=self.named_type("builtins.tuple")
        )

    def visit_int_expr(self, e: IntExpr) -> Type:
        """Type check an integer literal (trivial)."""
        return self.infer_literal_expr_type(e.value, "builtins.int")

    def visit_str_expr(self, e: StrExpr) -> Type:
        """Type check a string literal (trivial)."""
        return self.infer_literal_expr_type(e.value, "builtins.str")

    def visit_bytes_expr(self, e: BytesExpr) -> Type:
        """Type check a bytes literal (trivial)."""
        return self.infer_literal_expr_type(e.value, "builtins.bytes")

    def visit_unicode_expr(self, e: UnicodeExpr) -> Type:
        """Type check a unicode literal (trivial)."""
        return self.infer_literal_expr_type(e.value, "builtins.unicode")

    def visit_float_expr(self, e: FloatExpr) -> Type:
        """Type check a float literal (trivial)."""
        return self.named_type("builtins.float")

    def visit_complex_expr(self, e: ComplexExpr) -> Type:
        """Type check a complex literal."""
        return self.named_type("builtins.complex")

    def visit_ellipsis(self, e: EllipsisExpr) -> Type:
        """Type check '...'."""
        if self.chk.options.python_version[0] >= 3:
            return self.named_type("builtins.ellipsis")
        else:
            # '...' is not valid in normal Python 2 code, but it can
            # be used in stubs.  The parser makes sure that we only
            # get this far if we are in a stub, and we can safely
            # return 'object' as ellipsis is special cased elsewhere.
            # The builtins.ellipsis type does not exist in Python 2.
            return self.named_type("builtins.object")

    def visit_op_expr(self, e: OpExpr) -> Type:
        """Type check a binary operator expression."""
        if e.op == "and" or e.op == "or":
            return self.check_boolean_op(e, e)
        if e.op == "*" and isinstance(e.left, ListExpr):
            # Expressions of form [...] * e get special type inference.
            return self.check_list_multiply(e)
        if e.op == "%":
            pyversion = self.chk.options.python_version
            if pyversion[0] == 3:
                if isinstance(e.left, BytesExpr) and pyversion[1] >= 5:
                    return self.strfrm_checker.check_str_interpolation(e.left, e.right)
                if isinstance(e.left, StrExpr):
                    return self.strfrm_checker.check_str_interpolation(e.left, e.right)
            elif pyversion[0] == 2:
                if isinstance(e.left, (StrExpr, BytesExpr, UnicodeExpr)):
                    return self.strfrm_checker.check_str_interpolation(e.left, e.right)
        left_type = self.accept(e.left)

        proper_left_type = get_proper_type(left_type)
        if isinstance(proper_left_type, TupleType) and e.op == "+":
            left_add_method = proper_left_type.partial_fallback.type.get("__add__")
            if left_add_method and left_add_method.fullname == "builtins.tuple.__add__":
                proper_right_type = get_proper_type(self.accept(e.right))
                if isinstance(proper_right_type, TupleType):
                    right_radd_method = proper_right_type.partial_fallback.type.get("__radd__")
                    if right_radd_method is None:
                        return self.concat_tuples(proper_left_type, proper_right_type)

        if e.op in operators.op_methods:
            method = self.get_operator_method(e.op)
            result, method_type = self.check_op(method, left_type, e.right, e, allow_reverse=True)
            e.method_type = method_type
            return result
        else:
            raise RuntimeError(f"Unknown operator {e.op}")

    def visit_comparison_expr(self, e: ComparisonExpr) -> Type:
        """Type check a comparison expression.

        Comparison expressions are type checked consecutive-pair-wise
        That is, 'a < b > c == d' is check as 'a < b and b > c and c == d'
        """
        result: Optional[Type] = None
        sub_result: Optional[Type] = None

        # Check each consecutive operand pair and their operator
        for left, right, operator in zip(e.operands, e.operands[1:], e.operators):
            left_type = self.accept(left)

            method_type: Optional[mypy.types.Type] = None

            if operator == "in" or operator == "not in":
                # If the right operand has partial type, look it up without triggering
                # a "Need type annotation ..." message, as it would be noise.
                right_type = self.find_partial_type_ref_fast_path(right)
                if right_type is None:
                    right_type = self.accept(right)  # Validate the right operand

                # Keep track of whether we get type check errors (these won't be reported, they
                # are just to verify whether something is valid typing wise).
                with self.msg.filter_errors(save_filtered_errors=True) as local_errors:
                    _, method_type = self.check_method_call_by_name(
                        method="__contains__",
                        base_type=right_type,
                        args=[left],
                        arg_kinds=[ARG_POS],
                        context=e,
                    )

                sub_result = self.bool_type()
                # Container item type for strict type overlap checks. Note: we need to only
                # check for nominal type, because a usual "Unsupported operands for in"
                # will be reported for types incompatible with __contains__().
                # See testCustomContainsCheckStrictEquality for an example.
                cont_type = self.chk.analyze_container_item_type(right_type)
                if isinstance(right_type, PartialType):
                    # We don't really know if this is an error or not, so just shut up.
                    pass
                elif (
                    local_errors.has_new_errors()
                    and
                    # is_valid_var_arg is True for any Iterable
                    self.is_valid_var_arg(right_type)
                ):
                    _, itertype = self.chk.analyze_iterable_item_type(right)
                    method_type = CallableType(
                        [left_type],
                        [nodes.ARG_POS],
                        [None],
                        self.bool_type(),
                        self.named_type("builtins.function"),
                    )
                    if not is_subtype(left_type, itertype):
                        self.msg.unsupported_operand_types("in", left_type, right_type, e)
                # Only show dangerous overlap if there are no other errors.
                elif (
                    not local_errors.has_new_errors()
                    and cont_type
                    and self.dangerous_comparison(
                        left_type, cont_type, original_container=right_type
                    )
                ):
                    self.msg.dangerous_comparison(left_type, cont_type, "container", e)
                else:
                    self.msg.add_errors(local_errors.filtered_errors())
            elif operator in operators.op_methods:
                method = self.get_operator_method(operator)

                with ErrorWatcher(self.msg.errors) as w:
                    sub_result, method_type = self.check_op(
                        method, left_type, right, e, allow_reverse=True
                    )

                # Only show dangerous overlap if there are no other errors. See
                # testCustomEqCheckStrictEquality for an example.
                if not w.has_new_errors() and operator in ("==", "!="):
                    right_type = self.accept(right)
                    # We suppress the error if there is a custom __eq__() method on either
                    # side. User defined (or even standard library) classes can define this
                    # to return True for comparisons between non-overlapping types.
                    if not custom_special_method(
                        left_type, "__eq__"
                    ) and not custom_special_method(right_type, "__eq__"):
                        # Also flag non-overlapping literals in situations like:
                        #    x: Literal['a', 'b']
                        #    if x == 'c':
                        #        ...
                        left_type = try_getting_literal(left_type)
                        right_type = try_getting_literal(right_type)
                        if self.dangerous_comparison(left_type, right_type):
                            self.msg.dangerous_comparison(left_type, right_type, "equality", e)

            elif operator == "is" or operator == "is not":
                right_type = self.accept(right)  # validate the right operand
                sub_result = self.bool_type()
                left_type = try_getting_literal(left_type)
                right_type = try_getting_literal(right_type)
                if self.dangerous_comparison(left_type, right_type):
                    self.msg.dangerous_comparison(left_type, right_type, "identity", e)
                method_type = None
            else:
                raise RuntimeError(f"Unknown comparison operator {operator}")

            e.method_types.append(method_type)

            #  Determine type of boolean-and of result and sub_result
            if result is None:
                result = sub_result
            else:
                result = join.join_types(result, sub_result)

        assert result is not None
        return result

    def find_partial_type_ref_fast_path(self, expr: Expression) -> Optional[Type]:
        """If expression has a partial generic type, return it without additional checks.

        In particular, this does not generate an error about a missing annotation.

        Otherwise, return None.
        """
        if not isinstance(expr, RefExpr):
            return None
        if isinstance(expr.node, Var):
            result = self.analyze_var_ref(expr.node, expr)
            if isinstance(result, PartialType) and result.type is not None:
                self.chk.store_type(expr, self.chk.fixup_partial_type(result))
                return result
        return None

    def dangerous_comparison(
        self, left: Type, right: Type, original_container: Optional[Type] = None
    ) -> bool:
        """Check for dangerous non-overlapping comparisons like 42 == 'no'.

        The original_container is the original container type for 'in' checks
        (and None for equality checks).

        Rules:
            * X and None are overlapping even in strict-optional mode. This is to allow
            'assert x is not None' for x defined as 'x = None  # type: str' in class body
            (otherwise mypy itself would have couple dozen errors because of this).
            * Optional[X] and Optional[Y] are non-overlapping if X and Y are
            non-overlapping, although technically None is overlap, it is most
            likely an error.
            * Any overlaps with everything, i.e. always safe.
            * Special case: b'abc' in b'cde' is safe.
        """
        if not self.chk.options.strict_equality:
            return False

        left, right = get_proper_types((left, right))

        if self.chk.binder.is_unreachable_warning_suppressed():
            # We are inside a function that contains type variables with value restrictions in
            # its signature. In this case we just suppress all strict-equality checks to avoid
            # false positives for code like:
            #
            #     T = TypeVar('T', str, int)
            #     def f(x: T) -> T:
            #         if x == 0:
            #             ...
            #         return x
            #
            # TODO: find a way of disabling the check only for types resulted from the expansion.
            return False
        if isinstance(left, NoneType) or isinstance(right, NoneType):
            return False
        if isinstance(left, UnionType) and isinstance(right, UnionType):
            left = remove_optional(left)
            right = remove_optional(right)
            left, right = get_proper_types((left, right))
        py2 = self.chk.options.python_version < (3, 0)
        if (
            original_container
            and has_bytes_component(original_container, py2)
            and has_bytes_component(left, py2)
        ):
            # We need to special case bytes and bytearray, because 97 in b'abc', b'a' in b'abc',
            # b'a' in bytearray(b'abc') etc. all return True (and we want to show the error only
            # if the check can _never_ be True).
            return False
        if isinstance(left, Instance) and isinstance(right, Instance):
            # Special case some builtin implementations of AbstractSet.
            if (
                left.type.fullname in OVERLAPPING_TYPES_ALLOWLIST
                and right.type.fullname in OVERLAPPING_TYPES_ALLOWLIST
            ):
                abstract_set = self.chk.lookup_typeinfo("typing.AbstractSet")
                left = map_instance_to_supertype(left, abstract_set)
                right = map_instance_to_supertype(right, abstract_set)
                return not is_overlapping_types(left.args[0], right.args[0])
        if isinstance(left, LiteralType) and isinstance(right, LiteralType):
            if isinstance(left.value, bool) and isinstance(right.value, bool):
                # Comparing different booleans is not dangerous.
                return False
        return not is_overlapping_types(left, right, ignore_promotions=False)

    def get_operator_method(self, op: str) -> str:
        if op == "/" and self.chk.options.python_version[0] == 2:
            return "__truediv__" if self.chk.tree.is_future_flag_set("division") else "__div__"
        else:
            return operators.op_methods[op]

    def check_method_call_by_name(
        self,
        method: str,
        base_type: Type,
        args: List[Expression],
        arg_kinds: List[ArgKind],
        context: Context,
        original_type: Optional[Type] = None,
    ) -> Tuple[Type, Type]:
        """Type check a call to a named method on an object.

        Return tuple (result type, inferred method type). The 'original_type'
        is used for error messages.
        """
        original_type = original_type or base_type
        # Unions are special-cased to allow plugins to act on each element of the union.
        base_type = get_proper_type(base_type)
        if isinstance(base_type, UnionType):
            return self.check_union_method_call_by_name(
                method, base_type, args, arg_kinds, context, original_type
            )

        method_type = analyze_member_access(
            method,
            base_type,
            context,
            False,
            False,
            True,
            self.msg,
            original_type=original_type,
            chk=self.chk,
            in_literal_context=self.is_literal_context(),
        )
        return self.check_method_call(method, base_type, method_type, args, arg_kinds, context)

    def check_union_method_call_by_name(
        self,
        method: str,
        base_type: UnionType,
        args: List[Expression],
        arg_kinds: List[ArgKind],
        context: Context,
        original_type: Optional[Type] = None,
    ) -> Tuple[Type, Type]:
        """Type check a call to a named method on an object with union type.

        This essentially checks the call using check_method_call_by_name() for each
        union item and unions the result. We do this to allow plugins to act on
        individual union items.
        """
        res: List[Type] = []
        meth_res: List[Type] = []
        for typ in base_type.relevant_items():
            # Format error messages consistently with
            # mypy.checkmember.analyze_union_member_access().
            with self.msg.disable_type_names():
                item, meth_item = self.check_method_call_by_name(
                    method, typ, args, arg_kinds, context, original_type
                )
            res.append(item)
            meth_res.append(meth_item)
        return make_simplified_union(res), make_simplified_union(meth_res)

    def check_method_call(
        self,
        method_name: str,
        base_type: Type,
        method_type: Type,
        args: List[Expression],
        arg_kinds: List[ArgKind],
        context: Context,
    ) -> Tuple[Type, Type]:
        """Type check a call to a method with the given name and type on an object.

        Return tuple (result type, inferred method type).
        """
        callable_name = self.method_fullname(base_type, method_name)
        object_type = base_type if callable_name is not None else None

        # Try to refine the method signature using plugin hooks before checking the call.
        method_type = self.transform_callee_type(
            callable_name, method_type, args, arg_kinds, context, object_type=object_type
        )

        return self.check_call(
            method_type,
            args,
            arg_kinds,
            context,
            callable_name=callable_name,
            object_type=base_type,
        )

    def check_op_reversible(
        self,
        op_name: str,
        left_type: Type,
        left_expr: Expression,
        right_type: Type,
        right_expr: Expression,
        context: Context,
    ) -> Tuple[Type, Type]:
        def lookup_operator(op_name: str, base_type: Type) -> Optional[Type]:
            """Looks up the given operator and returns the corresponding type,
            if it exists."""

            # This check is an important performance optimization,
            # even though it is mostly a subset of
            # analyze_member_access.
            # TODO: Find a way to remove this call without performance implications.
            if not self.has_member(base_type, op_name):
                return None

            with self.msg.filter_errors() as w:
                member = analyze_member_access(
                    name=op_name,
                    typ=base_type,
                    is_lvalue=False,
                    is_super=False,
                    is_operator=True,
                    original_type=base_type,
                    context=context,
                    msg=self.msg,
                    chk=self.chk,
                    in_literal_context=self.is_literal_context(),
                )
                return None if w.has_new_errors() else member

        def lookup_definer(typ: Instance, attr_name: str) -> Optional[str]:
            """Returns the name of the class that contains the actual definition of attr_name.

            So if class A defines foo and class B subclasses A, running
            'get_class_defined_in(B, "foo")` would return the full name of A.

            However, if B were to override and redefine foo, that method call would
            return the full name of B instead.

            If the attr name is not present in the given class or its MRO, returns None.
            """
            for cls in typ.type.mro:
                if cls.names.get(attr_name):
                    return cls.fullname
            return None

        left_type = get_proper_type(left_type)
        right_type = get_proper_type(right_type)

        # If either the LHS or the RHS are Any, we can't really concluding anything
        # about the operation since the Any type may or may not define an
        # __op__ or __rop__ method. So, we punt and return Any instead.

        if isinstance(left_type, AnyType):
            any_type = AnyType(TypeOfAny.from_another_any, source_any=left_type)
            return any_type, any_type
        if isinstance(right_type, AnyType):
            any_type = AnyType(TypeOfAny.from_another_any, source_any=right_type)
            return any_type, any_type

        # STEP 1:
        # We start by getting the __op__ and __rop__ methods, if they exist.

        rev_op_name = self.get_reverse_op_method(op_name)

        left_op = lookup_operator(op_name, left_type)
        right_op = lookup_operator(rev_op_name, right_type)

        # STEP 2a:
        # We figure out in which order Python will call the operator methods. As it
        # turns out, it's not as simple as just trying to call __op__ first and
        # __rop__ second.
        #
        # We store the determined order inside the 'variants_raw' variable,
        # which records tuples containing the method, base type, and the argument.

        bias_right = is_proper_subtype(right_type, left_type)
        if op_name in operators.op_methods_that_shortcut and is_same_type(left_type, right_type):
            # When we do "A() + A()", for example, Python will only call the __add__ method,
            # never the __radd__ method.
            #
            # This is the case even if the __add__ method is completely missing and the __radd__
            # method is defined.

            variants_raw = [(left_op, left_type, right_expr)]
        elif (
            is_subtype(right_type, left_type)
            and isinstance(left_type, Instance)
            and isinstance(right_type, Instance)
            and left_type.type.alt_promote is not right_type.type
            and lookup_definer(left_type, op_name) != lookup_definer(right_type, rev_op_name)
        ):
            # When we do "A() + B()" where B is a subclass of A, we'll actually try calling
            # B's __radd__ method first, but ONLY if B explicitly defines or overrides the
            # __radd__ method.
            #
            # This mechanism lets subclasses "refine" the expected outcome of the operation, even
            # if they're located on the RHS.
            #
            # As a special case, the alt_promote check makes sure that we don't use the
            # __radd__ method of int if the LHS is a native int type.

            variants_raw = [(right_op, right_type, left_expr), (left_op, left_type, right_expr)]
        else:
            # In all other cases, we do the usual thing and call __add__ first and
            # __radd__ second when doing "A() + B()".

            variants_raw = [(left_op, left_type, right_expr), (right_op, right_type, left_expr)]

        # STEP 2b:
        # When running Python 2, we might also try calling the __cmp__ method.

        is_python_2 = self.chk.options.python_version[0] == 2
        if is_python_2 and op_name in operators.ops_falling_back_to_cmp:
            cmp_method = operators.comparison_fallback_method
            left_cmp_op = lookup_operator(cmp_method, left_type)
            right_cmp_op = lookup_operator(cmp_method, right_type)

            if bias_right:
                variants_raw.append((right_cmp_op, right_type, left_expr))
                variants_raw.append((left_cmp_op, left_type, right_expr))
            else:
                variants_raw.append((left_cmp_op, left_type, right_expr))
                variants_raw.append((right_cmp_op, right_type, left_expr))

        # STEP 3:
        # We now filter out all non-existent operators. The 'variants' list contains
        # all operator methods that are actually present, in the order that Python
        # attempts to invoke them.

        variants = [(op, obj, arg) for (op, obj, arg) in variants_raw if op is not None]

        # STEP 4:
        # We now try invoking each one. If an operation succeeds, end early and return
        # the corresponding result. Otherwise, return the result and errors associated
        # with the first entry.

        errors = []
        results = []
        for method, obj, arg in variants:
            with self.msg.filter_errors(save_filtered_errors=True) as local_errors:
                result = self.check_method_call(op_name, obj, method, [arg], [ARG_POS], context)
            if local_errors.has_new_errors():
                errors.append(local_errors.filtered_errors())
                results.append(result)
            else:
                return result

        # We finish invoking above operators and no early return happens. Therefore,
        # we check if either the LHS or the RHS is Instance and fallbacks to Any,
        # if so, we also return Any
        if (isinstance(left_type, Instance) and left_type.type.fallback_to_any) or (
            isinstance(right_type, Instance) and right_type.type.fallback_to_any
        ):
            any_type = AnyType(TypeOfAny.special_form)
            return any_type, any_type

        # STEP 4b:
        # Sometimes, the variants list is empty. In that case, we fall-back to attempting to
        # call the __op__ method (even though it's missing).

        if not variants:
            with self.msg.filter_errors(save_filtered_errors=True) as local_errors:
                result = self.check_method_call_by_name(
                    op_name, left_type, [right_expr], [ARG_POS], context
                )

            if local_errors.has_new_errors():
                errors.append(local_errors.filtered_errors())
                results.append(result)
            else:
                # In theory, we should never enter this case, but it seems
                # we sometimes do, when dealing with Type[...]? E.g. see
                # check-classes.testTypeTypeComparisonWorks.
                #
                # This is probably related to the TODO in lookup_operator(...)
                # up above.
                #
                # TODO: Remove this extra case
                return result

        self.msg.add_errors(errors[0])
        if len(results) == 1:
            return results[0]
        else:
            error_any = AnyType(TypeOfAny.from_error)
            result = error_any, error_any
            return result

    def check_op(
        self,
        method: str,
        base_type: Type,
        arg: Expression,
        context: Context,
        allow_reverse: bool = False,
    ) -> Tuple[Type, Type]:
        """Type check a binary operation which maps to a method call.

        Return tuple (result type, inferred operator method type).
        """

        if allow_reverse:
            left_variants = [base_type]
            base_type = get_proper_type(base_type)
            if isinstance(base_type, UnionType):
                left_variants = [
                    item
                    for item in flatten_nested_unions(
                        base_type.relevant_items(), handle_type_alias_type=True
                    )
                ]
            right_type = self.accept(arg)

            # Step 1: We first try leaving the right arguments alone and destructure
            # just the left ones. (Mypy can sometimes perform some more precise inference
            # if we leave the right operands a union -- see testOperatorWithEmptyListAndSum.)
            all_results = []
            all_inferred = []

            with self.msg.filter_errors() as local_errors:
                for left_possible_type in left_variants:
                    result, inferred = self.check_op_reversible(
                        op_name=method,
                        left_type=left_possible_type,
                        left_expr=TempNode(left_possible_type, context=context),
                        right_type=right_type,
                        right_expr=arg,
                        context=context,
                    )
                    all_results.append(result)
                    all_inferred.append(inferred)

            if not local_errors.has_new_errors():
                results_final = make_simplified_union(all_results)
                inferred_final = make_simplified_union(all_inferred)
                return results_final, inferred_final

            # Step 2: If that fails, we try again but also destructure the right argument.
            # This is also necessary to make certain edge cases work -- see
            # testOperatorDoubleUnionInterwovenUnionAdd, for example.

            # Note: We want to pass in the original 'arg' for 'left_expr' and 'right_expr'
            # whenever possible so that plugins and similar things can introspect on the original
            # node if possible.
            #
            # We don't do the same for the base expression because it could lead to weird
            # type inference errors -- e.g. see 'testOperatorDoubleUnionSum'.
            # TODO: Can we use `type_overrides_set()` here?
            right_variants = [(right_type, arg)]
            right_type = get_proper_type(right_type)
            if isinstance(right_type, UnionType):
                right_variants = [
                    (item, TempNode(item, context=context))
                    for item in flatten_nested_unions(
                        right_type.relevant_items(), handle_type_alias_type=True
                    )
                ]

            all_results = []
            all_inferred = []

            with self.msg.filter_errors(save_filtered_errors=True) as local_errors:
                for left_possible_type in left_variants:
                    for right_possible_type, right_expr in right_variants:
                        result, inferred = self.check_op_reversible(
                            op_name=method,
                            left_type=left_possible_type,
                            left_expr=TempNode(left_possible_type, context=context),
                            right_type=right_possible_type,
                            right_expr=right_expr,
                            context=context,
                        )
                        all_results.append(result)
                        all_inferred.append(inferred)

            if local_errors.has_new_errors():
                self.msg.add_errors(local_errors.filtered_errors())
                # Point any notes to the same location as an existing message.
                err = local_errors.filtered_errors()[-1]
                recent_context = TempNode(NoneType())
                recent_context.line = err.line
                recent_context.column = err.column
                if len(left_variants) >= 2 and len(right_variants) >= 2:
                    self.msg.warn_both_operands_are_from_unions(recent_context)
                elif len(left_variants) >= 2:
                    self.msg.warn_operand_was_from_union("Left", base_type, context=recent_context)
                elif len(right_variants) >= 2:
                    self.msg.warn_operand_was_from_union(
                        "Right", right_type, context=recent_context
                    )

            # See the comment in 'check_overload_call' for more details on why
            # we call 'combine_function_signature' instead of just unioning the inferred
            # callable types.
            results_final = make_simplified_union(all_results)
            inferred_final = self.combine_function_signatures(all_inferred)
            return results_final, inferred_final
        else:
            return self.check_method_call_by_name(
                method=method,
                base_type=base_type,
                args=[arg],
                arg_kinds=[ARG_POS],
                context=context,
            )

    def get_reverse_op_method(self, method: str) -> str:
        if method == "__div__" and self.chk.options.python_version[0] == 2:
            return "__rdiv__"
        else:
            return operators.reverse_op_methods[method]

    def check_boolean_op(self, e: OpExpr, context: Context) -> Type:
        """Type check a boolean operation ('and' or 'or')."""

        # A boolean operation can evaluate to either of the operands.

        # We use the current type context to guide the type inference of of
        # the left operand. We also use the left operand type to guide the type
        # inference of the right operand so that expressions such as
        # '[1] or []' are inferred correctly.
        ctx = self.type_context[-1]
        left_type = self.accept(e.left, ctx)
        expanded_left_type = try_expanding_sum_type_to_union(
            self.accept(e.left, ctx), "builtins.bool"
        )

        assert e.op in ("and", "or")  # Checked by visit_op_expr

        if e.right_always:
            left_map, right_map = None, {}  # type: mypy.checker.TypeMap, mypy.checker.TypeMap
        elif e.right_unreachable:
            left_map, right_map = {}, None
        elif e.op == "and":
            right_map, left_map = self.chk.find_isinstance_check(e.left)
        elif e.op == "or":
            left_map, right_map = self.chk.find_isinstance_check(e.left)

        # If left_map is None then we know mypy considers the left expression
        # to be redundant.
        if (
            codes.REDUNDANT_EXPR in self.chk.options.enabled_error_codes
            and left_map is None
            # don't report an error if it's intentional
            and not e.right_always
        ):
            self.msg.redundant_left_operand(e.op, e.left)

        if (
            self.chk.should_report_unreachable_issues()
            and right_map is None
            # don't report an error if it's intentional
            and not e.right_unreachable
        ):
            self.msg.unreachable_right_operand(e.op, e.right)

        # If right_map is None then we know mypy considers the right branch
        # to be unreachable and therefore any errors found in the right branch
        # should be suppressed.
        with self.msg.filter_errors(filter_errors=right_map is None):
            right_type = self.analyze_cond_branch(right_map, e.right, expanded_left_type)

        if left_map is None and right_map is None:
            return UninhabitedType()

        if right_map is None:
            # The boolean expression is statically known to be the left value
            assert left_map is not None
            return left_type
        if left_map is None:
            # The boolean expression is statically known to be the right value
            assert right_map is not None
            return right_type

        if e.op == "and":
            restricted_left_type = false_only(expanded_left_type)
            result_is_left = not expanded_left_type.can_be_true
        elif e.op == "or":
            restricted_left_type = true_only(expanded_left_type)
            result_is_left = not expanded_left_type.can_be_false

        if isinstance(restricted_left_type, UninhabitedType):
            # The left operand can never be the result
            return right_type
        elif result_is_left:
            # The left operand is always the result
            return left_type
        else:
            return make_simplified_union([restricted_left_type, right_type])

    def check_list_multiply(self, e: OpExpr) -> Type:
        """Type check an expression of form '[...] * e'.

        Type inference is special-cased for this common construct.
        """
        right_type = self.accept(e.right)
        if is_subtype(right_type, self.named_type("builtins.int")):
            # Special case: [...] * <int value>. Use the type context of the
            # OpExpr, since the multiplication does not affect the type.
            left_type = self.accept(e.left, type_context=self.type_context[-1])
        else:
            left_type = self.accept(e.left)
        result, method_type = self.check_op("__mul__", left_type, e.right, e)
        e.method_type = method_type
        return result

    def visit_assignment_expr(self, e: AssignmentExpr) -> Type:
        value = self.accept(e.value)
        self.chk.check_assignment(e.target, e.value)
        self.chk.check_final(e)
        self.chk.store_type(e.target, value)
        self.find_partial_type_ref_fast_path(e.target)
        return value

    def visit_unary_expr(self, e: UnaryExpr) -> Type:
        """Type check an unary operation ('not', '-', '+' or '~')."""
        operand_type = self.accept(e.expr)
        op = e.op
        if op == "not":
            result: Type = self.bool_type()
        else:
            method = operators.unary_op_methods[op]
            result, method_type = self.check_method_call_by_name(method, operand_type, [], [], e)
            e.method_type = method_type
        return result

    def visit_index_expr(self, e: IndexExpr) -> Type:
        """Type check an index expression (base[index]).

        It may also represent type application.
        """
        result = self.visit_index_expr_helper(e)
        result = get_proper_type(self.narrow_type_from_binder(e, result))
        if (
            self.is_literal_context()
            and isinstance(result, Instance)
            and result.last_known_value is not None
        ):
            result = result.last_known_value
        return result

    def visit_index_expr_helper(self, e: IndexExpr) -> Type:
        if e.analyzed:
            # It's actually a type application.
            return self.accept(e.analyzed)
        left_type = self.accept(e.base)
        return self.visit_index_with_type(left_type, e)

    def visit_index_with_type(
        self, left_type: Type, e: IndexExpr, original_type: Optional[ProperType] = None
    ) -> Type:
        """Analyze type of an index expression for a given type of base expression.

        The 'original_type' is used for error messages (currently used for union types).
        """
        index = e.index
        left_type = get_proper_type(left_type)

        # Visit the index, just to make sure we have a type for it available
        self.accept(index)

        if isinstance(left_type, UnionType):
            original_type = original_type or left_type
            # Don't combine literal types, since we may need them for type narrowing.
            return make_simplified_union(
                [
                    self.visit_index_with_type(typ, e, original_type)
                    for typ in left_type.relevant_items()
                ],
                contract_literals=False,
            )
        elif isinstance(left_type, TupleType) and self.chk.in_checked_function():
            # Special case for tuples. They return a more specific type when
            # indexed by an integer literal.
            if isinstance(index, SliceExpr):
                return self.visit_tuple_slice_helper(left_type, index)

            ns = self.try_getting_int_literals(index)
            if ns is not None:
                out = []
                for n in ns:
                    if n < 0:
                        n += len(left_type.items)
                    if 0 <= n < len(left_type.items):
                        out.append(left_type.items[n])
                    else:
                        self.chk.fail(message_registry.TUPLE_INDEX_OUT_OF_RANGE, e)
                        return AnyType(TypeOfAny.from_error)
                return make_simplified_union(out)
            else:
                return self.nonliteral_tuple_index_helper(left_type, index)
        elif isinstance(left_type, TypedDictType):
            return self.visit_typeddict_index_expr(left_type, e.index)
        elif (
            isinstance(left_type, CallableType)
            and left_type.is_type_obj()
            and left_type.type_object().is_enum
        ):
            return self.visit_enum_index_expr(left_type.type_object(), e.index, e)
        elif isinstance(left_type, TypeVarType) and not self.has_member(
            left_type.upper_bound, "__getitem__"
        ):
            return self.visit_index_with_type(left_type.upper_bound, e, original_type)
        else:
            result, method_type = self.check_method_call_by_name(
                "__getitem__", left_type, [e.index], [ARG_POS], e, original_type=original_type
            )
            e.method_type = method_type
            return result

    def visit_tuple_slice_helper(self, left_type: TupleType, slic: SliceExpr) -> Type:
        begin: Sequence[Optional[int]] = [None]
        end: Sequence[Optional[int]] = [None]
        stride: Sequence[Optional[int]] = [None]

        if slic.begin_index:
            begin_raw = self.try_getting_int_literals(slic.begin_index)
            if begin_raw is None:
                return self.nonliteral_tuple_index_helper(left_type, slic)
            begin = begin_raw

        if slic.end_index:
            end_raw = self.try_getting_int_literals(slic.end_index)
            if end_raw is None:
                return self.nonliteral_tuple_index_helper(left_type, slic)
            end = end_raw

        if slic.stride:
            stride_raw = self.try_getting_int_literals(slic.stride)
            if stride_raw is None:
                return self.nonliteral_tuple_index_helper(left_type, slic)
            stride = stride_raw

        items: List[Type] = []
        for b, e, s in itertools.product(begin, end, stride):
            items.append(left_type.slice(b, e, s))
        return make_simplified_union(items)

    def try_getting_int_literals(self, index: Expression) -> Optional[List[int]]:
        """If the given expression or type corresponds to an int literal
        or a union of int literals, returns a list of the underlying ints.
        Otherwise, returns None.

        Specifically, this function is guaranteed to return a list with
        one or more ints if one one the following is true:

        1. 'expr' is a IntExpr or a UnaryExpr backed by an IntExpr
        2. 'typ' is a LiteralType containing an int
        3. 'typ' is a UnionType containing only LiteralType of ints
        """
        if isinstance(index, IntExpr):
            return [index.value]
        elif isinstance(index, UnaryExpr):
            if index.op == "-":
                operand = index.expr
                if isinstance(operand, IntExpr):
                    return [-1 * operand.value]
        typ = get_proper_type(self.accept(index))
        if isinstance(typ, Instance) and typ.last_known_value is not None:
            typ = typ.last_known_value
        if isinstance(typ, LiteralType) and isinstance(typ.value, int):
            return [typ.value]
        if isinstance(typ, UnionType):
            out = []
            for item in get_proper_types(typ.items):
                if isinstance(item, LiteralType) and isinstance(item.value, int):
                    out.append(item.value)
                else:
                    return None
            return out
        return None

    def nonliteral_tuple_index_helper(self, left_type: TupleType, index: Expression) -> Type:
        index_type = self.accept(index)
        expected_type = UnionType.make_union(
            [self.named_type("builtins.int"), self.named_type("builtins.slice")]
        )
        if not self.chk.check_subtype(
            index_type,
            expected_type,
            index,
            message_registry.INVALID_TUPLE_INDEX_TYPE,
            "actual type",
            "expected type",
        ):
            return AnyType(TypeOfAny.from_error)
        else:
            union = make_simplified_union(left_type.items)
            if isinstance(index, SliceExpr):
                return self.chk.named_generic_type("builtins.tuple", [union])
            else:
                return union

    def visit_typeddict_index_expr(self, td_type: TypedDictType, index: Expression) -> Type:
        if isinstance(index, (StrExpr, UnicodeExpr)):
            key_names = [index.value]
        else:
            typ = get_proper_type(self.accept(index))
            if isinstance(typ, UnionType):
                key_types: List[Type] = list(typ.items)
            else:
                key_types = [typ]

            key_names = []
            for key_type in get_proper_types(key_types):
                if isinstance(key_type, Instance) and key_type.last_known_value is not None:
                    key_type = key_type.last_known_value

                if (
                    isinstance(key_type, LiteralType)
                    and isinstance(key_type.value, str)
                    and key_type.fallback.type.fullname != "builtins.bytes"
                ):
                    key_names.append(key_type.value)
                else:
                    self.msg.typeddict_key_must_be_string_literal(td_type, index)
                    return AnyType(TypeOfAny.from_error)

        value_types = []
        for key_name in key_names:
            value_type = td_type.items.get(key_name)
            if value_type is None:
                self.msg.typeddict_key_not_found(td_type, key_name, index)
                return AnyType(TypeOfAny.from_error)
            else:
                value_types.append(value_type)
        return make_simplified_union(value_types)

    def visit_enum_index_expr(
        self, enum_type: TypeInfo, index: Expression, context: Context
    ) -> Type:
        string_type: Type = self.named_type("builtins.str")
        if self.chk.options.python_version[0] < 3:
            string_type = UnionType.make_union([string_type, self.named_type("builtins.unicode")])
        self.chk.check_subtype(
            self.accept(index),
            string_type,
            context,
            "Enum index should be a string",
            "actual index type",
        )
        return Instance(enum_type, [])

    def visit_cast_expr(self, expr: CastExpr) -> Type:
        """Type check a cast expression."""
        source_type = self.accept(
            expr.expr,
            type_context=AnyType(TypeOfAny.special_form),
            allow_none_return=True,
            always_allow_any=True,
        )
        target_type = expr.type
        options = self.chk.options
        if (
            options.warn_redundant_casts
            and not isinstance(get_proper_type(target_type), AnyType)
            and is_same_type(source_type, target_type)
        ):
            self.msg.redundant_cast(target_type, expr)
        if options.disallow_any_unimported and has_any_from_unimported_type(target_type):
            self.msg.unimported_type_becomes_any("Target type of cast", target_type, expr)
        check_for_explicit_any(
            target_type, self.chk.options, self.chk.is_typeshed_stub, self.msg, context=expr
        )
        return target_type

    def visit_assert_type_expr(self, expr: AssertTypeExpr) -> Type:
        source_type = self.accept(
            expr.expr,
            type_context=self.type_context[-1],
            allow_none_return=True,
            always_allow_any=True,
        )
        target_type = expr.type
        if not is_same_type(source_type, target_type):
            self.msg.assert_type_fail(source_type, target_type, expr)
        return source_type

    def visit_reveal_expr(self, expr: RevealExpr) -> Type:
        """Type check a reveal_type expression."""
        if expr.kind == REVEAL_TYPE:
            assert expr.expr is not None
            revealed_type = self.accept(
                expr.expr, type_context=self.type_context[-1], allow_none_return=True
            )
            if not self.chk.current_node_deferred:
                self.msg.reveal_type(revealed_type, expr.expr)
                if not self.chk.in_checked_function():
                    self.msg.note(
                        "'reveal_type' always outputs 'Any' in unchecked functions", expr.expr
                    )
            return revealed_type
        else:
            # REVEAL_LOCALS
            if not self.chk.current_node_deferred:
                # the RevealExpr contains a local_nodes attribute,
                # calculated at semantic analysis time. Use it to pull out the
                # corresponding subset of variables in self.chk.type_map
                names_to_types = (
                    {var_node.name: var_node.type for var_node in expr.local_nodes}
                    if expr.local_nodes is not None
                    else {}
                )

                self.msg.reveal_locals(names_to_types, expr)
            return NoneType()

    def visit_type_application(self, tapp: TypeApplication) -> Type:
        """Type check a type application (expr[type, ...]).

        There are two different options here, depending on whether expr refers
        to a type alias or directly to a generic class. In the first case we need
        to use a dedicated function typeanal.expand_type_aliases. This
        is due to the fact that currently type aliases machinery uses
        unbound type variables, while normal generics use bound ones;
        see TypeAlias docstring for more details.
        """
        if isinstance(tapp.expr, RefExpr) and isinstance(tapp.expr.node, TypeAlias):
            # Subscription of a (generic) alias in runtime context, expand the alias.
            item = expand_type_alias(
                tapp.expr.node, tapp.types, self.chk.fail, tapp.expr.node.no_args, tapp
            )
            item = get_proper_type(item)
            if isinstance(item, Instance):
                tp = type_object_type(item.type, self.named_type)
                return self.apply_type_arguments_to_callable(tp, item.args, tapp)
            else:
                self.chk.fail(message_registry.ONLY_CLASS_APPLICATION, tapp)
                return AnyType(TypeOfAny.from_error)
        # Type application of a normal generic class in runtime context.
        # This is typically used as `x = G[int]()`.
        tp = get_proper_type(self.accept(tapp.expr))
        if isinstance(tp, (CallableType, Overloaded)):
            if not tp.is_type_obj():
                self.chk.fail(message_registry.ONLY_CLASS_APPLICATION, tapp)
            return self.apply_type_arguments_to_callable(tp, tapp.types, tapp)
        if isinstance(tp, AnyType):
            return AnyType(TypeOfAny.from_another_any, source_any=tp)
        return AnyType(TypeOfAny.special_form)

    def visit_type_alias_expr(self, alias: TypeAliasExpr) -> Type:
        """Right hand side of a type alias definition.

        It has the same type as if the alias itself was used in a runtime context.
        For example, here:

            A = reveal_type(List[T])
            reveal_type(A)

        both `reveal_type` instances will reveal the same type `def (...) -> builtins.list[Any]`.
        Note that type variables are implicitly substituted with `Any`.
        """
        return self.alias_type_in_runtime_context(
            alias.node, alias.no_args, alias, alias_definition=True
        )

    def alias_type_in_runtime_context(
        self, alias: TypeAlias, no_args: bool, ctx: Context, *, alias_definition: bool = False
    ) -> Type:
        """Get type of a type alias (could be generic) in a runtime expression.

        Note that this function can be called only if the alias appears _not_
        as a target of type application, which is treated separately in the
        visit_type_application method. Some examples where this method is called are
        casts and instantiation:

            class LongName(Generic[T]): ...
            A = LongName[int]

            x = A()
            y = cast(A, ...)
        """
        if isinstance(alias.target, Instance) and alias.target.invalid:  # type: ignore
            # An invalid alias, error already has been reported
            return AnyType(TypeOfAny.from_error)
        # If this is a generic alias, we set all variables to `Any`.
        # For example:
        #     A = List[Tuple[T, T]]
        #     x = A() <- same as List[Tuple[Any, Any]], see PEP 484.
        item = get_proper_type(set_any_tvars(alias, ctx.line, ctx.column))
        if isinstance(item, Instance):
            # Normally we get a callable type (or overloaded) with .is_type_obj() true
            # representing the class's constructor
            tp = type_object_type(item.type, self.named_type)
            if no_args:
                return tp
            return self.apply_type_arguments_to_callable(tp, item.args, ctx)
        elif (
            isinstance(item, TupleType)
            and
            # Tuple[str, int]() fails at runtime, only named tuples and subclasses work.
            tuple_fallback(item).type.fullname != "builtins.tuple"
        ):
            return type_object_type(tuple_fallback(item).type, self.named_type)
        elif isinstance(item, AnyType):
            return AnyType(TypeOfAny.from_another_any, source_any=item)
        else:
            if alias_definition:
                return AnyType(TypeOfAny.special_form)
            # This type is invalid in most runtime contexts, give it an 'object' type.
            return self.named_type("builtins.object")

    def apply_type_arguments_to_callable(
        self, tp: Type, args: Sequence[Type], ctx: Context
    ) -> Type:
        """Apply type arguments to a generic callable type coming from a type object.

        This will first perform type arguments count checks, report the
        error as needed, and return the correct kind of Any. As a special
        case this returns Any for non-callable types, because if type object type
        is not callable, then an error should be already reported.
        """
        tp = get_proper_type(tp)

        if isinstance(tp, CallableType):
            if len(tp.variables) != len(args):
                self.msg.incompatible_type_application(len(tp.variables), len(args), ctx)
                return AnyType(TypeOfAny.from_error)
            return self.apply_generic_arguments(tp, args, ctx)
        if isinstance(tp, Overloaded):
            for it in tp.items:
                if len(it.variables) != len(args):
                    self.msg.incompatible_type_application(len(it.variables), len(args), ctx)
                    return AnyType(TypeOfAny.from_error)
            return Overloaded([self.apply_generic_arguments(it, args, ctx) for it in tp.items])
        return AnyType(TypeOfAny.special_form)

    def visit_list_expr(self, e: ListExpr) -> Type:
        """Type check a list expression [...]."""
        return self.check_lst_expr(e, "builtins.list", "<list>")

    def visit_set_expr(self, e: SetExpr) -> Type:
        return self.check_lst_expr(e, "builtins.set", "<set>")

    def fast_container_type(
        self, e: Union[ListExpr, SetExpr, TupleExpr], container_fullname: str
    ) -> Optional[Type]:
        """
        Fast path to determine the type of a list or set literal,
        based on the list of entries. This mostly impacts large
        module-level constant definitions.

        Limitations:
         - no active type context
         - no star expressions
         - the joined type of all entries must be an Instance or Tuple type
        """
        ctx = self.type_context[-1]
        if ctx:
            return None
        rt = self.resolved_type.get(e, None)
        if rt is not None:
            return rt if isinstance(rt, Instance) else None
        values: List[Type] = []
        for item in e.items:
            if isinstance(item, StarExpr):
                # fallback to slow path
                self.resolved_type[e] = NoneType()
                return None
            values.append(self.accept(item))
        vt = join.join_type_list(values)
        if not allow_fast_container_literal(vt):
            self.resolved_type[e] = NoneType()
            return None
        ct = self.chk.named_generic_type(container_fullname, [vt])
        self.resolved_type[e] = ct
        return ct

    def check_lst_expr(
        self, e: Union[ListExpr, SetExpr, TupleExpr], fullname: str, tag: str
    ) -> Type:
        # fast path
        t = self.fast_container_type(e, fullname)
        if t:
            return t

        # Translate into type checking a generic function call.
        # Used for list and set expressions, as well as for tuples
        # containing star expressions that don't refer to a
        # Tuple. (Note: "lst" stands for list-set-tuple. :-)
        tv = TypeVarType("T", "T", -1, [], self.object_type())
        constructor = CallableType(
            [tv],
            [nodes.ARG_STAR],
            [None],
            self.chk.named_generic_type(fullname, [tv]),
            self.named_type("builtins.function"),
            name=tag,
            variables=[tv],
        )
        out = self.check_call(
            constructor,
            [(i.expr if isinstance(i, StarExpr) else i) for i in e.items],
            [(nodes.ARG_STAR if isinstance(i, StarExpr) else nodes.ARG_POS) for i in e.items],
            e,
        )[0]
        return remove_instance_last_known_values(out)

    def visit_tuple_expr(self, e: TupleExpr) -> Type:
        """Type check a tuple expression."""
        # Try to determine type context for type inference.
        type_context = get_proper_type(self.type_context[-1])
        type_context_items = None
        if isinstance(type_context, UnionType):
            tuples_in_context = [
                t
                for t in get_proper_types(type_context.items)
                if (isinstance(t, TupleType) and len(t.items) == len(e.items))
                or is_named_instance(t, "builtins.tuple")
            ]
            if len(tuples_in_context) == 1:
                type_context = tuples_in_context[0]
            else:
                # There are either no relevant tuples in the Union, or there is
                # more than one.  Either way, we can't decide on a context.
                pass

        if isinstance(type_context, TupleType):
            type_context_items = type_context.items
        elif type_context and is_named_instance(type_context, "builtins.tuple"):
            assert isinstance(type_context, Instance)
            if type_context.args:
                type_context_items = [type_context.args[0]] * len(e.items)
        # NOTE: it's possible for the context to have a different
        # number of items than e.  In that case we use those context
        # items that match a position in e, and we'll worry about type
        # mismatches later.

        # Infer item types.  Give up if there's a star expression
        # that's not a Tuple.
        items: List[Type] = []
        j = 0  # Index into type_context_items; irrelevant if type_context_items is none
        for i in range(len(e.items)):
            item = e.items[i]
            if isinstance(item, StarExpr):
                # Special handling for star expressions.
                # TODO: If there's a context, and item.expr is a
                # TupleExpr, flatten it, so we can benefit from the
                # context?  Counterargument: Why would anyone write
                # (1, *(2, 3)) instead of (1, 2, 3) except in a test?
                tt = self.accept(item.expr)
                tt = get_proper_type(tt)
                if isinstance(tt, TupleType):
                    items.extend(tt.items)
                    j += len(tt.items)
                else:
                    # A star expression that's not a Tuple.
                    # Treat the whole thing as a variable-length tuple.
                    return self.check_lst_expr(e, "builtins.tuple", "<tuple>")
            else:
                if not type_context_items or j >= len(type_context_items):
                    tt = self.accept(item)
                else:
                    tt = self.accept(item, type_context_items[j])
                    j += 1
                items.append(tt)
        # This is a partial fallback item type. A precise type will be calculated on demand.
        fallback_item = AnyType(TypeOfAny.special_form)
        return TupleType(items, self.chk.named_generic_type("builtins.tuple", [fallback_item]))

    def fast_dict_type(self, e: DictExpr) -> Optional[Type]:
        """
        Fast path to determine the type of a dict literal,
        based on the list of entries. This mostly impacts large
        module-level constant definitions.

        Limitations:
         - no active type context
         - only supported star expressions are other dict instances
         - the joined types of all keys and values must be Instance or Tuple types
        """
        ctx = self.type_context[-1]
        if ctx:
            return None
        rt = self.resolved_type.get(e, None)
        if rt is not None:
            return rt if isinstance(rt, Instance) else None
        keys: List[Type] = []
        values: List[Type] = []
        stargs: Optional[Tuple[Type, Type]] = None
        for key, value in e.items:
            if key is None:
                st = get_proper_type(self.accept(value))
                if (
                    isinstance(st, Instance)
                    and st.type.fullname == "builtins.dict"
                    and len(st.args) == 2
                ):
                    stargs = (st.args[0], st.args[1])
                else:
                    self.resolved_type[e] = NoneType()
                    return None
            else:
                keys.append(self.accept(key))
                values.append(self.accept(value))
        kt = join.join_type_list(keys)
        vt = join.join_type_list(values)
        if not (allow_fast_container_literal(kt) and allow_fast_container_literal(vt)):
            self.resolved_type[e] = NoneType()
            return None
        if stargs and (stargs[0] != kt or stargs[1] != vt):
            self.resolved_type[e] = NoneType()
            return None
        dt = self.chk.named_generic_type("builtins.dict", [kt, vt])
        self.resolved_type[e] = dt
        return dt

    def visit_dict_expr(self, e: DictExpr) -> Type:
        """Type check a dict expression.

        Translate it into a call to dict(), with provisions for **expr.
        """
        # if the dict literal doesn't match TypedDict, check_typeddict_call_with_dict reports
        # an error, but returns the TypedDict type that matches the literal it found
        # that would cause a second error when that TypedDict type is returned upstream
        # to avoid the second error, we always return TypedDict type that was requested
        typeddict_context = self.find_typeddict_context(self.type_context[-1], e)
        if typeddict_context:
            self.check_typeddict_call_with_dict(callee=typeddict_context, kwargs=e, context=e)
            return typeddict_context.copy_modified()

        # fast path attempt
        dt = self.fast_dict_type(e)
        if dt:
            return dt

        # Collect function arguments, watching out for **expr.
        args: List[Expression] = []  # Regular "key: value"
        stargs: List[Expression] = []  # For "**expr"
        for key, value in e.items:
            if key is None:
                stargs.append(value)
            else:
                tup = TupleExpr([key, value])
                if key.line >= 0:
                    tup.line = key.line
                    tup.column = key.column
                else:
                    tup.line = value.line
                    tup.column = value.column
                args.append(tup)
        # Define type variables (used in constructors below).
        kt = TypeVarType("KT", "KT", -1, [], self.object_type())
        vt = TypeVarType("VT", "VT", -2, [], self.object_type())
        rv = None
        # Call dict(*args), unless it's empty and stargs is not.
        if args or not stargs:
            # The callable type represents a function like this:
            #
            #   def <unnamed>(*v: Tuple[kt, vt]) -> Dict[kt, vt]: ...
            constructor = CallableType(
                [TupleType([kt, vt], self.named_type("builtins.tuple"))],
                [nodes.ARG_STAR],
                [None],
                self.chk.named_generic_type("builtins.dict", [kt, vt]),
                self.named_type("builtins.function"),
                name="<dict>",
                variables=[kt, vt],
            )
            rv = self.check_call(constructor, args, [nodes.ARG_POS] * len(args), e)[0]
        else:
            # dict(...) will be called below.
            pass
        # Call rv.update(arg) for each arg in **stargs,
        # except if rv isn't set yet, then set rv = dict(arg).
        if stargs:
            for arg in stargs:
                if rv is None:
                    constructor = CallableType(
                        [self.chk.named_generic_type("typing.Mapping", [kt, vt])],
                        [nodes.ARG_POS],
                        [None],
                        self.chk.named_generic_type("builtins.dict", [kt, vt]),
                        self.named_type("builtins.function"),
                        name="<list>",
                        variables=[kt, vt],
                    )
                    rv = self.check_call(constructor, [arg], [nodes.ARG_POS], arg)[0]
                else:
                    self.check_method_call_by_name("update", rv, [arg], [nodes.ARG_POS], arg)
        assert rv is not None
        return rv

    def find_typeddict_context(
        self, context: Optional[Type], dict_expr: DictExpr
    ) -> Optional[TypedDictType]:
        context = get_proper_type(context)
        if isinstance(context, TypedDictType):
            return context
        elif isinstance(context, UnionType):
            items = []
            for item in context.items:
                item_context = self.find_typeddict_context(item, dict_expr)
                if item_context is not None and self.match_typeddict_call_with_dict(
                    item_context, dict_expr, dict_expr
                ):
                    items.append(item_context)
            if len(items) == 1:
                # Only one union item is valid TypedDict for the given dict_expr, so use the
                # context as it's unambiguous.
                return items[0]
            if len(items) > 1:
                self.msg.typeddict_context_ambiguous(items, dict_expr)
        # No TypedDict type in context.
        return None

    def visit_lambda_expr(self, e: LambdaExpr) -> Type:
        """Type check lambda expression."""
        self.chk.check_default_args(e, body_is_trivial=False)
        inferred_type, type_override = self.infer_lambda_type_using_context(e)
        if not inferred_type:
            self.chk.return_types.append(AnyType(TypeOfAny.special_form))
            # Type check everything in the body except for the final return
            # statement (it can contain tuple unpacking before return).
            with self.chk.scope.push_function(e):
                # Lambdas can have more than one element in body,
                # when we add "fictional" AssigmentStatement nodes, like in:
                # `lambda (a, b): a`
                for stmt in e.body.body[:-1]:
                    stmt.accept(self.chk)
                # Only type check the return expression, not the return statement.
                # This is important as otherwise the following statements would be
                # considered unreachable. There's no useful type context.
                ret_type = self.accept(e.expr(), allow_none_return=True)
            fallback = self.named_type("builtins.function")
            self.chk.return_types.pop()
            return callable_type(e, fallback, ret_type)
        else:
            # Type context available.
            self.chk.return_types.append(inferred_type.ret_type)
            self.chk.check_func_item(e, type_override=type_override)
            if not self.chk.has_type(e.expr()):
                # TODO: return expression must be accepted before exiting function scope.
                self.accept(e.expr(), allow_none_return=True)
            ret_type = self.chk.lookup_type(e.expr())
            self.chk.return_types.pop()
            return replace_callable_return_type(inferred_type, ret_type)

    def infer_lambda_type_using_context(
        self, e: LambdaExpr
    ) -> Tuple[Optional[CallableType], Optional[CallableType]]:
        """Try to infer lambda expression type using context.

        Return None if could not infer type.
        The second item in the return type is the type_override parameter for check_func_item.
        """
        # TODO also accept 'Any' context
        ctx = get_proper_type(self.type_context[-1])

        if isinstance(ctx, UnionType):
            callables = [
                t for t in get_proper_types(ctx.relevant_items()) if isinstance(t, CallableType)
            ]
            if len(callables) == 1:
                ctx = callables[0]

        if not ctx or not isinstance(ctx, CallableType):
            return None, None

        # The context may have function type variables in it. We replace them
        # since these are the type variables we are ultimately trying to infer;
        # they must be considered as indeterminate. We use ErasedType since it
        # does not affect type inference results (it is for purposes like this
        # only).
        callable_ctx = get_proper_type(replace_meta_vars(ctx, ErasedType()))
        assert isinstance(callable_ctx, CallableType)

        if callable_ctx.type_guard is not None:
            # Lambda's return type cannot be treated as a `TypeGuard`,
            # because it is implicit. And `TypeGuard`s must be explicit.
            # See https://github.com/python/mypy/issues/9927
            return None, None

        arg_kinds = [arg.kind for arg in e.arguments]

        if callable_ctx.is_ellipsis_args or ctx.param_spec() is not None:
            # Fill in Any arguments to match the arguments of the lambda.
            callable_ctx = callable_ctx.copy_modified(
                is_ellipsis_args=False,
                arg_types=[AnyType(TypeOfAny.special_form)] * len(arg_kinds),
                arg_kinds=arg_kinds,
                arg_names=e.arg_names[:],
            )

        if ARG_STAR in arg_kinds or ARG_STAR2 in arg_kinds:
            # TODO treat this case appropriately
            return callable_ctx, None

        if callable_ctx.arg_kinds != arg_kinds:
            # Incompatible context; cannot use it to infer types.
            self.chk.fail(message_registry.CANNOT_INFER_LAMBDA_TYPE, e)
            return None, None

        return callable_ctx, callable_ctx

    def visit_super_expr(self, e: SuperExpr) -> Type:
        """Type check a super expression (non-lvalue)."""

        # We have an expression like super(T, var).member

        # First compute the types of T and var
        types = self._super_arg_types(e)
        if isinstance(types, tuple):
            type_type, instance_type = types
        else:
            return types

        # Now get the MRO
        type_info = type_info_from_type(type_type)
        if type_info is None:
            self.chk.fail(message_registry.UNSUPPORTED_ARG_1_FOR_SUPER, e)
            return AnyType(TypeOfAny.from_error)

        instance_info = type_info_from_type(instance_type)
        if instance_info is None:
            self.chk.fail(message_registry.UNSUPPORTED_ARG_2_FOR_SUPER, e)
            return AnyType(TypeOfAny.from_error)

        mro = instance_info.mro

        # The base is the first MRO entry *after* type_info that has a member
        # with the right name
        try:
            index = mro.index(type_info)
        except ValueError:
            self.chk.fail(message_registry.SUPER_ARG_2_NOT_INSTANCE_OF_ARG_1, e)
            return AnyType(TypeOfAny.from_error)

        if len(mro) == index + 1:
            self.chk.fail(message_registry.TARGET_CLASS_HAS_NO_BASE_CLASS, e)
            return AnyType(TypeOfAny.from_error)

        for base in mro[index + 1 :]:
            if e.name in base.names or base == mro[-1]:
                if e.info and e.info.fallback_to_any and base == mro[-1]:
                    # There's an undefined base class, and we're at the end of the
                    # chain.  That's not an error.
                    return AnyType(TypeOfAny.special_form)

                return analyze_member_access(
                    name=e.name,
                    typ=instance_type,
                    is_lvalue=False,
                    is_super=True,
                    is_operator=False,
                    original_type=instance_type,
                    override_info=base,
                    context=e,
                    msg=self.msg,
                    chk=self.chk,
                    in_literal_context=self.is_literal_context(),
                )

        assert False, "unreachable"

    def _super_arg_types(self, e: SuperExpr) -> Union[Type, Tuple[Type, Type]]:
        """
        Computes the types of the type and instance expressions in super(T, instance), or the
        implicit ones for zero-argument super() expressions.  Returns a single type for the whole
        super expression when possible (for errors, anys), otherwise the pair of computed types.
        """

        if not self.chk.in_checked_function():
            return AnyType(TypeOfAny.unannotated)
        elif len(e.call.args) == 0:
            if self.chk.options.python_version[0] == 2:
                self.chk.fail(message_registry.TOO_FEW_ARGS_FOR_SUPER, e)
                return AnyType(TypeOfAny.from_error)
            elif not e.info:
                # This has already been reported by the semantic analyzer.
                return AnyType(TypeOfAny.from_error)
            elif self.chk.scope.active_class():
                self.chk.fail(message_registry.SUPER_OUTSIDE_OF_METHOD_NOT_SUPPORTED, e)
                return AnyType(TypeOfAny.from_error)

            # Zero-argument super() is like super(<current class>, <self>)
            current_type = fill_typevars(e.info)
            type_type: ProperType = TypeType(current_type)

            # Use the type of the self argument, in case it was annotated
            method = self.chk.scope.top_function()
            assert method is not None
            if method.arguments:
                instance_type: Type = method.arguments[0].variable.type or current_type
            else:
                self.chk.fail(message_registry.SUPER_ENCLOSING_POSITIONAL_ARGS_REQUIRED, e)
                return AnyType(TypeOfAny.from_error)
        elif ARG_STAR in e.call.arg_kinds:
            self.chk.fail(message_registry.SUPER_VARARGS_NOT_SUPPORTED, e)
            return AnyType(TypeOfAny.from_error)
        elif set(e.call.arg_kinds) != {ARG_POS}:
            self.chk.fail(message_registry.SUPER_POSITIONAL_ARGS_REQUIRED, e)
            return AnyType(TypeOfAny.from_error)
        elif len(e.call.args) == 1:
            self.chk.fail(message_registry.SUPER_WITH_SINGLE_ARG_NOT_SUPPORTED, e)
            return AnyType(TypeOfAny.from_error)
        elif len(e.call.args) == 2:
            type_type = get_proper_type(self.accept(e.call.args[0]))
            instance_type = self.accept(e.call.args[1])
        else:
            self.chk.fail(message_registry.TOO_MANY_ARGS_FOR_SUPER, e)
            return AnyType(TypeOfAny.from_error)

        # Imprecisely assume that the type is the current class
        if isinstance(type_type, AnyType):
            if e.info:
                type_type = TypeType(fill_typevars(e.info))
            else:
                return AnyType(TypeOfAny.from_another_any, source_any=type_type)
        elif isinstance(type_type, TypeType):
            type_item = type_type.item
            if isinstance(type_item, AnyType):
                if e.info:
                    type_type = TypeType(fill_typevars(e.info))
                else:
                    return AnyType(TypeOfAny.from_another_any, source_any=type_item)

        if not isinstance(type_type, TypeType) and not (
            isinstance(type_type, FunctionLike) and type_type.is_type_obj()
        ):
            self.msg.first_argument_for_super_must_be_type(type_type, e)
            return AnyType(TypeOfAny.from_error)

        # Imprecisely assume that the instance is of the current class
        instance_type = get_proper_type(instance_type)
        if isinstance(instance_type, AnyType):
            if e.info:
                instance_type = fill_typevars(e.info)
            else:
                return AnyType(TypeOfAny.from_another_any, source_any=instance_type)
        elif isinstance(instance_type, TypeType):
            instance_item = instance_type.item
            if isinstance(instance_item, AnyType):
                if e.info:
                    instance_type = TypeType(fill_typevars(e.info))
                else:
                    return AnyType(TypeOfAny.from_another_any, source_any=instance_item)

        return type_type, instance_type

    def visit_slice_expr(self, e: SliceExpr) -> Type:
        expected = make_optional_type(self.named_type("builtins.int"))
        for index in [e.begin_index, e.end_index, e.stride]:
            if index:
                t = self.accept(index)
                self.chk.check_subtype(t, expected, index, message_registry.INVALID_SLICE_INDEX)
        return self.named_type("builtins.slice")

    def visit_list_comprehension(self, e: ListComprehension) -> Type:
        return self.check_generator_or_comprehension(
            e.generator, "builtins.list", "<list-comprehension>"
        )

    def visit_set_comprehension(self, e: SetComprehension) -> Type:
        return self.check_generator_or_comprehension(
            e.generator, "builtins.set", "<set-comprehension>"
        )

    def visit_generator_expr(self, e: GeneratorExpr) -> Type:
        # If any of the comprehensions use async for, the expression will return an async generator
        # object, or if the left-side expression uses await.
        if any(e.is_async) or has_await_expression(e.left_expr):
            typ = "typing.AsyncGenerator"
            # received type is always None in async generator expressions
            additional_args: List[Type] = [NoneType()]
        else:
            typ = "typing.Generator"
            # received type and returned type are None
            additional_args = [NoneType(), NoneType()]
        return self.check_generator_or_comprehension(
            e, typ, "<generator>", additional_args=additional_args
        )

    def check_generator_or_comprehension(
        self,
        gen: GeneratorExpr,
        type_name: str,
        id_for_messages: str,
        additional_args: Optional[List[Type]] = None,
    ) -> Type:
        """Type check a generator expression or a list comprehension."""
        additional_args = additional_args or []
        with self.chk.binder.frame_context(can_skip=True, fall_through=0):
            self.check_for_comp(gen)

            # Infer the type of the list comprehension by using a synthetic generic
            # callable type.
            tv = TypeVarType("T", "T", -1, [], self.object_type())
            tv_list: List[Type] = [tv]
            constructor = CallableType(
                tv_list,
                [nodes.ARG_POS],
                [None],
                self.chk.named_generic_type(type_name, tv_list + additional_args),
                self.chk.named_type("builtins.function"),
                name=id_for_messages,
                variables=[tv],
            )
            return self.check_call(constructor, [gen.left_expr], [nodes.ARG_POS], gen)[0]

    def visit_dictionary_comprehension(self, e: DictionaryComprehension) -> Type:
        """Type check a dictionary comprehension."""
        with self.chk.binder.frame_context(can_skip=True, fall_through=0):
            self.check_for_comp(e)

            # Infer the type of the list comprehension by using a synthetic generic
            # callable type.
            ktdef = TypeVarType("KT", "KT", -1, [], self.object_type())
            vtdef = TypeVarType("VT", "VT", -2, [], self.object_type())
            constructor = CallableType(
                [ktdef, vtdef],
                [nodes.ARG_POS, nodes.ARG_POS],
                [None, None],
                self.chk.named_generic_type("builtins.dict", [ktdef, vtdef]),
                self.chk.named_type("builtins.function"),
                name="<dictionary-comprehension>",
                variables=[ktdef, vtdef],
            )
            return self.check_call(
                constructor, [e.key, e.value], [nodes.ARG_POS, nodes.ARG_POS], e
            )[0]

    def check_for_comp(self, e: Union[GeneratorExpr, DictionaryComprehension]) -> None:
        """Check the for_comp part of comprehensions. That is the part from 'for':
        ... for x in y if z

        Note: This adds the type information derived from the condlists to the current binder.
        """
        for index, sequence, conditions, is_async in zip(
            e.indices, e.sequences, e.condlists, e.is_async
        ):
            if is_async:
                _, sequence_type = self.chk.analyze_async_iterable_item_type(sequence)
            else:
                _, sequence_type = self.chk.analyze_iterable_item_type(sequence)
            self.chk.analyze_index_variables(index, sequence_type, True, e)
            for condition in conditions:
                self.accept(condition)

                # values are only part of the comprehension when all conditions are true
                true_map, false_map = self.chk.find_isinstance_check(condition)

                if true_map:
                    self.chk.push_type_map(true_map)

                if codes.REDUNDANT_EXPR in self.chk.options.enabled_error_codes:
                    if true_map is None:
                        self.msg.redundant_condition_in_comprehension(False, condition)
                    elif false_map is None:
                        self.msg.redundant_condition_in_comprehension(True, condition)

    def visit_conditional_expr(self, e: ConditionalExpr, allow_none_return: bool = False) -> Type:
        self.accept(e.cond)
        ctx = self.type_context[-1]

        # Gain type information from isinstance if it is there
        # but only for the current expression
        if_map, else_map = self.chk.find_isinstance_check(e.cond)
        if codes.REDUNDANT_EXPR in self.chk.options.enabled_error_codes:
            if if_map is None:
                self.msg.redundant_condition_in_if(False, e.cond)
            elif else_map is None:
                self.msg.redundant_condition_in_if(True, e.cond)

        if_type = self.analyze_cond_branch(
            if_map, e.if_expr, context=ctx, allow_none_return=allow_none_return
        )

        # we want to keep the narrowest value of if_type for union'ing the branches
        # however, it would be silly to pass a literal as a type context. Pass the
        # underlying fallback type instead.
        if_type_fallback = simple_literal_type(get_proper_type(if_type)) or if_type

        # Analyze the right branch using full type context and store the type
        full_context_else_type = self.analyze_cond_branch(
            else_map, e.else_expr, context=ctx, allow_none_return=allow_none_return
        )

        if not mypy.checker.is_valid_inferred_type(if_type):
            # Analyze the right branch disregarding the left branch.
            else_type = full_context_else_type
            # we want to keep the narrowest value of else_type for union'ing the branches
            # however, it would be silly to pass a literal as a type context. Pass the
            # underlying fallback type instead.
            else_type_fallback = simple_literal_type(get_proper_type(else_type)) or else_type

            # If it would make a difference, re-analyze the left
            # branch using the right branch's type as context.
            if ctx is None or not is_equivalent(else_type_fallback, ctx):
                # TODO: If it's possible that the previous analysis of
                # the left branch produced errors that are avoided
                # using this context, suppress those errors.
                if_type = self.analyze_cond_branch(
                    if_map,
                    e.if_expr,
                    context=else_type_fallback,
                    allow_none_return=allow_none_return,
                )

        elif if_type_fallback == ctx:
            # There is no point re-running the analysis if if_type is equal to ctx.
            # That would  be an exact duplicate of the work we just did.
            # This optimization is particularly important to avoid exponential blowup with nested
            # if/else expressions: https://github.com/python/mypy/issues/9591
            # TODO: would checking for is_proper_subtype also work and cover more cases?
            else_type = full_context_else_type
        else:
            # Analyze the right branch in the context of the left
            # branch's type.
            else_type = self.analyze_cond_branch(
                else_map,
                e.else_expr,
                context=if_type_fallback,
                allow_none_return=allow_none_return,
            )

        # Only create a union type if the type context is a union, to be mostly
        # compatible with older mypy versions where we always did a join.
        #
        # TODO: Always create a union or at least in more cases?
        if isinstance(get_proper_type(self.type_context[-1]), UnionType):
            res = make_simplified_union([if_type, full_context_else_type])
        else:
            res = join.join_types(if_type, else_type)

        return res

    def analyze_cond_branch(
        self,
        map: Optional[Dict[Expression, Type]],
        node: Expression,
        context: Optional[Type],
        allow_none_return: bool = False,
    ) -> Type:
        with self.chk.binder.frame_context(can_skip=True, fall_through=0):
            if map is None:
                # We still need to type check node, in case we want to
                # process it for isinstance checks later
                self.accept(node, type_context=context, allow_none_return=allow_none_return)
                return UninhabitedType()
            self.chk.push_type_map(map)
            return self.accept(node, type_context=context, allow_none_return=allow_none_return)

    def visit_backquote_expr(self, e: BackquoteExpr) -> Type:
        self.accept(e.expr)
        return self.named_type("builtins.str")

    #
    # Helpers
    #

    def accept(
        self,
        node: Expression,
        type_context: Optional[Type] = None,
        allow_none_return: bool = False,
        always_allow_any: bool = False,
    ) -> Type:
        """Type check a node in the given type context.  If allow_none_return
        is True and this expression is a call, allow it to return None.  This
        applies only to this expression and not any subexpressions.
        """
        if node in self.type_overrides:
            return self.type_overrides[node]
        self.type_context.append(type_context)
        try:
            if allow_none_return and isinstance(node, CallExpr):
                typ = self.visit_call_expr(node, allow_none_return=True)
            elif allow_none_return and isinstance(node, YieldFromExpr):
                typ = self.visit_yield_from_expr(node, allow_none_return=True)
            elif allow_none_return and isinstance(node, ConditionalExpr):
                typ = self.visit_conditional_expr(node, allow_none_return=True)
            elif allow_none_return and isinstance(node, AwaitExpr):
                typ = self.visit_await_expr(node, allow_none_return=True)
            else:
                typ = node.accept(self)
        except Exception as err:
            report_internal_error(
                err, self.chk.errors.file, node.line, self.chk.errors, self.chk.options
            )

        self.type_context.pop()
        assert typ is not None
        self.chk.store_type(node, typ)

        if (
            self.chk.options.disallow_any_expr
            and not always_allow_any
            and not self.chk.is_stub
            and self.chk.in_checked_function()
            and has_any_type(typ)
            and not self.chk.current_node_deferred
        ):
            self.msg.disallowed_any_type(typ, node)

        if not self.chk.in_checked_function() or self.chk.current_node_deferred:
            return AnyType(TypeOfAny.unannotated)
        else:
            return typ

    def named_type(self, name: str) -> Instance:
        """Return an instance type with type given by the name and no type
        arguments. Alias for TypeChecker.named_type.
        """
        return self.chk.named_type(name)

    def is_valid_var_arg(self, typ: Type) -> bool:
        """Is a type valid as a *args argument?"""
        typ = get_proper_type(typ)
        return (
            isinstance(typ, TupleType)
            or is_subtype(
                typ,
                self.chk.named_generic_type("typing.Iterable", [AnyType(TypeOfAny.special_form)]),
            )
            or isinstance(typ, AnyType)
            or isinstance(typ, ParamSpecType)
        )

    def is_valid_keyword_var_arg(self, typ: Type) -> bool:
        """Is a type valid as a **kwargs argument?"""
        ret = (
            is_subtype(
                typ,
                self.chk.named_generic_type(
                    "typing.Mapping",
                    [self.named_type("builtins.str"), AnyType(TypeOfAny.special_form)],
                ),
            )
            or is_subtype(
                typ,
                self.chk.named_generic_type(
                    "typing.Mapping", [UninhabitedType(), UninhabitedType()]
                ),
            )
            or isinstance(typ, ParamSpecType)
        )
        if self.chk.options.python_version[0] < 3:
            ret = ret or is_subtype(
                typ,
                self.chk.named_generic_type(
                    "typing.Mapping",
                    [self.named_type("builtins.unicode"), AnyType(TypeOfAny.special_form)],
                ),
            )
        return ret

    def has_member(self, typ: Type, member: str) -> bool:
        """Does type have member with the given name?"""
        # TODO: refactor this to use checkmember.analyze_member_access, otherwise
        # these two should be carefully kept in sync.
        # This is much faster than analyze_member_access, though, and so using
        # it first as a filter is important for performance.
        typ = get_proper_type(typ)

        if isinstance(typ, TypeVarType):
            typ = get_proper_type(typ.upper_bound)
        if isinstance(typ, TupleType):
            typ = tuple_fallback(typ)
        if isinstance(typ, LiteralType):
            typ = typ.fallback
        if isinstance(typ, Instance):
            return typ.type.has_readable_member(member)
        if isinstance(typ, CallableType) and typ.is_type_obj():
            return typ.fallback.type.has_readable_member(member)
        elif isinstance(typ, AnyType):
            return True
        elif isinstance(typ, UnionType):
            result = all(self.has_member(x, member) for x in typ.relevant_items())
            return result
        elif isinstance(typ, TypeType):
            # Type[Union[X, ...]] is always normalized to Union[Type[X], ...],
            # so we don't need to care about unions here.
            item = typ.item
            if isinstance(item, TypeVarType):
                item = get_proper_type(item.upper_bound)
            if isinstance(item, TupleType):
                item = tuple_fallback(item)
            if isinstance(item, Instance) and item.type.metaclass_type is not None:
                return self.has_member(item.type.metaclass_type, member)
            if isinstance(item, AnyType):
                return True
            return False
        else:
            return False

    def not_ready_callback(self, name: str, context: Context) -> None:
        """Called when we can't infer the type of a variable because it's not ready yet.

        Either defer type checking of the enclosing function to the next
        pass or report an error.
        """
        self.chk.handle_cannot_determine_type(name, context)

    def visit_yield_expr(self, e: YieldExpr) -> Type:
        return_type = self.chk.return_types[-1]
        expected_item_type = self.chk.get_generator_yield_type(return_type, False)
        if e.expr is None:
            if (
                not isinstance(get_proper_type(expected_item_type), (NoneType, AnyType))
                and self.chk.in_checked_function()
            ):
                self.chk.fail(message_registry.YIELD_VALUE_EXPECTED, e)
        else:
            actual_item_type = self.accept(e.expr, expected_item_type)
            self.chk.check_subtype(
                actual_item_type,
                expected_item_type,
                e,
                message_registry.INCOMPATIBLE_TYPES_IN_YIELD,
                "actual type",
                "expected type",
            )
        return self.chk.get_generator_receive_type(return_type, False)

    def visit_await_expr(self, e: AwaitExpr, allow_none_return: bool = False) -> Type:
        expected_type = self.type_context[-1]
        if expected_type is not None:
            expected_type = self.chk.named_generic_type("typing.Awaitable", [expected_type])
        actual_type = get_proper_type(self.accept(e.expr, expected_type))
        if isinstance(actual_type, AnyType):
            return AnyType(TypeOfAny.from_another_any, source_any=actual_type)
        ret = self.check_awaitable_expr(
            actual_type, e, message_registry.INCOMPATIBLE_TYPES_IN_AWAIT
        )
        if not allow_none_return and isinstance(get_proper_type(ret), NoneType):
            self.chk.msg.does_not_return_value(None, e)
        return ret

    def check_awaitable_expr(
        self, t: Type, ctx: Context, msg: Union[str, ErrorMessage], ignore_binder: bool = False
    ) -> Type:
        """Check the argument to `await` and extract the type of value.

        Also used by `async for` and `async with`.
        """
        if not self.chk.check_subtype(
            t, self.named_type("typing.Awaitable"), ctx, msg, "actual type", "expected type"
        ):
            return AnyType(TypeOfAny.special_form)
        else:
            generator = self.check_method_call_by_name("__await__", t, [], [], ctx)[0]
            ret_type = self.chk.get_generator_return_type(generator, False)
            ret_type = get_proper_type(ret_type)
            if (
                not ignore_binder
                and isinstance(ret_type, UninhabitedType)
                and not ret_type.ambiguous
            ):
                self.chk.binder.unreachable()
            return ret_type

    def visit_yield_from_expr(self, e: YieldFromExpr, allow_none_return: bool = False) -> Type:
        # NOTE: Whether `yield from` accepts an `async def` decorated
        # with `@types.coroutine` (or `@asyncio.coroutine`) depends on
        # whether the generator containing the `yield from` is itself
        # thus decorated.  But it accepts a generator regardless of
        # how it's decorated.
        return_type = self.chk.return_types[-1]
        # TODO: What should the context for the sub-expression be?
        # If the containing function has type Generator[X, Y, ...],
        # the context should be Generator[X, Y, T], where T is the
        # context of the 'yield from' itself (but it isn't known).
        subexpr_type = get_proper_type(self.accept(e.expr))

        # Check that the expr is an instance of Iterable and get the type of the iterator produced
        # by __iter__.
        if isinstance(subexpr_type, AnyType):
            iter_type: Type = AnyType(TypeOfAny.from_another_any, source_any=subexpr_type)
        elif self.chk.type_is_iterable(subexpr_type):
            if is_async_def(subexpr_type) and not has_coroutine_decorator(return_type):
                self.chk.msg.yield_from_invalid_operand_type(subexpr_type, e)

            any_type = AnyType(TypeOfAny.special_form)
            generic_generator_type = self.chk.named_generic_type(
                "typing.Generator", [any_type, any_type, any_type]
            )
            iter_type, _ = self.check_method_call_by_name(
                "__iter__", subexpr_type, [], [], context=generic_generator_type
            )
        else:
            if not (is_async_def(subexpr_type) and has_coroutine_decorator(return_type)):
                self.chk.msg.yield_from_invalid_operand_type(subexpr_type, e)
                iter_type = AnyType(TypeOfAny.from_error)
            else:
                iter_type = self.check_awaitable_expr(
                    subexpr_type, e, message_registry.INCOMPATIBLE_TYPES_IN_YIELD_FROM
                )

        # Check that the iterator's item type matches the type yielded by the Generator function
        # containing this `yield from` expression.
        expected_item_type = self.chk.get_generator_yield_type(return_type, False)
        actual_item_type = self.chk.get_generator_yield_type(iter_type, False)

        self.chk.check_subtype(
            actual_item_type,
            expected_item_type,
            e,
            message_registry.INCOMPATIBLE_TYPES_IN_YIELD_FROM,
            "actual type",
            "expected type",
        )

        # Determine the type of the entire yield from expression.
        iter_type = get_proper_type(iter_type)
        if isinstance(iter_type, Instance) and iter_type.type.fullname == "typing.Generator":
            expr_type = self.chk.get_generator_return_type(iter_type, False)
        else:
            # Non-Generators don't return anything from `yield from` expressions.
            # However special-case Any (which might be produced by an error).
            actual_item_type = get_proper_type(actual_item_type)
            if isinstance(actual_item_type, AnyType):
                expr_type = AnyType(TypeOfAny.from_another_any, source_any=actual_item_type)
            else:
                # Treat `Iterator[X]` as a shorthand for `Generator[X, None, Any]`.
                expr_type = NoneType()

        if not allow_none_return and isinstance(get_proper_type(expr_type), NoneType):
            self.chk.msg.does_not_return_value(None, e)
        return expr_type

    def visit_temp_node(self, e: TempNode) -> Type:
        return e.type

    def visit_type_var_expr(self, e: TypeVarExpr) -> Type:
        return AnyType(TypeOfAny.special_form)

    def visit_paramspec_expr(self, e: ParamSpecExpr) -> Type:
        return AnyType(TypeOfAny.special_form)

    def visit_type_var_tuple_expr(self, e: TypeVarTupleExpr) -> Type:
        return AnyType(TypeOfAny.special_form)

    def visit_newtype_expr(self, e: NewTypeExpr) -> Type:
        return AnyType(TypeOfAny.special_form)

    def visit_namedtuple_expr(self, e: NamedTupleExpr) -> Type:
        tuple_type = e.info.tuple_type
        if tuple_type:
            if self.chk.options.disallow_any_unimported and has_any_from_unimported_type(
                tuple_type
            ):
                self.msg.unimported_type_becomes_any("NamedTuple type", tuple_type, e)
            check_for_explicit_any(
                tuple_type, self.chk.options, self.chk.is_typeshed_stub, self.msg, context=e
            )
        return AnyType(TypeOfAny.special_form)

    def visit_enum_call_expr(self, e: EnumCallExpr) -> Type:
        for name, value in zip(e.items, e.values):
            if value is not None:
                typ = self.accept(value)
                if not isinstance(get_proper_type(typ), AnyType):
                    var = e.info.names[name].node
                    if isinstance(var, Var):
                        # Inline TypeChecker.set_inferred_type(),
                        # without the lvalue.  (This doesn't really do
                        # much, since the value attribute is defined
                        # to have type Any in the typeshed stub.)
                        var.type = typ
                        var.is_inferred = True
        return AnyType(TypeOfAny.special_form)

    def visit_typeddict_expr(self, e: TypedDictExpr) -> Type:
        return AnyType(TypeOfAny.special_form)

    def visit__promote_expr(self, e: PromoteExpr) -> Type:
        return e.type

    def visit_star_expr(self, e: StarExpr) -> StarType:
        return StarType(self.accept(e.expr))

    def object_type(self) -> Instance:
        """Return instance type 'object'."""
        return self.named_type("builtins.object")

    def bool_type(self) -> Instance:
        """Return instance type 'bool'."""
        return self.named_type("builtins.bool")

    @overload
    def narrow_type_from_binder(self, expr: Expression, known_type: Type) -> Type:
        ...

    @overload
    def narrow_type_from_binder(
        self, expr: Expression, known_type: Type, skip_non_overlapping: bool
    ) -> Optional[Type]:
        ...

    def narrow_type_from_binder(
        self, expr: Expression, known_type: Type, skip_non_overlapping: bool = False
    ) -> Optional[Type]:
        """Narrow down a known type of expression using information in conditional type binder.

        If 'skip_non_overlapping' is True, return None if the type and restriction are
        non-overlapping.
        """
        if literal(expr) >= LITERAL_TYPE:
            restriction = self.chk.binder.get(expr)
            # If the current node is deferred, some variables may get Any types that they
            # otherwise wouldn't have. We don't want to narrow down these since it may
            # produce invalid inferred Optional[Any] types, at least.
            if restriction and not (
                isinstance(get_proper_type(known_type), AnyType) and self.chk.current_node_deferred
            ):
                # Note: this call should match the one in narrow_declared_type().
                if skip_non_overlapping and not is_overlapping_types(
                    known_type, restriction, prohibit_none_typevar_overlap=True
                ):
                    return None
                return narrow_declared_type(known_type, restriction)
        return known_type


def has_any_type(t: Type, ignore_in_type_obj: bool = False) -> bool:
    """Whether t contains an Any type"""
    return t.accept(HasAnyType(ignore_in_type_obj))


class HasAnyType(types.TypeQuery[bool]):
    def __init__(self, ignore_in_type_obj: bool) -> None:
        super().__init__(any)
        self.ignore_in_type_obj = ignore_in_type_obj

    def visit_any(self, t: AnyType) -> bool:
        return t.type_of_any != TypeOfAny.special_form  # special forms are not real Any types

    def visit_callable_type(self, t: CallableType) -> bool:
        if self.ignore_in_type_obj and t.is_type_obj():
            return False
        return super().visit_callable_type(t)


def has_coroutine_decorator(t: Type) -> bool:
    """Whether t came from a function decorated with `@coroutine`."""
    t = get_proper_type(t)
    return isinstance(t, Instance) and t.type.fullname == "typing.AwaitableGenerator"


def is_async_def(t: Type) -> bool:
    """Whether t came from a function defined using `async def`."""
    # In check_func_def(), when we see a function decorated with
    # `@typing.coroutine` or `@async.coroutine`, we change the
    # return type to typing.AwaitableGenerator[...], so that its
    # type is compatible with either Generator or Awaitable.
    # But for the check here we need to know whether the original
    # function (before decoration) was an `async def`.  The
    # AwaitableGenerator type conveniently preserves the original
    # type as its 4th parameter (3rd when using 0-origin indexing
    # :-), so that we can recover that information here.
    # (We really need to see whether the original, undecorated
    # function was an `async def`, which is orthogonal to its
    # decorations.)
    t = get_proper_type(t)
    if (
        isinstance(t, Instance)
        and t.type.fullname == "typing.AwaitableGenerator"
        and len(t.args) >= 4
    ):
        t = get_proper_type(t.args[3])
    return isinstance(t, Instance) and t.type.fullname == "typing.Coroutine"


def is_non_empty_tuple(t: Type) -> bool:
    t = get_proper_type(t)
    return isinstance(t, TupleType) and bool(t.items)


def is_duplicate_mapping(
    mapping: List[int], actual_types: List[Type], actual_kinds: List[ArgKind]
) -> bool:
    return (
        len(mapping) > 1
        # Multiple actuals can map to the same formal if they both come from
        # varargs (*args and **kwargs); in this case at runtime it is possible
        # that here are no duplicates. We need to allow this, as the convention
        # f(..., *args, **kwargs) is common enough.
        and not (
            len(mapping) == 2
            and actual_kinds[mapping[0]] == nodes.ARG_STAR
            and actual_kinds[mapping[1]] == nodes.ARG_STAR2
        )
        # Multiple actuals can map to the same formal if there are multiple
        # **kwargs which cannot be mapped with certainty (non-TypedDict
        # **kwargs).
        and not all(
            actual_kinds[m] == nodes.ARG_STAR2
            and not isinstance(get_proper_type(actual_types[m]), TypedDictType)
            for m in mapping
        )
    )


def replace_callable_return_type(c: CallableType, new_ret_type: Type) -> CallableType:
    """Return a copy of a callable type with a different return type."""
    return c.copy_modified(ret_type=new_ret_type)


class ArgInferSecondPassQuery(types.TypeQuery[bool]):
    """Query whether an argument type should be inferred in the second pass.

    The result is True if the type has a type variable in a callable return
    type anywhere. For example, the result for Callable[[], T] is True if t is
    a type variable.
    """

    def __init__(self) -> None:
        super().__init__(any)

    def visit_callable_type(self, t: CallableType) -> bool:
        return self.query_types(t.arg_types) or t.accept(HasTypeVarQuery())


class HasTypeVarQuery(types.TypeQuery[bool]):
    """Visitor for querying whether a type has a type variable component."""

    def __init__(self) -> None:
        super().__init__(any)

    def visit_type_var(self, t: TypeVarType) -> bool:
        return True


def has_erased_component(t: Optional[Type]) -> bool:
    return t is not None and t.accept(HasErasedComponentsQuery())


class HasErasedComponentsQuery(types.TypeQuery[bool]):
    """Visitor for querying whether a type has an erased component."""

    def __init__(self) -> None:
        super().__init__(any)

    def visit_erased_type(self, t: ErasedType) -> bool:
        return True


def has_uninhabited_component(t: Optional[Type]) -> bool:
    return t is not None and t.accept(HasUninhabitedComponentsQuery())


class HasUninhabitedComponentsQuery(types.TypeQuery[bool]):
    """Visitor for querying whether a type has an UninhabitedType component."""

    def __init__(self) -> None:
        super().__init__(any)

    def visit_uninhabited_type(self, t: UninhabitedType) -> bool:
        return True


def arg_approximate_similarity(actual: Type, formal: Type) -> bool:
    """Return if caller argument (actual) is roughly compatible with signature arg (formal).

    This function is deliberately loose and will report two types are similar
    as long as their "shapes" are plausibly the same.

    This is useful when we're doing error reporting: for example, if we're trying
    to select an overload alternative and there's no exact match, we can use
    this function to help us identify which alternative the user might have
    *meant* to match.
    """
    actual = get_proper_type(actual)
    formal = get_proper_type(formal)

    # Erase typevars: we'll consider them all to have the same "shape".
    if isinstance(actual, TypeVarType):
        actual = erase_to_union_or_bound(actual)
    if isinstance(formal, TypeVarType):
        formal = erase_to_union_or_bound(formal)

    # Callable or Type[...]-ish types
    def is_typetype_like(typ: ProperType) -> bool:
        return (
            isinstance(typ, TypeType)
            or (isinstance(typ, FunctionLike) and typ.is_type_obj())
            or (isinstance(typ, Instance) and typ.type.fullname == "builtins.type")
        )

    if isinstance(formal, CallableType):
        if isinstance(actual, (CallableType, Overloaded, TypeType)):
            return True
    if is_typetype_like(actual) and is_typetype_like(formal):
        return True

    # Unions
    if isinstance(actual, UnionType):
        return any(arg_approximate_similarity(item, formal) for item in actual.relevant_items())
    if isinstance(formal, UnionType):
        return any(arg_approximate_similarity(actual, item) for item in formal.relevant_items())

    # TypedDicts
    if isinstance(actual, TypedDictType):
        if isinstance(formal, TypedDictType):
            return True
        return arg_approximate_similarity(actual.fallback, formal)

    # Instances
    # For instances, we mostly defer to the existing is_subtype check.
    if isinstance(formal, Instance):
        if isinstance(actual, CallableType):
            actual = actual.fallback
        if isinstance(actual, Overloaded):
            actual = actual.items[0].fallback
        if isinstance(actual, TupleType):
            actual = tuple_fallback(actual)
        if isinstance(actual, Instance) and formal.type in actual.type.mro:
            # Try performing a quick check as an optimization
            return True

    # Fall back to a standard subtype check for the remaining kinds of type.
    return is_subtype(erasetype.erase_type(actual), erasetype.erase_type(formal))


def any_causes_overload_ambiguity(
    items: List[CallableType],
    return_types: List[Type],
    arg_types: List[Type],
    arg_kinds: List[ArgKind],
    arg_names: Optional[Sequence[Optional[str]]],
) -> bool:
    """May an argument containing 'Any' cause ambiguous result type on call to overloaded function?

    Note that this sometimes returns True even if there is no ambiguity, since a correct
    implementation would be complex (and the call would be imprecisely typed due to Any
    types anyway).

    Args:
        items: Overload items matching the actual arguments
        arg_types: Actual argument types
        arg_kinds: Actual argument kinds
        arg_names: Actual argument names
    """
    if all_same_types(return_types):
        return False

    actual_to_formal = [
        map_formals_to_actuals(
            arg_kinds, arg_names, item.arg_kinds, item.arg_names, lambda i: arg_types[i]
        )
        for item in items
    ]

    for arg_idx, arg_type in enumerate(arg_types):
        # We ignore Anys in type object callables as ambiguity
        # creators, since that can lead to falsely claiming ambiguity
        # for overloads between Type and Callable.
        if has_any_type(arg_type, ignore_in_type_obj=True):
            matching_formals_unfiltered = [
                (item_idx, lookup[arg_idx])
                for item_idx, lookup in enumerate(actual_to_formal)
                if lookup[arg_idx]
            ]

            matching_returns = []
            matching_formals = []
            for item_idx, formals in matching_formals_unfiltered:
                matched_callable = items[item_idx]
                matching_returns.append(matched_callable.ret_type)

                # Note: if an actual maps to multiple formals of differing types within
                # a single callable, then we know at least one of those formals must be
                # a different type then the formal(s) in some other callable.
                # So it's safe to just append everything to the same list.
                for formal in formals:
                    matching_formals.append(matched_callable.arg_types[formal])
            if not all_same_types(matching_formals) and not all_same_types(matching_returns):
                # Any maps to multiple different types, and the return types of these items differ.
                return True
    return False


def all_same_types(types: List[Type]) -> bool:
    if len(types) == 0:
        return True
    return all(is_same_type(t, types[0]) for t in types[1:])


def merge_typevars_in_callables_by_name(
    callables: Sequence[CallableType],
) -> Tuple[List[CallableType], List[TypeVarType]]:
    """Takes all the typevars present in the callables and 'combines' the ones with the same name.

    For example, suppose we have two callables with signatures "f(x: T, y: S) -> T" and
    "f(x: List[Tuple[T, S]]) -> Tuple[T, S]". Both callables use typevars named "T" and
    "S", but we treat them as distinct, unrelated typevars. (E.g. they could both have
    distinct ids.)

    If we pass in both callables into this function, it returns a list containing two
    new callables that are identical in signature, but use the same underlying TypeVarType
    for T and S.

    This is useful if we want to take the output lists and "merge" them into one callable
    in some way -- for example, when unioning together overloads.

    Returns both the new list of callables and a list of all distinct TypeVarType objects used.
    """
    output: List[CallableType] = []
    unique_typevars: Dict[str, TypeVarType] = {}
    variables: List[TypeVarType] = []

    for target in callables:
        if target.is_generic():
            target = freshen_function_type_vars(target)

            rename = {}  # Dict[TypeVarId, TypeVar]
            for tv in target.variables:
                name = tv.fullname
                if name not in unique_typevars:
                    # TODO(PEP612): fix for ParamSpecType
                    if isinstance(tv, ParamSpecType):
                        continue
                    assert isinstance(tv, TypeVarType)
                    unique_typevars[name] = tv
                    variables.append(tv)
                rename[tv.id] = unique_typevars[name]

            target = cast(CallableType, expand_type(target, rename))
        output.append(target)

    return output, variables


def try_getting_literal(typ: Type) -> ProperType:
    """If possible, get a more precise literal type for a given type."""
    typ = get_proper_type(typ)
    if isinstance(typ, Instance) and typ.last_known_value is not None:
        return typ.last_known_value
    return typ


def is_expr_literal_type(node: Expression) -> bool:
    """Returns 'true' if the given node is a Literal"""
    if isinstance(node, IndexExpr):
        base = node.base
        return isinstance(base, RefExpr) and base.fullname in LITERAL_TYPE_NAMES
    if isinstance(node, NameExpr):
        underlying = node.node
        return isinstance(underlying, TypeAlias) and isinstance(
            get_proper_type(underlying.target), LiteralType
        )
    return False


def has_bytes_component(typ: Type, py2: bool = False) -> bool:
    """Is this one of builtin byte types, or a union that contains it?"""
    typ = get_proper_type(typ)
    if py2:
        byte_types = {"builtins.str", "builtins.bytearray"}
    else:
        byte_types = {"builtins.bytes", "builtins.bytearray"}
    if isinstance(typ, UnionType):
        return any(has_bytes_component(t) for t in typ.items)
    if isinstance(typ, Instance) and typ.type.fullname in byte_types:
        return True
    return False


def type_info_from_type(typ: Type) -> Optional[TypeInfo]:
    """Gets the TypeInfo for a type, indirecting through things like type variables and tuples."""
    typ = get_proper_type(typ)
    if isinstance(typ, FunctionLike) and typ.is_type_obj():
        return typ.type_object()
    if isinstance(typ, TypeType):
        typ = typ.item
    if isinstance(typ, TypeVarType):
        typ = get_proper_type(typ.upper_bound)
    if isinstance(typ, TupleType):
        typ = tuple_fallback(typ)
    if isinstance(typ, Instance):
        return typ.type

    # A complicated type. Too tricky, give up.
    # TODO: Do something more clever here.
    return None


def is_operator_method(fullname: Optional[str]) -> bool:
    if fullname is None:
        return False
    short_name = fullname.split(".")[-1]
    return (
        short_name in operators.op_methods.values()
        or short_name in operators.reverse_op_methods.values()
        or short_name in operators.unary_op_methods.values()
    )


def get_partial_instance_type(t: Optional[Type]) -> Optional[PartialType]:
    if t is None or not isinstance(t, PartialType) or t.type is None:
        return None
    return t<|MERGE_RESOLUTION|>--- conflicted
+++ resolved
@@ -308,15 +308,9 @@
         elif isinstance(node, TypeInfo):
             # Reference to a type object.
             result = type_object_type(node, self.named_type)
-<<<<<<< HEAD
-            if isinstance(result, CallableType) and isinstance(
-                result.ret_type, Instance
-            ):  # type: ignore
-=======
             if isinstance(result, CallableType) and isinstance(  # type: ignore
                 result.ret_type, Instance
             ):
->>>>>>> 1a65c1d4
                 # We need to set correct line and column
                 # TODO: always do this in type_object_type by passing the original context
                 result.ret_type.line = e.line
@@ -923,11 +917,7 @@
         args: List[Expression],
         arg_kinds: List[ArgKind],
         arg_names: Optional[Sequence[Optional[str]]],
-<<<<<<< HEAD
-        hook: Callable[[List[List[Expression]], CallableType], FunctionLike,],
-=======
         hook: Callable[[List[List[Expression]], CallableType], FunctionLike],
->>>>>>> 1a65c1d4
     ) -> FunctionLike:
         """Helper to apply a signature hook for either a function or method"""
         if isinstance(callee, CallableType):
