--- conflicted
+++ resolved
@@ -1407,11 +1407,7 @@
             callee = self.infer_function_type_arguments_using_context(callee, context)
             if need_refresh:
                 # Argument kinds etc. may have changed due to
-<<<<<<< HEAD
-                # ParamSpec variables being replaced with an arbitrary
-=======
                 # ParamSpec or TypeVarTuple variables being replaced with an arbitrary
->>>>>>> 885e361b
                 # number of arguments; recalculate actual-to-formal map
                 formal_to_actual = map_actuals_to_formals(
                     arg_kinds,
@@ -1420,10 +1416,6 @@
                     callee.arg_names,
                     lambda i: self.accept(args[i]),
                 )
-<<<<<<< HEAD
-
-=======
->>>>>>> 885e361b
             callee = self.infer_function_type_arguments(
                 callee, args, arg_kinds, formal_to_actual, context
             )
