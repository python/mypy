--- conflicted
+++ resolved
@@ -21,12 +21,7 @@
     DictionaryComprehension, ComplexExpr, EllipsisExpr, StarExpr, AwaitExpr, YieldExpr,
     YieldFromExpr, TypedDictExpr, PromoteExpr, NewTypeExpr, NamedTupleExpr, TypeVarExpr,
     TypeAliasExpr, BackquoteExpr, EnumCallExpr,
-<<<<<<< HEAD
-    ARG_POS, ARG_NAMED, ARG_STAR, ARG_STAR2, MODULE_REF,
-    UNBOUND_TVAR, BOUND_TVAR, LITERAL_TYPE, literal,
-=======
-    ARG_POS, ARG_NAMED, ARG_STAR, ARG_STAR2, MODULE_REF, TVAR, LITERAL_TYPE,
->>>>>>> 65b9b0b6
+    ARG_POS, ARG_NAMED, ARG_STAR, ARG_STAR2, MODULE_REF, TVAR, LITERAL_TYPE, literal,
 )
 from mypy import nodes
 import mypy.checker
