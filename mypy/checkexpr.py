"""Expression type checker. This file is conceptually part of TypeChecker."""

from collections import OrderedDict
from typing import cast, Dict, Set, List, Tuple, Callable, Union, Optional

from mypy.errors import report_internal_error
from mypy.typeanal import has_any_from_unimported_type
from mypy.types import (
    Type, AnyType, CallableType, Overloaded, NoneTyp, TypeVarDef,
    TupleType, TypedDictType, Instance, TypeVarType, ErasedType, UnionType,
    PartialType, DeletedType, UnboundType, UninhabitedType, TypeType,
    true_only, false_only, is_named_instance, function_type, callable_type, FunctionLike,
    get_typ_args, set_typ_args,
    StarType)
from mypy.nodes import (
    NameExpr, RefExpr, Var, FuncDef, OverloadedFuncDef, TypeInfo, CallExpr,
    MemberExpr, IntExpr, StrExpr, BytesExpr, UnicodeExpr, FloatExpr,
    OpExpr, UnaryExpr, IndexExpr, CastExpr, RevealTypeExpr, TypeApplication, ListExpr,
    TupleExpr, DictExpr, LambdaExpr, SuperExpr, SliceExpr, Context, Expression,
    ListComprehension, GeneratorExpr, SetExpr, MypyFile, Decorator,
    ConditionalExpr, ComparisonExpr, TempNode, SetComprehension,
    DictionaryComprehension, ComplexExpr, EllipsisExpr, StarExpr, AwaitExpr, YieldExpr,
    YieldFromExpr, TypedDictExpr, PromoteExpr, NewTypeExpr, NamedTupleExpr, TypeVarExpr,
    TypeAliasExpr, BackquoteExpr, EnumCallExpr,
    ARG_POS, ARG_NAMED, ARG_STAR, ARG_STAR2, MODULE_REF, TVAR, LITERAL_TYPE,
)
from mypy import nodes
import mypy.checker
from mypy import types
from mypy.sametypes import is_same_type
from mypy.erasetype import replace_meta_vars
from mypy.messages import MessageBuilder
from mypy import messages
from mypy.infer import infer_type_arguments, infer_function_type_arguments
from mypy import join
from mypy.meet import narrow_declared_type
from mypy.maptype import map_instance_to_supertype
from mypy.subtypes import is_subtype, is_equivalent, find_member
from mypy import applytype
from mypy import erasetype
from mypy.checkmember import analyze_member_access, type_object_type, bind_self
from mypy.constraints import get_actual_type
from mypy.checkstrformat import StringFormatterChecker
from mypy.expandtype import expand_type_by_instance, freshen_function_type_vars
from mypy.util import split_module_names
from mypy.typevars import fill_typevars
from mypy.visitor import ExpressionVisitor
from mypy.plugin import Plugin, PluginContext, MethodSignatureHook
from mypy.typeanal import make_optional_type

from mypy import experiments

# Type of callback user for checking individual function arguments. See
# check_args() below for details.
ArgChecker = Callable[[Type, Type, int, Type, int, int, CallableType, Context, MessageBuilder],
                      None]


def extract_refexpr_names(expr: RefExpr) -> Set[str]:
    """Recursively extracts all module references from a reference expression.

    Note that currently, the only two subclasses of RefExpr are NameExpr and
    MemberExpr."""
    output = set()  # type: Set[str]
    while expr.kind == MODULE_REF or expr.fullname is not None:
        if expr.kind == MODULE_REF and expr.fullname is not None:
            # If it's None, something's wrong (perhaps due to an
            # import cycle or a supressed error).  For now we just
            # skip it.
            output.add(expr.fullname)

        if isinstance(expr, NameExpr):
            is_suppressed_import = isinstance(expr.node, Var) and expr.node.is_suppressed_import
            if isinstance(expr.node, TypeInfo):
                # Reference to a class or a nested class
                output.update(split_module_names(expr.node.module_name))
            elif expr.fullname is not None and '.' in expr.fullname and not is_suppressed_import:
                # Everything else (that is not a silenced import within a class)
                output.add(expr.fullname.rsplit('.', 1)[0])
            break
        elif isinstance(expr, MemberExpr):
            if isinstance(expr.expr, RefExpr):
                expr = expr.expr
            else:
                break
        else:
            raise AssertionError("Unknown RefExpr subclass: {}".format(type(expr)))
    return output


class Finished(Exception):
    """Raised if we can terminate overload argument check early (no match)."""


class ExpressionChecker(ExpressionVisitor[Type]):
    """Expression type checker.

    This class works closely together with checker.TypeChecker.
    """

    # Some services are provided by a TypeChecker instance.
    chk = None  # type: mypy.checker.TypeChecker
    # This is shared with TypeChecker, but stored also here for convenience.
    msg = None  # type: MessageBuilder
    # Type context for type inference
    type_context = None  # type: List[Optional[Type]]

    strfrm_checker = None  # type: StringFormatterChecker
    plugin = None  # type: Plugin

    def __init__(self,
                 chk: 'mypy.checker.TypeChecker',
                 msg: MessageBuilder,
                 plugin: Plugin) -> None:
        """Construct an expression type checker."""
        self.chk = chk
        self.msg = msg
        self.plugin = plugin
        self.type_context = [None]
        self.strfrm_checker = StringFormatterChecker(self, self.chk, self.msg)

    def visit_name_expr(self, e: NameExpr) -> Type:
        """Type check a name expression.

        It can be of any kind: local, member or global.
        """
        self.chk.module_refs.update(extract_refexpr_names(e))
        result = self.analyze_ref_expr(e)
        return self.narrow_type_from_binder(e, result)

    def analyze_ref_expr(self, e: RefExpr, lvalue: bool = False) -> Type:
        result = None  # type: Optional[Type]
        node = e.node
        if isinstance(node, Var):
            # Variable reference.
            result = self.analyze_var_ref(node, e)
            if isinstance(result, PartialType):
                if result.type is None:
                    # 'None' partial type. It has a well-defined type. In an lvalue context
                    # we want to preserve the knowledge of it being a partial type.
                    if not lvalue:
                        result = NoneTyp()
                else:
                    partial_types = self.chk.find_partial_types(node)
                    if partial_types is not None and not self.chk.current_node_deferred:
                        context = partial_types[node]
                        self.msg.fail(messages.NEED_ANNOTATION_FOR_VAR, context)
                    result = AnyType()
        elif isinstance(node, FuncDef):
            # Reference to a global function.
            result = function_type(node, self.named_type('builtins.function'))
        elif isinstance(node, OverloadedFuncDef):
            result = node.type
        elif isinstance(node, TypeInfo):
            # Reference to a type object.
            result = type_object_type(node, self.named_type)
        elif isinstance(node, MypyFile):
            # Reference to a module object.
            try:
                result = self.named_type('types.ModuleType')
            except KeyError:
                # In test cases might 'types' may not be available.
                # Fall back to a dummy 'object' type instead to
                # avoid a crash.
                result = self.named_type('builtins.object')
        elif isinstance(node, Decorator):
            result = self.analyze_var_ref(node.var, e)
        else:
            # Unknown reference; use any type implicitly to avoid
            # generating extra type errors.
            result = AnyType()
        assert result is not None
        return result

    def analyze_var_ref(self, var: Var, context: Context) -> Type:
        if var.type:
            return var.type
        else:
            if not var.is_ready and self.chk.in_checked_function():
                self.chk.handle_cannot_determine_type(var.name(), context)
            # Implicit 'Any' type.
            return AnyType()

    def visit_call_expr(self, e: CallExpr, allow_none_return: bool = False) -> Type:
        """Type check a call expression."""
        if e.analyzed:
            # It's really a special form that only looks like a call.
            return self.accept(e.analyzed, self.type_context[-1])
        if isinstance(e.callee, NameExpr) and isinstance(e.callee.node, TypeInfo) and \
                e.callee.node.typeddict_type is not None:
            return self.check_typeddict_call(e.callee.node.typeddict_type,
                                             e.arg_kinds, e.arg_names, e.args, e)
        if isinstance(e.callee, NameExpr) and e.callee.name in ('isinstance', 'issubclass'):
            for typ in mypy.checker.flatten(e.args[1]):
                if isinstance(typ, NameExpr):
                    try:
                        node = self.chk.lookup_qualified(typ.name)
                    except KeyError:
                        # Undefined names should already be reported in semantic analysis.
                        node = None
                if (isinstance(typ, IndexExpr)
                        and isinstance(typ.analyzed, (TypeApplication, TypeAliasExpr))
                        # node.kind == TYPE_ALIAS only for aliases like It = Iterable[int].
                        or isinstance(typ, NameExpr) and node and node.kind == nodes.TYPE_ALIAS):
                    self.msg.type_arguments_not_allowed(e)
        self.try_infer_partial_type(e)
        callee_type = self.accept(e.callee)
        if (self.chk.options.disallow_untyped_calls and
                self.chk.in_checked_function() and
                isinstance(callee_type, CallableType)
                and callee_type.implicit):
            return self.msg.untyped_function_call(callee_type, e)
        # Figure out the full name of the callee for plugin loopup.
        object_type = None
        if not isinstance(e.callee, RefExpr):
            fullname = None
        else:
            fullname = e.callee.fullname
<<<<<<< HEAD
        ret_type = self.check_call_expr_with_callee_type(callee_type, e, fullname)
        if isinstance(e.callee, RefExpr) and e.callee.fullname in ('builtins.isinstance',
                                                                   'builtins.issubclass'):
            for expr in mypy.checker.flatten(e.args[1]):
                tp = self.chk.type_map[expr]
                if (isinstance(tp, CallableType) and tp.is_type_obj() and
                        tp.type_object().is_protocol and
                        not tp.type_object().runtime_protocol):
                    self.chk.fail('Only @runtime protocols can be used with'
                                  ' instance and class checks', e)
=======
            if (fullname is None
                    and isinstance(e.callee, MemberExpr)
                    and isinstance(callee_type, FunctionLike)):
                # For method calls we include the defining class for the method
                # in the full name (example: 'typing.Mapping.get').
                callee_expr_type = self.chk.type_map.get(e.callee.expr)
                info = None
                # TODO: Support fallbacks of other kinds of types as well?
                if isinstance(callee_expr_type, Instance):
                    info = callee_expr_type.type
                elif isinstance(callee_expr_type, TypedDictType):
                    info = callee_expr_type.fallback.type.get_containing_type_info(e.callee.name)
                if info:
                    fullname = '{}.{}'.format(info.fullname(), e.callee.name)
                    object_type = callee_expr_type
                    # Apply plugin signature hook that may generate a better signature.
                    signature_hook = self.plugin.get_method_signature_hook(fullname)
                    if signature_hook:
                        callee_type = self.apply_method_signature_hook(
                            e, callee_type, object_type, signature_hook)
        ret_type = self.check_call_expr_with_callee_type(callee_type, e, fullname, object_type)
>>>>>>> ed67bfc4
        if isinstance(ret_type, UninhabitedType):
            self.chk.binder.unreachable()
        if not allow_none_return and isinstance(ret_type, NoneTyp):
            self.chk.msg.does_not_return_value(callee_type, e)
            return AnyType(implicit=True)
        return ret_type

    def check_typeddict_call(self, callee: TypedDictType,
                             arg_kinds: List[int],
                             arg_names: List[str],
                             args: List[Expression],
                             context: Context) -> Type:
        if len(args) >= 1 and all([ak == ARG_NAMED for ak in arg_kinds]):
            # ex: Point(x=42, y=1337)
            item_names = arg_names
            item_args = args
            return self.check_typeddict_call_with_kwargs(
                callee, OrderedDict(zip(item_names, item_args)), context)

        if len(args) == 1 and arg_kinds[0] == ARG_POS:
            unique_arg = args[0]
            if isinstance(unique_arg, DictExpr):
                # ex: Point({'x': 42, 'y': 1337})
                return self.check_typeddict_call_with_dict(callee, unique_arg, context)
            if isinstance(unique_arg, CallExpr) and isinstance(unique_arg.analyzed, DictExpr):
                # ex: Point(dict(x=42, y=1337))
                return self.check_typeddict_call_with_dict(callee, unique_arg.analyzed, context)

        if len(args) == 0:
            # ex: EmptyDict()
            return self.check_typeddict_call_with_kwargs(
                callee, OrderedDict(), context)

        self.chk.fail(messages.INVALID_TYPEDDICT_ARGS, context)
        return AnyType()

    def check_typeddict_call_with_dict(self, callee: TypedDictType,
                                       kwargs: DictExpr,
                                       context: Context) -> Type:
        item_name_exprs = [item[0] for item in kwargs.items]
        item_args = [item[1] for item in kwargs.items]

        item_names = []  # List[str]
        for item_name_expr in item_name_exprs:
            if not isinstance(item_name_expr, StrExpr):
                self.chk.fail(messages.TYPEDDICT_ITEM_NAME_MUST_BE_STRING_LITERAL, item_name_expr)
                return AnyType()
            item_names.append(item_name_expr.value)

        return self.check_typeddict_call_with_kwargs(
            callee, OrderedDict(zip(item_names, item_args)), context)

    def check_typeddict_call_with_kwargs(self, callee: TypedDictType,
                                         kwargs: 'OrderedDict[str, Expression]',
                                         context: Context) -> Type:
        if callee.items.keys() != kwargs.keys():
            callee_item_names = callee.items.keys()
            kwargs_item_names = kwargs.keys()

            self.msg.typeddict_instantiated_with_unexpected_items(
                expected_item_names=list(callee_item_names),
                actual_item_names=list(kwargs_item_names),
                context=context)
            return AnyType()

        items = OrderedDict()  # type: OrderedDict[str, Type]
        for (item_name, item_expected_type) in callee.items.items():
            item_value = kwargs[item_name]

            self.chk.check_simple_assignment(
                lvalue_type=item_expected_type, rvalue=item_value, context=item_value,
                msg=messages.INCOMPATIBLE_TYPES,
                lvalue_name='TypedDict item "{}"'.format(item_name),
                rvalue_name='expression')
            items[item_name] = item_expected_type

        mapping_value_type = join.join_type_list(list(items.values()))
        fallback = self.chk.named_generic_type('typing.Mapping',
                                               [self.chk.str_type(), mapping_value_type])
        return TypedDictType(items, fallback)

    # Types and methods that can be used to infer partial types.
    item_args = {'builtins.list': ['append'],
                 'builtins.set': ['add', 'discard'],
                 }
    container_args = {'builtins.list': {'extend': ['builtins.list']},
                      'builtins.dict': {'update': ['builtins.dict']},
                      'builtins.set': {'update': ['builtins.set', 'builtins.list']},
                      }

    def try_infer_partial_type(self, e: CallExpr) -> None:
        if isinstance(e.callee, MemberExpr) and isinstance(e.callee.expr, RefExpr):
            var = cast(Var, e.callee.expr.node)
            partial_types = self.chk.find_partial_types(var)
            if partial_types is not None and not self.chk.current_node_deferred:
                partial_type = var.type
                if (partial_type is None or
                        not isinstance(partial_type, PartialType) or
                        partial_type.type is None):
                    # A partial None type -> can't infer anything.
                    return
                typename = partial_type.type.fullname()
                methodname = e.callee.name
                # Sometimes we can infer a full type for a partial List, Dict or Set type.
                # TODO: Don't infer argument expression twice.
                if (typename in self.item_args and methodname in self.item_args[typename]
                        and e.arg_kinds == [ARG_POS]):
                    item_type = self.accept(e.args[0])
                    full_item_type = UnionType.make_simplified_union(
                        [item_type, partial_type.inner_types[0]])
                    if mypy.checker.is_valid_inferred_type(full_item_type):
                        var.type = self.chk.named_generic_type(typename, [full_item_type])
                        del partial_types[var]
                elif (typename in self.container_args
                      and methodname in self.container_args[typename]
                      and e.arg_kinds == [ARG_POS]):
                    arg_type = self.accept(e.args[0])
                    if isinstance(arg_type, Instance):
                        arg_typename = arg_type.type.fullname()
                        if arg_typename in self.container_args[typename][methodname]:
                            full_item_types = [
                                UnionType.make_simplified_union([item_type, prev_type])
                                for item_type, prev_type
                                in zip(arg_type.args, partial_type.inner_types)
                            ]
                            if all(mypy.checker.is_valid_inferred_type(item_type)
                                   for item_type in full_item_types):
                                var.type = self.chk.named_generic_type(typename,
                                                                       list(full_item_types))
                                del partial_types[var]

    def apply_function_plugin(self,
                              arg_types: List[Type],
                              inferred_ret_type: Type,
                              arg_kinds: List[int],
                              formal_to_actual: List[List[int]],
                              args: List[Expression],
                              num_formals: int,
                              fullname: Optional[str],
                              object_type: Optional[Type],
                              context: Context) -> Type:
        """Use special case logic to infer the return type of a specific named function/method.

        Return the inferred return type.
        """
        formal_arg_types = [[] for _ in range(num_formals)]  # type: List[List[Type]]
        formal_arg_exprs = [[] for _ in range(num_formals)]  # type: List[List[Expression]]
        for formal, actuals in enumerate(formal_to_actual):
            for actual in actuals:
                formal_arg_types[formal].append(arg_types[actual])
                formal_arg_exprs[formal].append(args[actual])
        if object_type is None:
            # Apply function plugin
            callback = self.plugin.get_function_hook(fullname)
            assert callback is not None  # Assume that caller ensures this
            return callback(formal_arg_types, formal_arg_exprs, inferred_ret_type,
                            self.chk.named_generic_type)
        else:
            # Apply method plugin
            method_callback = self.plugin.get_method_hook(fullname)
            assert method_callback is not None  # Assume that caller ensures this
            return method_callback(object_type, formal_arg_types, formal_arg_exprs,
                                   inferred_ret_type, self.create_plugin_context(context))

    def apply_method_signature_hook(self, e: CallExpr, callee: FunctionLike, object_type: Type,
                                    signature_hook: MethodSignatureHook) -> FunctionLike:
        """Apply a plugin hook that may infer a more precise signature for a method."""
        if isinstance(callee, CallableType):
            arg_kinds = e.arg_kinds
            arg_names = e.arg_names
            args = e.args
            num_formals = len(callee.arg_kinds)
            formal_to_actual = map_actuals_to_formals(
                arg_kinds, arg_names,
                callee.arg_kinds, callee.arg_names,
                lambda i: self.accept(args[i]))
            formal_arg_exprs = [[] for _ in range(num_formals)]  # type: List[List[Expression]]
            for formal, actuals in enumerate(formal_to_actual):
                for actual in actuals:
                    formal_arg_exprs[formal].append(args[actual])
            return signature_hook(object_type, formal_arg_exprs, callee,
                                  self.chk.named_generic_type)
        else:
            assert isinstance(callee, Overloaded)
            items = []
            for item in callee.items():
                adjusted = self.apply_method_signature_hook(e, item, object_type, signature_hook)
                assert isinstance(adjusted, CallableType)
                items.append(adjusted)
            return Overloaded(items)

    def create_plugin_context(self, context: Context) -> PluginContext:
        return PluginContext(self.chk.named_generic_type, self.msg, context)

    def check_call_expr_with_callee_type(self,
                                         callee_type: Type,
                                         e: CallExpr,
                                         callable_name: Optional[str],
                                         object_type: Optional[Type]) -> Type:
        """Type check call expression.

        The given callee type overrides the type of the callee
        expression.
        """
        return self.check_call(callee_type, e.args, e.arg_kinds, e,
                               e.arg_names, callable_node=e.callee,
                               callable_name=callable_name,
                               object_type=object_type)[0]

    def check_call(self, callee: Type, args: List[Expression],
                   arg_kinds: List[int], context: Context,
                   arg_names: List[str] = None,
                   callable_node: Expression = None,
                   arg_messages: MessageBuilder = None,
                   callable_name: Optional[str] = None,
                   object_type: Optional[Type] = None) -> Tuple[Type, Type]:
        """Type check a call.

        Also infer type arguments if the callee is a generic function.

        Return (result type, inferred callee type).

        Arguments:
            callee: type of the called value
            args: actual argument expressions
            arg_kinds: contains nodes.ARG_* constant for each argument in args
                 describing whether the argument is positional, *arg, etc.
            arg_names: names of arguments (optional)
            callable_node: associate the inferred callable type to this node,
                if specified
            arg_messages: TODO
            callable_name: Fully-qualified name of the function/method to call,
                or None if unavaiable (examples: 'builtins.open', 'typing.Mapping.get')
            object_type: If callable_name refers to a method, the type of the object
                on which the method is being called
        """
        arg_messages = arg_messages or self.msg
        if isinstance(callee, CallableType):
            if (isinstance(callable_node, RefExpr)
                and callable_node.fullname in ('enum.Enum', 'enum.IntEnum',
                                               'enum.Flag', 'enum.IntFlag')):
                # An Enum() call that failed SemanticAnalyzer.check_enum_call().
                return callee.ret_type, callee

            if (callee.is_type_obj() and callee.type_object().is_abstract
                    # Exceptions for Type[...] and classmethod first argument
                    and not callee.from_type_type and not callee.is_classmethod_class):
                type = callee.type_object()
                self.msg.cannot_instantiate_abstract_class(
                    callee.type_object().name(), type.abstract_attributes,
                    context)
            elif (callee.is_type_obj() and callee.type_object().is_protocol
                  # Exceptions for Type[...] and classmethod first argument
                  and not callee.from_type_type and not callee.is_classmethod_class):
                self.chk.fail('Cannot instantiate protocol class "{}"'
                              .format(callee.type_object().fullname()), context)

            formal_to_actual = map_actuals_to_formals(
                arg_kinds, arg_names,
                callee.arg_kinds, callee.arg_names,
                lambda i: self.accept(args[i]))

            if callee.is_generic():
                callee = freshen_function_type_vars(callee)
                callee = self.infer_function_type_arguments_using_context(
                    callee, context)
                callee = self.infer_function_type_arguments(
                    callee, args, arg_kinds, formal_to_actual, context)

            arg_types = self.infer_arg_types_in_context2(
                callee, args, arg_kinds, formal_to_actual)

            self.check_argument_count(callee, arg_types, arg_kinds,
                                      arg_names, formal_to_actual, context, self.msg)

            self.check_argument_types(arg_types, arg_kinds, callee,
                                      formal_to_actual, context,
                                      messages=arg_messages)

            if (callee.is_type_obj() and (len(arg_types) == 1)
                    and is_equivalent(callee.ret_type, self.named_type('builtins.type'))):
                callee = callee.copy_modified(ret_type=TypeType(arg_types[0]))

            if callable_node:
                # Store the inferred callable type.
                self.chk.store_type(callable_node, callee)

            if ((object_type is None and self.plugin.get_function_hook(callable_name))
                    or (object_type is not None and self.plugin.get_method_hook(callable_name))):
                ret_type = self.apply_function_plugin(
                    arg_types, callee.ret_type, arg_kinds, formal_to_actual,
                    args, len(callee.arg_types), callable_name, object_type, context)
                callee = callee.copy_modified(ret_type=ret_type)
            return callee.ret_type, callee
        elif isinstance(callee, Overloaded):
            # Type check arguments in empty context. They will be checked again
            # later in a context derived from the signature; these types are
            # only used to pick a signature variant.
            self.msg.disable_errors()
            arg_types = self.infer_arg_types_in_context(None, args)
            self.msg.enable_errors()

            target = self.overload_call_target(arg_types, arg_kinds, arg_names,
                                               callee, context,
                                               messages=arg_messages)
            return self.check_call(target, args, arg_kinds, context, arg_names,
                                   arg_messages=arg_messages,
                                   callable_name=callable_name,
                                   object_type=object_type)
        elif isinstance(callee, AnyType) or not self.chk.in_checked_function():
            self.infer_arg_types_in_context(None, args)
            return AnyType(), AnyType()
        elif isinstance(callee, UnionType):
            self.msg.disable_type_names += 1
            results = [self.check_call(subtype, args, arg_kinds, context, arg_names,
                                       arg_messages=arg_messages)
                       for subtype in callee.items]
            self.msg.disable_type_names -= 1
            return (UnionType.make_simplified_union([res[0] for res in results]),
                    callee)
        elif isinstance(callee, Instance):
            call_function = analyze_member_access('__call__', callee, context,
                                                  False, False, False, self.named_type,
                                                  self.not_ready_callback, self.msg,
                                                  original_type=callee, chk=self.chk)
            return self.check_call(call_function, args, arg_kinds, context, arg_names,
                                   callable_node, arg_messages)
        elif isinstance(callee, TypeVarType):
            return self.check_call(callee.upper_bound, args, arg_kinds, context, arg_names,
                                   callable_node, arg_messages)
        elif isinstance(callee, TypeType):
            # Pass the original Type[] as context since that's where errors should go.
            item = self.analyze_type_type_callee(callee.item, callee)
            return self.check_call(item, args, arg_kinds, context, arg_names,
                                   callable_node, arg_messages)
        else:
            return self.msg.not_callable(callee, context), AnyType()

    def analyze_type_type_callee(self, item: Type, context: Context) -> Type:
        """Analyze the callee X in X(...) where X is Type[item].

        Return a Y that we can pass to check_call(Y, ...).
        """
        if isinstance(item, AnyType):
            return AnyType()
        if isinstance(item, Instance):
            res = type_object_type(item.type, self.named_type)
            if isinstance(res, CallableType):
                res = res.copy_modified(from_type_type=True)
            return res
        if isinstance(item, UnionType):
            return UnionType([self.analyze_type_type_callee(item, context)
                              for item in item.items], item.line)
        if isinstance(item, TypeVarType):
            # Pretend we're calling the typevar's upper bound,
            # i.e. its constructor (a poor approximation for reality,
            # but better than AnyType...), but replace the return type
            # with typevar.
            callee = self.analyze_type_type_callee(item.upper_bound,
                                                   context)  # type: Optional[Type]
            if isinstance(callee, CallableType):
                if callee.is_generic():
                    callee = None
                else:
                    callee = callee.copy_modified(ret_type=item)
            elif isinstance(callee, Overloaded):
                if callee.items()[0].is_generic():
                    callee = None
                else:
                    callee = Overloaded([c.copy_modified(ret_type=item)
                                         for c in callee.items()])
            if callee:
                return callee

        self.msg.unsupported_type_type(item, context)
        return AnyType()

    def infer_arg_types_in_context(self, callee: Optional[CallableType],
                                   args: List[Expression]) -> List[Type]:
        """Infer argument expression types using a callable type as context.

        For example, if callee argument 2 has type List[int], infer the
        argument expression with List[int] type context.
        """
        # TODO Always called with callee as None, i.e. empty context.
        res = []  # type: List[Type]

        fixed = len(args)
        if callee:
            fixed = min(fixed, callee.max_fixed_args())

        arg_type = None  # type: Type
        ctx = None  # type: Type
        for i, arg in enumerate(args):
            if i < fixed:
                if callee and i < len(callee.arg_types):
                    ctx = callee.arg_types[i]
                arg_type = self.accept(arg, ctx)
            else:
                if callee and callee.is_var_arg:
                    arg_type = self.accept(arg, callee.arg_types[-1])
                else:
                    arg_type = self.accept(arg)
            if has_erased_component(arg_type):
                res.append(NoneTyp())
            else:
                res.append(arg_type)
        return res

    def infer_arg_types_in_context2(
            self, callee: CallableType, args: List[Expression], arg_kinds: List[int],
            formal_to_actual: List[List[int]]) -> List[Type]:
        """Infer argument expression types using a callable type as context.

        For example, if callee argument 2 has type List[int], infer the
        argument expression with List[int] type context.

        Returns the inferred types of *actual arguments*.
        """
        res = [None] * len(args)  # type: List[Type]

        for i, actuals in enumerate(formal_to_actual):
            for ai in actuals:
                if arg_kinds[ai] not in (nodes.ARG_STAR, nodes.ARG_STAR2):
                    res[ai] = self.accept(args[ai], callee.arg_types[i])

        # Fill in the rest of the argument types.
        for i, t in enumerate(res):
            if not t:
                res[i] = self.accept(args[i])
        return res

    def infer_function_type_arguments_using_context(
            self, callable: CallableType, error_context: Context) -> CallableType:
        """Unify callable return type to type context to infer type vars.

        For example, if the return type is set[t] where 't' is a type variable
        of callable, and if the context is set[int], return callable modified
        by substituting 't' with 'int'.
        """
        ctx = self.type_context[-1]
        if not ctx:
            return callable
        # The return type may have references to type metavariables that
        # we are inferring right now. We must consider them as indeterminate
        # and they are not potential results; thus we replace them with the
        # special ErasedType type. On the other hand, class type variables are
        # valid results.
        erased_ctx = replace_meta_vars(ctx, ErasedType())
        ret_type = callable.ret_type
        if isinstance(ret_type, TypeVarType):
            if ret_type.values or (not isinstance(ctx, Instance) or
                                   not ctx.args):
                # The return type is a type variable. If it has values, we can't easily restrict
                # type inference to conform to the valid values. If it's unrestricted, we could
                # infer a too general type for the type variable if we use context, and this could
                # result in confusing and spurious type errors elsewhere.
                #
                # Give up and just use function arguments for type inference. As an exception,
                # if the context is a generic instance type, actually use it as context, as
                # this *seems* to usually be the reasonable thing to do.
                #
                # See also github issues #462 and #360.
                ret_type = NoneTyp()
        args = infer_type_arguments(callable.type_var_ids(), ret_type, erased_ctx)
        # Only substitute non-Uninhabited and non-erased types.
        new_args = []  # type: List[Type]
        for arg in args:
            if isinstance(arg, UninhabitedType) or has_erased_component(arg):
                new_args.append(None)
            else:
                new_args.append(arg)
        return self.apply_generic_arguments(callable, new_args, error_context)

    def infer_function_type_arguments(self, callee_type: CallableType,
                                      args: List[Expression],
                                      arg_kinds: List[int],
                                      formal_to_actual: List[List[int]],
                                      context: Context) -> CallableType:
        """Infer the type arguments for a generic callee type.

        Infer based on the types of arguments.

        Return a derived callable type that has the arguments applied.
        """
        if self.chk.in_checked_function():
            # Disable type errors during type inference. There may be errors
            # due to partial available context information at this time, but
            # these errors can be safely ignored as the arguments will be
            # inferred again later.
            self.msg.disable_errors()

            arg_types = self.infer_arg_types_in_context2(
                callee_type, args, arg_kinds, formal_to_actual)

            self.msg.enable_errors()

            arg_pass_nums = self.get_arg_infer_passes(
                callee_type.arg_types, formal_to_actual, len(args))

            pass1_args = []  # type: List[Optional[Type]]
            for i, arg in enumerate(arg_types):
                if arg_pass_nums[i] > 1:
                    pass1_args.append(None)
                else:
                    pass1_args.append(arg)

            inferred_args = infer_function_type_arguments(
                callee_type, pass1_args, arg_kinds, formal_to_actual,
                strict=self.chk.in_checked_function())  # type: List[Type]

            if 2 in arg_pass_nums:
                # Second pass of type inference.
                (callee_type,
                 inferred_args) = self.infer_function_type_arguments_pass2(
                    callee_type, args, arg_kinds, formal_to_actual,
                    inferred_args, context)

            if callee_type.special_sig == 'dict' and len(inferred_args) == 2 and (
                    ARG_NAMED in arg_kinds or ARG_STAR2 in arg_kinds):
                # HACK: Infer str key type for dict(...) with keyword args. The type system
                #       can't represent this so we special case it, as this is a pretty common
                #       thing. This doesn't quite work with all possible subclasses of dict
                #       if they shuffle type variables around, as we assume that there is a 1-1
                #       correspondence with dict type variables. This is a marginal issue and
                #       a little tricky to fix so it's left unfixed for now.
                if isinstance(inferred_args[0], (NoneTyp, UninhabitedType)):
                    inferred_args[0] = self.named_type('builtins.str')
                elif not is_subtype(self.named_type('builtins.str'), inferred_args[0]):
                    self.msg.fail(messages.KEYWORD_ARGUMENT_REQUIRES_STR_KEY_TYPE,
                                  context)
        else:
            # In dynamically typed functions use implicit 'Any' types for
            # type variables.
            inferred_args = [AnyType()] * len(callee_type.variables)
        return self.apply_inferred_arguments(callee_type, inferred_args,
                                             context)

    def infer_function_type_arguments_pass2(
            self, callee_type: CallableType,
            args: List[Expression],
            arg_kinds: List[int],
            formal_to_actual: List[List[int]],
            inferred_args: List[Type],
            context: Context) -> Tuple[CallableType, List[Type]]:
        """Perform second pass of generic function type argument inference.

        The second pass is needed for arguments with types such as Callable[[T], S],
        where both T and S are type variables, when the actual argument is a
        lambda with inferred types.  The idea is to infer the type variable T
        in the first pass (based on the types of other arguments).  This lets
        us infer the argument and return type of the lambda expression and
        thus also the type variable S in this second pass.

        Return (the callee with type vars applied, inferred actual arg types).
        """
        # None or erased types in inferred types mean that there was not enough
        # information to infer the argument. Replace them with None values so
        # that they are not applied yet below.
        for i, arg in enumerate(inferred_args):
            if isinstance(arg, (NoneTyp, UninhabitedType)) or has_erased_component(arg):
                inferred_args[i] = None
        callee_type = self.apply_generic_arguments(callee_type, inferred_args, context)

        arg_types = self.infer_arg_types_in_context2(
            callee_type, args, arg_kinds, formal_to_actual)

        inferred_args = infer_function_type_arguments(
            callee_type, arg_types, arg_kinds, formal_to_actual)

        return callee_type, inferred_args

    def get_arg_infer_passes(self, arg_types: List[Type],
                             formal_to_actual: List[List[int]],
                             num_actuals: int) -> List[int]:
        """Return pass numbers for args for two-pass argument type inference.

        For each actual, the pass number is either 1 (first pass) or 2 (second
        pass).

        Two-pass argument type inference primarily lets us infer types of
        lambdas more effectively.
        """
        res = [1] * num_actuals
        for i, arg in enumerate(arg_types):
            if arg.accept(ArgInferSecondPassQuery()):
                for j in formal_to_actual[i]:
                    res[j] = 2
        return res

    def apply_inferred_arguments(self, callee_type: CallableType,
                                 inferred_args: List[Type],
                                 context: Context) -> CallableType:
        """Apply inferred values of type arguments to a generic function.

        Inferred_args contains the values of function type arguments.
        """
        # Report error if some of the variables could not be solved. In that
        # case assume that all variables have type Any to avoid extra
        # bogus error messages.
        for i, inferred_type in enumerate(inferred_args):
            if not inferred_type or has_erased_component(inferred_type):
                # Could not infer a non-trivial type for a type variable.
                self.msg.could_not_infer_type_arguments(
                    callee_type, i + 1, context)
                inferred_args = [AnyType()] * len(inferred_args)
        # Apply the inferred types to the function type. In this case the
        # return type must be CallableType, since we give the right number of type
        # arguments.
        return self.apply_generic_arguments(callee_type, inferred_args, context)

    def check_argument_count(self, callee: CallableType, actual_types: List[Type],
                             actual_kinds: List[int], actual_names: List[str],
                             formal_to_actual: List[List[int]],
                             context: Context,
                             messages: Optional[MessageBuilder]) -> bool:
        """Check that there is a value for all required arguments to a function.

        Also check that there are no duplicate values for arguments. Report found errors
        using 'messages' if it's not None.

        Return False if there were any errors. Otherwise return True
        """
        # TODO(jukka): We could return as soon as we find an error if messages is None.
        formal_kinds = callee.arg_kinds

        # Collect list of all actual arguments matched to formal arguments.
        all_actuals = []  # type: List[int]
        for actuals in formal_to_actual:
            all_actuals.extend(actuals)

        is_unexpected_arg_error = False  # Keep track of errors to avoid duplicate errors.
        ok = True  # False if we've found any error.
        for i, kind in enumerate(actual_kinds):
            if i not in all_actuals and (
                    kind != nodes.ARG_STAR or
                    not is_empty_tuple(actual_types[i])):
                # Extra actual: not matched by a formal argument.
                ok = False
                if kind != nodes.ARG_NAMED:
                    if messages:
                        messages.too_many_arguments(callee, context)
                else:
                    if messages:
                        messages.unexpected_keyword_argument(
                            callee, actual_names[i], context)
                    is_unexpected_arg_error = True
            elif kind == nodes.ARG_STAR and (
                    nodes.ARG_STAR not in formal_kinds):
                actual_type = actual_types[i]
                if isinstance(actual_type, TupleType):
                    if all_actuals.count(i) < len(actual_type.items):
                        # Too many tuple items as some did not match.
                        if messages:
                            messages.too_many_arguments(callee, context)
                        ok = False
                # *args can be applied even if the function takes a fixed
                # number of positional arguments. This may succeed at runtime.

        for i, kind in enumerate(formal_kinds):
            if kind == nodes.ARG_POS and (not formal_to_actual[i] and
                                          not is_unexpected_arg_error):
                # No actual for a mandatory positional formal.
                if messages:
                    messages.too_few_arguments(callee, context, actual_names)
                ok = False
            elif kind == nodes.ARG_NAMED and (not formal_to_actual[i] and
                                              not is_unexpected_arg_error):
                # No actual for a mandatory named formal
                if messages:
                    messages.missing_named_argument(callee, context, callee.arg_names[i])
                ok = False
            elif kind in [nodes.ARG_POS, nodes.ARG_OPT,
                          nodes.ARG_NAMED, nodes.ARG_NAMED_OPT] and is_duplicate_mapping(
                    formal_to_actual[i], actual_kinds):
                if (self.chk.in_checked_function() or
                        isinstance(actual_types[formal_to_actual[i][0]], TupleType)):
                    if messages:
                        messages.duplicate_argument_value(callee, i, context)
                    ok = False
            elif (kind in (nodes.ARG_NAMED, nodes.ARG_NAMED_OPT) and formal_to_actual[i] and
                  actual_kinds[formal_to_actual[i][0]] not in [nodes.ARG_NAMED, nodes.ARG_STAR2]):
                # Positional argument when expecting a keyword argument.
                if messages:
                    messages.too_many_positional_arguments(callee, context)
                ok = False
        return ok

    def check_argument_types(self, arg_types: List[Type], arg_kinds: List[int],
                             callee: CallableType,
                             formal_to_actual: List[List[int]],
                             context: Context,
                             messages: MessageBuilder = None,
                             check_arg: ArgChecker = None) -> None:
        """Check argument types against a callable type.

        Report errors if the argument types are not compatible.
        """
        messages = messages or self.msg
        check_arg = check_arg or self.check_arg
        # Keep track of consumed tuple *arg items.
        tuple_counter = [0]
        for i, actuals in enumerate(formal_to_actual):
            for actual in actuals:
                arg_type = arg_types[actual]
                if arg_type is None:
                    continue  # Some kind of error was already reported.
                # Check that a *arg is valid as varargs.
                if (arg_kinds[actual] == nodes.ARG_STAR and
                        not self.is_valid_var_arg(arg_type)):
                    messages.invalid_var_arg(arg_type, context)
                if (arg_kinds[actual] == nodes.ARG_STAR2 and
                        not self.is_valid_keyword_var_arg(arg_type)):
                    messages.invalid_keyword_var_arg(arg_type, context)
                # Get the type of an individual actual argument (for *args
                # and **args this is the item type, not the collection type).
                if (isinstance(arg_type, TupleType)
                        and tuple_counter[0] >= len(arg_type.items)
                        and arg_kinds[actual] == nodes.ARG_STAR):
                    # The tuple is exhausted. Continue with further arguments.
                    continue
                actual_type = get_actual_type(arg_type, arg_kinds[actual],
                                              tuple_counter)
                check_arg(actual_type, arg_type, arg_kinds[actual],
                          callee.arg_types[i],
                          actual + 1, i + 1, callee, context, messages)

                # There may be some remaining tuple varargs items that haven't
                # been checked yet. Handle them.
                tuplet = arg_types[actual]
                if (callee.arg_kinds[i] == nodes.ARG_STAR and
                        arg_kinds[actual] == nodes.ARG_STAR and
                        isinstance(tuplet, TupleType)):
                    while tuple_counter[0] < len(tuplet.items):
                        actual_type = get_actual_type(arg_type,
                                                      arg_kinds[actual],
                                                      tuple_counter)
                        check_arg(actual_type, arg_type, arg_kinds[actual],
                                  callee.arg_types[i],
                                  actual + 1, i + 1, callee, context, messages)

    def check_arg(self, caller_type: Type, original_caller_type: Type,
                  caller_kind: int,
                  callee_type: Type, n: int, m: int, callee: CallableType,
                  context: Context, messages: MessageBuilder) -> None:
        """Check the type of a single argument in a call."""
        if isinstance(caller_type, DeletedType):
            messages.deleted_as_rvalue(caller_type, context)
        # Only non-abstract non-protocol class can be given where Type[...] is expected...
        elif (isinstance(caller_type, CallableType) and isinstance(callee_type, TypeType) and
              caller_type.is_type_obj() and
              (caller_type.type_object().is_abstract or caller_type.type_object().is_protocol) and
              isinstance(callee_type.item, Instance) and
              (callee_type.item.type.is_abstract or callee_type.item.type.is_protocol) and
              # ...except for classmethod first argument
              not caller_type.is_classmethod_class):
            messages.fail("Only concrete class can be given where '{}' is expected"
                          .format(callee_type), context)
        elif not is_subtype(caller_type, callee_type):
            if self.chk.should_suppress_optional_error([caller_type, callee_type]):
                return
            messages.incompatible_argument(n, m, callee, original_caller_type,
                                           caller_kind, context)
            if (isinstance(original_caller_type, (Instance, TupleType)) and
                    isinstance(callee_type, Instance) and callee_type.type.is_protocol):
                self.chk.report_protocol_problems(original_caller_type, callee_type, context)
            if (isinstance(callee_type, CallableType) and
                    isinstance(original_caller_type, Instance)):
                call = find_member('__call__', original_caller_type, original_caller_type)
                if call:
                    self.chk.note("{}.__call__ has type {}"
                              .format(original_caller_type, call), context)

    def overload_call_target(self, arg_types: List[Type], arg_kinds: List[int],
                             arg_names: List[str],
                             overload: Overloaded, context: Context,
                             messages: MessageBuilder = None) -> Type:
        """Infer the correct overload item to call with given argument types.

        The return value may be CallableType or AnyType (if an unique item
        could not be determined).
        """
        messages = messages or self.msg
        # TODO: For overlapping signatures we should try to get a more precise
        #       result than 'Any'.
        match = []  # type: List[CallableType]
        best_match = 0
        for typ in overload.items():
            similarity = self.erased_signature_similarity(arg_types, arg_kinds, arg_names,
                                                          typ, context=context)
            if similarity > 0 and similarity >= best_match:
                if (match and not is_same_type(match[-1].ret_type,
                                               typ.ret_type) and
                    not mypy.checker.is_more_precise_signature(
                        match[-1], typ)):
                    # Ambiguous return type. Either the function overload is
                    # overlapping (which we don't handle very well here) or the
                    # caller has provided some Any argument types; in either
                    # case we'll fall back to Any. It's okay to use Any types
                    # in calls.
                    #
                    # Overlapping overload items are generally fine if the
                    # overlapping is only possible when there is multiple
                    # inheritance, as this is rare. See docstring of
                    # mypy.meet.is_overlapping_types for more about this.
                    #
                    # Note that there is no ambiguity if the items are
                    # covariant in both argument types and return types with
                    # respect to type precision. We'll pick the best/closest
                    # match.
                    #
                    # TODO: Consider returning a union type instead if the
                    #       overlapping is NOT due to Any types?
                    return AnyType()
                else:
                    match.append(typ)
                best_match = max(best_match, similarity)
        if not match:
            if not self.chk.should_suppress_optional_error(arg_types):
                messages.no_variant_matches_arguments(overload, arg_types, context)
            return AnyType()
        else:
            if len(match) == 1:
                return match[0]
            else:
                # More than one signature matches. Pick the first *non-erased*
                # matching signature, or default to the first one if none
                # match.
                for m in match:
                    if self.match_signature_types(arg_types, arg_kinds, arg_names, m,
                                                  context=context):
                        return m
                return match[0]

    def erased_signature_similarity(self, arg_types: List[Type], arg_kinds: List[int],
                                    arg_names: List[str], callee: CallableType,
                                    context: Context) -> int:
        """Determine whether arguments could match the signature at runtime.

        Return similarity level (0 = no match, 1 = can match, 2 = non-promotion match). See
        overload_arg_similarity for a discussion of similarity levels.
        """
        formal_to_actual = map_actuals_to_formals(arg_kinds,
                                                  arg_names,
                                                  callee.arg_kinds,
                                                  callee.arg_names,
                                                  lambda i: arg_types[i])

        if not self.check_argument_count(callee, arg_types, arg_kinds, arg_names,
                                         formal_to_actual, None, None):
            # Too few or many arguments -> no match.
            return 0

        similarity = 2

        def check_arg(caller_type: Type, original_caller_type: Type, caller_kind: int,
                      callee_type: Type, n: int, m: int, callee: CallableType,
                      context: Context, messages: MessageBuilder) -> None:
            nonlocal similarity
            similarity = min(similarity,
                             overload_arg_similarity(caller_type, callee_type))
            if similarity == 0:
                # No match -- exit early since none of the remaining work can change
                # the result.
                raise Finished

        try:
            self.check_argument_types(arg_types, arg_kinds, callee, formal_to_actual,
                                      context=context, check_arg=check_arg)
        except Finished:
            pass

        return similarity

    def match_signature_types(self, arg_types: List[Type], arg_kinds: List[int],
                              arg_names: List[str], callee: CallableType,
                              context: Context) -> bool:
        """Determine whether arguments types match the signature.

        Assume that argument counts are compatible.

        Return True if arguments match.
        """
        formal_to_actual = map_actuals_to_formals(arg_kinds,
                                                  arg_names,
                                                  callee.arg_kinds,
                                                  callee.arg_names,
                                                  lambda i: arg_types[i])
        ok = True

        def check_arg(caller_type: Type, original_caller_type: Type, caller_kind: int,
                      callee_type: Type, n: int, m: int, callee: CallableType,
                      context: Context, messages: MessageBuilder) -> None:
            nonlocal ok
            if not is_subtype(caller_type, callee_type):
                ok = False

        self.check_argument_types(arg_types, arg_kinds, callee, formal_to_actual,
                                  context=context, check_arg=check_arg)
        return ok

    def apply_generic_arguments(self, callable: CallableType, types: List[Type],
                                context: Context) -> CallableType:
        """Simple wrapper around mypy.applytype.apply_generic_arguments."""
        return applytype.apply_generic_arguments(callable, types, self.msg, context)

    def visit_member_expr(self, e: MemberExpr) -> Type:
        """Visit member expression (of form e.id)."""
        self.chk.module_refs.update(extract_refexpr_names(e))
        result = self.analyze_ordinary_member_access(e, False)
        return self.narrow_type_from_binder(e, result)

    def analyze_ordinary_member_access(self, e: MemberExpr,
                                       is_lvalue: bool) -> Type:
        """Analyse member expression or member lvalue."""
        if e.kind is not None:
            # This is a reference to a module attribute.
            return self.analyze_ref_expr(e)
        else:
            # This is a reference to a non-module attribute.
            original_type = self.accept(e.expr)
            member_type = analyze_member_access(
                e.name, original_type, e, is_lvalue, False, False,
                self.named_type, self.not_ready_callback, self.msg,
                original_type=original_type, chk=self.chk)
            if is_lvalue:
                return member_type
            else:
                return self.analyze_descriptor_access(original_type, member_type, e)

    def analyze_descriptor_access(self, instance_type: Type, descriptor_type: Type,
                                  context: Context) -> Type:
        """Type check descriptor access.

        Arguments:
            instance_type: The type of the instance on which the descriptor
                attribute is being accessed (the type of ``a`` in ``a.f`` when
                ``f`` is a descriptor).
            descriptor_type: The type of the descriptor attribute being accessed
                (the type of ``f`` in ``a.f`` when ``f`` is a descriptor).
            context: The node defining the context of this inference.
        Return:
            The return type of the appropriate ``__get__`` overload for the descriptor.
        """
        if not isinstance(descriptor_type, Instance):
            return descriptor_type

        if not descriptor_type.type.has_readable_member('__get__'):
            return descriptor_type

        dunder_get = descriptor_type.type.get_method('__get__')

        if dunder_get is None:
            self.msg.fail("{}.__get__ is not callable".format(descriptor_type), context)
            return AnyType()

        function = function_type(dunder_get, self.named_type('builtins.function'))
        bound_method = bind_self(function, descriptor_type)
        typ = map_instance_to_supertype(descriptor_type, dunder_get.info)
        dunder_get_type = expand_type_by_instance(bound_method, typ)
        owner_type = None  # type: Type

        if isinstance(instance_type, FunctionLike) and instance_type.is_type_obj():
            owner_type = instance_type.items()[0].ret_type
            instance_type = NoneTyp()
        elif isinstance(instance_type, TypeType):
            owner_type = instance_type.item
            instance_type = NoneTyp()
        else:
            owner_type = instance_type

        _, inferred_dunder_get_type = self.check_call(
            dunder_get_type, [TempNode(instance_type), TempNode(TypeType(owner_type))],
            [nodes.ARG_POS, nodes.ARG_POS], context)

        if isinstance(inferred_dunder_get_type, AnyType):
            # check_call failed, and will have reported an error
            return inferred_dunder_get_type

        if not isinstance(inferred_dunder_get_type, CallableType):
            self.msg.fail("{}.__get__ is not callable".format(descriptor_type), context)
            return AnyType()

        return inferred_dunder_get_type.ret_type

    def analyze_external_member_access(self, member: str, base_type: Type,
                                       context: Context) -> Type:
        """Analyse member access that is external, i.e. it cannot
        refer to private definitions. Return the result type.
        """
        # TODO remove; no private definitions in mypy
        return analyze_member_access(member, base_type, context, False, False, False,
                                     self.named_type, self.not_ready_callback, self.msg,
                                     original_type=base_type, chk=self.chk)

    def visit_int_expr(self, e: IntExpr) -> Type:
        """Type check an integer literal (trivial)."""
        return self.named_type('builtins.int')

    def visit_str_expr(self, e: StrExpr) -> Type:
        """Type check a string literal (trivial)."""
        return self.named_type('builtins.str')

    def visit_bytes_expr(self, e: BytesExpr) -> Type:
        """Type check a bytes literal (trivial)."""
        return self.named_type('builtins.bytes')

    def visit_unicode_expr(self, e: UnicodeExpr) -> Type:
        """Type check a unicode literal (trivial)."""
        return self.named_type('builtins.unicode')

    def visit_float_expr(self, e: FloatExpr) -> Type:
        """Type check a float literal (trivial)."""
        return self.named_type('builtins.float')

    def visit_complex_expr(self, e: ComplexExpr) -> Type:
        """Type check a complex literal."""
        return self.named_type('builtins.complex')

    def visit_ellipsis(self, e: EllipsisExpr) -> Type:
        """Type check '...'."""
        if self.chk.options.python_version[0] >= 3:
            return self.named_type('builtins.ellipsis')
        else:
            # '...' is not valid in normal Python 2 code, but it can
            # be used in stubs.  The parser makes sure that we only
            # get this far if we are in a stub, and we can safely
            # return 'object' as ellipsis is special cased elsewhere.
            # The builtins.ellipsis type does not exist in Python 2.
            return self.named_type('builtins.object')

    def visit_op_expr(self, e: OpExpr) -> Type:
        """Type check a binary operator expression."""
        if e.op == 'and' or e.op == 'or':
            return self.check_boolean_op(e, e)
        if e.op == '*' and isinstance(e.left, ListExpr):
            # Expressions of form [...] * e get special type inference.
            return self.check_list_multiply(e)
        if e.op == '%':
            pyversion = self.chk.options.python_version
            if pyversion[0] == 3:
                if isinstance(e.left, BytesExpr) and pyversion[1] >= 5:
                    return self.strfrm_checker.check_str_interpolation(e.left, e.right)
                if isinstance(e.left, StrExpr):
                    return self.strfrm_checker.check_str_interpolation(e.left, e.right)
            elif pyversion[0] <= 2:
                if isinstance(e.left, (StrExpr, BytesExpr, UnicodeExpr)):
                    return self.strfrm_checker.check_str_interpolation(e.left, e.right)
        left_type = self.accept(e.left)

        if e.op in nodes.op_methods:
            method = self.get_operator_method(e.op)
            result, method_type = self.check_op(method, left_type, e.right, e,
                                                allow_reverse=True)
            e.method_type = method_type
            return result
        else:
            raise RuntimeError('Unknown operator {}'.format(e.op))

    def visit_comparison_expr(self, e: ComparisonExpr) -> Type:
        """Type check a comparison expression.

        Comparison expressions are type checked consecutive-pair-wise
        That is, 'a < b > c == d' is check as 'a < b and b > c and c == d'
        """
        result = None  # type: mypy.types.Type

        # Check each consecutive operand pair and their operator
        for left, right, operator in zip(e.operands, e.operands[1:], e.operators):
            left_type = self.accept(left)

            method_type = None  # type: mypy.types.Type

            if operator == 'in' or operator == 'not in':
                right_type = self.accept(right)  # TODO only evaluate if needed

                # Keep track of whether we get type check errors (these won't be reported, they
                # are just to verify whether something is valid typing wise).
                local_errors = self.msg.copy()
                local_errors.disable_count = 0
                sub_result, method_type = self.check_op_local('__contains__', right_type,
                                                          left, e, local_errors)
                if isinstance(right_type, PartialType):
                    # We don't really know if this is an error or not, so just shut up.
                    pass
                elif (local_errors.is_errors() and
                    # is_valid_var_arg is True for any Iterable
                        self.is_valid_var_arg(right_type)):
                    itertype = self.chk.analyze_iterable_item_type(right)
                    method_type = CallableType(
                        [left_type],
                        [nodes.ARG_POS],
                        [None],
                        self.bool_type(),
                        self.named_type('builtins.function'))
                    sub_result = self.bool_type()
                    if not is_subtype(left_type, itertype):
                        self.msg.unsupported_operand_types('in', left_type, right_type, e)
                else:
                    self.msg.add_errors(local_errors)
                if operator == 'not in':
                    sub_result = self.bool_type()
            elif operator in nodes.op_methods:
                method = self.get_operator_method(operator)
                sub_result, method_type = self.check_op(method, left_type, right, e,
                                                    allow_reverse=True)

            elif operator == 'is' or operator == 'is not':
                sub_result = self.bool_type()
                method_type = None
            else:
                raise RuntimeError('Unknown comparison operator {}'.format(operator))

            e.method_types.append(method_type)

            #  Determine type of boolean-and of result and sub_result
            if result is None:
                result = sub_result
            else:
                result = join.join_types(result, sub_result)

        return result

    def get_operator_method(self, op: str) -> str:
        if op == '/' and self.chk.options.python_version[0] == 2:
            # TODO also check for "from __future__ import division"
            return '__div__'
        else:
            return nodes.op_methods[op]

    def _check_op_for_errors(self, method: str, base_type: Type, arg: Expression,
                             context: Context
                             ) -> Tuple[Tuple[Type, Type], MessageBuilder]:
        """Type check a binary operation which maps to a method call.

        Return ((result type, inferred operator method type), error message).
        """
        local_errors = self.msg.copy()
        local_errors.disable_count = 0
        result = self.check_op_local(method, base_type,
                                     arg, context,
                                     local_errors)
        return result, local_errors

    def check_op_local(self, method: str, base_type: Type, arg: Expression,
                       context: Context, local_errors: MessageBuilder) -> Tuple[Type, Type]:
        """Type check a binary operation which maps to a method call.

        Return tuple (result type, inferred operator method type).
        """
        method_type = analyze_member_access(method, base_type, context, False, False, True,
                                            self.named_type, self.not_ready_callback, local_errors,
                                            original_type=base_type, chk=self.chk)
        callable_name = None
        object_type = None
        if isinstance(base_type, Instance):
            # TODO: Find out in which class the method was defined originally?
            # TODO: Support non-Instance types.
            callable_name = '{}.{}'.format(base_type.type.fullname(), method)
            object_type = base_type
        return self.check_call(method_type, [arg], [nodes.ARG_POS],
                               context, arg_messages=local_errors,
                               callable_name=callable_name, object_type=object_type)

    def check_op(self, method: str, base_type: Type, arg: Expression,
                 context: Context,
                 allow_reverse: bool = False) -> Tuple[Type, Type]:
        """Type check a binary operation which maps to a method call.

        Return tuple (result type, inferred operator method type).
        """
        # Use a local error storage for errors related to invalid argument
        # type (but NOT other errors). This error may need to be suppressed
        # for operators which support __rX methods.
        local_errors = self.msg.copy()
        local_errors.disable_count = 0
        if not allow_reverse or self.has_member(base_type, method):
            result = self.check_op_local(method, base_type, arg, context,
                                         local_errors)
            if allow_reverse:
                arg_type = self.chk.type_map[arg]
                if isinstance(arg_type, AnyType):
                    # If the right operand has type Any, we can't make any
                    # conjectures about the type of the result, since the
                    # operand could have a __r method that returns anything.
                    result = AnyType(), result[1]
            success = not local_errors.is_errors()
        else:
            result = AnyType(), AnyType()
            success = False
        if success or not allow_reverse or isinstance(base_type, AnyType):
            # We were able to call the normal variant of the operator method,
            # or there was some problem not related to argument type
            # validity, or the operator has no __rX method. In any case, we
            # don't need to consider the __rX method.
            self.msg.add_errors(local_errors)
            return result
        else:
            # Calling the operator method was unsuccessful. Try the __rX
            # method of the other operand instead.
            rmethod = self.get_reverse_op_method(method)
            arg_type = self.accept(arg)
            base_arg_node = TempNode(base_type)
            # In order to be consistent with showing an error about the lhs not matching if neither
            # the lhs nor the rhs have a compatible signature, we keep track of the first error
            # message generated when considering __rX methods and __cmp__ methods for Python 2.
            first_error = None  # type: Optional[Tuple[Tuple[Type, Type], MessageBuilder]]
            if self.has_member(arg_type, rmethod):
                result, local_errors = self._check_op_for_errors(rmethod, arg_type,
                                                                 base_arg_node, context)
                if not local_errors.is_errors():
                    return result
                first_error = first_error or (result, local_errors)
            # If we've failed to find an __rX method and we're checking Python 2, check to see if
            # there is a __cmp__ method on the lhs or on the rhs.
            if (self.chk.options.python_version[0] == 2 and
                    method in nodes.ops_falling_back_to_cmp):
                cmp_method = nodes.comparison_fallback_method
                if self.has_member(base_type, cmp_method):
                    # First check the if the lhs has a __cmp__ method that works
                    result, local_errors = self._check_op_for_errors(cmp_method, base_type,
                                                                     arg, context)
                    if not local_errors.is_errors():
                        return result
                    first_error = first_error or (result, local_errors)
                if self.has_member(arg_type, cmp_method):
                    # Failed to find a __cmp__ method on the lhs, check if
                    # the rhs as a __cmp__ method that can operate on lhs
                    result, local_errors = self._check_op_for_errors(cmp_method, arg_type,
                                                                     base_arg_node, context)
                    if not local_errors.is_errors():
                        return result
                    first_error = first_error or (result, local_errors)
            if first_error:
                # We found either a __rX method, a __cmp__ method on the base_type, or a __cmp__
                # method on the rhs and failed match. Return the error for the first of these to
                # fail.
                self.msg.add_errors(first_error[1])
                return first_error[0]
            else:
                # No __rX method or __cmp__. Do deferred type checking to
                # produce error message that we may have missed previously.
                # TODO Fix type checking an expression more than once.
                return self.check_op_local(method, base_type, arg, context,
                                           self.msg)

    def get_reverse_op_method(self, method: str) -> str:
        if method == '__div__' and self.chk.options.python_version[0] == 2:
            return '__rdiv__'
        else:
            return nodes.reverse_op_methods[method]

    def check_boolean_op(self, e: OpExpr, context: Context) -> Type:
        """Type check a boolean operation ('and' or 'or')."""

        # A boolean operation can evaluate to either of the operands.

        # We use the current type context to guide the type inference of of
        # the left operand. We also use the left operand type to guide the type
        # inference of the right operand so that expressions such as
        # '[1] or []' are inferred correctly.
        ctx = self.type_context[-1]
        left_type = self.accept(e.left, ctx)

        assert e.op in ('and', 'or')  # Checked by visit_op_expr

        if e.op == 'and':
            right_map, left_map = self.chk.find_isinstance_check(e.left)
            restricted_left_type = false_only(left_type)
            result_is_left = not left_type.can_be_true
        elif e.op == 'or':
            left_map, right_map = self.chk.find_isinstance_check(e.left)
            restricted_left_type = true_only(left_type)
            result_is_left = not left_type.can_be_false

        right_type = self.analyze_cond_branch(right_map, e.right, left_type)

        if right_map is None:
            # The boolean expression is statically known to be the left value
            assert left_map is not None  # find_isinstance_check guarantees this
            return left_type
        if left_map is None:
            # The boolean expression is statically known to be the right value
            assert right_map is not None  # find_isinstance_check guarantees this
            return right_type

        if isinstance(restricted_left_type, UninhabitedType):
            # The left operand can never be the result
            return right_type
        elif result_is_left:
            # The left operand is always the result
            return left_type
        else:
            return UnionType.make_simplified_union([restricted_left_type, right_type])

    def check_list_multiply(self, e: OpExpr) -> Type:
        """Type check an expression of form '[...] * e'.

        Type inference is special-cased for this common construct.
        """
        right_type = self.accept(e.right)
        if is_subtype(right_type, self.named_type('builtins.int')):
            # Special case: [...] * <int value>. Use the type context of the
            # OpExpr, since the multiplication does not affect the type.
            left_type = self.accept(e.left, type_context=self.type_context[-1])
        else:
            left_type = self.accept(e.left)
        result, method_type = self.check_op('__mul__', left_type, e.right, e)
        e.method_type = method_type
        return result

    def visit_unary_expr(self, e: UnaryExpr) -> Type:
        """Type check an unary operation ('not', '-', '+' or '~')."""
        operand_type = self.accept(e.expr)
        op = e.op
        if op == 'not':
            result = self.bool_type()  # type: Type
        elif op == '-':
            method_type = self.analyze_external_member_access('__neg__',
                                                              operand_type, e)
            result, method_type = self.check_call(method_type, [], [], e)
            e.method_type = method_type
        elif op == '+':
            method_type = self.analyze_external_member_access('__pos__',
                                                              operand_type, e)
            result, method_type = self.check_call(method_type, [], [], e)
            e.method_type = method_type
        else:
            assert op == '~', "unhandled unary operator"
            method_type = self.analyze_external_member_access('__invert__',
                                                              operand_type, e)
            result, method_type = self.check_call(method_type, [], [], e)
            e.method_type = method_type
        return result

    def visit_index_expr(self, e: IndexExpr) -> Type:
        """Type check an index expression (base[index]).

        It may also represent type application.
        """
        result = self.visit_index_expr_helper(e)
        return self.narrow_type_from_binder(e, result)

    def visit_index_expr_helper(self, e: IndexExpr) -> Type:
        if e.analyzed:
            # It's actually a type application.
            return self.accept(e.analyzed)
        left_type = self.accept(e.base)
        if isinstance(left_type, TupleType) and self.chk.in_checked_function():
            # Special case for tuples. They support indexing only by integer
            # literals.
            index = e.index
            if isinstance(index, SliceExpr):
                return self.visit_tuple_slice_helper(left_type, index)

            ok = False
            if isinstance(index, IntExpr):
                n = index.value
                ok = True
            elif isinstance(index, UnaryExpr):
                if index.op == '-':
                    operand = index.expr
                    if isinstance(operand, IntExpr):
                        n = len(left_type.items) - operand.value
                        ok = True
            if ok:
                if n >= 0 and n < len(left_type.items):
                    return left_type.items[n]
                else:
                    self.chk.fail(messages.TUPLE_INDEX_OUT_OF_RANGE, e)
                    return AnyType()
            else:
                self.chk.fail(messages.TUPLE_INDEX_MUST_BE_AN_INT_LITERAL, e)
                return AnyType()
        elif isinstance(left_type, TypedDictType):
            return self.visit_typeddict_index_expr(left_type, e.index)
        elif (isinstance(left_type, CallableType)
              and left_type.is_type_obj() and left_type.type_object().is_enum):
            return self.visit_enum_index_expr(left_type.type_object(), e.index, e)
        else:
            result, method_type = self.check_op('__getitem__', left_type, e.index, e)
            e.method_type = method_type
            return result

    def visit_tuple_slice_helper(self, left_type: TupleType, slic: SliceExpr) -> Type:
        begin = None  # type: int
        end = None  # type: int
        stride = None  # type:int

        if slic.begin_index:
            begin = self._get_value(slic.begin_index)
            if begin is None:
                self.chk.fail(
                    messages.TUPLE_SLICE_MUST_BE_AN_INT_LITERAL,
                    slic.begin_index)
                return AnyType()

        if slic.end_index:
            end = self._get_value(slic.end_index)
            if end is None:
                self.chk.fail(
                    messages.TUPLE_SLICE_MUST_BE_AN_INT_LITERAL,
                    slic.end_index)
                return AnyType()

        if slic.stride:
            stride = self._get_value(slic.stride)
            if stride is None:
                self.chk.fail(
                    messages.TUPLE_SLICE_MUST_BE_AN_INT_LITERAL,
                    slic.stride)
                return AnyType()

        return left_type.slice(begin, stride, end)

    def _get_value(self, index: Expression) -> Optional[int]:
        if isinstance(index, IntExpr):
            return index.value
        elif isinstance(index, UnaryExpr):
            if index.op == '-':
                operand = index.expr
                if isinstance(operand, IntExpr):
                    return -1 * operand.value
        return None

    def visit_typeddict_index_expr(self, td_type: TypedDictType, index: Expression) -> Type:
        if not isinstance(index, (StrExpr, UnicodeExpr)):
            self.msg.typeddict_item_name_must_be_string_literal(td_type, index)
            return AnyType()
        item_name = index.value

        item_type = td_type.items.get(item_name)
        if item_type is None:
            self.msg.typeddict_item_name_not_found(td_type, item_name, index)
            return AnyType()
        return item_type

    def visit_enum_index_expr(self, enum_type: TypeInfo, index: Expression,
                              context: Context) -> Type:
        string_type = self.named_type('builtins.str')  # type: Type
        if self.chk.options.python_version[0] < 3:
            string_type = UnionType.make_union([string_type,
                                                self.named_type('builtins.unicode')])
        self.chk.check_subtype(self.accept(index), string_type, context,
                               "Enum index should be a string", "actual index type")
        return Instance(enum_type, [])

    def visit_cast_expr(self, expr: CastExpr) -> Type:
        """Type check a cast expression."""
        source_type = self.accept(expr.expr, type_context=AnyType(), allow_none_return=True)
        target_type = expr.type
        options = self.chk.options
        if options.warn_redundant_casts and is_same_type(source_type, target_type):
            self.msg.redundant_cast(target_type, expr)
        if 'unimported' in options.disallow_any and has_any_from_unimported_type(target_type):
            self.msg.unimported_type_becomes_any("Target type of cast", target_type, expr)
        return target_type

    def visit_reveal_type_expr(self, expr: RevealTypeExpr) -> Type:
        """Type check a reveal_type expression."""
        revealed_type = self.accept(expr.expr, type_context=self.type_context[-1])
        if not self.chk.current_node_deferred:
            self.msg.reveal_type(revealed_type, expr)
        return revealed_type

    def visit_type_application(self, tapp: TypeApplication) -> Type:
        """Type check a type application (expr[type, ...])."""
        tp = self.accept(tapp.expr)
        if isinstance(tp, CallableType):
            if not tp.is_type_obj():
                self.chk.fail(messages.ONLY_CLASS_APPLICATION, tapp)
            if len(tp.variables) != len(tapp.types):
                self.msg.incompatible_type_application(len(tp.variables),
                                                       len(tapp.types), tapp)
                return AnyType()
            return self.apply_generic_arguments(tp, tapp.types, tapp)
        elif isinstance(tp, Overloaded):
            if not tp.is_type_obj():
                self.chk.fail(messages.ONLY_CLASS_APPLICATION, tapp)
            for item in tp.items():
                if len(item.variables) != len(tapp.types):
                    self.msg.incompatible_type_application(len(item.variables),
                                                           len(tapp.types), tapp)
                    return AnyType()
            return Overloaded([self.apply_generic_arguments(item, tapp.types, tapp)
                               for item in tp.items()])
        return AnyType()

    def visit_type_alias_expr(self, alias: TypeAliasExpr) -> Type:
        """Get type of a type alias (could be generic) in a runtime expression."""
        if isinstance(alias.type, Instance) and alias.type.invalid:
            # An invalid alias, error already has been reported
            return AnyType()
        item = alias.type
        if not alias.in_runtime:
            # We don't replace TypeVar's with Any for alias used as Alias[T](42).
            item = self.replace_tvars_any(item)
        if isinstance(item, Instance):
            # Normally we get a callable type (or overloaded) with .is_type_obj() true
            # representing the class's constructor
            tp = type_object_type(item.type, self.named_type)
        else:
            # This type is invalid in most runtime contexts
            # and corresponding an error will be reported.
            return alias.fallback
        if isinstance(tp, CallableType):
            if len(tp.variables) != len(item.args):
                self.msg.incompatible_type_application(len(tp.variables),
                                                       len(item.args), item)
                return AnyType()
            return self.apply_generic_arguments(tp, item.args, item)
        elif isinstance(tp, Overloaded):
            for it in tp.items():
                if len(it.variables) != len(item.args):
                    self.msg.incompatible_type_application(len(it.variables),
                                                           len(item.args), item)
                    return AnyType()
            return Overloaded([self.apply_generic_arguments(it, item.args, item)
                               for it in tp.items()])
        return AnyType()

    def replace_tvars_any(self, tp: Type) -> Type:
        """Replace all type variables of a type alias tp with Any. Basically, this function
        finishes what could not be done in method TypeAnalyser.visit_unbound_type()
        from typeanal.py.
        """
        typ_args = get_typ_args(tp)
        new_args = typ_args[:]
        for i, arg in enumerate(typ_args):
            if isinstance(arg, UnboundType):
                sym = None
                try:
                    sym = self.chk.lookup_qualified(arg.name)
                except KeyError:
                    pass
                if sym and (sym.kind == TVAR):
                    new_args[i] = AnyType()
            else:
                new_args[i] = self.replace_tvars_any(arg)
        return set_typ_args(tp, new_args, tp.line, tp.column)

    def visit_list_expr(self, e: ListExpr) -> Type:
        """Type check a list expression [...]."""
        return self.check_lst_expr(e.items, 'builtins.list', '<list>', e)

    def visit_set_expr(self, e: SetExpr) -> Type:
        return self.check_lst_expr(e.items, 'builtins.set', '<set>', e)

    def check_lst_expr(self, items: List[Expression], fullname: str,
                       tag: str, context: Context) -> Type:
        # Translate into type checking a generic function call.
        # Used for list and set expressions, as well as for tuples
        # containing star expressions that don't refer to a
        # Tuple. (Note: "lst" stands for list-set-tuple. :-)
        tvdef = TypeVarDef('T', -1, [], self.object_type())
        tv = TypeVarType(tvdef)
        constructor = CallableType(
            [tv],
            [nodes.ARG_STAR],
            [None],
            self.chk.named_generic_type(fullname, [tv]),
            self.named_type('builtins.function'),
            name=tag,
            variables=[tvdef])
        return self.check_call(constructor,
                               [(i.expr if isinstance(i, StarExpr) else i)
                                for i in items],
                               [(nodes.ARG_STAR if isinstance(i, StarExpr) else nodes.ARG_POS)
                                for i in items],
                               context)[0]

    def visit_tuple_expr(self, e: TupleExpr) -> Type:
        """Type check a tuple expression."""
        # Try to determine type context for type inference.
        type_context = self.type_context[-1]
        type_context_items = None
        if isinstance(type_context, UnionType):
            tuples_in_context = [t for t in type_context.items
                                 if (isinstance(t, TupleType) and len(t.items) == len(e.items)) or
                                 is_named_instance(t, 'builtins.tuple')]
            if len(tuples_in_context) == 1:
                type_context = tuples_in_context[0]
            else:
                # There are either no relevant tuples in the Union, or there is
                # more than one.  Either way, we can't decide on a context.
                pass

        if isinstance(type_context, TupleType):
            type_context_items = type_context.items
        elif is_named_instance(type_context, 'builtins.tuple'):
            assert isinstance(type_context, Instance)
            if type_context.args:
                type_context_items = [type_context.args[0]] * len(e.items)
        # NOTE: it's possible for the context to have a different
        # number of items than e.  In that case we use those context
        # items that match a position in e, and we'll worry about type
        # mismatches later.

        # Infer item types.  Give up if there's a star expression
        # that's not a Tuple.
        items = []  # type: List[Type]
        j = 0  # Index into type_context_items; irrelevant if type_context_items is none
        for i in range(len(e.items)):
            item = e.items[i]
            tt = None  # type: Type
            if isinstance(item, StarExpr):
                # Special handling for star expressions.
                # TODO: If there's a context, and item.expr is a
                # TupleExpr, flatten it, so we can benefit from the
                # context?  Counterargument: Why would anyone write
                # (1, *(2, 3)) instead of (1, 2, 3) except in a test?
                tt = self.accept(item.expr)
                if isinstance(tt, TupleType):
                    items.extend(tt.items)
                    j += len(tt.items)
                else:
                    # A star expression that's not a Tuple.
                    # Treat the whole thing as a variable-length tuple.
                    return self.check_lst_expr(e.items, 'builtins.tuple', '<tuple>', e)
            else:
                if not type_context_items or j >= len(type_context_items):
                    tt = self.accept(item)
                else:
                    tt = self.accept(item, type_context_items[j])
                    j += 1
                items.append(tt)
        fallback_item = join.join_type_list(items)
        return TupleType(items, self.chk.named_generic_type('builtins.tuple', [fallback_item]))

    def visit_dict_expr(self, e: DictExpr) -> Type:
        """Type check a dict expression.

        Translate it into a call to dict(), with provisions for **expr.
        """
        # if the dict literal doesn't match TypedDict, check_typeddict_call_with_dict reports
        # an error, but returns the TypedDict type that matches the literal it found
        # that would cause a second error when that TypedDict type is returned upstream
        # to avoid the second error, we always return TypedDict type that was requested
        typeddict_context = self.find_typeddict_context(self.type_context[-1])
        if typeddict_context:
            self.check_typeddict_call_with_dict(
                callee=typeddict_context,
                kwargs=e,
                context=e
            )
            return typeddict_context.copy_modified()

        # Collect function arguments, watching out for **expr.
        args = []  # type: List[Expression]  # Regular "key: value"
        stargs = []  # type: List[Expression]  # For "**expr"
        for key, value in e.items:
            if key is None:
                stargs.append(value)
            else:
                args.append(TupleExpr([key, value]))
        # Define type variables (used in constructors below).
        ktdef = TypeVarDef('KT', -1, [], self.object_type())
        vtdef = TypeVarDef('VT', -2, [], self.object_type())
        kt = TypeVarType(ktdef)
        vt = TypeVarType(vtdef)
        # Call dict(*args), unless it's empty and stargs is not.
        if args or not stargs:
            # The callable type represents a function like this:
            #
            #   def <unnamed>(*v: Tuple[kt, vt]) -> Dict[kt, vt]: ...
            constructor = CallableType(
                [TupleType([kt, vt], self.named_type('builtins.tuple'))],
                [nodes.ARG_STAR],
                [None],
                self.chk.named_generic_type('builtins.dict', [kt, vt]),
                self.named_type('builtins.function'),
                name='<dict>',
                variables=[ktdef, vtdef])
            rv = self.check_call(constructor, args, [nodes.ARG_POS] * len(args), e)[0]
        else:
            # dict(...) will be called below.
            rv = None
        # Call rv.update(arg) for each arg in **stargs,
        # except if rv isn't set yet, then set rv = dict(arg).
        if stargs:
            for arg in stargs:
                if rv is None:
                    constructor = CallableType(
                        [self.chk.named_generic_type('typing.Mapping', [kt, vt])],
                        [nodes.ARG_POS],
                        [None],
                        self.chk.named_generic_type('builtins.dict', [kt, vt]),
                        self.named_type('builtins.function'),
                        name='<list>',
                        variables=[ktdef, vtdef])
                    rv = self.check_call(constructor, [arg], [nodes.ARG_POS], arg)[0]
                else:
                    method = self.analyze_external_member_access('update', rv, arg)
                    self.check_call(method, [arg], [nodes.ARG_POS], arg)
        return rv

    def find_typeddict_context(self, context: Type) -> Optional[TypedDictType]:
        if isinstance(context, TypedDictType):
            return context
        elif isinstance(context, UnionType):
            items = []
            for item in context.items:
                item_context = self.find_typeddict_context(item)
                if item_context:
                    items.append(item_context)
            if len(items) == 1:
                # Only one union item is TypedDict, so use the context as it's unambiguous.
                return items[0]
        # No TypedDict type in context.
        return None

    def visit_lambda_expr(self, e: LambdaExpr) -> Type:
        """Type check lambda expression."""
        inferred_type, type_override = self.infer_lambda_type_using_context(e)
        if not inferred_type:
            # No useful type context.
            ret_type = self.accept(e.expr(), allow_none_return=True)
            fallback = self.named_type('builtins.function')
            return callable_type(e, fallback, ret_type)
        else:
            # Type context available.
            self.chk.check_func_item(e, type_override=type_override)
            if e.expr() not in self.chk.type_map:
                self.accept(e.expr(), allow_none_return=True)
            ret_type = self.chk.type_map[e.expr()]
            if isinstance(ret_type, NoneTyp):
                # For "lambda ...: None", just use type from the context.
                # Important when the context is Callable[..., None] which
                # really means Void. See #1425.
                return inferred_type
            return replace_callable_return_type(inferred_type, ret_type)

    def infer_lambda_type_using_context(self, e: LambdaExpr) -> Tuple[Optional[CallableType],
                                                                    Optional[CallableType]]:
        """Try to infer lambda expression type using context.

        Return None if could not infer type.
        The second item in the return type is the type_override parameter for check_func_item.
        """
        # TODO also accept 'Any' context
        ctx = self.type_context[-1]

        if isinstance(ctx, UnionType):
            callables = [t for t in ctx.items if isinstance(t, CallableType)]
            if len(callables) == 1:
                ctx = callables[0]

        if not ctx or not isinstance(ctx, CallableType):
            return None, None

        # The context may have function type variables in it. We replace them
        # since these are the type variables we are ultimately trying to infer;
        # they must be considered as indeterminate. We use ErasedType since it
        # does not affect type inference results (it is for purposes like this
        # only).
        callable_ctx = replace_meta_vars(ctx, ErasedType())
        assert isinstance(callable_ctx, CallableType)

        arg_kinds = [arg.kind for arg in e.arguments]

        if callable_ctx.is_ellipsis_args:
            # Fill in Any arguments to match the arguments of the lambda.
            callable_ctx = callable_ctx.copy_modified(
                is_ellipsis_args=False,
                arg_types=[AnyType()] * len(arg_kinds),
                arg_kinds=arg_kinds
            )

        if ARG_STAR in arg_kinds or ARG_STAR2 in arg_kinds:
            # TODO treat this case appropriately
            return callable_ctx, None
        if callable_ctx.arg_kinds != arg_kinds:
            # Incompatible context; cannot use it to infer types.
            self.chk.fail(messages.CANNOT_INFER_LAMBDA_TYPE, e)
            return None, None

        return callable_ctx, callable_ctx

    def visit_super_expr(self, e: SuperExpr) -> Type:
        """Type check a super expression (non-lvalue)."""
        t = self.analyze_super(e, False)
        return t

    def analyze_super(self, e: SuperExpr, is_lvalue: bool) -> Type:
        """Type check a super expression."""
        if e.info and e.info.bases:
            # TODO fix multiple inheritance etc
            if len(e.info.mro) < 2:
                self.chk.fail('Internal error: unexpected mro for {}: {}'.format(
                    e.info.name(), e.info.mro), e)
                return AnyType()
            for base in e.info.mro[1:]:
                if e.name in base.names or base == e.info.mro[-1]:
                    if e.info.fallback_to_any and base == e.info.mro[-1]:
                        # There's an undefined base class, and we're
                        # at the end of the chain.  That's not an error.
                        return AnyType()
                    if not self.chk.in_checked_function():
                        return AnyType()
                    if self.chk.scope.active_class() is not None:
                        self.chk.fail('super() outside of a method is not supported', e)
                        return AnyType()
                    args = self.chk.scope.top_function().arguments
                    # An empty args with super() is an error; we need something in declared_self
                    if not args:
                        self.chk.fail('super() requires at least one positional argument', e)
                        return AnyType()
                    declared_self = args[0].variable.type
                    return analyze_member_access(name=e.name, typ=fill_typevars(e.info), node=e,
                                                 is_lvalue=False, is_super=True, is_operator=False,
                                                 builtin_type=self.named_type,
                                                 not_ready_callback=self.not_ready_callback,
                                                 msg=self.msg, override_info=base,
                                                 original_type=declared_self, chk=self.chk)
            assert False, 'unreachable'
        else:
            # Invalid super. This has been reported by the semantic analyzer.
            return AnyType()

    def visit_slice_expr(self, e: SliceExpr) -> Type:
        expected = make_optional_type(self.named_type('builtins.int'))
        for index in [e.begin_index, e.end_index, e.stride]:
            if index:
                t = self.accept(index)
                self.chk.check_subtype(t, expected,
                                       index, messages.INVALID_SLICE_INDEX)
        return self.named_type('builtins.slice')

    def visit_list_comprehension(self, e: ListComprehension) -> Type:
        return self.check_generator_or_comprehension(
            e.generator, 'builtins.list', '<list-comprehension>')

    def visit_set_comprehension(self, e: SetComprehension) -> Type:
        return self.check_generator_or_comprehension(
            e.generator, 'builtins.set', '<set-comprehension>')

    def visit_generator_expr(self, e: GeneratorExpr) -> Type:
        # If any of the comprehensions use async for, the expression will return an async generator
        # object
        if any(e.is_async):
            typ = 'typing.AsyncIterator'
        else:
            typ = 'typing.Iterator'
        return self.check_generator_or_comprehension(e, typ, '<generator>')

    def check_generator_or_comprehension(self, gen: GeneratorExpr,
                                         type_name: str,
                                         id_for_messages: str) -> Type:
        """Type check a generator expression or a list comprehension."""
        with self.chk.binder.frame_context(can_skip=True, fall_through=0):
            self.check_for_comp(gen)

            # Infer the type of the list comprehension by using a synthetic generic
            # callable type.
            tvdef = TypeVarDef('T', -1, [], self.object_type())
            tv = TypeVarType(tvdef)
            constructor = CallableType(
                [tv],
                [nodes.ARG_POS],
                [None],
                self.chk.named_generic_type(type_name, [tv]),
                self.chk.named_type('builtins.function'),
                name=id_for_messages,
                variables=[tvdef])
            return self.check_call(constructor,
                                [gen.left_expr], [nodes.ARG_POS], gen)[0]

    def visit_dictionary_comprehension(self, e: DictionaryComprehension) -> Type:
        """Type check a dictionary comprehension."""
        with self.chk.binder.frame_context(can_skip=True, fall_through=0):
            self.check_for_comp(e)

            # Infer the type of the list comprehension by using a synthetic generic
            # callable type.
            ktdef = TypeVarDef('KT', -1, [], self.object_type())
            vtdef = TypeVarDef('VT', -2, [], self.object_type())
            kt = TypeVarType(ktdef)
            vt = TypeVarType(vtdef)
            constructor = CallableType(
                [kt, vt],
                [nodes.ARG_POS, nodes.ARG_POS],
                [None, None],
                self.chk.named_generic_type('builtins.dict', [kt, vt]),
                self.chk.named_type('builtins.function'),
                name='<dictionary-comprehension>',
                variables=[ktdef, vtdef])
            return self.check_call(constructor,
                                   [e.key, e.value], [nodes.ARG_POS, nodes.ARG_POS], e)[0]

    def check_for_comp(self, e: Union[GeneratorExpr, DictionaryComprehension]) -> None:
        """Check the for_comp part of comprehensions. That is the part from 'for':
        ... for x in y if z

        Note: This adds the type information derived from the condlists to the current binder.
        """
        for index, sequence, conditions, is_async in zip(e.indices, e.sequences,
                                                         e.condlists, e.is_async):
            if is_async:
                sequence_type = self.chk.analyze_async_iterable_item_type(sequence)
            else:
                sequence_type = self.chk.analyze_iterable_item_type(sequence)
            self.chk.analyze_index_variables(index, sequence_type, True, e)
            for condition in conditions:
                self.accept(condition)

                # values are only part of the comprehension when all conditions are true
                true_map, _ = mypy.checker.find_isinstance_check(condition, self.chk.type_map)

                if true_map:
                    for var, type in true_map.items():
                        self.chk.binder.put(var, type)

    def visit_conditional_expr(self, e: ConditionalExpr) -> Type:
        cond_type = self.accept(e.cond)
        if self.chk.options.strict_boolean:
            is_bool = (isinstance(cond_type, Instance)
                and cond_type.type.fullname() == 'builtins.bool')
            if not (is_bool or isinstance(cond_type, AnyType)):
                self.chk.fail(messages.NON_BOOLEAN_IN_CONDITIONAL, e)
        ctx = self.type_context[-1]

        # Gain type information from isinstance if it is there
        # but only for the current expression
        if_map, else_map = self.chk.find_isinstance_check(e.cond)

        if_type = self.analyze_cond_branch(if_map, e.if_expr, context=ctx)

        if not mypy.checker.is_valid_inferred_type(if_type):
            # Analyze the right branch disregarding the left branch.
            else_type = self.analyze_cond_branch(else_map, e.else_expr, context=ctx)

            # If it would make a difference, re-analyze the left
            # branch using the right branch's type as context.
            if ctx is None or not is_equivalent(else_type, ctx):
                # TODO: If it's possible that the previous analysis of
                # the left branch produced errors that are avoided
                # using this context, suppress those errors.
                if_type = self.analyze_cond_branch(if_map, e.if_expr, context=else_type)

        else:
            # Analyze the right branch in the context of the left
            # branch's type.
            else_type = self.analyze_cond_branch(else_map, e.else_expr, context=if_type)

        res = join.join_types(if_type, else_type)

        return res

    def analyze_cond_branch(self, map: Optional[Dict[Expression, Type]],
                            node: Expression, context: Optional[Type]) -> Type:
        with self.chk.binder.frame_context(can_skip=True, fall_through=0):
            if map is None:
                # We still need to type check node, in case we want to
                # process it for isinstance checks later
                self.accept(node, type_context=context)
                return UninhabitedType()
            self.chk.push_type_map(map)
            return self.accept(node, type_context=context)

    def visit_backquote_expr(self, e: BackquoteExpr) -> Type:
        self.accept(e.expr)
        return self.named_type('builtins.str')

    #
    # Helpers
    #

    def accept(self,
               node: Expression,
               type_context: Type = None,
               allow_none_return: bool = False
               ) -> Type:
        """Type check a node in the given type context.  If allow_none_return
        is True and this expression is a call, allow it to return None.  This
        applies only to this expression and not any subexpressions.
        """
        self.type_context.append(type_context)
        try:
            if allow_none_return and isinstance(node, CallExpr):
                typ = self.visit_call_expr(node, allow_none_return=True)
            elif allow_none_return and isinstance(node, YieldFromExpr):
                typ = self.visit_yield_from_expr(node, allow_none_return=True)
            else:
                typ = node.accept(self)
        except Exception as err:
            report_internal_error(err, self.chk.errors.file,
                                  node.line, self.chk.errors, self.chk.options)
        self.type_context.pop()
        assert typ is not None
        self.chk.store_type(node, typ)
        if not self.chk.in_checked_function():
            return AnyType()
        else:
            return typ

    def named_type(self, name: str) -> Instance:
        """Return an instance type with type given by the name and no type
        arguments. Alias for TypeChecker.named_type.
        """
        return self.chk.named_type(name)

    def is_valid_var_arg(self, typ: Type) -> bool:
        """Is a type valid as a *args argument?"""
        return (isinstance(typ, TupleType) or
                is_subtype(typ, self.chk.named_generic_type('typing.Iterable',
                                                            [AnyType()])) or
                isinstance(typ, AnyType))

    def is_valid_keyword_var_arg(self, typ: Type) -> bool:
        """Is a type valid as a **kwargs argument?"""
        if self.chk.options.python_version[0] >= 3:
            return is_subtype(typ, self.chk.named_generic_type(
                'builtins.dict', [self.named_type('builtins.str'),
                                  AnyType()]))
        else:
            return (
                is_subtype(typ, self.chk.named_generic_type(
                    'builtins.dict',
                    [self.named_type('builtins.str'),
                     AnyType()]))
                or
                is_subtype(typ, self.chk.named_generic_type(
                    'builtins.dict',
                    [self.named_type('builtins.unicode'),
                     AnyType()])))

    def has_member(self, typ: Type, member: str) -> bool:
        """Does type have member with the given name?"""
        # TODO TupleType => also consider tuple attributes
        if isinstance(typ, Instance):
            return typ.type.has_readable_member(member)
        if isinstance(typ, CallableType) and typ.is_type_obj():
            return typ.fallback.type.has_readable_member(member)
        elif isinstance(typ, AnyType):
            return True
        elif isinstance(typ, UnionType):
            result = all(self.has_member(x, member) for x in typ.items)
            return result
        elif isinstance(typ, TupleType):
            return self.has_member(typ.fallback, member)
        else:
            return False

    def not_ready_callback(self, name: str, context: Context) -> None:
        """Called when we can't infer the type of a variable because it's not ready yet.

        Either defer type checking of the enclosing function to the next
        pass or report an error.
        """
        self.chk.handle_cannot_determine_type(name, context)

    def visit_yield_expr(self, e: YieldExpr) -> Type:
        return_type = self.chk.return_types[-1]
        expected_item_type = self.chk.get_generator_yield_type(return_type, False)
        if e.expr is None:
            if (not isinstance(expected_item_type, (NoneTyp, AnyType))
                    and self.chk.in_checked_function()):
                self.chk.fail(messages.YIELD_VALUE_EXPECTED, e)
        else:
            actual_item_type = self.accept(e.expr, expected_item_type)
            self.chk.check_subtype(actual_item_type, expected_item_type, e,
                                   messages.INCOMPATIBLE_TYPES_IN_YIELD,
                                   'actual type', 'expected type')
        return self.chk.get_generator_receive_type(return_type, False)

    def visit_await_expr(self, e: AwaitExpr) -> Type:
        expected_type = self.type_context[-1]
        if expected_type is not None:
            expected_type = self.chk.named_generic_type('typing.Awaitable', [expected_type])
        actual_type = self.accept(e.expr, expected_type)
        if isinstance(actual_type, AnyType):
            return AnyType()
        return self.check_awaitable_expr(actual_type, e, messages.INCOMPATIBLE_TYPES_IN_AWAIT)

    def check_awaitable_expr(self, t: Type, ctx: Context, msg: str) -> Type:
        """Check the argument to `await` and extract the type of value.

        Also used by `async for` and `async with`.
        """
        if not self.chk.check_subtype(t, self.chk.named_generic_type('typing.Awaitable',
                                                                     [AnyType()]),
                                      ctx, msg, 'actual type', 'expected type'):
            return AnyType()
        else:
            method = self.analyze_external_member_access('__await__', t, ctx)
            generator = self.check_call(method, [], [], ctx)[0]
            return self.chk.get_generator_return_type(generator, False)

    def visit_yield_from_expr(self, e: YieldFromExpr, allow_none_return: bool = False) -> Type:
        # NOTE: Whether `yield from` accepts an `async def` decorated
        # with `@types.coroutine` (or `@asyncio.coroutine`) depends on
        # whether the generator containing the `yield from` is itself
        # thus decorated.  But it accepts a generator regardless of
        # how it's decorated.
        return_type = self.chk.return_types[-1]
        subexpr_type = self.accept(e.expr, return_type)
        iter_type = None  # type: Type

        # Check that the expr is an instance of Iterable and get the type of the iterator produced
        # by __iter__.
        if isinstance(subexpr_type, AnyType):
            iter_type = AnyType()
        elif self.chk.type_is_iterable(subexpr_type):
            if is_async_def(subexpr_type) and not has_coroutine_decorator(return_type):
                self.chk.msg.yield_from_invalid_operand_type(subexpr_type, e)
            iter_method_type = self.analyze_external_member_access(
                '__iter__',
                subexpr_type,
                AnyType())

            generic_generator_type = self.chk.named_generic_type('typing.Generator',
                                                                 [AnyType(), AnyType(), AnyType()])
            iter_type, _ = self.check_call(iter_method_type, [], [],
                                           context=generic_generator_type)
        else:
            if not (is_async_def(subexpr_type) and has_coroutine_decorator(return_type)):
                self.chk.msg.yield_from_invalid_operand_type(subexpr_type, e)
                iter_type = AnyType()
            else:
                iter_type = self.check_awaitable_expr(subexpr_type, e,
                                                      messages.INCOMPATIBLE_TYPES_IN_YIELD_FROM)

        # Check that the iterator's item type matches the type yielded by the Generator function
        # containing this `yield from` expression.
        expected_item_type = self.chk.get_generator_yield_type(return_type, False)
        actual_item_type = self.chk.get_generator_yield_type(iter_type, False)

        self.chk.check_subtype(actual_item_type, expected_item_type, e,
                           messages.INCOMPATIBLE_TYPES_IN_YIELD_FROM,
                           'actual type', 'expected type')

        # Determine the type of the entire yield from expression.
        if (isinstance(iter_type, Instance) and
                iter_type.type.fullname() == 'typing.Generator'):
            expr_type = self.chk.get_generator_return_type(iter_type, False)
        else:
            # Non-Generators don't return anything from `yield from` expressions.
            # However special-case Any (which might be produced by an error).
            if isinstance(actual_item_type, AnyType):
                expr_type = AnyType()
            else:
                expr_type = NoneTyp()

        if not allow_none_return and isinstance(expr_type, NoneTyp):
            self.chk.msg.does_not_return_value(None, e)
        return expr_type

    def visit_temp_node(self, e: TempNode) -> Type:
        return e.type

    def visit_type_var_expr(self, e: TypeVarExpr) -> Type:
        # TODO: Perhaps return a special type used for type variables only?
        return AnyType()

    def visit_newtype_expr(self, e: NewTypeExpr) -> Type:
        return AnyType()

    def visit_namedtuple_expr(self, e: NamedTupleExpr) -> Type:
        tuple_type = e.info.tuple_type
        if tuple_type:
            if ('unimported' in self.chk.options.disallow_any and
                    has_any_from_unimported_type(tuple_type)):
                self.msg.unimported_type_becomes_any("NamedTuple type", tuple_type, e)
        # TODO: Perhaps return a type object type?
        return AnyType()

    def visit_enum_call_expr(self, e: EnumCallExpr) -> Type:
        for name, value in zip(e.items, e.values):
            if value is not None:
                typ = self.accept(value)
                if not isinstance(typ, AnyType):
                    var = e.info.names[name].node
                    if isinstance(var, Var):
                        # Inline TypeCheker.set_inferred_type(),
                        # without the lvalue.  (This doesn't really do
                        # much, since the value attribute is defined
                        # to have type Any in the typeshed stub.)
                        var.type = typ
                        var.is_inferred = True
        # TODO: Perhaps return a type object type?
        return AnyType()

    def visit_typeddict_expr(self, e: TypedDictExpr) -> Type:
        # TODO: Perhaps return a type object type?
        return AnyType()

    def visit__promote_expr(self, e: PromoteExpr) -> Type:
        return e.type

    def visit_star_expr(self, e: StarExpr) -> StarType:
        return StarType(self.accept(e.expr))

    def object_type(self) -> Instance:
        """Return instance type 'object'."""
        return self.named_type('builtins.object')

    def bool_type(self) -> Instance:
        """Return instance type 'bool'."""
        return self.named_type('builtins.bool')

    def narrow_type_from_binder(self, expr: Expression, known_type: Type) -> Type:
        if expr.literal >= LITERAL_TYPE:
            restriction = self.chk.binder.get(expr)
            if restriction:
                ans = narrow_declared_type(known_type, restriction)
                return ans
        return known_type


def has_coroutine_decorator(t: Type) -> bool:
    """Whether t came from a function decorated with `@coroutine`."""
    return isinstance(t, Instance) and t.type.fullname() == 'typing.AwaitableGenerator'


def is_async_def(t: Type) -> bool:
    """Whether t came from a function defined using `async def`."""
    # In check_func_def(), when we see a function decorated with
    # `@typing.coroutine` or `@async.coroutine`, we change the
    # return type to typing.AwaitableGenerator[...], so that its
    # type is compatible with either Generator or Awaitable.
    # But for the check here we need to know whether the original
    # function (before decoration) was an `async def`.  The
    # AwaitableGenerator type conveniently preserves the original
    # type as its 4th parameter (3rd when using 0-origin indexing
    # :-), so that we can recover that information here.
    # (We really need to see whether the original, undecorated
    # function was an `async def`, which is orthogonal to its
    # decorations.)
    if (isinstance(t, Instance)
            and t.type.fullname() == 'typing.AwaitableGenerator'
            and len(t.args) >= 4):
        t = t.args[3]
    return isinstance(t, Instance) and t.type.fullname() == 'typing.Awaitable'


def map_actuals_to_formals(caller_kinds: List[int],
                           caller_names: List[str],
                           callee_kinds: List[int],
                           callee_names: List[str],
                           caller_arg_type: Callable[[int],
                                                     Type]) -> List[List[int]]:
    """Calculate mapping between actual (caller) args and formals.

    The result contains a list of caller argument indexes mapping to each
    callee argument index, indexed by callee index.

    The caller_arg_type argument should evaluate to the type of the actual
    argument type with the given index.
    """
    ncallee = len(callee_kinds)
    map = [[] for i in range(ncallee)]  # type: List[List[int]]
    j = 0
    for i, kind in enumerate(caller_kinds):
        if kind == nodes.ARG_POS:
            if j < ncallee:
                if callee_kinds[j] in [nodes.ARG_POS, nodes.ARG_OPT,
                                       nodes.ARG_NAMED, nodes.ARG_NAMED_OPT]:
                    map[j].append(i)
                    j += 1
                elif callee_kinds[j] == nodes.ARG_STAR:
                    map[j].append(i)
        elif kind == nodes.ARG_STAR:
            # We need to know the actual type to map varargs.
            argt = caller_arg_type(i)
            if isinstance(argt, TupleType):
                # A tuple actual maps to a fixed number of formals.
                for _ in range(len(argt.items)):
                    if j < ncallee:
                        if callee_kinds[j] != nodes.ARG_STAR2:
                            map[j].append(i)
                        else:
                            break
                        if callee_kinds[j] != nodes.ARG_STAR:
                            j += 1
            else:
                # Assume that it is an iterable (if it isn't, there will be
                # an error later).
                while j < ncallee:
                    if callee_kinds[j] in (nodes.ARG_NAMED, nodes.ARG_NAMED_OPT, nodes.ARG_STAR2):
                        break
                    else:
                        map[j].append(i)
                    if callee_kinds[j] == nodes.ARG_STAR:
                        break
                    j += 1
        elif kind in (nodes.ARG_NAMED, nodes.ARG_NAMED_OPT):
            name = caller_names[i]
            if name in callee_names:
                map[callee_names.index(name)].append(i)
            elif nodes.ARG_STAR2 in callee_kinds:
                map[callee_kinds.index(nodes.ARG_STAR2)].append(i)
        else:
            assert kind == nodes.ARG_STAR2
            for j in range(ncallee):
                # TODO tuple varargs complicate this
                no_certain_match = (
                    not map[j] or caller_kinds[map[j][0]] == nodes.ARG_STAR)
                if ((callee_names[j] and no_certain_match)
                        or callee_kinds[j] == nodes.ARG_STAR2):
                    map[j].append(i)
    return map


def is_empty_tuple(t: Type) -> bool:
    return isinstance(t, TupleType) and not t.items


def is_duplicate_mapping(mapping: List[int], actual_kinds: List[int]) -> bool:
    # Multiple actuals can map to the same formal only if they both come from
    # varargs (*args and **kwargs); in this case at runtime it is possible that
    # there are no duplicates. We need to allow this, as the convention
    # f(..., *args, **kwargs) is common enough.
    return len(mapping) > 1 and not (
        len(mapping) == 2 and
        actual_kinds[mapping[0]] == nodes.ARG_STAR and
        actual_kinds[mapping[1]] == nodes.ARG_STAR2)


def replace_callable_return_type(c: CallableType, new_ret_type: Type) -> CallableType:
    """Return a copy of a callable type with a different return type."""
    return c.copy_modified(ret_type=new_ret_type)


class ArgInferSecondPassQuery(types.TypeQuery[bool]):
    """Query whether an argument type should be inferred in the second pass.

    The result is True if the type has a type variable in a callable return
    type anywhere. For example, the result for Callable[[], T] is True if t is
    a type variable.
    """
    def __init__(self) -> None:
        super().__init__(any)

    def visit_callable_type(self, t: CallableType) -> bool:
        return self.query_types(t.arg_types) or t.accept(HasTypeVarQuery())


class HasTypeVarQuery(types.TypeQuery[bool]):
    """Visitor for querying whether a type has a type variable component."""
    def __init__(self) -> None:
        super().__init__(any)

    def visit_type_var(self, t: TypeVarType) -> bool:
        return True


def has_erased_component(t: Type) -> bool:
    return t is not None and t.accept(HasErasedComponentsQuery())


class HasErasedComponentsQuery(types.TypeQuery[bool]):
    """Visitor for querying whether a type has an erased component."""
    def __init__(self) -> None:
        super().__init__(any)

    def visit_erased_type(self, t: ErasedType) -> bool:
        return True


def overload_arg_similarity(actual: Type, formal: Type) -> int:
    """Return if caller argument (actual) is compatible with overloaded signature arg (formal).

    Return a similarity level:
      0: no match
      1: actual is compatible, but only using type promotions (e.g. int vs float)
      2: actual is compatible without type promotions (e.g. int vs object)

    The distinction is important in cases where multiple overload items match. We want
    give priority to higher similarity matches.
    """
    # Replace type variables with their upper bounds. Overloading
    # resolution is based on runtime behavior which erases type
    # parameters, so no need to handle type variables occurring within
    # a type.
    if isinstance(actual, TypeVarType):
        actual = actual.erase_to_union_or_bound()
    if isinstance(formal, TypeVarType):
        formal = formal.erase_to_union_or_bound()
    if (isinstance(actual, UninhabitedType) or isinstance(actual, AnyType) or
            isinstance(formal, AnyType) or
            (isinstance(actual, Instance) and actual.type.fallback_to_any)):
        # These could match anything at runtime.
        return 2
    if isinstance(formal, CallableType):
        if isinstance(actual, (CallableType, Overloaded)):
            # TODO: do more sophisticated callable matching
            return 2
        if isinstance(actual, TypeType):
            return 2 if is_subtype(actual, formal) else 0
    if isinstance(actual, NoneTyp):
        if not experiments.STRICT_OPTIONAL:
            # NoneTyp matches anything if we're not doing strict Optional checking
            return 2
        else:
            # NoneType is a subtype of object
            if isinstance(formal, Instance) and formal.type.fullname() == "builtins.object":
                return 2
    if isinstance(actual, UnionType):
        return max(overload_arg_similarity(item, formal)
                   for item in actual.items)
    if isinstance(formal, UnionType):
        return max(overload_arg_similarity(actual, item)
                   for item in formal.items)
    if isinstance(formal, TypeType):
        if isinstance(actual, TypeType):
            # Since Type[T] is covariant, check if actual = Type[A] is
            # a subtype of formal = Type[F].
            return overload_arg_similarity(actual.item, formal.item)
        elif isinstance(actual, CallableType) and actual.is_type_obj():
            # Check if the actual is a constructor of some sort.
            # Note that this is this unsound, since we don't check the __init__ signature.
            return overload_arg_similarity(actual.ret_type, formal.item)
        else:
            return 0
    if isinstance(formal, Instance):
        if isinstance(actual, CallableType):
            actual = actual.fallback
        if isinstance(actual, Overloaded):
            actual = actual.items()[0].fallback
        if isinstance(actual, TupleType):
            actual = actual.fallback
        if isinstance(actual, Instance):
            # First perform a quick check (as an optimization) and fall back to generic
            # subtyping algorithm if type promotions are possible (e.g., int vs. float).
            if formal.type in actual.type.mro:
                return 2
            elif formal.type.is_protocol and is_subtype(actual, erasetype.erase_type(formal)):
                return 2
            elif actual.type._promote and is_subtype(actual, formal):
                return 1
            else:
                return 0
        elif isinstance(actual, TypeType):
            if formal.type.fullname() in {"builtins.object", "builtins.type"}:
                return 2
            else:
                return 0
        else:
            return 0
    if isinstance(actual, UnboundType) or isinstance(formal, UnboundType):
        # Either actual or formal is the result of an error; shut up.
        return 2
    # Fall back to a conservative equality check for the remaining kinds of type.
    return 2 if is_same_type(erasetype.erase_type(actual), erasetype.erase_type(formal)) else 0<|MERGE_RESOLUTION|>--- conflicted
+++ resolved
@@ -216,18 +216,6 @@
             fullname = None
         else:
             fullname = e.callee.fullname
-<<<<<<< HEAD
-        ret_type = self.check_call_expr_with_callee_type(callee_type, e, fullname)
-        if isinstance(e.callee, RefExpr) and e.callee.fullname in ('builtins.isinstance',
-                                                                   'builtins.issubclass'):
-            for expr in mypy.checker.flatten(e.args[1]):
-                tp = self.chk.type_map[expr]
-                if (isinstance(tp, CallableType) and tp.is_type_obj() and
-                        tp.type_object().is_protocol and
-                        not tp.type_object().runtime_protocol):
-                    self.chk.fail('Only @runtime protocols can be used with'
-                                  ' instance and class checks', e)
-=======
             if (fullname is None
                     and isinstance(e.callee, MemberExpr)
                     and isinstance(callee_type, FunctionLike)):
@@ -249,7 +237,15 @@
                         callee_type = self.apply_method_signature_hook(
                             e, callee_type, object_type, signature_hook)
         ret_type = self.check_call_expr_with_callee_type(callee_type, e, fullname, object_type)
->>>>>>> ed67bfc4
+        if isinstance(e.callee, RefExpr) and e.callee.fullname in ('builtins.isinstance',
+                                                                   'builtins.issubclass'):
+            for expr in mypy.checker.flatten(e.args[1]):
+                tp = self.chk.type_map[expr]
+                if (isinstance(tp, CallableType) and tp.is_type_obj() and
+                        tp.type_object().is_protocol and
+                        not tp.type_object().runtime_protocol):
+                    self.chk.fail('Only @runtime protocols can be used with'
+                                  ' instance and class checks', e)
         if isinstance(ret_type, UninhabitedType):
             self.chk.binder.unreachable()
         if not allow_none_return and isinstance(ret_type, NoneTyp):
