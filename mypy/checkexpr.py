"""Expression type checker. This file is conceptually part of TypeChecker."""

from mypy.backports import OrderedDict
from contextlib import contextmanager
import itertools
from typing import (
<<<<<<< HEAD
    Any, cast, Dict, Set, List, Tuple, Callable, Union, Optional, Sequence, Iterator, Iterable
=======
    cast, Dict, Set, List, Tuple, Callable, Union, Optional, Sequence, Iterator
>>>>>>> 24ef8d06
)
from typing_extensions import ClassVar, Final, overload, TypeAlias as _TypeAlias

from mypy.errors import report_internal_error, ErrorWatcher
from mypy.typeanal import (
    has_any_from_unimported_type, check_for_explicit_any, set_any_tvars, expand_type_alias,
    make_optional_type,
)
from mypy.semanal_enum import ENUM_BASES
from mypy.types import (
    Type, AnyType, CallableType, Overloaded, NoneType, TypeVarType,
    TupleType, TypedDictType, Instance, ErasedType, UnionType,
    PartialType, DeletedType, UninhabitedType, TypeType, TypeOfAny, LiteralType, LiteralValue,
    is_named_instance, FunctionLike, ParamSpecType, ParamSpecFlavor,
    StarType, is_optional, remove_optional, is_generic_instance, get_proper_type, ProperType,
    get_proper_types, flatten_nested_unions, LITERAL_TYPE_NAMES,
)
from mypy.nodes import (
    AssertTypeExpr, NameExpr, RefExpr, Var, FuncDef, OverloadedFuncDef, TypeInfo, CallExpr,
    MemberExpr, IntExpr, StrExpr, BytesExpr, UnicodeExpr, FloatExpr,
    OpExpr, UnaryExpr, IndexExpr, CastExpr, RevealExpr, TypeApplication, ListExpr,
    TupleExpr, DictExpr, LambdaExpr, SuperExpr, SliceExpr, Context, Expression,
    ListComprehension, GeneratorExpr, SetExpr, MypyFile, Decorator,
    ConditionalExpr, ComparisonExpr, TempNode, SetComprehension, AssignmentExpr,
    DictionaryComprehension, ComplexExpr, EllipsisExpr, StarExpr, AwaitExpr, YieldExpr,
    YieldFromExpr, TypedDictExpr, PromoteExpr, NewTypeExpr, NamedTupleExpr, TypeVarExpr,
    TypeAliasExpr, BackquoteExpr, EnumCallExpr, TypeAlias, SymbolNode, PlaceholderNode,
    ParamSpecExpr, TypeVarTupleExpr,
    ArgKind, ARG_POS, ARG_NAMED, ARG_STAR, ARG_STAR2, LITERAL_TYPE, REVEAL_TYPE,
)
from mypy.literals import literal
from mypy import nodes
from mypy import operators
import mypy.checker
from mypy import types
from mypy.sametypes import is_same_type
from mypy.erasetype import replace_meta_vars, erase_type, remove_instance_last_known_values
from mypy.maptype import map_instance_to_supertype
from mypy.messages import MessageBuilder
from mypy import message_registry
from mypy.infer import (
    ArgumentInferContext, infer_type_arguments, infer_function_type_arguments,
)
from mypy import join
from mypy.meet import narrow_declared_type, is_overlapping_types
from mypy.subtypes import is_subtype, is_proper_subtype, is_equivalent, non_method_protocol_members
from mypy import applytype
from mypy import erasetype
from mypy.checkmember import analyze_member_access, type_object_type
from mypy.argmap import ArgTypeExpander, map_actuals_to_formals, map_formals_to_actuals
from mypy.checkstrformat import StringFormatterChecker
from mypy.expandtype import expand_type, expand_type_by_instance, freshen_function_type_vars
from mypy.util import split_module_names
from mypy.typevars import fill_typevars
from mypy.visitor import ExpressionVisitor
from mypy.plugin import (
    Plugin,
    MethodContext, MethodSigContext,
    FunctionContext, FunctionSigContext,
)
from mypy.typeops import (
<<<<<<< HEAD
    tuple_fallback, make_simplified_union, true_only, false_only, erase_to_union_or_bound,
    function_type, callable_type, try_getting_str_literals, custom_special_method,
    is_literal_type_like, try_expanding_sum_type_to_union, try_getting_str_literals_from_type
=======
    try_expanding_sum_type_to_union, tuple_fallback, make_simplified_union,
    true_only, false_only, erase_to_union_or_bound, function_type,
    callable_type, try_getting_str_literals, custom_special_method,
    is_literal_type_like, simple_literal_type,
>>>>>>> 24ef8d06
)
from mypy.message_registry import ErrorMessage
import mypy.errorcodes as codes

# Type of callback user for checking individual function arguments. See
# check_args() below for details.
ArgChecker: _TypeAlias = Callable[[
        Type,
        Type,
        ArgKind,
        Type,
        int,
        int,
        CallableType,
        Optional[Type],
        Context,
        Context,
    ],
    None,
]

# Maximum nesting level for math union in overloads, setting this to large values
# may cause performance issues. The reason is that although union math algorithm we use
# nicely captures most corner cases, its worst case complexity is exponential,
# see https://github.com/python/mypy/pull/5255#discussion_r196896335 for discussion.
MAX_UNIONS: Final = 5


# Types considered safe for comparisons with --strict-equality due to known behaviour of __eq__.
# NOTE: All these types are subtypes of AbstractSet.
OVERLAPPING_TYPES_ALLOWLIST: Final = [
    "builtins.set",
    "builtins.frozenset",
    "typing.KeysView",
    "typing.ItemsView",
    "builtins._dict_keys",
    "builtins._dict_items",
    "_collections_abc.dict_keys",
    "_collections_abc.dict_items",
]


class TooManyUnions(Exception):
    """Indicates that we need to stop splitting unions in an attempt
    to match an overload in order to save performance.
    """


def allow_fast_container_literal(t: ProperType) -> bool:
    return (
        isinstance(t, Instance)
        or (
                isinstance(t, TupleType)
                and all(allow_fast_container_literal(get_proper_type(it)) for it in t.items)
        )
    )


def extract_refexpr_names(expr: RefExpr) -> Set[str]:
    """Recursively extracts all module references from a reference expression.

    Note that currently, the only two subclasses of RefExpr are NameExpr and
    MemberExpr."""
    output: Set[str] = set()
    while isinstance(expr.node, MypyFile) or expr.fullname is not None:
        if isinstance(expr.node, MypyFile) and expr.fullname is not None:
            # If it's None, something's wrong (perhaps due to an
            # import cycle or a suppressed error).  For now we just
            # skip it.
            output.add(expr.fullname)

        if isinstance(expr, NameExpr):
            is_suppressed_import = isinstance(expr.node, Var) and expr.node.is_suppressed_import
            if isinstance(expr.node, TypeInfo):
                # Reference to a class or a nested class
                output.update(split_module_names(expr.node.module_name))
            elif expr.fullname is not None and '.' in expr.fullname and not is_suppressed_import:
                # Everything else (that is not a silenced import within a class)
                output.add(expr.fullname.rsplit('.', 1)[0])
            break
        elif isinstance(expr, MemberExpr):
            if isinstance(expr.expr, RefExpr):
                expr = expr.expr
            else:
                break
        else:
            raise AssertionError(f"Unknown RefExpr subclass: {type(expr)}")
    return output


class Finished(Exception):
    """Raised if we can terminate overload argument check early (no match)."""


class ExpressionChecker(ExpressionVisitor[Type]):
    """Expression type checker.

    This class works closely together with checker.TypeChecker.
    """

    # Some services are provided by a TypeChecker instance.
    chk: "mypy.checker.TypeChecker"
    # This is shared with TypeChecker, but stored also here for convenience.
    msg: MessageBuilder
    # Type context for type inference
    type_context: List[Optional[Type]]

    # cache resolved types in some cases
    resolved_type: Dict[Expression, ProperType]

    strfrm_checker: StringFormatterChecker
    plugin: Plugin

    def __init__(self,
                 chk: 'mypy.checker.TypeChecker',
                 msg: MessageBuilder,
                 plugin: Plugin) -> None:
        """Construct an expression type checker."""
        self.chk = chk
        self.msg = msg
        self.plugin = plugin
        self.type_context = [None]

        # Temporary overrides for expression types. This is currently
        # used by the union math in overloads.
        # TODO: refactor this to use a pattern similar to one in
        # multiassign_from_union, or maybe even combine the two?
        self.type_overrides: Dict[Expression, Type] = {}
        self.strfrm_checker = StringFormatterChecker(self, self.chk, self.msg)

        self.resolved_type = {}

    def reset(self) -> None:
        self.resolved_type = {}

    def visit_name_expr(self, e: NameExpr) -> Type:
        """Type check a name expression.

        It can be of any kind: local, member or global.
        """
        self.chk.module_refs.update(extract_refexpr_names(e))
        result = self.analyze_ref_expr(e)
        return self.narrow_type_from_binder(e, result)

    def analyze_ref_expr(self, e: RefExpr, lvalue: bool = False) -> Type:
        result: Optional[Type] = None
        node = e.node

        if isinstance(e, NameExpr) and e.is_special_form:
            # A special form definition, nothing to check here.
            return AnyType(TypeOfAny.special_form)

        if isinstance(node, Var):
            # Variable reference.
            result = self.analyze_var_ref(node, e)
            if isinstance(result, PartialType):
                result = self.chk.handle_partial_var_type(result, lvalue, node, e)
        elif isinstance(node, FuncDef):
            # Reference to a global function.
            result = function_type(node, self.named_type('builtins.function'))
        elif isinstance(node, OverloadedFuncDef) and node.type is not None:
            # node.type is None when there are multiple definitions of a function
            # and it's decorated by something that is not typing.overload
            # TODO: use a dummy Overloaded instead of AnyType in this case
            # like we do in mypy.types.function_type()?
            result = node.type
        elif isinstance(node, TypeInfo):
            # Reference to a type object.
            result = type_object_type(node, self.named_type)
            if (isinstance(result, CallableType) and
                    isinstance(result.ret_type, Instance)):  # type: ignore
                # We need to set correct line and column
                # TODO: always do this in type_object_type by passing the original context
                result.ret_type.line = e.line
                result.ret_type.column = e.column
            if isinstance(get_proper_type(self.type_context[-1]), TypeType):
                # This is the type in a Type[] expression, so substitute type
                # variables with Any.
                result = erasetype.erase_typevars(result)
        elif isinstance(node, MypyFile):
            # Reference to a module object.
            try:
                result = self.named_type('types.ModuleType')
            except KeyError:
                # In test cases might 'types' may not be available.
                # Fall back to a dummy 'object' type instead to
                # avoid a crash.
                result = self.named_type('builtins.object')
        elif isinstance(node, Decorator):
            result = self.analyze_var_ref(node.var, e)
        elif isinstance(node, TypeAlias):
            # Something that refers to a type alias appears in runtime context.
            # Note that we suppress bogus errors for alias redefinitions,
            # they are already reported in semanal.py.
            result = self.alias_type_in_runtime_context(node, node.no_args, e,
                                                        alias_definition=e.is_alias_rvalue
                                                        or lvalue)
        elif isinstance(node, (TypeVarExpr, ParamSpecExpr)):
            result = self.object_type()
        else:
            if isinstance(node, PlaceholderNode):
                assert False, f'PlaceholderNode {node.fullname!r} leaked to checker'
            # Unknown reference; use any type implicitly to avoid
            # generating extra type errors.
            result = AnyType(TypeOfAny.from_error)
        assert result is not None
        return result

    def analyze_var_ref(self, var: Var, context: Context) -> Type:
        if var.type:
            var_type = get_proper_type(var.type)
            if isinstance(var_type, Instance):
                if self.is_literal_context() and var_type.last_known_value is not None:
                    return var_type.last_known_value
                if var.name in {'True', 'False'}:
                    return self.infer_literal_expr_type(var.name == 'True', 'builtins.bool')
            return var.type
        else:
            if not var.is_ready and self.chk.in_checked_function():
                self.chk.handle_cannot_determine_type(var.name, context)
            # Implicit 'Any' type.
            return AnyType(TypeOfAny.special_form)

    def visit_call_expr(self, e: CallExpr, allow_none_return: bool = False) -> Type:
        """Type check a call expression."""
        if e.analyzed:
            if isinstance(e.analyzed, NamedTupleExpr) and not e.analyzed.is_typed:
                # Type check the arguments, but ignore the results. This relies
                # on the typeshed stubs to type check the arguments.
                self.visit_call_expr_inner(e)
            # It's really a special form that only looks like a call.
            return self.accept(e.analyzed, self.type_context[-1])
        return self.visit_call_expr_inner(e, allow_none_return=allow_none_return)

    def visit_call_expr_inner(self, e: CallExpr, allow_none_return: bool = False) -> Type:
        if isinstance(e.callee, RefExpr) and isinstance(e.callee.node, TypeInfo) and \
                e.callee.node.typeddict_type is not None:
            # Use named fallback for better error messages.
            typeddict_type = e.callee.node.typeddict_type.copy_modified(
                fallback=Instance(e.callee.node, []))
            return self.check_typeddict_call(typeddict_type, e.arg_kinds, e.arg_names, e.args, e)
        if (isinstance(e.callee, NameExpr) and e.callee.name in ('isinstance', 'issubclass')
                and len(e.args) == 2):
            for typ in mypy.checker.flatten(e.args[1]):
                node = None
                if isinstance(typ, NameExpr):
                    try:
                        node = self.chk.lookup_qualified(typ.name)
                    except KeyError:
                        # Undefined names should already be reported in semantic analysis.
                        pass
                if is_expr_literal_type(typ):
                    self.msg.cannot_use_function_with_type(e.callee.name, "Literal", e)
                    continue
                if (node and isinstance(node.node, TypeAlias)
                        and isinstance(get_proper_type(node.node.target), AnyType)):
                    self.msg.cannot_use_function_with_type(e.callee.name, "Any", e)
                    continue
                if ((isinstance(typ, IndexExpr)
                        and isinstance(typ.analyzed, (TypeApplication, TypeAliasExpr)))
                        or (isinstance(typ, NameExpr) and node and
                            isinstance(node.node, TypeAlias) and not node.node.no_args)):
                    self.msg.type_arguments_not_allowed(e)
                if isinstance(typ, RefExpr) and isinstance(typ.node, TypeInfo):
                    if typ.node.typeddict_type:
                        self.msg.cannot_use_function_with_type(e.callee.name, "TypedDict", e)
                    elif typ.node.is_newtype:
                        self.msg.cannot_use_function_with_type(e.callee.name, "NewType", e)
        self.try_infer_partial_type(e)
        type_context = None
        if isinstance(e.callee, LambdaExpr):
            formal_to_actual = map_actuals_to_formals(
                e.arg_kinds, e.arg_names,
                e.callee.arg_kinds, e.callee.arg_names,
                lambda i: self.accept(e.args[i]))

            arg_types = [join.join_type_list([self.accept(e.args[j]) for j in formal_to_actual[i]])
                         for i in range(len(e.callee.arg_kinds))]
            type_context = CallableType(arg_types, e.callee.arg_kinds, e.callee.arg_names,
                                        ret_type=self.object_type(),
                                        fallback=self.named_type('builtins.function'))
        callee_type = get_proper_type(self.accept(e.callee, type_context, always_allow_any=True))
        if (self.chk.options.disallow_untyped_calls and
                self.chk.in_checked_function() and
                isinstance(callee_type, CallableType)
                and callee_type.implicit):
            self.msg.untyped_function_call(callee_type, e)

        # Figure out the full name of the callee for plugin lookup.
        object_type = None
        member = None
        fullname = None
        if isinstance(e.callee, RefExpr):
            # There are two special cases where plugins might act:
            # * A "static" reference/alias to a class or function;
            #   get_function_hook() will be invoked for these.
            fullname = e.callee.fullname
            if isinstance(e.callee.node, TypeAlias):
                target = get_proper_type(e.callee.node.target)
                if isinstance(target, Instance):
                    fullname = target.type.fullname
            # * Call to a method on object that has a full name (see
            #   method_fullname() for details on supported objects);
            #   get_method_hook() and get_method_signature_hook() will
            #   be invoked for these.
            if (fullname is None
                    and isinstance(e.callee, MemberExpr)
                    and self.chk.has_type(e.callee.expr)):
                member = e.callee.name
                object_type = self.chk.lookup_type(e.callee.expr)
        ret_type = self.check_call_expr_with_callee_type(callee_type, e, fullname,
                                                         object_type, member)
        if isinstance(e.callee, RefExpr) and len(e.args) == 2:
            if e.callee.fullname in ('builtins.isinstance', 'builtins.issubclass'):
                self.check_runtime_protocol_test(e)
            if e.callee.fullname == 'builtins.issubclass':
                self.check_protocol_issubclass(e)
        if isinstance(e.callee, MemberExpr) and e.callee.name == 'format':
            self.check_str_format_call(e)
        ret_type = get_proper_type(ret_type)
        if isinstance(ret_type, UnionType):
            ret_type = make_simplified_union(ret_type.items)
        if isinstance(ret_type, UninhabitedType) and not ret_type.ambiguous:
            self.chk.binder.unreachable()
        # Warn on calls to functions that always return None. The check
        # of ret_type is both a common-case optimization and prevents reporting
        # the error in dynamic functions (where it will be Any).
        if (not allow_none_return and isinstance(ret_type, NoneType)
                and self.always_returns_none(e.callee)):
            self.chk.msg.does_not_return_value(callee_type, e)
            return AnyType(TypeOfAny.from_error)
        return ret_type

    def check_str_format_call(self, e: CallExpr) -> None:
        """More precise type checking for str.format() calls on literals."""
        assert isinstance(e.callee, MemberExpr)
        format_value = None
        if isinstance(e.callee.expr, (StrExpr, UnicodeExpr)):
            format_value = e.callee.expr.value
        elif self.chk.has_type(e.callee.expr):
            base_typ = try_getting_literal(self.chk.lookup_type(e.callee.expr))
            if isinstance(base_typ, LiteralType) and isinstance(base_typ.value, str):
                format_value = base_typ.value
        if format_value is not None:
            self.strfrm_checker.check_str_format_call(e, format_value)

    def method_fullname(self, object_type: Type, method_name: str) -> Optional[str]:
        """Convert a method name to a fully qualified name, based on the type of the object that
        it is invoked on. Return `None` if the name of `object_type` cannot be determined.
        """
        object_type = get_proper_type(object_type)

        if isinstance(object_type, CallableType) and object_type.is_type_obj():
            # For class method calls, object_type is a callable representing the class object.
            # We "unwrap" it to a regular type, as the class/instance method difference doesn't
            # affect the fully qualified name.
            object_type = get_proper_type(object_type.ret_type)
        elif isinstance(object_type, TypeType):
            object_type = object_type.item

        type_name = None
        if isinstance(object_type, Instance):
            type_name = object_type.type.fullname
        elif isinstance(object_type, (TypedDictType, LiteralType)):
            info = object_type.fallback.type.get_containing_type_info(method_name)
            type_name = info.fullname if info is not None else None
        elif isinstance(object_type, TupleType):
            type_name = tuple_fallback(object_type).type.fullname

        if type_name is not None:
            return f'{type_name}.{method_name}'
        else:
            return None

    def always_returns_none(self, node: Expression) -> bool:
        """Check if `node` refers to something explicitly annotated as only returning None."""
        if isinstance(node, RefExpr):
            if self.defn_returns_none(node.node):
                return True
        if isinstance(node, MemberExpr) and node.node is None:  # instance or class attribute
            typ = get_proper_type(self.chk.lookup_type(node.expr))
            if isinstance(typ, Instance):
                info = typ.type
            elif isinstance(typ, CallableType) and typ.is_type_obj():
                ret_type = get_proper_type(typ.ret_type)
                if isinstance(ret_type, Instance):
                    info = ret_type.type
                else:
                    return False
            else:
                return False
            sym = info.get(node.name)
            if sym and self.defn_returns_none(sym.node):
                return True
        return False

    def defn_returns_none(self, defn: Optional[SymbolNode]) -> bool:
        """Check if `defn` can _only_ return None."""
        if isinstance(defn, FuncDef):
            return (isinstance(defn.type, CallableType) and
                    isinstance(get_proper_type(defn.type.ret_type), NoneType))
        if isinstance(defn, OverloadedFuncDef):
            return all(self.defn_returns_none(item) for item in defn.items)
        if isinstance(defn, Var):
            typ = get_proper_type(defn.type)
            if (not defn.is_inferred and isinstance(typ, CallableType) and
                    isinstance(get_proper_type(typ.ret_type), NoneType)):
                return True
            if isinstance(typ, Instance):
                sym = typ.type.get('__call__')
                if sym and self.defn_returns_none(sym.node):
                    return True
        return False

    def check_runtime_protocol_test(self, e: CallExpr) -> None:
        for expr in mypy.checker.flatten(e.args[1]):
            tp = get_proper_type(self.chk.lookup_type(expr))
            if (isinstance(tp, CallableType) and tp.is_type_obj() and
                    tp.type_object().is_protocol and
                    not tp.type_object().runtime_protocol):
                self.chk.fail(message_registry.RUNTIME_PROTOCOL_EXPECTED, e)

    def check_protocol_issubclass(self, e: CallExpr) -> None:
        for expr in mypy.checker.flatten(e.args[1]):
            tp = get_proper_type(self.chk.lookup_type(expr))
            if (isinstance(tp, CallableType) and tp.is_type_obj() and
                    tp.type_object().is_protocol):
                attr_members = non_method_protocol_members(tp.type_object())
                if attr_members:
                    self.chk.msg.report_non_method_protocol(tp.type_object(),
                                                            attr_members, e)

    def check_typeddict_call(self, callee: TypedDictType,
                             arg_kinds: List[ArgKind],
                             arg_names: Sequence[Optional[str]],
                             args: List[Expression],
                             context: Context) -> Type:
        if len(args) >= 1 and all([ak == ARG_NAMED for ak in arg_kinds]):
            # ex: Point(x=42, y=1337)
            assert all(arg_name is not None for arg_name in arg_names)
            item_names = cast(List[str], arg_names)
            item_args = args
            return self.check_typeddict_call_with_kwargs(
                callee, OrderedDict(zip(item_names, item_args)), context)

        if len(args) == 1 and arg_kinds[0] == ARG_POS:
            unique_arg = args[0]
            if isinstance(unique_arg, DictExpr):
                # ex: Point({'x': 42, 'y': 1337})
                return self.check_typeddict_call_with_dict(callee, unique_arg, context)
            if isinstance(unique_arg, CallExpr) and isinstance(unique_arg.analyzed, DictExpr):
                # ex: Point(dict(x=42, y=1337))
                return self.check_typeddict_call_with_dict(callee, unique_arg.analyzed, context)

        if len(args) == 0:
            # ex: EmptyDict()
            return self.check_typeddict_call_with_kwargs(
                callee, OrderedDict(), context)

        self.chk.fail(message_registry.INVALID_TYPEDDICT_ARGS, context)
        return AnyType(TypeOfAny.from_error)

    def validate_typeddict_kwargs(
            self, kwargs: DictExpr) -> 'Optional[OrderedDict[str, Expression]]':
        item_args = [item[1] for item in kwargs.items]

        item_names = []  # List[str]
        for item_name_expr, item_arg in kwargs.items:
            literal_value = None
            if item_name_expr:
                key_type = self.accept(item_name_expr)
                values = try_getting_str_literals(item_name_expr, key_type)
                if values and len(values) == 1:
                    literal_value = values[0]
            if literal_value is None:
                key_context = item_name_expr or item_arg
                self.chk.fail(message_registry.TYPEDDICT_KEY_MUST_BE_STRING_LITERAL,
                              key_context)
                return None
            else:
                item_names.append(literal_value)
        return OrderedDict(zip(item_names, item_args))

    def match_typeddict_call_with_dict(self, callee: TypedDictType,
                                       kwargs: DictExpr,
                                       context: Context) -> bool:
        validated_kwargs = self.validate_typeddict_kwargs(kwargs=kwargs)
        if validated_kwargs is not None:
            return (callee.required_keys <= set(validated_kwargs.keys())
                <= set(callee.items.keys()))
        else:
            return False

    def check_typeddict_call_with_dict(self, callee: TypedDictType,
                                       kwargs: DictExpr,
                                       context: Context) -> Type:
        validated_kwargs = self.validate_typeddict_kwargs(kwargs=kwargs)
        if validated_kwargs is not None:
            return self.check_typeddict_call_with_kwargs(
                callee,
                kwargs=validated_kwargs,
                context=context)
        else:
            return AnyType(TypeOfAny.from_error)

    def check_typeddict_call_with_kwargs(self, callee: TypedDictType,
                                         kwargs: 'OrderedDict[str, Expression]',
                                         context: Context) -> Type:
        if not (callee.required_keys <= set(kwargs.keys()) <= set(callee.items.keys())):
            expected_keys = [key for key in callee.items.keys()
                             if key in callee.required_keys or key in kwargs.keys()]
            actual_keys = kwargs.keys()
            self.msg.unexpected_typeddict_keys(
                callee,
                expected_keys=expected_keys,
                actual_keys=list(actual_keys),
                context=context)
            return AnyType(TypeOfAny.from_error)

        for (item_name, item_expected_type) in callee.items.items():
            if item_name in kwargs:
                item_value = kwargs[item_name]
                self.chk.check_simple_assignment(
                    lvalue_type=item_expected_type, rvalue=item_value, context=item_value,
                    msg=message_registry.INCOMPATIBLE_TYPES,
                    lvalue_name=f'TypedDict item "{item_name}"',
                    rvalue_name='expression',
                    code=codes.TYPEDDICT_ITEM)

        return callee

    def get_partial_self_var(self, expr: MemberExpr) -> Optional[Var]:
        """Get variable node for a partial self attribute.

        If the expression is not a self attribute, or attribute is not variable,
        or variable is not partial, return None.
        """
        if not (isinstance(expr.expr, NameExpr) and
                isinstance(expr.expr.node, Var) and expr.expr.node.is_self):
            # Not a self.attr expression.
            return None
        info = self.chk.scope.enclosing_class()
        if not info or expr.name not in info.names:
            # Don't mess with partial types in superclasses.
            return None
        sym = info.names[expr.name]
        if isinstance(sym.node, Var) and isinstance(sym.node.type, PartialType):
            return sym.node
        return None

    # Types and methods that can be used to infer partial types.
    item_args: ClassVar[Dict[str, List[str]]] = {
        "builtins.list": ["append"],
        "builtins.set": ["add", "discard"],
    }
    container_args: ClassVar[Dict[str, Dict[str, List[str]]]] = {
        "builtins.list": {"extend": ["builtins.list"]},
        "builtins.dict": {"update": ["builtins.dict"]},
        "collections.OrderedDict": {"update": ["builtins.dict"]},
        "builtins.set": {"update": ["builtins.set", "builtins.list"]},
    }

    def try_infer_partial_type(self, e: CallExpr) -> None:
        """Try to make partial type precise from a call."""
        if not isinstance(e.callee, MemberExpr):
            return
        callee = e.callee
        if isinstance(callee.expr, RefExpr):
            # Call a method with a RefExpr callee, such as 'x.method(...)'.
            ret = self.get_partial_var(callee.expr)
            if ret is None:
                return
            var, partial_types = ret
            typ = self.try_infer_partial_value_type_from_call(e, callee.name, var)
            if typ is not None:
                var.type = typ
                del partial_types[var]
        elif isinstance(callee.expr, IndexExpr) and isinstance(callee.expr.base, RefExpr):
            # Call 'x[y].method(...)'; may infer type of 'x' if it's a partial defaultdict.
            if callee.expr.analyzed is not None:
                return  # A special form
            base = callee.expr.base
            index = callee.expr.index
            ret = self.get_partial_var(base)
            if ret is None:
                return
            var, partial_types = ret
            partial_type = get_partial_instance_type(var.type)
            if partial_type is None or partial_type.value_type is None:
                return
            value_type = self.try_infer_partial_value_type_from_call(e, callee.name, var)
            if value_type is not None:
                # Infer key type.
                key_type = self.accept(index)
                if mypy.checker.is_valid_inferred_type(key_type):
                    # Store inferred partial type.
                    assert partial_type.type is not None
                    typename = partial_type.type.fullname
                    var.type = self.chk.named_generic_type(typename,
                                                           [key_type, value_type])
                    del partial_types[var]

    def get_partial_var(self, ref: RefExpr) -> Optional[Tuple[Var, Dict[Var, Context]]]:
        var = ref.node
        if var is None and isinstance(ref, MemberExpr):
            var = self.get_partial_self_var(ref)
        if not isinstance(var, Var):
            return None
        partial_types = self.chk.find_partial_types(var)
        if partial_types is None:
            return None
        return var, partial_types

    def try_infer_partial_value_type_from_call(
            self,
            e: CallExpr,
            methodname: str,
            var: Var) -> Optional[Instance]:
        """Try to make partial type precise from a call such as 'x.append(y)'."""
        if self.chk.current_node_deferred:
            return None
        partial_type = get_partial_instance_type(var.type)
        if partial_type is None:
            return None
        if partial_type.value_type:
            typename = partial_type.value_type.type.fullname
        else:
            assert partial_type.type is not None
            typename = partial_type.type.fullname
        # Sometimes we can infer a full type for a partial List, Dict or Set type.
        # TODO: Don't infer argument expression twice.
        if (typename in self.item_args and methodname in self.item_args[typename]
                and e.arg_kinds == [ARG_POS]):
            item_type = self.accept(e.args[0])
            if mypy.checker.is_valid_inferred_type(item_type):
                return self.chk.named_generic_type(typename, [item_type])
        elif (typename in self.container_args
              and methodname in self.container_args[typename]
              and e.arg_kinds == [ARG_POS]):
            arg_type = get_proper_type(self.accept(e.args[0]))
            if isinstance(arg_type, Instance):
                arg_typename = arg_type.type.fullname
                if arg_typename in self.container_args[typename][methodname]:
                    if all(mypy.checker.is_valid_inferred_type(item_type)
                           for item_type in arg_type.args):
                        return self.chk.named_generic_type(typename,
                                                           list(arg_type.args))
            elif isinstance(arg_type, AnyType):
                return self.chk.named_type(typename)

        return None

    def apply_function_plugin(self,
                              callee: CallableType,
                              arg_kinds: List[ArgKind],
                              arg_types: List[Type],
                              arg_names: Optional[Sequence[Optional[str]]],
                              formal_to_actual: List[List[int]],
                              args: List[Expression],
                              fullname: str,
                              object_type: Optional[Type],
                              context: Context) -> Type:
        """Use special case logic to infer the return type of a specific named function/method.

        Caller must ensure that a plugin hook exists. There are two different cases:

        - If object_type is None, the caller must ensure that a function hook exists
          for fullname.
        - If object_type is not None, the caller must ensure that a method hook exists
          for fullname.

        Return the inferred return type.
        """
        num_formals = len(callee.arg_types)
        formal_arg_types: List[List[Type]] = [[] for _ in range(num_formals)]
        formal_arg_exprs: List[List[Expression]] = [[] for _ in range(num_formals)]
        formal_arg_names: List[List[Optional[str]]] = [[] for _ in range(num_formals)]
        formal_arg_kinds: List[List[ArgKind]] = [[] for _ in range(num_formals)]
        for formal, actuals in enumerate(formal_to_actual):
            for actual in actuals:
                formal_arg_types[formal].append(arg_types[actual])
                formal_arg_exprs[formal].append(args[actual])
                if arg_names:
                    formal_arg_names[formal].append(arg_names[actual])
                formal_arg_kinds[formal].append(arg_kinds[actual])

        if object_type is None:
            # Apply function plugin
            callback = self.plugin.get_function_hook(fullname)
            assert callback is not None  # Assume that caller ensures this
            return callback(
                FunctionContext(formal_arg_types, formal_arg_kinds,
                                callee.arg_names, formal_arg_names,
                                callee.ret_type, formal_arg_exprs, context, self.chk))
        else:
            # Apply method plugin
            method_callback = self.plugin.get_method_hook(fullname)
            assert method_callback is not None  # Assume that caller ensures this
            object_type = get_proper_type(object_type)
            return method_callback(
                MethodContext(object_type, formal_arg_types, formal_arg_kinds,
                              callee.arg_names, formal_arg_names,
                              callee.ret_type, formal_arg_exprs, context, self.chk))

    def apply_signature_hook(
            self, callee: FunctionLike, args: List[Expression],
            arg_kinds: List[ArgKind],
            arg_names: Optional[Sequence[Optional[str]]],
            hook: Callable[
                [List[List[Expression]], CallableType],
                FunctionLike,
            ]) -> FunctionLike:
        """Helper to apply a signature hook for either a function or method"""
        if isinstance(callee, CallableType):
            num_formals = len(callee.arg_kinds)
            formal_to_actual = map_actuals_to_formals(
                arg_kinds, arg_names,
                callee.arg_kinds, callee.arg_names,
                lambda i: self.accept(args[i]))
            formal_arg_exprs: List[List[Expression]] = [[] for _ in range(num_formals)]
            for formal, actuals in enumerate(formal_to_actual):
                for actual in actuals:
                    formal_arg_exprs[formal].append(args[actual])
            return hook(formal_arg_exprs, callee)
        else:
            assert isinstance(callee, Overloaded)
            items = []
            for item in callee.items:
                adjusted = self.apply_signature_hook(
                    item, args, arg_kinds, arg_names, hook)
                assert isinstance(adjusted, CallableType)
                items.append(adjusted)
            return Overloaded(items)

    def apply_function_signature_hook(
            self, callee: FunctionLike, args: List[Expression],
            arg_kinds: List[ArgKind], context: Context,
            arg_names: Optional[Sequence[Optional[str]]],
            signature_hook: Callable[[FunctionSigContext], FunctionLike]) -> FunctionLike:
        """Apply a plugin hook that may infer a more precise signature for a function."""
        return self.apply_signature_hook(
            callee, args, arg_kinds, arg_names,
            (lambda args, sig:
             signature_hook(FunctionSigContext(args, sig, context, self.chk))))

    def apply_method_signature_hook(
            self, callee: FunctionLike, args: List[Expression],
            arg_kinds: List[ArgKind], context: Context,
            arg_names: Optional[Sequence[Optional[str]]], object_type: Type,
            signature_hook: Callable[[MethodSigContext], FunctionLike]) -> FunctionLike:
        """Apply a plugin hook that may infer a more precise signature for a method."""
        pobject_type = get_proper_type(object_type)
        return self.apply_signature_hook(
            callee, args, arg_kinds, arg_names,
            (lambda args, sig:
             signature_hook(MethodSigContext(pobject_type, args, sig, context, self.chk))))

    def transform_callee_type(
            self, callable_name: Optional[str], callee: Type, args: List[Expression],
            arg_kinds: List[ArgKind], context: Context,
            arg_names: Optional[Sequence[Optional[str]]] = None,
            object_type: Optional[Type] = None) -> Type:
        """Attempt to determine a more accurate signature for a method call.

        This is done by looking up and applying a method signature hook (if one exists for the
        given method name).

        If no matching method signature hook is found, callee is returned unmodified. The same
        happens if the arguments refer to a non-method callable (this is allowed so that the code
        calling transform_callee_type needs to perform fewer boilerplate checks).

        Note: this method is *not* called automatically as part of check_call, because in some
        cases check_call is called multiple times while checking a single call (for example when
        dealing with overloads). Instead, this method needs to be called explicitly
        (if appropriate) before the signature is passed to check_call.
        """
        callee = get_proper_type(callee)
        if callable_name is not None and isinstance(callee, FunctionLike):
            if object_type is not None:
                method_sig_hook = self.plugin.get_method_signature_hook(callable_name)
                if method_sig_hook:
                    return self.apply_method_signature_hook(
                        callee, args, arg_kinds, context, arg_names, object_type, method_sig_hook)
            else:
                function_sig_hook = self.plugin.get_function_signature_hook(callable_name)
                if function_sig_hook:
                    return self.apply_function_signature_hook(
                        callee, args, arg_kinds, context, arg_names, function_sig_hook)

        return callee

    def check_call_expr_with_callee_type(self,
                                         callee_type: Type,
                                         e: CallExpr,
                                         callable_name: Optional[str],
                                         object_type: Optional[Type],
                                         member: Optional[str] = None) -> Type:
        """Type check call expression.

        The callee_type should be used as the type of callee expression. In particular,
        in case of a union type this can be a particular item of the union, so that we can
        apply plugin hooks to each item.

        The 'member', 'callable_name' and 'object_type' are only used to call plugin hooks.
        If 'callable_name' is None but 'member' is not None (member call), try constructing
        'callable_name' using 'object_type' (the base type on which the method is called),
        for example 'typing.Mapping.get'.
        """
        if callable_name is None and member is not None:
            assert object_type is not None
            callable_name = self.method_fullname(object_type, member)
        object_type = get_proper_type(object_type)
        if callable_name:
            # Try to refine the call signature using plugin hooks before checking the call.
            callee_type = self.transform_callee_type(
                callable_name, callee_type, e.args, e.arg_kinds, e, e.arg_names, object_type)
        # Unions are special-cased to allow plugins to act on each item in the union.
        elif member is not None and isinstance(object_type, UnionType):
            return self.check_union_call_expr(e, object_type, member)
        ret_type, callee_type = self.check_call(
            callee_type, e.args, e.arg_kinds, e,
            e.arg_names, callable_node=e.callee,
            callable_name=callable_name,
            object_type=object_type,
        )
        proper_callee = get_proper_type(callee_type)
        if (isinstance(e.callee, RefExpr)
                and isinstance(proper_callee, CallableType)
                and proper_callee.type_guard is not None):
            # Cache it for find_isinstance_check()
            e.callee.type_guard = proper_callee.type_guard
        return ret_type

    def check_union_call_expr(self, e: CallExpr, object_type: UnionType, member: str) -> Type:
        """"Type check calling a member expression where the base type is a union."""
        res: List[Type] = []
        for typ in object_type.relevant_items():
            # Member access errors are already reported when visiting the member expression.
            with self.msg.filter_errors():
                item = analyze_member_access(member, typ, e, False, False, False,
                                             self.msg, original_type=object_type, chk=self.chk,
                                             in_literal_context=self.is_literal_context(),
                                             self_type=typ)
            narrowed = self.narrow_type_from_binder(e.callee, item, skip_non_overlapping=True)
            if narrowed is None:
                continue
            callable_name = self.method_fullname(typ, member)
            item_object_type = typ if callable_name else None
            res.append(self.check_call_expr_with_callee_type(narrowed, e, callable_name,
                                                             item_object_type))
        return make_simplified_union(res)

    def check_call(self,
                   callee: Type,
                   args: List[Expression],
                   arg_kinds: List[ArgKind],
                   context: Context,
                   arg_names: Optional[Sequence[Optional[str]]] = None,
                   callable_node: Optional[Expression] = None,
                   callable_name: Optional[str] = None,
                   object_type: Optional[Type] = None) -> Tuple[Type, Type]:
        """Type check a call.

        Also infer type arguments if the callee is a generic function.

        Return (result type, inferred callee type).

        Arguments:
            callee: type of the called value
            args: actual argument expressions
            arg_kinds: contains nodes.ARG_* constant for each argument in args
                 describing whether the argument is positional, *arg, etc.
            context: current expression context, used for inference.
            arg_names: names of arguments (optional)
            callable_node: associate the inferred callable type to this node,
                if specified
            callable_name: Fully-qualified name of the function/method to call,
                or None if unavailable (examples: 'builtins.open', 'typing.Mapping.get')
            object_type: If callable_name refers to a method, the type of the object
                on which the method is being called
        """
        callee = get_proper_type(callee)

        if isinstance(callee, CallableType):
            return self.check_callable_call(callee, args, arg_kinds, context, arg_names,
                                            callable_node, callable_name, object_type)
        elif isinstance(callee, Overloaded):
            return self.check_overload_call(callee, args, arg_kinds, arg_names, callable_name,
                                            object_type, context)
        elif isinstance(callee, AnyType) or not self.chk.in_checked_function():
            return self.check_any_type_call(args, callee)
        elif isinstance(callee, UnionType):
            return self.check_union_call(callee, args, arg_kinds, arg_names, context)
        elif isinstance(callee, Instance):
            call_function = analyze_member_access('__call__', callee, context, is_lvalue=False,
                                                  is_super=False, is_operator=True, msg=self.msg,
                                                  original_type=callee, chk=self.chk,
                                                  in_literal_context=self.is_literal_context())
            callable_name = callee.type.fullname + ".__call__"
            # Apply method signature hook, if one exists
            call_function = self.transform_callee_type(
                callable_name, call_function, args, arg_kinds, context, arg_names, callee)
            result = self.check_call(call_function, args, arg_kinds, context, arg_names,
                                     callable_node, callable_name, callee)
            if callable_node:
                # check_call() stored "call_function" as the type, which is incorrect.
                # Override the type.
                self.chk.store_type(callable_node, callee)
            return result
        elif isinstance(callee, TypeVarType):
            return self.check_call(callee.upper_bound, args, arg_kinds, context, arg_names,
                                   callable_node)
        elif isinstance(callee, TypeType):
            item = self.analyze_type_type_callee(callee.item, context)
            return self.check_call(item, args, arg_kinds, context, arg_names,
                                   callable_node)
        elif isinstance(callee, TupleType):
            return self.check_call(tuple_fallback(callee), args, arg_kinds, context,
                                   arg_names, callable_node, callable_name,
                                   object_type)
        else:
            return self.msg.not_callable(callee, context), AnyType(TypeOfAny.from_error)

    def check_callable_call(self,
                            callee: CallableType,
                            args: List[Expression],
                            arg_kinds: List[ArgKind],
                            context: Context,
                            arg_names: Optional[Sequence[Optional[str]]],
                            callable_node: Optional[Expression],
                            callable_name: Optional[str],
                            object_type: Optional[Type]) -> Tuple[Type, Type]:
        """Type check a call that targets a callable value.

        See the docstring of check_call for more information.
        """
        if callable_name is None and callee.name:
            callable_name = callee.name
        ret_type = get_proper_type(callee.ret_type)
        if callee.is_type_obj() and isinstance(ret_type, Instance):
            callable_name = ret_type.type.fullname
        if isinstance(callable_node, RefExpr) and callable_node.fullname in ENUM_BASES:
            # An Enum() call that failed SemanticAnalyzerPass2.check_enum_call().
            return callee.ret_type, callee

        if (callee.is_type_obj() and callee.type_object().is_abstract
                # Exception for Type[...]
                and not callee.from_type_type
                and not callee.type_object().fallback_to_any):
            type = callee.type_object()
            self.msg.cannot_instantiate_abstract_class(
                callee.type_object().name, type.abstract_attributes,
                context)
        elif (callee.is_type_obj() and callee.type_object().is_protocol
              # Exception for Type[...]
              and not callee.from_type_type):
            self.chk.fail(message_registry.CANNOT_INSTANTIATE_PROTOCOL
                          .format(callee.type_object().name), context)

        formal_to_actual = map_actuals_to_formals(
            arg_kinds, arg_names,
            callee.arg_kinds, callee.arg_names,
            lambda i: self.accept(args[i]))

        if callee.is_generic():
            need_refresh = any(isinstance(v, ParamSpecType) for v in callee.variables)
            callee = freshen_function_type_vars(callee)
            callee = self.infer_function_type_arguments_using_context(
                callee, context)
            callee = self.infer_function_type_arguments(
                callee, args, arg_kinds, formal_to_actual, context)
            if need_refresh:
                # Argument kinds etc. may have changed due to
                # ParamSpec variables being replaced with an arbitrary
                # number of arguments; recalculate actual-to-formal map
                formal_to_actual = map_actuals_to_formals(
                    arg_kinds, arg_names,
                    callee.arg_kinds, callee.arg_names,
                    lambda i: self.accept(args[i]))

        param_spec = callee.param_spec()
        if param_spec is not None and arg_kinds == [ARG_STAR, ARG_STAR2]:
            arg1 = self.accept(args[0])
            arg2 = self.accept(args[1])
            if (isinstance(arg1, ParamSpecType)
                    and isinstance(arg2, ParamSpecType)
                    and arg1.flavor == ParamSpecFlavor.ARGS
                    and arg2.flavor == ParamSpecFlavor.KWARGS
                    and arg1.id == arg2.id == param_spec.id):
                return callee.ret_type, callee

        arg_types = self.infer_arg_types_in_context(
            callee, args, arg_kinds, formal_to_actual)

        self.check_argument_count(callee, arg_types, arg_kinds,
                                  arg_names, formal_to_actual, context)

        self.check_argument_types(arg_types, arg_kinds, args, callee, formal_to_actual, context,
                                  object_type=object_type)

        if (callee.is_type_obj() and (len(arg_types) == 1)
                and is_equivalent(callee.ret_type, self.named_type('builtins.type'))):
            callee = callee.copy_modified(ret_type=TypeType.make_normalized(arg_types[0]))

        if callable_node:
            # Store the inferred callable type.
            self.chk.store_type(callable_node, callee)

        if (callable_name
                and ((object_type is None and self.plugin.get_function_hook(callable_name))
                     or (object_type is not None
                         and self.plugin.get_method_hook(callable_name)))):
            new_ret_type = self.apply_function_plugin(
                callee, arg_kinds, arg_types, arg_names, formal_to_actual, args,
                callable_name, object_type, context)
            callee = callee.copy_modified(ret_type=new_ret_type)
        return callee.ret_type, callee

    def analyze_type_type_callee(self, item: ProperType, context: Context) -> Type:
        """Analyze the callee X in X(...) where X is Type[item].

        Return a Y that we can pass to check_call(Y, ...).
        """
        if isinstance(item, AnyType):
            return AnyType(TypeOfAny.from_another_any, source_any=item)
        if isinstance(item, Instance):
            res = type_object_type(item.type, self.named_type)
            if isinstance(res, CallableType):
                res = res.copy_modified(from_type_type=True)
            expanded = get_proper_type(expand_type_by_instance(res, item))
            if isinstance(expanded, CallableType):
                # Callee of the form Type[...] should never be generic, only
                # proper class objects can be.
                expanded = expanded.copy_modified(variables=[])
            return expanded
        if isinstance(item, UnionType):
            return UnionType([self.analyze_type_type_callee(get_proper_type(tp), context)
                              for tp in item.relevant_items()], item.line)
        if isinstance(item, TypeVarType):
            # Pretend we're calling the typevar's upper bound,
            # i.e. its constructor (a poor approximation for reality,
            # but better than AnyType...), but replace the return type
            # with typevar.
            callee = self.analyze_type_type_callee(get_proper_type(item.upper_bound), context)
            callee = get_proper_type(callee)
            if isinstance(callee, CallableType):
                callee = callee.copy_modified(ret_type=item)
            elif isinstance(callee, Overloaded):
                callee = Overloaded([c.copy_modified(ret_type=item)
                                     for c in callee.items])
            return callee
        # We support Type of namedtuples but not of tuples in general
        if (isinstance(item, TupleType)
                and tuple_fallback(item).type.fullname != 'builtins.tuple'):
            return self.analyze_type_type_callee(tuple_fallback(item), context)

        self.msg.unsupported_type_type(item, context)
        return AnyType(TypeOfAny.from_error)

    def infer_arg_types_in_empty_context(self, args: List[Expression]) -> List[Type]:
        """Infer argument expression types in an empty context.

        In short, we basically recurse on each argument without considering
        in what context the argument was called.
        """
        res: List[Type] = []

        for arg in args:
            arg_type = self.accept(arg)
            if has_erased_component(arg_type):
                res.append(NoneType())
            else:
                res.append(arg_type)
        return res

    def infer_arg_types_in_context(
            self, callee: CallableType, args: List[Expression], arg_kinds: List[ArgKind],
            formal_to_actual: List[List[int]]) -> List[Type]:
        """Infer argument expression types using a callable type as context.

        For example, if callee argument 2 has type List[int], infer the
        argument expression with List[int] type context.

        Returns the inferred types of *actual arguments*.
        """
        res: List[Optional[Type]] = [None] * len(args)

        for i, actuals in enumerate(formal_to_actual):
            for ai in actuals:
                if not arg_kinds[ai].is_star():
                    res[ai] = self.accept(args[ai], callee.arg_types[i])

        # Fill in the rest of the argument types.
        for i, t in enumerate(res):
            if not t:
                res[i] = self.accept(args[i])
        assert all(tp is not None for tp in res)
        return cast(List[Type], res)

    def infer_function_type_arguments_using_context(
            self, callable: CallableType, error_context: Context) -> CallableType:
        """Unify callable return type to type context to infer type vars.

        For example, if the return type is set[t] where 't' is a type variable
        of callable, and if the context is set[int], return callable modified
        by substituting 't' with 'int'.
        """
        ctx = self.type_context[-1]
        if not ctx:
            return callable
        # The return type may have references to type metavariables that
        # we are inferring right now. We must consider them as indeterminate
        # and they are not potential results; thus we replace them with the
        # special ErasedType type. On the other hand, class type variables are
        # valid results.
        erased_ctx = replace_meta_vars(ctx, ErasedType())
        ret_type = callable.ret_type
        if is_optional(ret_type) and is_optional(ctx):
            # If both the context and the return type are optional, unwrap the optional,
            # since in 99% cases this is what a user expects. In other words, we replace
            #     Optional[T] <: Optional[int]
            # with
            #     T <: int
            # while the former would infer T <: Optional[int].
            ret_type = remove_optional(ret_type)
            erased_ctx = remove_optional(erased_ctx)
            #
            # TODO: Instead of this hack and the one below, we need to use outer and
            # inner contexts at the same time. This is however not easy because of two
            # reasons:
            #   * We need to support constraints like [1 <: 2, 2 <: X], i.e. with variables
            #     on both sides. (This is not too hard.)
            #   * We need to update all the inference "infrastructure", so that all
            #     variables in an expression are inferred at the same time.
            #     (And this is hard, also we need to be careful with lambdas that require
            #     two passes.)
        if isinstance(ret_type, TypeVarType):
            # Another special case: the return type is a type variable. If it's unrestricted,
            # we could infer a too general type for the type variable if we use context,
            # and this could result in confusing and spurious type errors elsewhere.
            #
            # So we give up and just use function arguments for type inference, with just two
            # exceptions:
            #
            # 1. If the context is a generic instance type, actually use it as context, as
            #    this *seems* to usually be the reasonable thing to do.
            #
            #    See also github issues #462 and #360.
            #
            # 2. If the context is some literal type, we want to "propagate" that information
            #    down so that we infer a more precise type for literal expressions. For example,
            #    the expression `3` normally has an inferred type of `builtins.int`: but if it's
            #    in a literal context like below, we want it to infer `Literal[3]` instead.
            #
            #        def expects_literal(x: Literal[3]) -> None: pass
            #        def identity(x: T) -> T: return x
            #
            #        expects_literal(identity(3))  # Should type-check
            if not is_generic_instance(ctx) and not is_literal_type_like(ctx):
                return callable.copy_modified()
        args = infer_type_arguments(callable.type_var_ids(), ret_type, erased_ctx)
        # Only substitute non-Uninhabited and non-erased types.
        new_args: List[Optional[Type]] = []
        for arg in args:
            if has_uninhabited_component(arg) or has_erased_component(arg):
                new_args.append(None)
            else:
                new_args.append(arg)
        # Don't show errors after we have only used the outer context for inference.
        # We will use argument context to infer more variables.
        return self.apply_generic_arguments(callable, new_args, error_context,
                                            skip_unsatisfied=True)

    def infer_function_type_arguments(self, callee_type: CallableType,
                                      args: List[Expression],
                                      arg_kinds: List[ArgKind],
                                      formal_to_actual: List[List[int]],
                                      context: Context) -> CallableType:
        """Infer the type arguments for a generic callee type.

        Infer based on the types of arguments.

        Return a derived callable type that has the arguments applied.
        """
        if self.chk.in_checked_function():
            # Disable type errors during type inference. There may be errors
            # due to partial available context information at this time, but
            # these errors can be safely ignored as the arguments will be
            # inferred again later.
            with self.msg.filter_errors():
                arg_types = self.infer_arg_types_in_context(
                    callee_type, args, arg_kinds, formal_to_actual)

            arg_pass_nums = self.get_arg_infer_passes(
                callee_type.arg_types, formal_to_actual, len(args))

            pass1_args: List[Optional[Type]] = []
            for i, arg in enumerate(arg_types):
                if arg_pass_nums[i] > 1:
                    pass1_args.append(None)
                else:
                    pass1_args.append(arg)

            inferred_args = infer_function_type_arguments(
                callee_type, pass1_args, arg_kinds, formal_to_actual,
                context=self.argument_infer_context(),
                strict=self.chk.in_checked_function())

            if 2 in arg_pass_nums:
                # Second pass of type inference.
                (callee_type,
                 inferred_args) = self.infer_function_type_arguments_pass2(
                    callee_type, args, arg_kinds, formal_to_actual,
                    inferred_args, context)

            if callee_type.special_sig == 'dict' and len(inferred_args) == 2 and (
                    ARG_NAMED in arg_kinds or ARG_STAR2 in arg_kinds):
                # HACK: Infer str key type for dict(...) with keyword args. The type system
                #       can't represent this so we special case it, as this is a pretty common
                #       thing. This doesn't quite work with all possible subclasses of dict
                #       if they shuffle type variables around, as we assume that there is a 1-1
                #       correspondence with dict type variables. This is a marginal issue and
                #       a little tricky to fix so it's left unfixed for now.
                first_arg = get_proper_type(inferred_args[0])
                if isinstance(first_arg, (NoneType, UninhabitedType)):
                    inferred_args[0] = self.named_type('builtins.str')
                elif not first_arg or not is_subtype(self.named_type('builtins.str'), first_arg):
                    self.chk.fail(message_registry.KEYWORD_ARGUMENT_REQUIRES_STR_KEY_TYPE,
                                  context)
        else:
            # In dynamically typed functions use implicit 'Any' types for
            # type variables.
            inferred_args = [AnyType(TypeOfAny.unannotated)] * len(callee_type.variables)
        return self.apply_inferred_arguments(callee_type, inferred_args,
                                             context)

    def infer_function_type_arguments_pass2(
            self, callee_type: CallableType,
            args: List[Expression],
            arg_kinds: List[ArgKind],
            formal_to_actual: List[List[int]],
            old_inferred_args: Sequence[Optional[Type]],
            context: Context) -> Tuple[CallableType, List[Optional[Type]]]:
        """Perform second pass of generic function type argument inference.

        The second pass is needed for arguments with types such as Callable[[T], S],
        where both T and S are type variables, when the actual argument is a
        lambda with inferred types.  The idea is to infer the type variable T
        in the first pass (based on the types of other arguments).  This lets
        us infer the argument and return type of the lambda expression and
        thus also the type variable S in this second pass.

        Return (the callee with type vars applied, inferred actual arg types).
        """
        # None or erased types in inferred types mean that there was not enough
        # information to infer the argument. Replace them with None values so
        # that they are not applied yet below.
        inferred_args = list(old_inferred_args)
        for i, arg in enumerate(get_proper_types(inferred_args)):
            if isinstance(arg, (NoneType, UninhabitedType)) or has_erased_component(arg):
                inferred_args[i] = None
        callee_type = self.apply_generic_arguments(callee_type, inferred_args, context)

        arg_types = self.infer_arg_types_in_context(
            callee_type, args, arg_kinds, formal_to_actual)

        inferred_args = infer_function_type_arguments(
            callee_type, arg_types, arg_kinds, formal_to_actual,
            context=self.argument_infer_context(),
        )

        return callee_type, inferred_args

    def argument_infer_context(self) -> ArgumentInferContext:
        return ArgumentInferContext(
            self.chk.named_type('typing.Mapping'),
            self.chk.named_type('typing.Iterable'),
        )

    def get_arg_infer_passes(self, arg_types: List[Type],
                             formal_to_actual: List[List[int]],
                             num_actuals: int) -> List[int]:
        """Return pass numbers for args for two-pass argument type inference.

        For each actual, the pass number is either 1 (first pass) or 2 (second
        pass).

        Two-pass argument type inference primarily lets us infer types of
        lambdas more effectively.
        """
        res = [1] * num_actuals
        for i, arg in enumerate(arg_types):
            if arg.accept(ArgInferSecondPassQuery()):
                for j in formal_to_actual[i]:
                    res[j] = 2
        return res

    def apply_inferred_arguments(self, callee_type: CallableType,
                                 inferred_args: Sequence[Optional[Type]],
                                 context: Context) -> CallableType:
        """Apply inferred values of type arguments to a generic function.

        Inferred_args contains the values of function type arguments.
        """
        # Report error if some of the variables could not be solved. In that
        # case assume that all variables have type Any to avoid extra
        # bogus error messages.
        for i, inferred_type in enumerate(inferred_args):
            if not inferred_type or has_erased_component(inferred_type):
                # Could not infer a non-trivial type for a type variable.
                self.msg.could_not_infer_type_arguments(
                    callee_type, i + 1, context)
                inferred_args = [AnyType(TypeOfAny.from_error)] * len(inferred_args)
        # Apply the inferred types to the function type. In this case the
        # return type must be CallableType, since we give the right number of type
        # arguments.
        return self.apply_generic_arguments(callee_type, inferred_args, context)

    def check_argument_count(self,
                             callee: CallableType,
                             actual_types: List[Type],
                             actual_kinds: List[ArgKind],
                             actual_names: Optional[Sequence[Optional[str]]],
                             formal_to_actual: List[List[int]],
                             context: Optional[Context]) -> bool:
        """Check that there is a value for all required arguments to a function.

        Also check that there are no duplicate values for arguments. Report found errors
        using 'messages' if it's not None. If 'messages' is given, 'context' must also be given.

        Return False if there were any errors. Otherwise return True
        """
        if context is None:
            # Avoid "is None" checks
            context = TempNode(AnyType(TypeOfAny.special_form))

        # TODO(jukka): We could return as soon as we find an error if messages is None.

        # Collect dict of all actual arguments matched to formal arguments, with occurrence count
        all_actuals: Dict[int, int] = {}
        for actuals in formal_to_actual:
            for a in actuals:
                all_actuals[a] = all_actuals.get(a, 0) + 1

        ok, is_unexpected_arg_error = self.check_for_extra_actual_arguments(
            callee, actual_types, actual_kinds, actual_names, all_actuals, context)

        # Check for too many or few values for formals.
        for i, kind in enumerate(callee.arg_kinds):
            if kind.is_required() and not formal_to_actual[i] and not is_unexpected_arg_error:
                # No actual for a mandatory formal
                if kind.is_positional():
                    self.msg.too_few_arguments(callee, context, actual_names)
                else:
                    argname = callee.arg_names[i] or "?"
                    self.msg.missing_named_argument(callee, context, argname)
                ok = False
            elif not kind.is_star() and is_duplicate_mapping(
                    formal_to_actual[i], actual_types, actual_kinds):
                if (self.chk.in_checked_function() or
                        isinstance(get_proper_type(actual_types[formal_to_actual[i][0]]),
                                   TupleType)):
                    self.msg.duplicate_argument_value(callee, i, context)
                    ok = False
            elif (kind.is_named() and formal_to_actual[i] and
                  actual_kinds[formal_to_actual[i][0]] not in [nodes.ARG_NAMED, nodes.ARG_STAR2]):
                # Positional argument when expecting a keyword argument.
                self.msg.too_many_positional_arguments(callee, context)
                ok = False
        return ok

    def check_for_extra_actual_arguments(self,
                                         callee: CallableType,
                                         actual_types: List[Type],
                                         actual_kinds: List[ArgKind],
                                         actual_names: Optional[Sequence[Optional[str]]],
                                         all_actuals: Dict[int, int],
                                         context: Context) -> Tuple[bool, bool]:
        """Check for extra actual arguments.

        Return tuple (was everything ok,
                      was there an extra keyword argument error [used to avoid duplicate errors]).
        """

        is_unexpected_arg_error = False  # Keep track of errors to avoid duplicate errors
        ok = True  # False if we've found any error

        for i, kind in enumerate(actual_kinds):
            if (i not in all_actuals and
                    # We accept the other iterables than tuple (including Any)
                    # as star arguments because they could be empty, resulting no arguments.
                    (kind != nodes.ARG_STAR or is_non_empty_tuple(actual_types[i])) and
                    # Accept all types for double-starred arguments, because they could be empty
                    # dictionaries and we can't tell it from their types
                    kind != nodes.ARG_STAR2):
                # Extra actual: not matched by a formal argument.
                ok = False
                if kind != nodes.ARG_NAMED:
                    self.msg.too_many_arguments(callee, context)
                else:
                    assert actual_names, "Internal error: named kinds without names given"
                    act_name = actual_names[i]
                    assert act_name is not None
                    act_type = actual_types[i]
                    self.msg.unexpected_keyword_argument(callee, act_name, act_type, context)
                    is_unexpected_arg_error = True
            elif ((kind == nodes.ARG_STAR and nodes.ARG_STAR not in callee.arg_kinds)
                  or kind == nodes.ARG_STAR2):
                actual_type = get_proper_type(actual_types[i])
                if isinstance(actual_type, (TupleType, TypedDictType)):
                    if all_actuals.get(i, 0) < len(actual_type.items):
                        # Too many tuple/dict items as some did not match.
                        if (kind != nodes.ARG_STAR2
                                or not isinstance(actual_type, TypedDictType)):
                            self.msg.too_many_arguments(callee, context)
                        else:
                            self.msg.too_many_arguments_from_typed_dict(callee, actual_type,
                                                                        context)
                            is_unexpected_arg_error = True
                        ok = False
                elif (isinstance(actual_type, Instance) and
                        actual_type.type.has_base('typing.Mapping')):
                    any_type = AnyType(TypeOfAny.special_form)
                    mapping_info = self.chk.named_generic_type('typing.Mapping',
                                                               [any_type, any_type]).type
                    supertype = map_instance_to_supertype(actual_type, mapping_info)
                    if messages and supertype.args:
                        args = try_getting_str_literals_from_type(supertype.args[0])
                        if args and nodes.ARG_STAR2 not in callee.arg_kinds:
                            messages.unexpected_keyword_argument(
                                callee, args[0], supertype.args[0], context)
                            is_unexpected_arg_error = True
                        elif (args and nodes.ARG_POS in callee.arg_kinds and
                                not all(arg in callee.arg_names for arg in args) and
                                isinstance(actual_names, Iterable)):
                            act_names = [name for name, kind in
                                         zip(iter(actual_names), actual_kinds)
                                         if kind != nodes.ARG_STAR2]
                            messages.too_few_arguments(callee, context, act_names)
                        ok = False

                # *args/**kwargs can be applied even if the function takes a fixed
                # number of positional arguments. This may succeed at runtime.

        return ok, is_unexpected_arg_error

    def check_argument_types(self,
                             arg_types: List[Type],
                             arg_kinds: List[ArgKind],
                             args: List[Expression],
                             callee: CallableType,
                             formal_to_actual: List[List[int]],
                             context: Context,
                             check_arg: Optional[ArgChecker] = None,
                             object_type: Optional[Type] = None) -> None:
        """Check argument types against a callable type.

        Report errors if the argument types are not compatible.

        The check_call docstring describes some of the arguments.
        """
        check_arg = check_arg or self.check_arg
        # Keep track of consumed tuple *arg items.
        mapper = ArgTypeExpander(self.argument_infer_context())
        for i, actuals in enumerate(formal_to_actual):
            for actual in actuals:
                actual_type = arg_types[actual]
                if actual_type is None:
                    continue  # Some kind of error was already reported.
                actual_kind = arg_kinds[actual]
                # Check that a *arg is valid as varargs.
                if (actual_kind == nodes.ARG_STAR and
                        not self.is_valid_var_arg(actual_type)):
                    self.msg.invalid_var_arg(actual_type, context)
                if (actual_kind == nodes.ARG_STAR2 and
                        not self.is_valid_keyword_var_arg(actual_type)):
                    is_mapping = is_subtype(actual_type, self.chk.named_type('typing.Mapping'))
                    self.msg.invalid_keyword_var_arg(actual_type, is_mapping, context)
                expanded_actual = mapper.expand_actual_type(
                    actual_type, actual_kind,
                    callee.arg_names[i], callee.arg_kinds[i])
                check_arg(expanded_actual, actual_type, arg_kinds[actual],
                          callee.arg_types[i],
                          actual + 1, i + 1, callee, object_type, args[actual], context)

    def check_arg(self,
                  caller_type: Type,
                  original_caller_type: Type,
                  caller_kind: ArgKind,
                  callee_type: Type,
                  n: int,
                  m: int,
                  callee: CallableType,
                  object_type: Optional[Type],
                  context: Context,
                  outer_context: Context) -> None:
        """Check the type of a single argument in a call."""
        caller_type = get_proper_type(caller_type)
        original_caller_type = get_proper_type(original_caller_type)
        callee_type = get_proper_type(callee_type)

        if isinstance(caller_type, DeletedType):
            self.msg.deleted_as_rvalue(caller_type, context)
        # Only non-abstract non-protocol class can be given where Type[...] is expected...
        elif (isinstance(caller_type, CallableType) and isinstance(callee_type, TypeType) and
              caller_type.is_type_obj() and
              (caller_type.type_object().is_abstract or caller_type.type_object().is_protocol) and
              isinstance(callee_type.item, Instance) and
              (callee_type.item.type.is_abstract or callee_type.item.type.is_protocol)):
            self.msg.concrete_only_call(callee_type, context)
        elif not is_subtype(caller_type, callee_type, options=self.chk.options):
            if self.chk.should_suppress_optional_error([caller_type, callee_type]):
                return
            code = self.msg.incompatible_argument(n,
                                                  m,
                                                  callee,
                                                  original_caller_type,
                                                  caller_kind,
                                                  object_type=object_type,
                                                  context=context,
                                                  outer_context=outer_context)
            self.msg.incompatible_argument_note(original_caller_type, callee_type, context,
                                                code=code)

    def check_overload_call(self,
                            callee: Overloaded,
                            args: List[Expression],
                            arg_kinds: List[ArgKind],
                            arg_names: Optional[Sequence[Optional[str]]],
                            callable_name: Optional[str],
                            object_type: Optional[Type],
                            context: Context) -> Tuple[Type, Type]:
        """Checks a call to an overloaded function."""
        arg_types = self.infer_arg_types_in_empty_context(args)
        # Step 1: Filter call targets to remove ones where the argument counts don't match
        plausible_targets = self.plausible_overload_call_targets(arg_types, arg_kinds,
                                                                 arg_names, callee)

        # Step 2: If the arguments contain a union, we try performing union math first,
        #         instead of picking the first matching overload.
        #         This is because picking the first overload often ends up being too greedy:
        #         for example, when we have a fallback alternative that accepts an unrestricted
        #         typevar. See https://github.com/python/mypy/issues/4063 for related discussion.
        erased_targets: Optional[List[CallableType]] = None
        unioned_result: Optional[Tuple[Type, Type]] = None
        union_interrupted = False  # did we try all union combinations?
        if any(self.real_union(arg) for arg in arg_types):
            try:
                with self.msg.filter_errors():
                    unioned_return = self.union_overload_result(plausible_targets, args,
                                                                arg_types, arg_kinds, arg_names,
                                                                callable_name, object_type,
                                                                context)
            except TooManyUnions:
                union_interrupted = True
            else:
                # Record if we succeeded. Next we need to see if maybe normal procedure
                # gives a narrower type.
                if unioned_return:
                    returns, inferred_types = zip(*unioned_return)
                    # Note that we use `combine_function_signatures` instead of just returning
                    # a union of inferred callables because for example a call
                    # Union[int -> int, str -> str](Union[int, str]) is invalid and
                    # we don't want to introduce internal inconsistencies.
                    unioned_result = (make_simplified_union(list(returns),
                                                            context.line,
                                                            context.column),
                                      self.combine_function_signatures(inferred_types))

        # Step 3: We try checking each branch one-by-one.
        inferred_result = self.infer_overload_return_type(plausible_targets, args, arg_types,
                                                          arg_kinds, arg_names, callable_name,
                                                          object_type, context)
        # If any of checks succeed, stop early.
        if inferred_result is not None and unioned_result is not None:
            # Both unioned and direct checks succeeded, choose the more precise type.
            if (is_subtype(inferred_result[0], unioned_result[0]) and
                    not isinstance(get_proper_type(inferred_result[0]), AnyType)):
                return inferred_result
            return unioned_result
        elif unioned_result is not None:
            return unioned_result
        elif inferred_result is not None:
            return inferred_result

        # Step 4: Failure. At this point, we know there is no match. We fall back to trying
        #         to find a somewhat plausible overload target using the erased types
        #         so we can produce a nice error message.
        #
        #         For example, suppose the user passes a value of type 'List[str]' into an
        #         overload with signatures f(x: int) -> int and f(x: List[int]) -> List[int].
        #
        #         Neither alternative matches, but we can guess the user probably wants the
        #         second one.
        erased_targets = self.overload_erased_call_targets(plausible_targets, arg_types,
                                                           arg_kinds, arg_names, args, context)

        # Step 5: We try and infer a second-best alternative if possible. If not, fall back
        #         to using 'Any'.
        if len(erased_targets) > 0:
            # Pick the first plausible erased target as the fallback
            # TODO: Adjust the error message here to make it clear there was no match.
            #       In order to do this, we need to find a clean way of associating
            #       a note with whatever error message 'self.check_call' will generate.
            #       In particular, the note's line and column numbers need to be the same
            #       as the error's.
            target: Type = erased_targets[0]
        else:
            # There was no plausible match: give up
            target = AnyType(TypeOfAny.from_error)

            if not self.chk.should_suppress_optional_error(arg_types):
                if not is_operator_method(callable_name):
                    code = None
                else:
                    code = codes.OPERATOR
                self.msg.no_variant_matches_arguments(
                    callee, arg_types, context, code=code)

        result = self.check_call(target, args, arg_kinds, context, arg_names,
                                 callable_name=callable_name,
                                 object_type=object_type)
        if union_interrupted:
            self.chk.fail(message_registry.TOO_MANY_UNION_COMBINATIONS, context)
        return result

    def plausible_overload_call_targets(self,
                                        arg_types: List[Type],
                                        arg_kinds: List[ArgKind],
                                        arg_names: Optional[Sequence[Optional[str]]],
                                        overload: Overloaded) -> List[CallableType]:
        """Returns all overload call targets that having matching argument counts.

        If the given args contains a star-arg (*arg or **kwarg argument), this method
        will ensure all star-arg overloads appear at the start of the list, instead
        of their usual location.

        The only exception is if the starred argument is something like a Tuple or a
        NamedTuple, which has a definitive "shape". If so, we don't move the corresponding
        alternative to the front since we can infer a more precise match using the original
        order."""

        def has_shape(typ: Type) -> bool:
            typ = get_proper_type(typ)
            return (isinstance(typ, TupleType) or isinstance(typ, TypedDictType)
                    or (isinstance(typ, Instance) and typ.type.is_named_tuple))

        matches: List[CallableType] = []
        star_matches: List[CallableType] = []

        args_have_var_arg = False
        args_have_kw_arg = False
        for kind, typ in zip(arg_kinds, arg_types):
            if kind == ARG_STAR and not has_shape(typ):
                args_have_var_arg = True
            if kind == ARG_STAR2 and not has_shape(typ):
                args_have_kw_arg = True

        for typ in overload.items:
            formal_to_actual = map_actuals_to_formals(arg_kinds, arg_names,
                                                      typ.arg_kinds, typ.arg_names,
                                                      lambda i: arg_types[i])

            with self.msg.filter_errors():
                if self.check_argument_count(typ, arg_types, arg_kinds, arg_names,
                                             formal_to_actual, None):
                    if args_have_var_arg and typ.is_var_arg:
                        star_matches.append(typ)
                    elif args_have_kw_arg and typ.is_kw_arg:
                        star_matches.append(typ)
                    else:
                        matches.append(typ)

        return star_matches + matches

    def infer_overload_return_type(self,
                                   plausible_targets: List[CallableType],
                                   args: List[Expression],
                                   arg_types: List[Type],
                                   arg_kinds: List[ArgKind],
                                   arg_names: Optional[Sequence[Optional[str]]],
                                   callable_name: Optional[str],
                                   object_type: Optional[Type],
                                   context: Context,
                                   ) -> Optional[Tuple[Type, Type]]:
        """Attempts to find the first matching callable from the given list.

        If a match is found, returns a tuple containing the result type and the inferred
        callee type. (This tuple is meant to be eventually returned by check_call.)
        If multiple targets match due to ambiguous Any parameters, returns (AnyType, AnyType).
        If no targets match, returns None.

        Assumes all of the given targets have argument counts compatible with the caller.
        """

        matches: List[CallableType] = []
        return_types: List[Type] = []
        inferred_types: List[Type] = []
        args_contain_any = any(map(has_any_type, arg_types))
        type_maps: List[Dict[Expression, Type]] = []

        for typ in plausible_targets:
            assert self.msg is self.chk.msg
            with self.msg.filter_errors() as w:
                with self.chk.local_type_map() as m:
                    ret_type, infer_type = self.check_call(
                        callee=typ,
                        args=args,
                        arg_kinds=arg_kinds,
                        arg_names=arg_names,
                        context=context,
                        callable_name=callable_name,
                        object_type=object_type)
            is_match = not w.has_new_errors()
            if is_match:
                # Return early if possible; otherwise record info so we can
                # check for ambiguity due to 'Any' below.
                if not args_contain_any:
                    return ret_type, infer_type
                matches.append(typ)
                return_types.append(ret_type)
                inferred_types.append(infer_type)
                type_maps.append(m)

        if len(matches) == 0:
            # No match was found
            return None
        elif any_causes_overload_ambiguity(matches, return_types, arg_types, arg_kinds, arg_names):
            # An argument of type or containing the type 'Any' caused ambiguity.
            # We try returning a precise type if we can. If not, we give up and just return 'Any'.
            if all_same_types(return_types):
                self.chk.store_types(type_maps[0])
                return return_types[0], inferred_types[0]
            elif all_same_types([erase_type(typ) for typ in return_types]):
                self.chk.store_types(type_maps[0])
                return erase_type(return_types[0]), erase_type(inferred_types[0])
            else:
                return self.check_call(callee=AnyType(TypeOfAny.special_form),
                                       args=args,
                                       arg_kinds=arg_kinds,
                                       arg_names=arg_names,
                                       context=context,
                                       callable_name=callable_name,
                                       object_type=object_type)
        else:
            # Success! No ambiguity; return the first match.
            self.chk.store_types(type_maps[0])
            return return_types[0], inferred_types[0]

    def overload_erased_call_targets(self,
                                     plausible_targets: List[CallableType],
                                     arg_types: List[Type],
                                     arg_kinds: List[ArgKind],
                                     arg_names: Optional[Sequence[Optional[str]]],
                                     args: List[Expression],
                                     context: Context) -> List[CallableType]:
        """Returns a list of all targets that match the caller after erasing types.

        Assumes all of the given targets have argument counts compatible with the caller.
        """
        matches: List[CallableType] = []
        for typ in plausible_targets:
            if self.erased_signature_similarity(arg_types, arg_kinds, arg_names, args, typ,
                                                context):
                matches.append(typ)
        return matches

    def union_overload_result(self,
                              plausible_targets: List[CallableType],
                              args: List[Expression],
                              arg_types: List[Type],
                              arg_kinds: List[ArgKind],
                              arg_names: Optional[Sequence[Optional[str]]],
                              callable_name: Optional[str],
                              object_type: Optional[Type],
                              context: Context,
                              level: int = 0
                              ) -> Optional[List[Tuple[Type, Type]]]:
        """Accepts a list of overload signatures and attempts to match calls by destructuring
        the first union.

        Return a list of (<return type>, <inferred variant type>) if call succeeds for every
        item of the desctructured union. Returns None if there is no match.
        """
        # Step 1: If we are already too deep, then stop immediately. Otherwise mypy might
        # hang for long time because of a weird overload call. The caller will get
        # the exception and generate an appropriate note message, if needed.
        if level >= MAX_UNIONS:
            raise TooManyUnions

        # Step 2: Find position of the first union in arguments. Return the normal inferred
        # type if no more unions left.
        for idx, typ in enumerate(arg_types):
            if self.real_union(typ):
                break
        else:
            # No unions in args, just fall back to normal inference
            with self.type_overrides_set(args, arg_types):
                res = self.infer_overload_return_type(plausible_targets, args, arg_types,
                                                      arg_kinds, arg_names, callable_name,
                                                      object_type, context)
            if res is not None:
                return [res]
            return None

        # Step 3: Try a direct match before splitting to avoid unnecessary union splits
        # and save performance.
        with self.type_overrides_set(args, arg_types):
            direct = self.infer_overload_return_type(plausible_targets, args, arg_types,
                                                     arg_kinds, arg_names, callable_name,
                                                     object_type, context)
        if direct is not None and not isinstance(get_proper_type(direct[0]),
                                                 (UnionType, AnyType)):
            # We only return non-unions soon, to avoid greedy match.
            return [direct]

        # Step 4: Split the first remaining union type in arguments into items and
        # try to match each item individually (recursive).
        first_union = get_proper_type(arg_types[idx])
        assert isinstance(first_union, UnionType)
        res_items = []
        for item in first_union.relevant_items():
            new_arg_types = arg_types.copy()
            new_arg_types[idx] = item
            sub_result = self.union_overload_result(plausible_targets, args, new_arg_types,
                                                    arg_kinds, arg_names, callable_name,
                                                    object_type, context,
                                                    level + 1)
            if sub_result is not None:
                res_items.extend(sub_result)
            else:
                # Some item doesn't match, return soon.
                return None

        # Step 5: If splitting succeeded, then filter out duplicate items before returning.
        seen: Set[Tuple[Type, Type]] = set()
        result = []
        for pair in res_items:
            if pair not in seen:
                seen.add(pair)
                result.append(pair)
        return result

    def real_union(self, typ: Type) -> bool:
        typ = get_proper_type(typ)
        return isinstance(typ, UnionType) and len(typ.relevant_items()) > 1

    @contextmanager
    def type_overrides_set(self, exprs: Sequence[Expression],
                           overrides: Sequence[Type]) -> Iterator[None]:
        """Set _temporary_ type overrides for given expressions."""
        assert len(exprs) == len(overrides)
        for expr, typ in zip(exprs, overrides):
            self.type_overrides[expr] = typ
        try:
            yield
        finally:
            for expr in exprs:
                del self.type_overrides[expr]

    def combine_function_signatures(self, types: Sequence[Type]) -> Union[AnyType, CallableType]:
        """Accepts a list of function signatures and attempts to combine them together into a
        new CallableType consisting of the union of all of the given arguments and return types.

        If there is at least one non-callable type, return Any (this can happen if there is
        an ambiguity because of Any in arguments).
        """
        assert types, "Trying to merge no callables"
        types = get_proper_types(types)
        if not all(isinstance(c, CallableType) for c in types):
            return AnyType(TypeOfAny.special_form)
        callables = cast(Sequence[CallableType], types)
        if len(callables) == 1:
            return callables[0]

        # Note: we are assuming here that if a user uses some TypeVar 'T' in
        # two different functions, they meant for that TypeVar to mean the
        # same thing.
        #
        # This function will make sure that all instances of that TypeVar 'T'
        # refer to the same underlying TypeVarType objects to simplify the union-ing
        # logic below.
        #
        # (If the user did *not* mean for 'T' to be consistently bound to the
        # same type in their overloads, well, their code is probably too
        # confusing and ought to be re-written anyways.)
        callables, variables = merge_typevars_in_callables_by_name(callables)

        new_args: List[List[Type]] = [[] for _ in range(len(callables[0].arg_types))]
        new_kinds = list(callables[0].arg_kinds)
        new_returns: List[Type] = []

        too_complex = False
        for target in callables:
            # We fall back to Callable[..., Union[<returns>]] if the functions do not have
            # the exact same signature. The only exception is if one arg is optional and
            # the other is positional: in that case, we continue unioning (and expect a
            # positional arg).
            # TODO: Enhance the merging logic to handle a wider variety of signatures.
            if len(new_kinds) != len(target.arg_kinds):
                too_complex = True
                break
            for i, (new_kind, target_kind) in enumerate(zip(new_kinds, target.arg_kinds)):
                if new_kind == target_kind:
                    continue
                elif new_kind.is_positional() and target_kind.is_positional():
                    new_kinds[i] = ARG_POS
                else:
                    too_complex = True
                    break

            if too_complex:
                break  # outer loop

            for i, arg in enumerate(target.arg_types):
                new_args[i].append(arg)
            new_returns.append(target.ret_type)

        union_return = make_simplified_union(new_returns)
        if too_complex:
            any = AnyType(TypeOfAny.special_form)
            return callables[0].copy_modified(
                arg_types=[any, any],
                arg_kinds=[ARG_STAR, ARG_STAR2],
                arg_names=[None, None],
                ret_type=union_return,
                variables=variables,
                implicit=True)

        final_args = []
        for args_list in new_args:
            new_type = make_simplified_union(args_list)
            final_args.append(new_type)

        return callables[0].copy_modified(
            arg_types=final_args,
            arg_kinds=new_kinds,
            ret_type=union_return,
            variables=variables,
            implicit=True)

    def erased_signature_similarity(self,
                                    arg_types: List[Type],
                                    arg_kinds: List[ArgKind],
                                    arg_names: Optional[Sequence[Optional[str]]],
                                    args: List[Expression],
                                    callee: CallableType,
                                    context: Context) -> bool:
        """Determine whether arguments could match the signature at runtime, after
        erasing types."""
        formal_to_actual = map_actuals_to_formals(arg_kinds,
                                                  arg_names,
                                                  callee.arg_kinds,
                                                  callee.arg_names,
                                                  lambda i: arg_types[i])

        with self.msg.filter_errors():
            if not self.check_argument_count(callee, arg_types, arg_kinds, arg_names,
                                             formal_to_actual, None):
                # Too few or many arguments -> no match.
                return False

        def check_arg(caller_type: Type,
                      original_ccaller_type: Type,
                      caller_kind: ArgKind,
                      callee_type: Type,
                      n: int,
                      m: int,
                      callee: CallableType,
                      object_type: Optional[Type],
                      context: Context,
                      outer_context: Context) -> None:
            if not arg_approximate_similarity(caller_type, callee_type):
                # No match -- exit early since none of the remaining work can change
                # the result.
                raise Finished

        try:
            self.check_argument_types(arg_types, arg_kinds, args, callee,
                                      formal_to_actual, context=context, check_arg=check_arg)
            return True
        except Finished:
            return False

    def apply_generic_arguments(self, callable: CallableType, types: Sequence[Optional[Type]],
                                context: Context, skip_unsatisfied: bool = False) -> CallableType:
        """Simple wrapper around mypy.applytype.apply_generic_arguments."""
        return applytype.apply_generic_arguments(callable, types,
                                                 self.msg.incompatible_typevar_value, context,
                                                 skip_unsatisfied=skip_unsatisfied)

    def check_any_type_call(self, args: List[Expression], callee: Type) -> Tuple[Type, Type]:
        self.infer_arg_types_in_empty_context(args)
        callee = get_proper_type(callee)
        if isinstance(callee, AnyType):
            return (AnyType(TypeOfAny.from_another_any, source_any=callee),
                    AnyType(TypeOfAny.from_another_any, source_any=callee))
        else:
            return AnyType(TypeOfAny.special_form), AnyType(TypeOfAny.special_form)

    def check_union_call(self,
                         callee: UnionType,
                         args: List[Expression],
                         arg_kinds: List[ArgKind],
                         arg_names: Optional[Sequence[Optional[str]]],
                         context: Context) -> Tuple[Type, Type]:
        with self.msg.disable_type_names():
            results = [
                self.check_call(
                    subtype,
                    args,
                    arg_kinds,
                    context,
                    arg_names,
                )
                for subtype in callee.relevant_items()
            ]

        return (make_simplified_union([res[0] for res in results]),
                callee)

    def visit_member_expr(self, e: MemberExpr, is_lvalue: bool = False) -> Type:
        """Visit member expression (of form e.id)."""
        self.chk.module_refs.update(extract_refexpr_names(e))
        result = self.analyze_ordinary_member_access(e, is_lvalue)
        return self.narrow_type_from_binder(e, result)

    def analyze_ordinary_member_access(self, e: MemberExpr,
                                       is_lvalue: bool) -> Type:
        """Analyse member expression or member lvalue."""
        if e.kind is not None:
            # This is a reference to a module attribute.
            return self.analyze_ref_expr(e)
        else:
            # This is a reference to a non-module attribute.
            original_type = self.accept(e.expr)
            base = e.expr
            module_symbol_table = None

            if isinstance(base, RefExpr) and isinstance(base.node, MypyFile):
                module_symbol_table = base.node.names

            member_type = analyze_member_access(
                e.name, original_type, e, is_lvalue, False, False,
                self.msg, original_type=original_type, chk=self.chk,
                in_literal_context=self.is_literal_context(),
                module_symbol_table=module_symbol_table)

            return member_type

    def analyze_external_member_access(self, member: str, base_type: Type,
                                       context: Context) -> Type:
        """Analyse member access that is external, i.e. it cannot
        refer to private definitions. Return the result type.
        """
        # TODO remove; no private definitions in mypy
        return analyze_member_access(member, base_type, context, False, False, False,
                                     self.msg, original_type=base_type, chk=self.chk,
                                     in_literal_context=self.is_literal_context())

    def is_literal_context(self) -> bool:
        return is_literal_type_like(self.type_context[-1])

    def infer_literal_expr_type(self, value: LiteralValue, fallback_name: str) -> Type:
        """Analyzes the given literal expression and determines if we should be
        inferring an Instance type, a Literal[...] type, or an Instance that
        remembers the original literal. We...

        1. ...Infer a normal Instance in most circumstances.

        2. ...Infer a Literal[...] if we're in a literal context. For example, if we
           were analyzing the "3" in "foo(3)" where "foo" has a signature of
           "def foo(Literal[3]) -> None", we'd want to infer that the "3" has a
           type of Literal[3] instead of Instance.

        3. ...Infer an Instance that remembers the original Literal if we're declaring
           a Final variable with an inferred type -- for example, "bar" in "bar: Final = 3"
           would be assigned an Instance that remembers it originated from a '3'. See
           the comments in Instance's constructor for more details.
        """
        typ = self.named_type(fallback_name)
        if self.is_literal_context():
            return LiteralType(value=value, fallback=typ)
        else:
            return typ.copy_modified(last_known_value=LiteralType(
                value=value,
                fallback=typ,
                line=typ.line,
                column=typ.column,
            ))

    def concat_tuples(self, left: TupleType, right: TupleType) -> TupleType:
        """Concatenate two fixed length tuples."""
        return TupleType(items=left.items + right.items,
                         fallback=self.named_type('builtins.tuple'))

    def visit_int_expr(self, e: IntExpr) -> Type:
        """Type check an integer literal (trivial)."""
        return self.infer_literal_expr_type(e.value, 'builtins.int')

    def visit_str_expr(self, e: StrExpr) -> Type:
        """Type check a string literal (trivial)."""
        return self.infer_literal_expr_type(e.value, 'builtins.str')

    def visit_bytes_expr(self, e: BytesExpr) -> Type:
        """Type check a bytes literal (trivial)."""
        return self.infer_literal_expr_type(e.value, 'builtins.bytes')

    def visit_unicode_expr(self, e: UnicodeExpr) -> Type:
        """Type check a unicode literal (trivial)."""
        return self.infer_literal_expr_type(e.value, 'builtins.unicode')

    def visit_float_expr(self, e: FloatExpr) -> Type:
        """Type check a float literal (trivial)."""
        return self.named_type('builtins.float')

    def visit_complex_expr(self, e: ComplexExpr) -> Type:
        """Type check a complex literal."""
        return self.named_type('builtins.complex')

    def visit_ellipsis(self, e: EllipsisExpr) -> Type:
        """Type check '...'."""
        if self.chk.options.python_version[0] >= 3:
            return self.named_type('builtins.ellipsis')
        else:
            # '...' is not valid in normal Python 2 code, but it can
            # be used in stubs.  The parser makes sure that we only
            # get this far if we are in a stub, and we can safely
            # return 'object' as ellipsis is special cased elsewhere.
            # The builtins.ellipsis type does not exist in Python 2.
            return self.named_type('builtins.object')

    def visit_op_expr(self, e: OpExpr) -> Type:
        """Type check a binary operator expression."""
        if e.op == 'and' or e.op == 'or':
            return self.check_boolean_op(e, e)
        if e.op == '*' and isinstance(e.left, ListExpr):
            # Expressions of form [...] * e get special type inference.
            return self.check_list_multiply(e)
        if e.op == '%':
            pyversion = self.chk.options.python_version
            if pyversion[0] == 3:
                if isinstance(e.left, BytesExpr) and pyversion[1] >= 5:
                    return self.strfrm_checker.check_str_interpolation(e.left, e.right)
                if isinstance(e.left, StrExpr):
                    return self.strfrm_checker.check_str_interpolation(e.left, e.right)
            elif pyversion[0] == 2:
                if isinstance(e.left, (StrExpr, BytesExpr, UnicodeExpr)):
                    return self.strfrm_checker.check_str_interpolation(e.left, e.right)
        left_type = self.accept(e.left)

        proper_left_type = get_proper_type(left_type)
        if isinstance(proper_left_type, TupleType) and e.op == '+':
            left_add_method = proper_left_type.partial_fallback.type.get('__add__')
            if left_add_method and left_add_method.fullname == 'builtins.tuple.__add__':
                proper_right_type = get_proper_type(self.accept(e.right))
                if isinstance(proper_right_type, TupleType):
                    right_radd_method = proper_right_type.partial_fallback.type.get('__radd__')
                    if right_radd_method is None:
                        return self.concat_tuples(proper_left_type, proper_right_type)

        if e.op in operators.op_methods:
            method = self.get_operator_method(e.op)
            result, method_type = self.check_op(method, left_type, e.right, e,
                                                allow_reverse=True)
            e.method_type = method_type
            return result
        else:
            raise RuntimeError(f'Unknown operator {e.op}')

    def visit_comparison_expr(self, e: ComparisonExpr) -> Type:
        """Type check a comparison expression.

        Comparison expressions are type checked consecutive-pair-wise
        That is, 'a < b > c == d' is check as 'a < b and b > c and c == d'
        """
        result: Optional[Type] = None
        sub_result: Optional[Type] = None

        # Check each consecutive operand pair and their operator
        for left, right, operator in zip(e.operands, e.operands[1:], e.operators):
            left_type = self.accept(left)

            method_type: Optional[mypy.types.Type] = None

            if operator == 'in' or operator == 'not in':
                # If the right operand has partial type, look it up without triggering
                # a "Need type annotation ..." message, as it would be noise.
                right_type = self.find_partial_type_ref_fast_path(right)
                if right_type is None:
                    right_type = self.accept(right)  # Validate the right operand

                # Keep track of whether we get type check errors (these won't be reported, they
                # are just to verify whether something is valid typing wise).
                with self.msg.filter_errors(save_filtered_errors=True) as local_errors:
                    _, method_type = self.check_method_call_by_name(
                        method='__contains__',
                        base_type=right_type,
                        args=[left],
                        arg_kinds=[ARG_POS],
                        context=e,
                    )

                sub_result = self.bool_type()
                # Container item type for strict type overlap checks. Note: we need to only
                # check for nominal type, because a usual "Unsupported operands for in"
                # will be reported for types incompatible with __contains__().
                # See testCustomContainsCheckStrictEquality for an example.
                cont_type = self.chk.analyze_container_item_type(right_type)
                if isinstance(right_type, PartialType):
                    # We don't really know if this is an error or not, so just shut up.
                    pass
                elif (local_errors.has_new_errors() and
                    # is_valid_var_arg is True for any Iterable
                        self.is_valid_var_arg(right_type)):
                    _, itertype = self.chk.analyze_iterable_item_type(right)
                    method_type = CallableType(
                        [left_type],
                        [nodes.ARG_POS],
                        [None],
                        self.bool_type(),
                        self.named_type('builtins.function'))
                    if not is_subtype(left_type, itertype):
                        self.msg.unsupported_operand_types('in', left_type, right_type, e)
                # Only show dangerous overlap if there are no other errors.
                elif (not local_errors.has_new_errors() and cont_type and
                        self.dangerous_comparison(left_type, cont_type,
                                                  original_container=right_type)):
                    self.msg.dangerous_comparison(left_type, cont_type, 'container', e)
                else:
                    self.msg.add_errors(local_errors.filtered_errors())
            elif operator in operators.op_methods:
                method = self.get_operator_method(operator)

                with ErrorWatcher(self.msg.errors) as w:
                    sub_result, method_type = self.check_op(method, left_type, right, e,
                                                            allow_reverse=True)

                # Only show dangerous overlap if there are no other errors. See
                # testCustomEqCheckStrictEquality for an example.
                if not w.has_new_errors() and operator in ('==', '!='):
                    right_type = self.accept(right)
                    # We suppress the error if there is a custom __eq__() method on either
                    # side. User defined (or even standard library) classes can define this
                    # to return True for comparisons between non-overlapping types.
                    if (not custom_special_method(left_type, '__eq__') and
                            not custom_special_method(right_type, '__eq__')):
                        # Also flag non-overlapping literals in situations like:
                        #    x: Literal['a', 'b']
                        #    if x == 'c':
                        #        ...
                        left_type = try_getting_literal(left_type)
                        right_type = try_getting_literal(right_type)
                        if self.dangerous_comparison(left_type, right_type):
                            self.msg.dangerous_comparison(left_type, right_type, 'equality', e)

            elif operator == 'is' or operator == 'is not':
                right_type = self.accept(right)  # validate the right operand
                sub_result = self.bool_type()
                left_type = try_getting_literal(left_type)
                right_type = try_getting_literal(right_type)
                if self.dangerous_comparison(left_type, right_type):
                    self.msg.dangerous_comparison(left_type, right_type, 'identity', e)
                method_type = None
            else:
                raise RuntimeError(f'Unknown comparison operator {operator}')

            e.method_types.append(method_type)

            #  Determine type of boolean-and of result and sub_result
            if result is None:
                result = sub_result
            else:
                result = join.join_types(result, sub_result)

        assert result is not None
        return result

    def find_partial_type_ref_fast_path(self, expr: Expression) -> Optional[Type]:
        """If expression has a partial generic type, return it without additional checks.

        In particular, this does not generate an error about a missing annotation.

        Otherwise, return None.
        """
        if not isinstance(expr, RefExpr):
            return None
        if isinstance(expr.node, Var):
            result = self.analyze_var_ref(expr.node, expr)
            if isinstance(result, PartialType) and result.type is not None:
                self.chk.store_type(expr, self.chk.fixup_partial_type(result))
                return result
        return None

    def dangerous_comparison(self, left: Type, right: Type,
                             original_container: Optional[Type] = None) -> bool:
        """Check for dangerous non-overlapping comparisons like 42 == 'no'.

        The original_container is the original container type for 'in' checks
        (and None for equality checks).

        Rules:
            * X and None are overlapping even in strict-optional mode. This is to allow
            'assert x is not None' for x defined as 'x = None  # type: str' in class body
            (otherwise mypy itself would have couple dozen errors because of this).
            * Optional[X] and Optional[Y] are non-overlapping if X and Y are
            non-overlapping, although technically None is overlap, it is most
            likely an error.
            * Any overlaps with everything, i.e. always safe.
            * Special case: b'abc' in b'cde' is safe.
        """
        if not self.chk.options.strict_equality:
            return False

        left, right = get_proper_types((left, right))

        if self.chk.binder.is_unreachable_warning_suppressed():
            # We are inside a function that contains type variables with value restrictions in
            # its signature. In this case we just suppress all strict-equality checks to avoid
            # false positives for code like:
            #
            #     T = TypeVar('T', str, int)
            #     def f(x: T) -> T:
            #         if x == 0:
            #             ...
            #         return x
            #
            # TODO: find a way of disabling the check only for types resulted from the expansion.
            return False
        if isinstance(left, NoneType) or isinstance(right, NoneType):
            return False
        if isinstance(left, UnionType) and isinstance(right, UnionType):
            left = remove_optional(left)
            right = remove_optional(right)
            left, right = get_proper_types((left, right))
        py2 = self.chk.options.python_version < (3, 0)
        if (original_container and has_bytes_component(original_container, py2) and
                has_bytes_component(left, py2)):
            # We need to special case bytes and bytearray, because 97 in b'abc', b'a' in b'abc',
            # b'a' in bytearray(b'abc') etc. all return True (and we want to show the error only
            # if the check can _never_ be True).
            return False
        if isinstance(left, Instance) and isinstance(right, Instance):
            # Special case some builtin implementations of AbstractSet.
            if (left.type.fullname in OVERLAPPING_TYPES_ALLOWLIST and
                    right.type.fullname in OVERLAPPING_TYPES_ALLOWLIST):
                abstract_set = self.chk.lookup_typeinfo('typing.AbstractSet')
                left = map_instance_to_supertype(left, abstract_set)
                right = map_instance_to_supertype(right, abstract_set)
                return not is_overlapping_types(left.args[0], right.args[0])
        if isinstance(left, LiteralType) and isinstance(right, LiteralType):
            if isinstance(left.value, bool) and isinstance(right.value, bool):
                # Comparing different booleans is not dangerous.
                return False
        return not is_overlapping_types(left, right, ignore_promotions=False)

    def get_operator_method(self, op: str) -> str:
        if op == '/' and self.chk.options.python_version[0] == 2:
            return (
                '__truediv__'
                if self.chk.tree.is_future_flag_set('division')
                else '__div__'
            )
        else:
            return operators.op_methods[op]

    def check_method_call_by_name(self,
                                  method: str,
                                  base_type: Type,
                                  args: List[Expression],
                                  arg_kinds: List[ArgKind],
                                  context: Context,
                                  original_type: Optional[Type] = None
                                  ) -> Tuple[Type, Type]:
        """Type check a call to a named method on an object.

        Return tuple (result type, inferred method type). The 'original_type'
        is used for error messages.
        """
        original_type = original_type or base_type
        # Unions are special-cased to allow plugins to act on each element of the union.
        base_type = get_proper_type(base_type)
        if isinstance(base_type, UnionType):
            return self.check_union_method_call_by_name(method, base_type,
                                                        args, arg_kinds,
                                                        context, original_type)

        method_type = analyze_member_access(method, base_type, context, False, False, True,
                                            self.msg, original_type=original_type,
                                            chk=self.chk,
                                            in_literal_context=self.is_literal_context())
        return self.check_method_call(
            method, base_type, method_type, args, arg_kinds, context)

    def check_union_method_call_by_name(self,
                                        method: str,
                                        base_type: UnionType,
                                        args: List[Expression],
                                        arg_kinds: List[ArgKind],
                                        context: Context,
                                        original_type: Optional[Type] = None
                                        ) -> Tuple[Type, Type]:
        """Type check a call to a named method on an object with union type.

        This essentially checks the call using check_method_call_by_name() for each
        union item and unions the result. We do this to allow plugins to act on
        individual union items.
        """
        res: List[Type] = []
        meth_res: List[Type] = []
        for typ in base_type.relevant_items():
            # Format error messages consistently with
            # mypy.checkmember.analyze_union_member_access().
            with self.msg.disable_type_names():
                item, meth_item = self.check_method_call_by_name(
                    method, typ, args, arg_kinds,
                    context, original_type,
                )
            res.append(item)
            meth_res.append(meth_item)
        return make_simplified_union(res), make_simplified_union(meth_res)

    def check_method_call(self,
                          method_name: str,
                          base_type: Type,
                          method_type: Type,
                          args: List[Expression],
                          arg_kinds: List[ArgKind],
                          context: Context) -> Tuple[Type, Type]:
        """Type check a call to a method with the given name and type on an object.

        Return tuple (result type, inferred method type).
        """
        callable_name = self.method_fullname(base_type, method_name)
        object_type = base_type if callable_name is not None else None

        # Try to refine the method signature using plugin hooks before checking the call.
        method_type = self.transform_callee_type(
            callable_name, method_type, args, arg_kinds, context, object_type=object_type)

        return self.check_call(method_type, args, arg_kinds,
                               context, callable_name=callable_name, object_type=base_type)

    def check_op_reversible(self,
                            op_name: str,
                            left_type: Type,
                            left_expr: Expression,
                            right_type: Type,
                            right_expr: Expression,
                            context: Context) -> Tuple[Type, Type]:
        def lookup_operator(op_name: str, base_type: Type) -> Optional[Type]:
            """Looks up the given operator and returns the corresponding type,
            if it exists."""

            # This check is an important performance optimization,
            # even though it is mostly a subset of
            # analyze_member_access.
            # TODO: Find a way to remove this call without performance implications.
            if not self.has_member(base_type, op_name):
                return None

            with self.msg.filter_errors() as w:
                member = analyze_member_access(
                    name=op_name,
                    typ=base_type,
                    is_lvalue=False,
                    is_super=False,
                    is_operator=True,
                    original_type=base_type,
                    context=context,
                    msg=self.msg,
                    chk=self.chk,
                    in_literal_context=self.is_literal_context()
                )
                return None if w.has_new_errors() else member

        def lookup_definer(typ: Instance, attr_name: str) -> Optional[str]:
            """Returns the name of the class that contains the actual definition of attr_name.

            So if class A defines foo and class B subclasses A, running
            'get_class_defined_in(B, "foo")` would return the full name of A.

            However, if B were to override and redefine foo, that method call would
            return the full name of B instead.

            If the attr name is not present in the given class or its MRO, returns None.
            """
            for cls in typ.type.mro:
                if cls.names.get(attr_name):
                    return cls.fullname
            return None

        left_type = get_proper_type(left_type)
        right_type = get_proper_type(right_type)

        # If either the LHS or the RHS are Any, we can't really concluding anything
        # about the operation since the Any type may or may not define an
        # __op__ or __rop__ method. So, we punt and return Any instead.

        if isinstance(left_type, AnyType):
            any_type = AnyType(TypeOfAny.from_another_any, source_any=left_type)
            return any_type, any_type
        if isinstance(right_type, AnyType):
            any_type = AnyType(TypeOfAny.from_another_any, source_any=right_type)
            return any_type, any_type

        # STEP 1:
        # We start by getting the __op__ and __rop__ methods, if they exist.

        rev_op_name = self.get_reverse_op_method(op_name)

        left_op = lookup_operator(op_name, left_type)
        right_op = lookup_operator(rev_op_name, right_type)

        # STEP 2a:
        # We figure out in which order Python will call the operator methods. As it
        # turns out, it's not as simple as just trying to call __op__ first and
        # __rop__ second.
        #
        # We store the determined order inside the 'variants_raw' variable,
        # which records tuples containing the method, base type, and the argument.

        bias_right = is_proper_subtype(right_type, left_type)
        if op_name in operators.op_methods_that_shortcut and is_same_type(left_type, right_type):
            # When we do "A() + A()", for example, Python will only call the __add__ method,
            # never the __radd__ method.
            #
            # This is the case even if the __add__ method is completely missing and the __radd__
            # method is defined.

            variants_raw = [
                (left_op, left_type, right_expr)
            ]
        elif (is_subtype(right_type, left_type)
                and isinstance(left_type, Instance)
                and isinstance(right_type, Instance)
                and lookup_definer(left_type, op_name) != lookup_definer(right_type, rev_op_name)):
            # When we do "A() + B()" where B is a subclass of B, we'll actually try calling
            # B's __radd__ method first, but ONLY if B explicitly defines or overrides the
            # __radd__ method.
            #
            # This mechanism lets subclasses "refine" the expected outcome of the operation, even
            # if they're located on the RHS.

            variants_raw = [
                (right_op, right_type, left_expr),
                (left_op, left_type, right_expr),
            ]
        else:
            # In all other cases, we do the usual thing and call __add__ first and
            # __radd__ second when doing "A() + B()".

            variants_raw = [
                (left_op, left_type, right_expr),
                (right_op, right_type, left_expr),
            ]

        # STEP 2b:
        # When running Python 2, we might also try calling the __cmp__ method.

        is_python_2 = self.chk.options.python_version[0] == 2
        if is_python_2 and op_name in operators.ops_falling_back_to_cmp:
            cmp_method = operators.comparison_fallback_method
            left_cmp_op = lookup_operator(cmp_method, left_type)
            right_cmp_op = lookup_operator(cmp_method, right_type)

            if bias_right:
                variants_raw.append((right_cmp_op, right_type, left_expr))
                variants_raw.append((left_cmp_op, left_type, right_expr))
            else:
                variants_raw.append((left_cmp_op, left_type, right_expr))
                variants_raw.append((right_cmp_op, right_type, left_expr))

        # STEP 3:
        # We now filter out all non-existent operators. The 'variants' list contains
        # all operator methods that are actually present, in the order that Python
        # attempts to invoke them.

        variants = [(op, obj, arg) for (op, obj, arg) in variants_raw if op is not None]

        # STEP 4:
        # We now try invoking each one. If an operation succeeds, end early and return
        # the corresponding result. Otherwise, return the result and errors associated
        # with the first entry.

        errors = []
        results = []
        for method, obj, arg in variants:
            with self.msg.filter_errors(save_filtered_errors=True) as local_errors:
                result = self.check_method_call(
                    op_name, obj, method, [arg], [ARG_POS], context)
            if local_errors.has_new_errors():
                errors.append(local_errors.filtered_errors())
                results.append(result)
            else:
                return result

        # We finish invoking above operators and no early return happens. Therefore,
        # we check if either the LHS or the RHS is Instance and fallbacks to Any,
        # if so, we also return Any
        if ((isinstance(left_type, Instance) and left_type.type.fallback_to_any) or
                (isinstance(right_type, Instance) and right_type.type.fallback_to_any)):
            any_type = AnyType(TypeOfAny.special_form)
            return any_type, any_type

        # STEP 4b:
        # Sometimes, the variants list is empty. In that case, we fall-back to attempting to
        # call the __op__ method (even though it's missing).

        if not variants:
            with self.msg.filter_errors(save_filtered_errors=True) as local_errors:
                result = self.check_method_call_by_name(
                    op_name, left_type, [right_expr], [ARG_POS], context)

            if local_errors.has_new_errors():
                errors.append(local_errors.filtered_errors())
                results.append(result)
            else:
                # In theory, we should never enter this case, but it seems
                # we sometimes do, when dealing with Type[...]? E.g. see
                # check-classes.testTypeTypeComparisonWorks.
                #
                # This is probably related to the TODO in lookup_operator(...)
                # up above.
                #
                # TODO: Remove this extra case
                return result

        self.msg.add_errors(errors[0])
        if len(results) == 1:
            return results[0]
        else:
            error_any = AnyType(TypeOfAny.from_error)
            result = error_any, error_any
            return result

    def check_op(self, method: str, base_type: Type,
                 arg: Expression, context: Context,
                 allow_reverse: bool = False) -> Tuple[Type, Type]:
        """Type check a binary operation which maps to a method call.

        Return tuple (result type, inferred operator method type).
        """

        if allow_reverse:
            left_variants = [base_type]
            base_type = get_proper_type(base_type)
            if isinstance(base_type, UnionType):
                left_variants = [item for item in
                                 flatten_nested_unions(base_type.relevant_items(),
                                                       handle_type_alias_type=True)]
            right_type = self.accept(arg)

            # Step 1: We first try leaving the right arguments alone and destructure
            # just the left ones. (Mypy can sometimes perform some more precise inference
            # if we leave the right operands a union -- see testOperatorWithEmptyListAndSum.)
            all_results = []
            all_inferred = []

            with self.msg.filter_errors() as local_errors:
                for left_possible_type in left_variants:
                    result, inferred = self.check_op_reversible(
                        op_name=method,
                        left_type=left_possible_type,
                        left_expr=TempNode(left_possible_type, context=context),
                        right_type=right_type,
                        right_expr=arg,
                        context=context)
                    all_results.append(result)
                    all_inferred.append(inferred)

            if not local_errors.has_new_errors():
                results_final = make_simplified_union(all_results)
                inferred_final = make_simplified_union(all_inferred)
                return results_final, inferred_final

            # Step 2: If that fails, we try again but also destructure the right argument.
            # This is also necessary to make certain edge cases work -- see
            # testOperatorDoubleUnionInterwovenUnionAdd, for example.

            # Note: We want to pass in the original 'arg' for 'left_expr' and 'right_expr'
            # whenever possible so that plugins and similar things can introspect on the original
            # node if possible.
            #
            # We don't do the same for the base expression because it could lead to weird
            # type inference errors -- e.g. see 'testOperatorDoubleUnionSum'.
            # TODO: Can we use `type_overrides_set()` here?
            right_variants = [(right_type, arg)]
            right_type = get_proper_type(right_type)
            if isinstance(right_type, UnionType):
                right_variants = [
                    (item, TempNode(item, context=context))
                    for item in flatten_nested_unions(right_type.relevant_items(),
                                                      handle_type_alias_type=True)
                ]

            all_results = []
            all_inferred = []

            with self.msg.filter_errors(save_filtered_errors=True) as local_errors:
                for left_possible_type in left_variants:
                    for right_possible_type, right_expr in right_variants:
                        result, inferred = self.check_op_reversible(
                            op_name=method,
                            left_type=left_possible_type,
                            left_expr=TempNode(left_possible_type, context=context),
                            right_type=right_possible_type,
                            right_expr=right_expr,
                            context=context)
                        all_results.append(result)
                        all_inferred.append(inferred)

            if local_errors.has_new_errors():
                self.msg.add_errors(local_errors.filtered_errors())
                # Point any notes to the same location as an existing message.
                err = local_errors.filtered_errors()[-1]
                recent_context = TempNode(NoneType())
                recent_context.line = err.line
                recent_context.column = err.column
                if len(left_variants) >= 2 and len(right_variants) >= 2:
                    self.msg.warn_both_operands_are_from_unions(recent_context)
                elif len(left_variants) >= 2:
                    self.msg.warn_operand_was_from_union(
                        "Left", base_type, context=recent_context)
                elif len(right_variants) >= 2:
                    self.msg.warn_operand_was_from_union(
                        "Right", right_type, context=recent_context)

            # See the comment in 'check_overload_call' for more details on why
            # we call 'combine_function_signature' instead of just unioning the inferred
            # callable types.
            results_final = make_simplified_union(all_results)
            inferred_final = self.combine_function_signatures(all_inferred)
            return results_final, inferred_final
        else:
            return self.check_method_call_by_name(
                method=method,
                base_type=base_type,
                args=[arg],
                arg_kinds=[ARG_POS],
                context=context,
            )

    def get_reverse_op_method(self, method: str) -> str:
        if method == '__div__' and self.chk.options.python_version[0] == 2:
            return '__rdiv__'
        else:
            return operators.reverse_op_methods[method]

    def check_boolean_op(self, e: OpExpr, context: Context) -> Type:
        """Type check a boolean operation ('and' or 'or')."""

        # A boolean operation can evaluate to either of the operands.

        # We use the current type context to guide the type inference of of
        # the left operand. We also use the left operand type to guide the type
        # inference of the right operand so that expressions such as
        # '[1] or []' are inferred correctly.
        ctx = self.type_context[-1]
        left_type = self.accept(e.left, ctx)
        expanded_left_type = try_expanding_sum_type_to_union(
            self.accept(e.left, ctx), "builtins.bool"
        )

        assert e.op in ('and', 'or')  # Checked by visit_op_expr

        if e.right_always:
            left_map, right_map = None, {}  # type: mypy.checker.TypeMap, mypy.checker.TypeMap
        elif e.right_unreachable:
            left_map, right_map = {}, None
        elif e.op == 'and':
            right_map, left_map = self.chk.find_isinstance_check(e.left)
        elif e.op == 'or':
            left_map, right_map = self.chk.find_isinstance_check(e.left)

        # If left_map is None then we know mypy considers the left expression
        # to be redundant.
        if (
            codes.REDUNDANT_EXPR in self.chk.options.enabled_error_codes
            and left_map is None
            # don't report an error if it's intentional
            and not e.right_always
        ):
            self.msg.redundant_left_operand(e.op, e.left)

        if (
            self.chk.should_report_unreachable_issues()
            and right_map is None
            # don't report an error if it's intentional
            and not e.right_unreachable
        ):
            self.msg.unreachable_right_operand(e.op, e.right)

        # If right_map is None then we know mypy considers the right branch
        # to be unreachable and therefore any errors found in the right branch
        # should be suppressed.
        with self.msg.filter_errors(filter_errors=right_map is None):
            right_type = self.analyze_cond_branch(right_map, e.right, expanded_left_type)

        if left_map is None and right_map is None:
            return UninhabitedType()

        if right_map is None:
            # The boolean expression is statically known to be the left value
            assert left_map is not None
            return left_type
        if left_map is None:
            # The boolean expression is statically known to be the right value
            assert right_map is not None
            return right_type

        if e.op == 'and':
            restricted_left_type = false_only(expanded_left_type)
            result_is_left = not expanded_left_type.can_be_true
        elif e.op == 'or':
            restricted_left_type = true_only(expanded_left_type)
            result_is_left = not expanded_left_type.can_be_false

        if isinstance(restricted_left_type, UninhabitedType):
            # The left operand can never be the result
            return right_type
        elif result_is_left:
            # The left operand is always the result
            return left_type
        else:
            return make_simplified_union([restricted_left_type, right_type])

    def check_list_multiply(self, e: OpExpr) -> Type:
        """Type check an expression of form '[...] * e'.

        Type inference is special-cased for this common construct.
        """
        right_type = self.accept(e.right)
        if is_subtype(right_type, self.named_type('builtins.int')):
            # Special case: [...] * <int value>. Use the type context of the
            # OpExpr, since the multiplication does not affect the type.
            left_type = self.accept(e.left, type_context=self.type_context[-1])
        else:
            left_type = self.accept(e.left)
        result, method_type = self.check_op('__mul__', left_type, e.right, e)
        e.method_type = method_type
        return result

    def visit_assignment_expr(self, e: AssignmentExpr) -> Type:
        value = self.accept(e.value)
        self.chk.check_assignment(e.target, e.value)
        self.chk.check_final(e)
        self.chk.store_type(e.target, value)
        self.find_partial_type_ref_fast_path(e.target)
        return value

    def visit_unary_expr(self, e: UnaryExpr) -> Type:
        """Type check an unary operation ('not', '-', '+' or '~')."""
        operand_type = self.accept(e.expr)
        op = e.op
        if op == 'not':
            result: Type = self.bool_type()
        else:
            method = operators.unary_op_methods[op]
            result, method_type = self.check_method_call_by_name(method, operand_type, [], [], e)
            e.method_type = method_type
        return result

    def visit_index_expr(self, e: IndexExpr) -> Type:
        """Type check an index expression (base[index]).

        It may also represent type application.
        """
        result = self.visit_index_expr_helper(e)
        result = get_proper_type(self.narrow_type_from_binder(e, result))
        if (self.is_literal_context() and isinstance(result, Instance)
                and result.last_known_value is not None):
            result = result.last_known_value
        return result

    def visit_index_expr_helper(self, e: IndexExpr) -> Type:
        if e.analyzed:
            # It's actually a type application.
            return self.accept(e.analyzed)
        left_type = self.accept(e.base)
        return self.visit_index_with_type(left_type, e)

    def visit_index_with_type(self, left_type: Type, e: IndexExpr,
                              original_type: Optional[ProperType] = None) -> Type:
        """Analyze type of an index expression for a given type of base expression.

        The 'original_type' is used for error messages (currently used for union types).
        """
        index = e.index
        left_type = get_proper_type(left_type)

        # Visit the index, just to make sure we have a type for it available
        self.accept(index)

        if isinstance(left_type, UnionType):
            original_type = original_type or left_type
            # Don't combine literal types, since we may need them for type narrowing.
            return make_simplified_union([self.visit_index_with_type(typ, e,
                                                                     original_type)
                                          for typ in left_type.relevant_items()],
                                         contract_literals=False)
        elif isinstance(left_type, TupleType) and self.chk.in_checked_function():
            # Special case for tuples. They return a more specific type when
            # indexed by an integer literal.
            if isinstance(index, SliceExpr):
                return self.visit_tuple_slice_helper(left_type, index)

            ns = self.try_getting_int_literals(index)
            if ns is not None:
                out = []
                for n in ns:
                    if n < 0:
                        n += len(left_type.items)
                    if 0 <= n < len(left_type.items):
                        out.append(left_type.items[n])
                    else:
                        self.chk.fail(message_registry.TUPLE_INDEX_OUT_OF_RANGE, e)
                        return AnyType(TypeOfAny.from_error)
                return make_simplified_union(out)
            else:
                return self.nonliteral_tuple_index_helper(left_type, index)
        elif isinstance(left_type, TypedDictType):
            return self.visit_typeddict_index_expr(left_type, e.index)
        elif (isinstance(left_type, CallableType)
              and left_type.is_type_obj() and left_type.type_object().is_enum):
            return self.visit_enum_index_expr(left_type.type_object(), e.index, e)
        elif (isinstance(left_type, TypeVarType)
              and not self.has_member(left_type.upper_bound, "__getitem__")):
            return self.visit_index_with_type(left_type.upper_bound, e, original_type)
        else:
            result, method_type = self.check_method_call_by_name(
                '__getitem__', left_type, [e.index], [ARG_POS], e,
                original_type=original_type)
            e.method_type = method_type
            return result

    def visit_tuple_slice_helper(self, left_type: TupleType, slic: SliceExpr) -> Type:
        begin: Sequence[Optional[int]] = [None]
        end: Sequence[Optional[int]] = [None]
        stride: Sequence[Optional[int]] = [None]

        if slic.begin_index:
            begin_raw = self.try_getting_int_literals(slic.begin_index)
            if begin_raw is None:
                return self.nonliteral_tuple_index_helper(left_type, slic)
            begin = begin_raw

        if slic.end_index:
            end_raw = self.try_getting_int_literals(slic.end_index)
            if end_raw is None:
                return self.nonliteral_tuple_index_helper(left_type, slic)
            end = end_raw

        if slic.stride:
            stride_raw = self.try_getting_int_literals(slic.stride)
            if stride_raw is None:
                return self.nonliteral_tuple_index_helper(left_type, slic)
            stride = stride_raw

        items: List[Type] = []
        for b, e, s in itertools.product(begin, end, stride):
            items.append(left_type.slice(b, e, s))
        return make_simplified_union(items)

    def try_getting_int_literals(self, index: Expression) -> Optional[List[int]]:
        """If the given expression or type corresponds to an int literal
        or a union of int literals, returns a list of the underlying ints.
        Otherwise, returns None.

        Specifically, this function is guaranteed to return a list with
        one or more ints if one one the following is true:

        1. 'expr' is a IntExpr or a UnaryExpr backed by an IntExpr
        2. 'typ' is a LiteralType containing an int
        3. 'typ' is a UnionType containing only LiteralType of ints
        """
        if isinstance(index, IntExpr):
            return [index.value]
        elif isinstance(index, UnaryExpr):
            if index.op == '-':
                operand = index.expr
                if isinstance(operand, IntExpr):
                    return [-1 * operand.value]
        typ = get_proper_type(self.accept(index))
        if isinstance(typ, Instance) and typ.last_known_value is not None:
            typ = typ.last_known_value
        if isinstance(typ, LiteralType) and isinstance(typ.value, int):
            return [typ.value]
        if isinstance(typ, UnionType):
            out = []
            for item in get_proper_types(typ.items):
                if isinstance(item, LiteralType) and isinstance(item.value, int):
                    out.append(item.value)
                else:
                    return None
            return out
        return None

    def nonliteral_tuple_index_helper(self, left_type: TupleType, index: Expression) -> Type:
        index_type = self.accept(index)
        expected_type = UnionType.make_union([self.named_type('builtins.int'),
                                              self.named_type('builtins.slice')])
        if not self.chk.check_subtype(index_type, expected_type, index,
                                      message_registry.INVALID_TUPLE_INDEX_TYPE,
                                      'actual type', 'expected type'):
            return AnyType(TypeOfAny.from_error)
        else:
            union = make_simplified_union(left_type.items)
            if isinstance(index, SliceExpr):
                return self.chk.named_generic_type('builtins.tuple', [union])
            else:
                return union

    def visit_typeddict_index_expr(self, td_type: TypedDictType,
                                   index: Expression,
                                   ) -> Type:
        if isinstance(index, (StrExpr, UnicodeExpr)):
            key_names = [index.value]
        else:
            typ = get_proper_type(self.accept(index))
            if isinstance(typ, UnionType):
                key_types: List[Type] = list(typ.items)
            else:
                key_types = [typ]

            key_names = []
            for key_type in get_proper_types(key_types):
                if isinstance(key_type, Instance) and key_type.last_known_value is not None:
                    key_type = key_type.last_known_value

                if (isinstance(key_type, LiteralType)
                        and isinstance(key_type.value, str)
                        and key_type.fallback.type.fullname != 'builtins.bytes'):
                    key_names.append(key_type.value)
                else:
                    self.msg.typeddict_key_must_be_string_literal(td_type, index)
                    return AnyType(TypeOfAny.from_error)

        value_types = []
        for key_name in key_names:
            value_type = td_type.items.get(key_name)
            if value_type is None:
                self.msg.typeddict_key_not_found(td_type, key_name, index)
                return AnyType(TypeOfAny.from_error)
            else:
                value_types.append(value_type)
        return make_simplified_union(value_types)

    def visit_enum_index_expr(
        self, enum_type: TypeInfo, index: Expression, context: Context
    ) -> Type:
        string_type: Type = self.named_type("builtins.str")
        if self.chk.options.python_version[0] < 3:
            string_type = UnionType.make_union([string_type,
                                                self.named_type('builtins.unicode')])
        self.chk.check_subtype(self.accept(index), string_type, context,
                               "Enum index should be a string", "actual index type")
        return Instance(enum_type, [])

    def visit_cast_expr(self, expr: CastExpr) -> Type:
        """Type check a cast expression."""
        source_type = self.accept(expr.expr, type_context=AnyType(TypeOfAny.special_form),
                                  allow_none_return=True, always_allow_any=True)
        target_type = expr.type
        options = self.chk.options
        if (options.warn_redundant_casts and not isinstance(get_proper_type(target_type), AnyType)
                and is_same_type(source_type, target_type)):
            self.msg.redundant_cast(target_type, expr)
        if options.disallow_any_unimported and has_any_from_unimported_type(target_type):
            self.msg.unimported_type_becomes_any("Target type of cast", target_type, expr)
        check_for_explicit_any(target_type, self.chk.options, self.chk.is_typeshed_stub, self.msg,
                               context=expr)
        return target_type

    def visit_assert_type_expr(self, expr: AssertTypeExpr) -> Type:
        source_type = self.accept(expr.expr, type_context=self.type_context[-1],
                                  allow_none_return=True, always_allow_any=True)
        target_type = expr.type
        if not is_same_type(source_type, target_type):
            self.msg.assert_type_fail(source_type, target_type, expr)
        return source_type

    def visit_reveal_expr(self, expr: RevealExpr) -> Type:
        """Type check a reveal_type expression."""
        if expr.kind == REVEAL_TYPE:
            assert expr.expr is not None
            revealed_type = self.accept(expr.expr, type_context=self.type_context[-1],
                                        allow_none_return=True)
            if not self.chk.current_node_deferred:
                self.msg.reveal_type(revealed_type, expr.expr)
                if not self.chk.in_checked_function():
                    self.msg.note("'reveal_type' always outputs 'Any' in unchecked functions",
                                  expr.expr)
            return revealed_type
        else:
            # REVEAL_LOCALS
            if not self.chk.current_node_deferred:
                # the RevealExpr contains a local_nodes attribute,
                # calculated at semantic analysis time. Use it to pull out the
                # corresponding subset of variables in self.chk.type_map
                names_to_types = {
                    var_node.name: var_node.type for var_node in expr.local_nodes
                } if expr.local_nodes is not None else {}

                self.msg.reveal_locals(names_to_types, expr)
            return NoneType()

    def visit_type_application(self, tapp: TypeApplication) -> Type:
        """Type check a type application (expr[type, ...]).

        There are two different options here, depending on whether expr refers
        to a type alias or directly to a generic class. In the first case we need
        to use a dedicated function typeanal.expand_type_aliases. This
        is due to the fact that currently type aliases machinery uses
        unbound type variables, while normal generics use bound ones;
        see TypeAlias docstring for more details.
        """
        if isinstance(tapp.expr, RefExpr) and isinstance(tapp.expr.node, TypeAlias):
            # Subscription of a (generic) alias in runtime context, expand the alias.
            item = expand_type_alias(tapp.expr.node, tapp.types, self.chk.fail,
                                     tapp.expr.node.no_args, tapp)
            item = get_proper_type(item)
            if isinstance(item, Instance):
                tp = type_object_type(item.type, self.named_type)
                return self.apply_type_arguments_to_callable(tp, item.args, tapp)
            else:
                self.chk.fail(message_registry.ONLY_CLASS_APPLICATION, tapp)
                return AnyType(TypeOfAny.from_error)
        # Type application of a normal generic class in runtime context.
        # This is typically used as `x = G[int]()`.
        tp = get_proper_type(self.accept(tapp.expr))
        if isinstance(tp, (CallableType, Overloaded)):
            if not tp.is_type_obj():
                self.chk.fail(message_registry.ONLY_CLASS_APPLICATION, tapp)
            return self.apply_type_arguments_to_callable(tp, tapp.types, tapp)
        if isinstance(tp, AnyType):
            return AnyType(TypeOfAny.from_another_any, source_any=tp)
        return AnyType(TypeOfAny.special_form)

    def visit_type_alias_expr(self, alias: TypeAliasExpr) -> Type:
        """Right hand side of a type alias definition.

        It has the same type as if the alias itself was used in a runtime context.
        For example, here:

            A = reveal_type(List[T])
            reveal_type(A)

        both `reveal_type` instances will reveal the same type `def (...) -> builtins.list[Any]`.
        Note that type variables are implicitly substituted with `Any`.
        """
        return self.alias_type_in_runtime_context(alias.node, alias.no_args,
                                                  alias, alias_definition=True)

    def alias_type_in_runtime_context(self, alias: TypeAlias,
                                      no_args: bool, ctx: Context,
                                      *,
                                      alias_definition: bool = False) -> Type:
        """Get type of a type alias (could be generic) in a runtime expression.

        Note that this function can be called only if the alias appears _not_
        as a target of type application, which is treated separately in the
        visit_type_application method. Some examples where this method is called are
        casts and instantiation:

            class LongName(Generic[T]): ...
            A = LongName[int]

            x = A()
            y = cast(A, ...)
        """
        if isinstance(alias.target, Instance) and alias.target.invalid:  # type: ignore
            # An invalid alias, error already has been reported
            return AnyType(TypeOfAny.from_error)
        # If this is a generic alias, we set all variables to `Any`.
        # For example:
        #     A = List[Tuple[T, T]]
        #     x = A() <- same as List[Tuple[Any, Any]], see PEP 484.
        item = get_proper_type(set_any_tvars(alias, ctx.line, ctx.column))
        if isinstance(item, Instance):
            # Normally we get a callable type (or overloaded) with .is_type_obj() true
            # representing the class's constructor
            tp = type_object_type(item.type, self.named_type)
            if no_args:
                return tp
            return self.apply_type_arguments_to_callable(tp, item.args, ctx)
        elif (isinstance(item, TupleType) and
              # Tuple[str, int]() fails at runtime, only named tuples and subclasses work.
              tuple_fallback(item).type.fullname != 'builtins.tuple'):
            return type_object_type(tuple_fallback(item).type, self.named_type)
        elif isinstance(item, AnyType):
            return AnyType(TypeOfAny.from_another_any, source_any=item)
        else:
            if alias_definition:
                return AnyType(TypeOfAny.special_form)
            # This type is invalid in most runtime contexts, give it an 'object' type.
            return self.named_type('builtins.object')

    def apply_type_arguments_to_callable(
        self, tp: Type, args: Sequence[Type], ctx: Context
    ) -> Type:
        """Apply type arguments to a generic callable type coming from a type object.

        This will first perform type arguments count checks, report the
        error as needed, and return the correct kind of Any. As a special
        case this returns Any for non-callable types, because if type object type
        is not callable, then an error should be already reported.
        """
        tp = get_proper_type(tp)

        if isinstance(tp, CallableType):
            if len(tp.variables) != len(args):
                self.msg.incompatible_type_application(len(tp.variables),
                                                       len(args), ctx)
                return AnyType(TypeOfAny.from_error)
            return self.apply_generic_arguments(tp, args, ctx)
        if isinstance(tp, Overloaded):
            for it in tp.items:
                if len(it.variables) != len(args):
                    self.msg.incompatible_type_application(len(it.variables),
                                                           len(args), ctx)
                    return AnyType(TypeOfAny.from_error)
            return Overloaded([self.apply_generic_arguments(it, args, ctx)
                               for it in tp.items])
        return AnyType(TypeOfAny.special_form)

    def visit_list_expr(self, e: ListExpr) -> Type:
        """Type check a list expression [...]."""
        return self.check_lst_expr(e, 'builtins.list', '<list>')

    def visit_set_expr(self, e: SetExpr) -> Type:
        return self.check_lst_expr(e, 'builtins.set', '<set>')

    def fast_container_type(
            self, e: Union[ListExpr, SetExpr, TupleExpr], container_fullname: str
    ) -> Optional[Type]:
        """
        Fast path to determine the type of a list or set literal,
        based on the list of entries. This mostly impacts large
        module-level constant definitions.

        Limitations:
         - no active type context
         - no star expressions
         - the joined type of all entries must be an Instance or Tuple type
        """
        ctx = self.type_context[-1]
        if ctx:
            return None
        rt = self.resolved_type.get(e, None)
        if rt is not None:
            return rt if isinstance(rt, Instance) else None
        values: List[Type] = []
        for item in e.items:
            if isinstance(item, StarExpr):
                # fallback to slow path
                self.resolved_type[e] = NoneType()
                return None
            values.append(self.accept(item))
        vt = join.join_type_list(values)
        if not allow_fast_container_literal(vt):
            self.resolved_type[e] = NoneType()
            return None
        ct = self.chk.named_generic_type(container_fullname, [vt])
        self.resolved_type[e] = ct
        return ct

    def check_lst_expr(self, e: Union[ListExpr, SetExpr, TupleExpr], fullname: str,
                       tag: str) -> Type:
        # fast path
        t = self.fast_container_type(e, fullname)
        if t:
            return t

        # Translate into type checking a generic function call.
        # Used for list and set expressions, as well as for tuples
        # containing star expressions that don't refer to a
        # Tuple. (Note: "lst" stands for list-set-tuple. :-)
        tv = TypeVarType('T', 'T', -1, [], self.object_type())
        constructor = CallableType(
            [tv],
            [nodes.ARG_STAR],
            [None],
            self.chk.named_generic_type(fullname, [tv]),
            self.named_type('builtins.function'),
            name=tag,
            variables=[tv])
        out = self.check_call(constructor,
                              [(i.expr if isinstance(i, StarExpr) else i)
                               for i in e.items],
                              [(nodes.ARG_STAR if isinstance(i, StarExpr) else nodes.ARG_POS)
                               for i in e.items],
                              e)[0]
        return remove_instance_last_known_values(out)

    def visit_tuple_expr(self, e: TupleExpr) -> Type:
        """Type check a tuple expression."""
        # Try to determine type context for type inference.
        type_context = get_proper_type(self.type_context[-1])
        type_context_items = None
        if isinstance(type_context, UnionType):
            tuples_in_context = [t for t in get_proper_types(type_context.items)
                                 if (isinstance(t, TupleType) and len(t.items) == len(e.items)) or
                                 is_named_instance(t, 'builtins.tuple')]
            if len(tuples_in_context) == 1:
                type_context = tuples_in_context[0]
            else:
                # There are either no relevant tuples in the Union, or there is
                # more than one.  Either way, we can't decide on a context.
                pass

        if isinstance(type_context, TupleType):
            type_context_items = type_context.items
        elif type_context and is_named_instance(type_context, 'builtins.tuple'):
            assert isinstance(type_context, Instance)
            if type_context.args:
                type_context_items = [type_context.args[0]] * len(e.items)
        # NOTE: it's possible for the context to have a different
        # number of items than e.  In that case we use those context
        # items that match a position in e, and we'll worry about type
        # mismatches later.

        # Infer item types.  Give up if there's a star expression
        # that's not a Tuple.
        items: List[Type] = []
        j = 0  # Index into type_context_items; irrelevant if type_context_items is none
        for i in range(len(e.items)):
            item = e.items[i]
            if isinstance(item, StarExpr):
                # Special handling for star expressions.
                # TODO: If there's a context, and item.expr is a
                # TupleExpr, flatten it, so we can benefit from the
                # context?  Counterargument: Why would anyone write
                # (1, *(2, 3)) instead of (1, 2, 3) except in a test?
                tt = self.accept(item.expr)
                tt = get_proper_type(tt)
                if isinstance(tt, TupleType):
                    items.extend(tt.items)
                    j += len(tt.items)
                else:
                    # A star expression that's not a Tuple.
                    # Treat the whole thing as a variable-length tuple.
                    return self.check_lst_expr(e, 'builtins.tuple', '<tuple>')
            else:
                if not type_context_items or j >= len(type_context_items):
                    tt = self.accept(item)
                else:
                    tt = self.accept(item, type_context_items[j])
                    j += 1
                items.append(tt)
        # This is a partial fallback item type. A precise type will be calculated on demand.
        fallback_item = AnyType(TypeOfAny.special_form)
        return TupleType(items, self.chk.named_generic_type('builtins.tuple', [fallback_item]))

    def fast_dict_type(self, e: DictExpr) -> Optional[Type]:
        """
        Fast path to determine the type of a dict literal,
        based on the list of entries. This mostly impacts large
        module-level constant definitions.

        Limitations:
         - no active type context
         - only supported star expressions are other dict instances
         - the joined types of all keys and values must be Instance or Tuple types
        """
        ctx = self.type_context[-1]
        if ctx:
            return None
        rt = self.resolved_type.get(e, None)
        if rt is not None:
            return rt if isinstance(rt, Instance) else None
        keys: List[Type] = []
        values: List[Type] = []
        stargs: Optional[Tuple[Type, Type]] = None
        for key, value in e.items:
            if key is None:
                st = get_proper_type(self.accept(value))
                if (
                        isinstance(st, Instance)
                        and st.type.fullname == 'builtins.dict'
                        and len(st.args) == 2
                ):
                    stargs = (st.args[0], st.args[1])
                else:
                    self.resolved_type[e] = NoneType()
                    return None
            else:
                keys.append(self.accept(key))
                values.append(self.accept(value))
        kt = join.join_type_list(keys)
        vt = join.join_type_list(values)
        if not (allow_fast_container_literal(kt) and allow_fast_container_literal(vt)):
            self.resolved_type[e] = NoneType()
            return None
        if stargs and (stargs[0] != kt or stargs[1] != vt):
            self.resolved_type[e] = NoneType()
            return None
        dt = self.chk.named_generic_type('builtins.dict', [kt, vt])
        self.resolved_type[e] = dt
        return dt

    def visit_dict_expr(self, e: DictExpr) -> Type:
        """Type check a dict expression.

        Translate it into a call to dict(), with provisions for **expr.
        """
        # if the dict literal doesn't match TypedDict, check_typeddict_call_with_dict reports
        # an error, but returns the TypedDict type that matches the literal it found
        # that would cause a second error when that TypedDict type is returned upstream
        # to avoid the second error, we always return TypedDict type that was requested
        typeddict_context = self.find_typeddict_context(self.type_context[-1], e)
        if typeddict_context:
            self.check_typeddict_call_with_dict(
                callee=typeddict_context,
                kwargs=e,
                context=e
            )
            return typeddict_context.copy_modified()

        # fast path attempt
        dt = self.fast_dict_type(e)
        if dt:
            return dt

        # Collect function arguments, watching out for **expr.
        args: List[Expression] = []  # Regular "key: value"
        stargs: List[Expression] = []  # For "**expr"
        for key, value in e.items:
            if key is None:
                stargs.append(value)
            else:
                tup = TupleExpr([key, value])
                if key.line >= 0:
                    tup.line = key.line
                    tup.column = key.column
                else:
                    tup.line = value.line
                    tup.column = value.column
                args.append(tup)
        # Define type variables (used in constructors below).
        kt = TypeVarType('KT', 'KT', -1, [], self.object_type())
        vt = TypeVarType('VT', 'VT', -2, [], self.object_type())
        rv = None
        # Call dict(*args), unless it's empty and stargs is not.
        if args or not stargs:
            # The callable type represents a function like this:
            #
            #   def <unnamed>(*v: Tuple[kt, vt]) -> Dict[kt, vt]: ...
            constructor = CallableType(
                [TupleType([kt, vt], self.named_type('builtins.tuple'))],
                [nodes.ARG_STAR],
                [None],
                self.chk.named_generic_type('builtins.dict', [kt, vt]),
                self.named_type('builtins.function'),
                name='<dict>',
                variables=[kt, vt])
            rv = self.check_call(constructor, args, [nodes.ARG_POS] * len(args), e)[0]
        else:
            # dict(...) will be called below.
            pass
        # Call rv.update(arg) for each arg in **stargs,
        # except if rv isn't set yet, then set rv = dict(arg).
        if stargs:
            for arg in stargs:
                if rv is None:
                    constructor = CallableType(
                        [self.chk.named_generic_type('typing.Mapping', [kt, vt])],
                        [nodes.ARG_POS],
                        [None],
                        self.chk.named_generic_type('builtins.dict', [kt, vt]),
                        self.named_type('builtins.function'),
                        name='<list>',
                        variables=[kt, vt])
                    rv = self.check_call(constructor, [arg], [nodes.ARG_POS], arg)[0]
                else:
                    self.check_method_call_by_name('update', rv, [arg], [nodes.ARG_POS], arg)
        assert rv is not None
        return rv

    def find_typeddict_context(self, context: Optional[Type],
                               dict_expr: DictExpr) -> Optional[TypedDictType]:
        context = get_proper_type(context)
        if isinstance(context, TypedDictType):
            return context
        elif isinstance(context, UnionType):
            items = []
            for item in context.items:
                item_context = self.find_typeddict_context(item, dict_expr)
                if (item_context is not None
                        and self.match_typeddict_call_with_dict(
                            item_context, dict_expr, dict_expr)):
                    items.append(item_context)
            if len(items) == 1:
                # Only one union item is valid TypedDict for the given dict_expr, so use the
                # context as it's unambiguous.
                return items[0]
            if len(items) > 1:
                self.msg.typeddict_context_ambiguous(items, dict_expr)
        # No TypedDict type in context.
        return None

    def visit_lambda_expr(self, e: LambdaExpr) -> Type:
        """Type check lambda expression."""
        self.chk.check_default_args(e, body_is_trivial=False)
        inferred_type, type_override = self.infer_lambda_type_using_context(e)
        if not inferred_type:
            self.chk.return_types.append(AnyType(TypeOfAny.special_form))
            # Type check everything in the body except for the final return
            # statement (it can contain tuple unpacking before return).
            with self.chk.scope.push_function(e):
                # Lambdas can have more than one element in body,
                # when we add "fictional" AssigmentStatement nodes, like in:
                # `lambda (a, b): a`
                for stmt in e.body.body[:-1]:
                    stmt.accept(self.chk)
                # Only type check the return expression, not the return statement.
                # This is important as otherwise the following statements would be
                # considered unreachable. There's no useful type context.
                ret_type = self.accept(e.expr(), allow_none_return=True)
            fallback = self.named_type('builtins.function')
            self.chk.return_types.pop()
            return callable_type(e, fallback, ret_type)
        else:
            # Type context available.
            self.chk.return_types.append(inferred_type.ret_type)
            self.chk.check_func_item(e, type_override=type_override)
            if not self.chk.has_type(e.expr()):
                # TODO: return expression must be accepted before exiting function scope.
                self.accept(e.expr(), allow_none_return=True)
            ret_type = self.chk.lookup_type(e.expr())
            self.chk.return_types.pop()
            return replace_callable_return_type(inferred_type, ret_type)

    def infer_lambda_type_using_context(self, e: LambdaExpr) -> Tuple[Optional[CallableType],
                                                                    Optional[CallableType]]:
        """Try to infer lambda expression type using context.

        Return None if could not infer type.
        The second item in the return type is the type_override parameter for check_func_item.
        """
        # TODO also accept 'Any' context
        ctx = get_proper_type(self.type_context[-1])

        if isinstance(ctx, UnionType):
            callables = [t for t in get_proper_types(ctx.relevant_items())
                         if isinstance(t, CallableType)]
            if len(callables) == 1:
                ctx = callables[0]

        if not ctx or not isinstance(ctx, CallableType):
            return None, None

        # The context may have function type variables in it. We replace them
        # since these are the type variables we are ultimately trying to infer;
        # they must be considered as indeterminate. We use ErasedType since it
        # does not affect type inference results (it is for purposes like this
        # only).
        callable_ctx = get_proper_type(replace_meta_vars(ctx, ErasedType()))
        assert isinstance(callable_ctx, CallableType)

        if callable_ctx.type_guard is not None:
            # Lambda's return type cannot be treated as a `TypeGuard`,
            # because it is implicit. And `TypeGuard`s must be explicit.
            # See https://github.com/python/mypy/issues/9927
            return None, None

        arg_kinds = [arg.kind for arg in e.arguments]

        if callable_ctx.is_ellipsis_args or ctx.param_spec() is not None:
            # Fill in Any arguments to match the arguments of the lambda.
            callable_ctx = callable_ctx.copy_modified(
                is_ellipsis_args=False,
                arg_types=[AnyType(TypeOfAny.special_form)] * len(arg_kinds),
                arg_kinds=arg_kinds,
                arg_names=e.arg_names[:],
            )

        if ARG_STAR in arg_kinds or ARG_STAR2 in arg_kinds:
            # TODO treat this case appropriately
            return callable_ctx, None

        if callable_ctx.arg_kinds != arg_kinds:
            # Incompatible context; cannot use it to infer types.
            self.chk.fail(message_registry.CANNOT_INFER_LAMBDA_TYPE, e)
            return None, None

        return callable_ctx, callable_ctx

    def visit_super_expr(self, e: SuperExpr) -> Type:
        """Type check a super expression (non-lvalue)."""

        # We have an expression like super(T, var).member

        # First compute the types of T and var
        types = self._super_arg_types(e)
        if isinstance(types, tuple):
            type_type, instance_type = types
        else:
            return types

        # Now get the MRO
        type_info = type_info_from_type(type_type)
        if type_info is None:
            self.chk.fail(message_registry.UNSUPPORTED_ARG_1_FOR_SUPER, e)
            return AnyType(TypeOfAny.from_error)

        instance_info = type_info_from_type(instance_type)
        if instance_info is None:
            self.chk.fail(message_registry.UNSUPPORTED_ARG_2_FOR_SUPER, e)
            return AnyType(TypeOfAny.from_error)

        mro = instance_info.mro

        # The base is the first MRO entry *after* type_info that has a member
        # with the right name
        try:
            index = mro.index(type_info)
        except ValueError:
            self.chk.fail(message_registry.SUPER_ARG_2_NOT_INSTANCE_OF_ARG_1, e)
            return AnyType(TypeOfAny.from_error)

        if len(mro) == index + 1:
            self.chk.fail(message_registry.TARGET_CLASS_HAS_NO_BASE_CLASS, e)
            return AnyType(TypeOfAny.from_error)

        for base in mro[index+1:]:
            if e.name in base.names or base == mro[-1]:
                if e.info and e.info.fallback_to_any and base == mro[-1]:
                    # There's an undefined base class, and we're at the end of the
                    # chain.  That's not an error.
                    return AnyType(TypeOfAny.special_form)

                return analyze_member_access(name=e.name,
                                             typ=instance_type,
                                             is_lvalue=False,
                                             is_super=True,
                                             is_operator=False,
                                             original_type=instance_type,
                                             override_info=base,
                                             context=e,
                                             msg=self.msg,
                                             chk=self.chk,
                                             in_literal_context=self.is_literal_context())

        assert False, 'unreachable'

    def _super_arg_types(self, e: SuperExpr) -> Union[Type, Tuple[Type, Type]]:
        """
        Computes the types of the type and instance expressions in super(T, instance), or the
        implicit ones for zero-argument super() expressions.  Returns a single type for the whole
        super expression when possible (for errors, anys), otherwise the pair of computed types.
        """

        if not self.chk.in_checked_function():
            return AnyType(TypeOfAny.unannotated)
        elif len(e.call.args) == 0:
            if self.chk.options.python_version[0] == 2:
                self.chk.fail(message_registry.TOO_FEW_ARGS_FOR_SUPER, e)
                return AnyType(TypeOfAny.from_error)
            elif not e.info:
                # This has already been reported by the semantic analyzer.
                return AnyType(TypeOfAny.from_error)
            elif self.chk.scope.active_class():
                self.chk.fail(message_registry.SUPER_OUTSIDE_OF_METHOD_NOT_SUPPORTED, e)
                return AnyType(TypeOfAny.from_error)

            # Zero-argument super() is like super(<current class>, <self>)
            current_type = fill_typevars(e.info)
            type_type: ProperType = TypeType(current_type)

            # Use the type of the self argument, in case it was annotated
            method = self.chk.scope.top_function()
            assert method is not None
            if method.arguments:
                instance_type: Type = method.arguments[0].variable.type or current_type
            else:
                self.chk.fail(message_registry.SUPER_ENCLOSING_POSITIONAL_ARGS_REQUIRED, e)
                return AnyType(TypeOfAny.from_error)
        elif ARG_STAR in e.call.arg_kinds:
            self.chk.fail(message_registry.SUPER_VARARGS_NOT_SUPPORTED, e)
            return AnyType(TypeOfAny.from_error)
        elif set(e.call.arg_kinds) != {ARG_POS}:
            self.chk.fail(message_registry.SUPER_POSITIONAL_ARGS_REQUIRED, e)
            return AnyType(TypeOfAny.from_error)
        elif len(e.call.args) == 1:
            self.chk.fail(message_registry.SUPER_WITH_SINGLE_ARG_NOT_SUPPORTED, e)
            return AnyType(TypeOfAny.from_error)
        elif len(e.call.args) == 2:
            type_type = get_proper_type(self.accept(e.call.args[0]))
            instance_type = self.accept(e.call.args[1])
        else:
            self.chk.fail(message_registry.TOO_MANY_ARGS_FOR_SUPER, e)
            return AnyType(TypeOfAny.from_error)

        # Imprecisely assume that the type is the current class
        if isinstance(type_type, AnyType):
            if e.info:
                type_type = TypeType(fill_typevars(e.info))
            else:
                return AnyType(TypeOfAny.from_another_any, source_any=type_type)
        elif isinstance(type_type, TypeType):
            type_item = type_type.item
            if isinstance(type_item, AnyType):
                if e.info:
                    type_type = TypeType(fill_typevars(e.info))
                else:
                    return AnyType(TypeOfAny.from_another_any, source_any=type_item)

        if (not isinstance(type_type, TypeType)
                and not (isinstance(type_type, FunctionLike) and type_type.is_type_obj())):
            self.msg.first_argument_for_super_must_be_type(type_type, e)
            return AnyType(TypeOfAny.from_error)

        # Imprecisely assume that the instance is of the current class
        instance_type = get_proper_type(instance_type)
        if isinstance(instance_type, AnyType):
            if e.info:
                instance_type = fill_typevars(e.info)
            else:
                return AnyType(TypeOfAny.from_another_any, source_any=instance_type)
        elif isinstance(instance_type, TypeType):
            instance_item = instance_type.item
            if isinstance(instance_item, AnyType):
                if e.info:
                    instance_type = TypeType(fill_typevars(e.info))
                else:
                    return AnyType(TypeOfAny.from_another_any, source_any=instance_item)

        return type_type, instance_type

    def visit_slice_expr(self, e: SliceExpr) -> Type:
        expected = make_optional_type(self.named_type('builtins.int'))
        for index in [e.begin_index, e.end_index, e.stride]:
            if index:
                t = self.accept(index)
                self.chk.check_subtype(t, expected,
                                       index, message_registry.INVALID_SLICE_INDEX)
        return self.named_type('builtins.slice')

    def visit_list_comprehension(self, e: ListComprehension) -> Type:
        return self.check_generator_or_comprehension(
            e.generator, 'builtins.list', '<list-comprehension>')

    def visit_set_comprehension(self, e: SetComprehension) -> Type:
        return self.check_generator_or_comprehension(
            e.generator, 'builtins.set', '<set-comprehension>')

    def visit_generator_expr(self, e: GeneratorExpr) -> Type:
        # If any of the comprehensions use async for, the expression will return an async generator
        # object
        if any(e.is_async):
            typ = 'typing.AsyncGenerator'
            # received type is always None in async generator expressions
            additional_args: List[Type] = [NoneType()]
        else:
            typ = 'typing.Generator'
            # received type and returned type are None
            additional_args = [NoneType(), NoneType()]
        return self.check_generator_or_comprehension(e, typ, '<generator>',
                                                     additional_args=additional_args)

    def check_generator_or_comprehension(self, gen: GeneratorExpr,
                                         type_name: str,
                                         id_for_messages: str,
                                         additional_args: Optional[List[Type]] = None) -> Type:
        """Type check a generator expression or a list comprehension."""
        additional_args = additional_args or []
        with self.chk.binder.frame_context(can_skip=True, fall_through=0):
            self.check_for_comp(gen)

            # Infer the type of the list comprehension by using a synthetic generic
            # callable type.
            tv = TypeVarType('T', 'T', -1, [], self.object_type())
            tv_list: List[Type] = [tv]
            constructor = CallableType(
                tv_list,
                [nodes.ARG_POS],
                [None],
                self.chk.named_generic_type(type_name, tv_list + additional_args),
                self.chk.named_type('builtins.function'),
                name=id_for_messages,
                variables=[tv])
            return self.check_call(constructor, [gen.left_expr], [nodes.ARG_POS], gen)[0]

    def visit_dictionary_comprehension(self, e: DictionaryComprehension) -> Type:
        """Type check a dictionary comprehension."""
        with self.chk.binder.frame_context(can_skip=True, fall_through=0):
            self.check_for_comp(e)

            # Infer the type of the list comprehension by using a synthetic generic
            # callable type.
            ktdef = TypeVarType('KT', 'KT', -1, [], self.object_type())
            vtdef = TypeVarType('VT', 'VT', -2, [], self.object_type())
            constructor = CallableType(
                [ktdef, vtdef],
                [nodes.ARG_POS, nodes.ARG_POS],
                [None, None],
                self.chk.named_generic_type('builtins.dict', [ktdef, vtdef]),
                self.chk.named_type('builtins.function'),
                name='<dictionary-comprehension>',
                variables=[ktdef, vtdef])
            return self.check_call(constructor,
                                   [e.key, e.value], [nodes.ARG_POS, nodes.ARG_POS], e)[0]

    def check_for_comp(self, e: Union[GeneratorExpr, DictionaryComprehension]) -> None:
        """Check the for_comp part of comprehensions. That is the part from 'for':
        ... for x in y if z

        Note: This adds the type information derived from the condlists to the current binder.
        """
        for index, sequence, conditions, is_async in zip(e.indices, e.sequences,
                                                         e.condlists, e.is_async):
            if is_async:
                _, sequence_type = self.chk.analyze_async_iterable_item_type(sequence)
            else:
                _, sequence_type = self.chk.analyze_iterable_item_type(sequence)
            self.chk.analyze_index_variables(index, sequence_type, True, e)
            for condition in conditions:
                self.accept(condition)

                # values are only part of the comprehension when all conditions are true
                true_map, false_map = self.chk.find_isinstance_check(condition)

                if true_map:
                    self.chk.push_type_map(true_map)

                if codes.REDUNDANT_EXPR in self.chk.options.enabled_error_codes:
                    if true_map is None:
                        self.msg.redundant_condition_in_comprehension(False, condition)
                    elif false_map is None:
                        self.msg.redundant_condition_in_comprehension(True, condition)

    def visit_conditional_expr(self, e: ConditionalExpr, allow_none_return: bool = False) -> Type:
        self.accept(e.cond)
        ctx = self.type_context[-1]

        # Gain type information from isinstance if it is there
        # but only for the current expression
        if_map, else_map = self.chk.find_isinstance_check(e.cond)
        if codes.REDUNDANT_EXPR in self.chk.options.enabled_error_codes:
            if if_map is None:
                self.msg.redundant_condition_in_if(False, e.cond)
            elif else_map is None:
                self.msg.redundant_condition_in_if(True, e.cond)

        if_type = self.analyze_cond_branch(if_map, e.if_expr, context=ctx,
                                           allow_none_return=allow_none_return)

        # we want to keep the narrowest value of if_type for union'ing the branches
        # however, it would be silly to pass a literal as a type context. Pass the
        # underlying fallback type instead.
        if_type_fallback = simple_literal_type(get_proper_type(if_type)) or if_type

        # Analyze the right branch using full type context and store the type
        full_context_else_type = self.analyze_cond_branch(else_map, e.else_expr, context=ctx,
                                                          allow_none_return=allow_none_return)

        if not mypy.checker.is_valid_inferred_type(if_type):
            # Analyze the right branch disregarding the left branch.
            else_type = full_context_else_type
            # we want to keep the narrowest value of else_type for union'ing the branches
            # however, it would be silly to pass a literal as a type context. Pass the
            # underlying fallback type instead.
            else_type_fallback = simple_literal_type(get_proper_type(else_type)) or else_type

            # If it would make a difference, re-analyze the left
            # branch using the right branch's type as context.
            if ctx is None or not is_equivalent(else_type_fallback, ctx):
                # TODO: If it's possible that the previous analysis of
                # the left branch produced errors that are avoided
                # using this context, suppress those errors.
                if_type = self.analyze_cond_branch(if_map, e.if_expr, context=else_type_fallback,
                                                   allow_none_return=allow_none_return)

        elif if_type_fallback == ctx:
            # There is no point re-running the analysis if if_type is equal to ctx.
            # That would  be an exact duplicate of the work we just did.
            # This optimization is particularly important to avoid exponential blowup with nested
            # if/else expressions: https://github.com/python/mypy/issues/9591
            # TODO: would checking for is_proper_subtype also work and cover more cases?
            else_type = full_context_else_type
        else:
            # Analyze the right branch in the context of the left
            # branch's type.
            else_type = self.analyze_cond_branch(else_map, e.else_expr, context=if_type_fallback,
                                                 allow_none_return=allow_none_return)

        # Only create a union type if the type context is a union, to be mostly
        # compatible with older mypy versions where we always did a join.
        #
        # TODO: Always create a union or at least in more cases?
        if isinstance(get_proper_type(self.type_context[-1]), UnionType):
            res = make_simplified_union([if_type, full_context_else_type])
        else:
            res = join.join_types(if_type, else_type)

        return res

    def analyze_cond_branch(self, map: Optional[Dict[Expression, Type]],
                            node: Expression, context: Optional[Type],
                            allow_none_return: bool = False) -> Type:
        with self.chk.binder.frame_context(can_skip=True, fall_through=0):
            if map is None:
                # We still need to type check node, in case we want to
                # process it for isinstance checks later
                self.accept(node, type_context=context, allow_none_return=allow_none_return)
                return UninhabitedType()
            self.chk.push_type_map(map)
            return self.accept(node, type_context=context, allow_none_return=allow_none_return)

    def visit_backquote_expr(self, e: BackquoteExpr) -> Type:
        self.accept(e.expr)
        return self.named_type('builtins.str')

    #
    # Helpers
    #

    def accept(self,
               node: Expression,
               type_context: Optional[Type] = None,
               allow_none_return: bool = False,
               always_allow_any: bool = False,
               ) -> Type:
        """Type check a node in the given type context.  If allow_none_return
        is True and this expression is a call, allow it to return None.  This
        applies only to this expression and not any subexpressions.
        """
        if node in self.type_overrides:
            return self.type_overrides[node]
        self.type_context.append(type_context)
        try:
            if allow_none_return and isinstance(node, CallExpr):
                typ = self.visit_call_expr(node, allow_none_return=True)
            elif allow_none_return and isinstance(node, YieldFromExpr):
                typ = self.visit_yield_from_expr(node, allow_none_return=True)
            elif allow_none_return and isinstance(node, ConditionalExpr):
                typ = self.visit_conditional_expr(node, allow_none_return=True)
            else:
                typ = node.accept(self)
        except Exception as err:
            report_internal_error(err, self.chk.errors.file,
                                  node.line, self.chk.errors, self.chk.options)

        self.type_context.pop()
        assert typ is not None
        self.chk.store_type(node, typ)

        if (self.chk.options.disallow_any_expr and
                not always_allow_any and
                not self.chk.is_stub and
                self.chk.in_checked_function() and
                has_any_type(typ) and not self.chk.current_node_deferred):
            self.msg.disallowed_any_type(typ, node)

        if not self.chk.in_checked_function() or self.chk.current_node_deferred:
            return AnyType(TypeOfAny.unannotated)
        else:
            return typ

    def named_type(self, name: str) -> Instance:
        """Return an instance type with type given by the name and no type
        arguments. Alias for TypeChecker.named_type.
        """
        return self.chk.named_type(name)

    def is_valid_var_arg(self, typ: Type) -> bool:
        """Is a type valid as a *args argument?"""
        typ = get_proper_type(typ)
        return (isinstance(typ, TupleType) or
                is_subtype(typ, self.chk.named_generic_type('typing.Iterable',
                                                            [AnyType(TypeOfAny.special_form)])) or
                isinstance(typ, AnyType) or
                isinstance(typ, ParamSpecType))

    def is_valid_keyword_var_arg(self, typ: Type) -> bool:
        """Is a type valid as a **kwargs argument?"""
        mapping_type = self.chk.named_generic_type(
            'typing.Mapping', [self.named_type('builtins.str'), AnyType(TypeOfAny.special_form)])
        typ = get_proper_type(typ)

        ret = (
            is_subtype(typ, mapping_type) or
            (isinstance(typ, Instance) and
                is_subtype(typ, self.chk.named_type('typing.Mapping')) and
                try_getting_str_literals_from_type(map_instance_to_supertype(
                    typ, mapping_type.type).args[0]) is not None) or
            # This condition is to avoid false-positive errors when empty dictionaries are
            # passed with double-stars (e.g., **{})。The type of empty dicts is inferred to be
            # dict[<nothing>, <nothing>], which is not a subtype of Mapping[str, Any]。
            is_subtype(typ, self.chk.named_generic_type('typing.Mapping',
                                                        [UninhabitedType(), UninhabitedType()])) or
            isinstance(typ, ParamSpecType)
        )
        if self.chk.options.python_version[0] < 3:
            ret = ret or is_subtype(typ, self.chk.named_generic_type('typing.Mapping',
                [self.named_type('builtins.unicode'), AnyType(TypeOfAny.special_form)]))
        return ret

    def has_member(self, typ: Type, member: str) -> bool:
        """Does type have member with the given name?"""
        # TODO: refactor this to use checkmember.analyze_member_access, otherwise
        # these two should be carefully kept in sync.
        # This is much faster than analyze_member_access, though, and so using
        # it first as a filter is important for performance.
        typ = get_proper_type(typ)

        if isinstance(typ, TypeVarType):
            typ = get_proper_type(typ.upper_bound)
        if isinstance(typ, TupleType):
            typ = tuple_fallback(typ)
        if isinstance(typ, LiteralType):
            typ = typ.fallback
        if isinstance(typ, Instance):
            return typ.type.has_readable_member(member)
        if isinstance(typ, CallableType) and typ.is_type_obj():
            return typ.fallback.type.has_readable_member(member)
        elif isinstance(typ, AnyType):
            return True
        elif isinstance(typ, UnionType):
            result = all(self.has_member(x, member) for x in typ.relevant_items())
            return result
        elif isinstance(typ, TypeType):
            # Type[Union[X, ...]] is always normalized to Union[Type[X], ...],
            # so we don't need to care about unions here.
            item = typ.item
            if isinstance(item, TypeVarType):
                item = get_proper_type(item.upper_bound)
            if isinstance(item, TupleType):
                item = tuple_fallback(item)
            if isinstance(item, Instance) and item.type.metaclass_type is not None:
                return self.has_member(item.type.metaclass_type, member)
            if isinstance(item, AnyType):
                return True
            return False
        else:
            return False

    def not_ready_callback(self, name: str, context: Context) -> None:
        """Called when we can't infer the type of a variable because it's not ready yet.

        Either defer type checking of the enclosing function to the next
        pass or report an error.
        """
        self.chk.handle_cannot_determine_type(name, context)

    def visit_yield_expr(self, e: YieldExpr) -> Type:
        return_type = self.chk.return_types[-1]
        expected_item_type = self.chk.get_generator_yield_type(return_type, False)
        if e.expr is None:
            if (not isinstance(get_proper_type(expected_item_type), (NoneType, AnyType))
                    and self.chk.in_checked_function()):
                self.chk.fail(message_registry.YIELD_VALUE_EXPECTED, e)
        else:
            actual_item_type = self.accept(e.expr, expected_item_type)
            self.chk.check_subtype(actual_item_type, expected_item_type, e,
                                   message_registry.INCOMPATIBLE_TYPES_IN_YIELD,
                                   'actual type', 'expected type')
        return self.chk.get_generator_receive_type(return_type, False)

    def visit_await_expr(self, e: AwaitExpr) -> Type:
        expected_type = self.type_context[-1]
        if expected_type is not None:
            expected_type = self.chk.named_generic_type('typing.Awaitable', [expected_type])
        actual_type = get_proper_type(self.accept(e.expr, expected_type))
        if isinstance(actual_type, AnyType):
            return AnyType(TypeOfAny.from_another_any, source_any=actual_type)
        return self.check_awaitable_expr(actual_type, e,
                                         message_registry.INCOMPATIBLE_TYPES_IN_AWAIT)

    def check_awaitable_expr(self, t: Type, ctx: Context, msg: Union[str, ErrorMessage]) -> Type:
        """Check the argument to `await` and extract the type of value.

        Also used by `async for` and `async with`.
        """
        if not self.chk.check_subtype(t, self.named_type('typing.Awaitable'), ctx,
                                      msg, 'actual type', 'expected type'):
            return AnyType(TypeOfAny.special_form)
        else:
            generator = self.check_method_call_by_name('__await__', t, [], [], ctx)[0]
            ret_type = self.chk.get_generator_return_type(generator, False)
            ret_type = get_proper_type(ret_type)
            if isinstance(ret_type, UninhabitedType) and not ret_type.ambiguous:
                self.chk.binder.unreachable()
            return ret_type

    def visit_yield_from_expr(self, e: YieldFromExpr, allow_none_return: bool = False) -> Type:
        # NOTE: Whether `yield from` accepts an `async def` decorated
        # with `@types.coroutine` (or `@asyncio.coroutine`) depends on
        # whether the generator containing the `yield from` is itself
        # thus decorated.  But it accepts a generator regardless of
        # how it's decorated.
        return_type = self.chk.return_types[-1]
        # TODO: What should the context for the sub-expression be?
        # If the containing function has type Generator[X, Y, ...],
        # the context should be Generator[X, Y, T], where T is the
        # context of the 'yield from' itself (but it isn't known).
        subexpr_type = get_proper_type(self.accept(e.expr))

        # Check that the expr is an instance of Iterable and get the type of the iterator produced
        # by __iter__.
        if isinstance(subexpr_type, AnyType):
            iter_type: Type = AnyType(TypeOfAny.from_another_any, source_any=subexpr_type)
        elif self.chk.type_is_iterable(subexpr_type):
            if is_async_def(subexpr_type) and not has_coroutine_decorator(return_type):
                self.chk.msg.yield_from_invalid_operand_type(subexpr_type, e)

            any_type = AnyType(TypeOfAny.special_form)
            generic_generator_type = self.chk.named_generic_type('typing.Generator',
                                                                 [any_type, any_type, any_type])
            iter_type, _ = self.check_method_call_by_name(
                '__iter__', subexpr_type, [], [], context=generic_generator_type)
        else:
            if not (is_async_def(subexpr_type) and has_coroutine_decorator(return_type)):
                self.chk.msg.yield_from_invalid_operand_type(subexpr_type, e)
                iter_type = AnyType(TypeOfAny.from_error)
            else:
                iter_type = self.check_awaitable_expr(
                    subexpr_type, e, message_registry.INCOMPATIBLE_TYPES_IN_YIELD_FROM)

        # Check that the iterator's item type matches the type yielded by the Generator function
        # containing this `yield from` expression.
        expected_item_type = self.chk.get_generator_yield_type(return_type, False)
        actual_item_type = self.chk.get_generator_yield_type(iter_type, False)

        self.chk.check_subtype(actual_item_type, expected_item_type, e,
                               message_registry.INCOMPATIBLE_TYPES_IN_YIELD_FROM,
                               'actual type', 'expected type')

        # Determine the type of the entire yield from expression.
        iter_type = get_proper_type(iter_type)
        if (isinstance(iter_type, Instance) and
                iter_type.type.fullname == 'typing.Generator'):
            expr_type = self.chk.get_generator_return_type(iter_type, False)
        else:
            # Non-Generators don't return anything from `yield from` expressions.
            # However special-case Any (which might be produced by an error).
            actual_item_type = get_proper_type(actual_item_type)
            if isinstance(actual_item_type, AnyType):
                expr_type = AnyType(TypeOfAny.from_another_any, source_any=actual_item_type)
            else:
                # Treat `Iterator[X]` as a shorthand for `Generator[X, None, Any]`.
                expr_type = NoneType()

        if not allow_none_return and isinstance(get_proper_type(expr_type), NoneType):
            self.chk.msg.does_not_return_value(None, e)
        return expr_type

    def visit_temp_node(self, e: TempNode) -> Type:
        return e.type

    def visit_type_var_expr(self, e: TypeVarExpr) -> Type:
        return AnyType(TypeOfAny.special_form)

    def visit_paramspec_expr(self, e: ParamSpecExpr) -> Type:
        return AnyType(TypeOfAny.special_form)

    def visit_type_var_tuple_expr(self, e: TypeVarTupleExpr) -> Type:
        return AnyType(TypeOfAny.special_form)

    def visit_newtype_expr(self, e: NewTypeExpr) -> Type:
        return AnyType(TypeOfAny.special_form)

    def visit_namedtuple_expr(self, e: NamedTupleExpr) -> Type:
        tuple_type = e.info.tuple_type
        if tuple_type:
            if (self.chk.options.disallow_any_unimported and
                    has_any_from_unimported_type(tuple_type)):
                self.msg.unimported_type_becomes_any("NamedTuple type", tuple_type, e)
            check_for_explicit_any(tuple_type, self.chk.options, self.chk.is_typeshed_stub,
                                   self.msg, context=e)
        return AnyType(TypeOfAny.special_form)

    def visit_enum_call_expr(self, e: EnumCallExpr) -> Type:
        for name, value in zip(e.items, e.values):
            if value is not None:
                typ = self.accept(value)
                if not isinstance(get_proper_type(typ), AnyType):
                    var = e.info.names[name].node
                    if isinstance(var, Var):
                        # Inline TypeChecker.set_inferred_type(),
                        # without the lvalue.  (This doesn't really do
                        # much, since the value attribute is defined
                        # to have type Any in the typeshed stub.)
                        var.type = typ
                        var.is_inferred = True
        return AnyType(TypeOfAny.special_form)

    def visit_typeddict_expr(self, e: TypedDictExpr) -> Type:
        return AnyType(TypeOfAny.special_form)

    def visit__promote_expr(self, e: PromoteExpr) -> Type:
        return e.type

    def visit_star_expr(self, e: StarExpr) -> StarType:
        return StarType(self.accept(e.expr))

    def object_type(self) -> Instance:
        """Return instance type 'object'."""
        return self.named_type('builtins.object')

    def bool_type(self) -> Instance:
        """Return instance type 'bool'."""
        return self.named_type('builtins.bool')

    @overload
    def narrow_type_from_binder(self, expr: Expression, known_type: Type) -> Type: ...

    @overload
    def narrow_type_from_binder(self, expr: Expression, known_type: Type,
                                skip_non_overlapping: bool) -> Optional[Type]: ...

    def narrow_type_from_binder(self, expr: Expression, known_type: Type,
                                skip_non_overlapping: bool = False) -> Optional[Type]:
        """Narrow down a known type of expression using information in conditional type binder.

        If 'skip_non_overlapping' is True, return None if the type and restriction are
        non-overlapping.
        """
        if literal(expr) >= LITERAL_TYPE:
            restriction = self.chk.binder.get(expr)
            # If the current node is deferred, some variables may get Any types that they
            # otherwise wouldn't have. We don't want to narrow down these since it may
            # produce invalid inferred Optional[Any] types, at least.
            if restriction and not (isinstance(get_proper_type(known_type), AnyType)
                                    and self.chk.current_node_deferred):
                # Note: this call should match the one in narrow_declared_type().
                if (skip_non_overlapping and
                        not is_overlapping_types(known_type, restriction,
                                                 prohibit_none_typevar_overlap=True)):
                    return None
                return narrow_declared_type(known_type, restriction)
        return known_type


def has_any_type(t: Type, ignore_in_type_obj: bool = False) -> bool:
    """Whether t contains an Any type"""
    return t.accept(HasAnyType(ignore_in_type_obj))


class HasAnyType(types.TypeQuery[bool]):
    def __init__(self, ignore_in_type_obj: bool) -> None:
        super().__init__(any)
        self.ignore_in_type_obj = ignore_in_type_obj

    def visit_any(self, t: AnyType) -> bool:
        return t.type_of_any != TypeOfAny.special_form  # special forms are not real Any types

    def visit_callable_type(self, t: CallableType) -> bool:
        if self.ignore_in_type_obj and t.is_type_obj():
            return False
        return super().visit_callable_type(t)


def has_coroutine_decorator(t: Type) -> bool:
    """Whether t came from a function decorated with `@coroutine`."""
    t = get_proper_type(t)
    return isinstance(t, Instance) and t.type.fullname == 'typing.AwaitableGenerator'


def is_async_def(t: Type) -> bool:
    """Whether t came from a function defined using `async def`."""
    # In check_func_def(), when we see a function decorated with
    # `@typing.coroutine` or `@async.coroutine`, we change the
    # return type to typing.AwaitableGenerator[...], so that its
    # type is compatible with either Generator or Awaitable.
    # But for the check here we need to know whether the original
    # function (before decoration) was an `async def`.  The
    # AwaitableGenerator type conveniently preserves the original
    # type as its 4th parameter (3rd when using 0-origin indexing
    # :-), so that we can recover that information here.
    # (We really need to see whether the original, undecorated
    # function was an `async def`, which is orthogonal to its
    # decorations.)
    t = get_proper_type(t)
    if (isinstance(t, Instance)
            and t.type.fullname == 'typing.AwaitableGenerator'
            and len(t.args) >= 4):
        t = get_proper_type(t.args[3])
    return isinstance(t, Instance) and t.type.fullname == 'typing.Coroutine'


def is_non_empty_tuple(t: Type) -> bool:
    t = get_proper_type(t)
    return isinstance(t, TupleType) and bool(t.items)


def is_duplicate_mapping(mapping: List[int],
                         actual_types: List[Type],
                         actual_kinds: List[ArgKind]) -> bool:
    return (
        len(mapping) > 1
        # Multiple actuals can map to the same formal if they both come from
        # varargs (*args and **kwargs); in this case at runtime it is possible
        # that here are no duplicates. We need to allow this, as the convention
        # f(..., *args, **kwargs) is common enough.
        and not (len(mapping) == 2
                 and actual_kinds[mapping[0]] == nodes.ARG_STAR
                 and actual_kinds[mapping[1]] == nodes.ARG_STAR2)
        # Multiple actuals can map to the same formal if there are multiple
        # **kwargs which cannot be mapped with certainty (non-TypedDict
        # **kwargs).
        and not all(actual_kinds[m] == nodes.ARG_STAR2 and
                    not isinstance(get_proper_type(actual_types[m]), TypedDictType)
                    for m in mapping)
    )


def replace_callable_return_type(c: CallableType, new_ret_type: Type) -> CallableType:
    """Return a copy of a callable type with a different return type."""
    return c.copy_modified(ret_type=new_ret_type)


class ArgInferSecondPassQuery(types.TypeQuery[bool]):
    """Query whether an argument type should be inferred in the second pass.

    The result is True if the type has a type variable in a callable return
    type anywhere. For example, the result for Callable[[], T] is True if t is
    a type variable.
    """
    def __init__(self) -> None:
        super().__init__(any)

    def visit_callable_type(self, t: CallableType) -> bool:
        return self.query_types(t.arg_types) or t.accept(HasTypeVarQuery())


class HasTypeVarQuery(types.TypeQuery[bool]):
    """Visitor for querying whether a type has a type variable component."""
    def __init__(self) -> None:
        super().__init__(any)

    def visit_type_var(self, t: TypeVarType) -> bool:
        return True


def has_erased_component(t: Optional[Type]) -> bool:
    return t is not None and t.accept(HasErasedComponentsQuery())


class HasErasedComponentsQuery(types.TypeQuery[bool]):
    """Visitor for querying whether a type has an erased component."""
    def __init__(self) -> None:
        super().__init__(any)

    def visit_erased_type(self, t: ErasedType) -> bool:
        return True


def has_uninhabited_component(t: Optional[Type]) -> bool:
    return t is not None and t.accept(HasUninhabitedComponentsQuery())


class HasUninhabitedComponentsQuery(types.TypeQuery[bool]):
    """Visitor for querying whether a type has an UninhabitedType component."""
    def __init__(self) -> None:
        super().__init__(any)

    def visit_uninhabited_type(self, t: UninhabitedType) -> bool:
        return True


def arg_approximate_similarity(actual: Type, formal: Type) -> bool:
    """Return if caller argument (actual) is roughly compatible with signature arg (formal).

    This function is deliberately loose and will report two types are similar
    as long as their "shapes" are plausibly the same.

    This is useful when we're doing error reporting: for example, if we're trying
    to select an overload alternative and there's no exact match, we can use
    this function to help us identify which alternative the user might have
    *meant* to match.
    """
    actual = get_proper_type(actual)
    formal = get_proper_type(formal)

    # Erase typevars: we'll consider them all to have the same "shape".
    if isinstance(actual, TypeVarType):
        actual = erase_to_union_or_bound(actual)
    if isinstance(formal, TypeVarType):
        formal = erase_to_union_or_bound(formal)

    # Callable or Type[...]-ish types
    def is_typetype_like(typ: ProperType) -> bool:
        return (isinstance(typ, TypeType)
                or (isinstance(typ, FunctionLike) and typ.is_type_obj())
                or (isinstance(typ, Instance) and typ.type.fullname == "builtins.type"))

    if isinstance(formal, CallableType):
        if isinstance(actual, (CallableType, Overloaded, TypeType)):
            return True
    if is_typetype_like(actual) and is_typetype_like(formal):
        return True

    # Unions
    if isinstance(actual, UnionType):
        return any(arg_approximate_similarity(item, formal) for item in actual.relevant_items())
    if isinstance(formal, UnionType):
        return any(arg_approximate_similarity(actual, item) for item in formal.relevant_items())

    # TypedDicts
    if isinstance(actual, TypedDictType):
        if isinstance(formal, TypedDictType):
            return True
        return arg_approximate_similarity(actual.fallback, formal)

    # Instances
    # For instances, we mostly defer to the existing is_subtype check.
    if isinstance(formal, Instance):
        if isinstance(actual, CallableType):
            actual = actual.fallback
        if isinstance(actual, Overloaded):
            actual = actual.items[0].fallback
        if isinstance(actual, TupleType):
            actual = tuple_fallback(actual)
        if isinstance(actual, Instance) and formal.type in actual.type.mro:
            # Try performing a quick check as an optimization
            return True

    # Fall back to a standard subtype check for the remaining kinds of type.
    return is_subtype(erasetype.erase_type(actual), erasetype.erase_type(formal))


def any_causes_overload_ambiguity(items: List[CallableType],
                                  return_types: List[Type],
                                  arg_types: List[Type],
                                  arg_kinds: List[ArgKind],
                                  arg_names: Optional[Sequence[Optional[str]]]) -> bool:
    """May an argument containing 'Any' cause ambiguous result type on call to overloaded function?

    Note that this sometimes returns True even if there is no ambiguity, since a correct
    implementation would be complex (and the call would be imprecisely typed due to Any
    types anyway).

    Args:
        items: Overload items matching the actual arguments
        arg_types: Actual argument types
        arg_kinds: Actual argument kinds
        arg_names: Actual argument names
    """
    if all_same_types(return_types):
        return False

    actual_to_formal = [
        map_formals_to_actuals(
            arg_kinds, arg_names, item.arg_kinds, item.arg_names, lambda i: arg_types[i])
        for item in items
    ]

    for arg_idx, arg_type in enumerate(arg_types):
        # We ignore Anys in type object callables as ambiguity
        # creators, since that can lead to falsely claiming ambiguity
        # for overloads between Type and Callable.
        if has_any_type(arg_type, ignore_in_type_obj=True):
            matching_formals_unfiltered = [(item_idx, lookup[arg_idx])
                                           for item_idx, lookup in enumerate(actual_to_formal)
                                           if lookup[arg_idx]]

            matching_returns = []
            matching_formals = []
            for item_idx, formals in matching_formals_unfiltered:
                matched_callable = items[item_idx]
                matching_returns.append(matched_callable.ret_type)

                # Note: if an actual maps to multiple formals of differing types within
                # a single callable, then we know at least one of those formals must be
                # a different type then the formal(s) in some other callable.
                # So it's safe to just append everything to the same list.
                for formal in formals:
                    matching_formals.append(matched_callable.arg_types[formal])
            if not all_same_types(matching_formals) and not all_same_types(matching_returns):
                # Any maps to multiple different types, and the return types of these items differ.
                return True
    return False


def all_same_types(types: List[Type]) -> bool:
    if len(types) == 0:
        return True
    return all(is_same_type(t, types[0]) for t in types[1:])


def merge_typevars_in_callables_by_name(
        callables: Sequence[CallableType]) -> Tuple[List[CallableType], List[TypeVarType]]:
    """Takes all the typevars present in the callables and 'combines' the ones with the same name.

    For example, suppose we have two callables with signatures "f(x: T, y: S) -> T" and
    "f(x: List[Tuple[T, S]]) -> Tuple[T, S]". Both callables use typevars named "T" and
    "S", but we treat them as distinct, unrelated typevars. (E.g. they could both have
    distinct ids.)

    If we pass in both callables into this function, it returns a list containing two
    new callables that are identical in signature, but use the same underlying TypeVarType
    for T and S.

    This is useful if we want to take the output lists and "merge" them into one callable
    in some way -- for example, when unioning together overloads.

    Returns both the new list of callables and a list of all distinct TypeVarType objects used.
    """
    output: List[CallableType] = []
    unique_typevars: Dict[str, TypeVarType] = {}
    variables: List[TypeVarType] = []

    for target in callables:
        if target.is_generic():
            target = freshen_function_type_vars(target)

            rename = {}  # Dict[TypeVarId, TypeVar]
            for tv in target.variables:
                name = tv.fullname
                if name not in unique_typevars:
                    # TODO(PEP612): fix for ParamSpecType
                    if isinstance(tv, ParamSpecType):
                        continue
                    assert isinstance(tv, TypeVarType)
                    unique_typevars[name] = tv
                    variables.append(tv)
                rename[tv.id] = unique_typevars[name]

            target = cast(CallableType, expand_type(target, rename))
        output.append(target)

    return output, variables


def try_getting_literal(typ: Type) -> ProperType:
    """If possible, get a more precise literal type for a given type."""
    typ = get_proper_type(typ)
    if isinstance(typ, Instance) and typ.last_known_value is not None:
        return typ.last_known_value
    return typ


def is_expr_literal_type(node: Expression) -> bool:
    """Returns 'true' if the given node is a Literal"""
    if isinstance(node, IndexExpr):
        base = node.base
        return isinstance(base, RefExpr) and base.fullname in LITERAL_TYPE_NAMES
    if isinstance(node, NameExpr):
        underlying = node.node
        return isinstance(underlying, TypeAlias) and isinstance(get_proper_type(underlying.target),
                                                                LiteralType)
    return False


def has_bytes_component(typ: Type, py2: bool = False) -> bool:
    """Is this one of builtin byte types, or a union that contains it?"""
    typ = get_proper_type(typ)
    if py2:
        byte_types = {'builtins.str', 'builtins.bytearray'}
    else:
        byte_types = {'builtins.bytes', 'builtins.bytearray'}
    if isinstance(typ, UnionType):
        return any(has_bytes_component(t) for t in typ.items)
    if isinstance(typ, Instance) and typ.type.fullname in byte_types:
        return True
    return False


def type_info_from_type(typ: Type) -> Optional[TypeInfo]:
    """Gets the TypeInfo for a type, indirecting through things like type variables and tuples."""
    typ = get_proper_type(typ)
    if isinstance(typ, FunctionLike) and typ.is_type_obj():
        return typ.type_object()
    if isinstance(typ, TypeType):
        typ = typ.item
    if isinstance(typ, TypeVarType):
        typ = get_proper_type(typ.upper_bound)
    if isinstance(typ, TupleType):
        typ = tuple_fallback(typ)
    if isinstance(typ, Instance):
        return typ.type

    # A complicated type. Too tricky, give up.
    # TODO: Do something more clever here.
    return None


def is_operator_method(fullname: Optional[str]) -> bool:
    if fullname is None:
        return False
    short_name = fullname.split('.')[-1]
    return (
        short_name in operators.op_methods.values() or
        short_name in operators.reverse_op_methods.values() or
        short_name in operators.unary_op_methods.values())


def get_partial_instance_type(t: Optional[Type]) -> Optional[PartialType]:
    if t is None or not isinstance(t, PartialType) or t.type is None:
        return None
    return t<|MERGE_RESOLUTION|>--- conflicted
+++ resolved
@@ -4,11 +4,7 @@
 from contextlib import contextmanager
 import itertools
 from typing import (
-<<<<<<< HEAD
-    Any, cast, Dict, Set, List, Tuple, Callable, Union, Optional, Sequence, Iterator, Iterable
-=======
-    cast, Dict, Set, List, Tuple, Callable, Union, Optional, Sequence, Iterator
->>>>>>> 24ef8d06
+    cast, Dict, Set, List, Tuple, Callable, Union, Optional, Sequence, Iterator, Iterable
 )
 from typing_extensions import ClassVar, Final, overload, TypeAlias as _TypeAlias
 
@@ -70,16 +66,10 @@
     FunctionContext, FunctionSigContext,
 )
 from mypy.typeops import (
-<<<<<<< HEAD
-    tuple_fallback, make_simplified_union, true_only, false_only, erase_to_union_or_bound,
-    function_type, callable_type, try_getting_str_literals, custom_special_method,
-    is_literal_type_like, try_expanding_sum_type_to_union, try_getting_str_literals_from_type
-=======
     try_expanding_sum_type_to_union, tuple_fallback, make_simplified_union,
     true_only, false_only, erase_to_union_or_bound, function_type,
     callable_type, try_getting_str_literals, custom_special_method,
-    is_literal_type_like, simple_literal_type,
->>>>>>> 24ef8d06
+    is_literal_type_like, simple_literal_type, try_getting_str_literals_from_type
 )
 from mypy.message_registry import ErrorMessage
 import mypy.errorcodes as codes
