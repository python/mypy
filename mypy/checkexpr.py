--- conflicted
+++ resolved
@@ -5961,12 +5961,9 @@
     def visit_param_spec(self, t: ParamSpecType) -> bool:
         return True
 
-<<<<<<< HEAD
-=======
     def visit_type_var_tuple(self, t: TypeVarTupleType) -> bool:
         return True
 
->>>>>>> b02ddf1d
 
 def has_erased_component(t: Type | None) -> bool:
     return t is not None and t.accept(HasErasedComponentsQuery())
