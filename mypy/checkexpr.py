"""Expression type checker. This file is conceptually part of TypeChecker."""

from mypy.util import unnamed_function
from mypy.backports import OrderedDict, nullcontext
from contextlib import contextmanager
import itertools
from typing import (
    Any, cast, Dict, Set, List, Tuple, Callable, Union, Optional, Sequence, Iterator
)
from typing_extensions import ClassVar, Final, overload

from mypy.errors import report_internal_error
from mypy.typeanal import (
    has_any_from_unimported_type, check_for_explicit_any, set_any_tvars, expand_type_alias,
    make_optional_type,
)
from mypy.types import (
    Type, AnyType, CallableType, Overloaded, NoneType, TypeVarType, TypeGuardType,
    TupleType, TypedDictType, Instance, ErasedType, UnionType,
    PartialType, DeletedType, UninhabitedType, TypeType, TypeOfAny, LiteralType, LiteralValue,
    is_named_instance, FunctionLike, ParamSpecDef,
    StarType, is_optional, remove_optional, is_generic_instance, get_proper_type, ProperType,
    get_proper_types, flatten_nested_unions
)
from mypy.nodes import (
    NameExpr, RefExpr, Var, FuncDef, OverloadedFuncDef, TypeInfo, CallExpr,
    MemberExpr, IntExpr, StrExpr, BytesExpr, UnicodeExpr, FloatExpr,
    OpExpr, UnaryExpr, IndexExpr, CastExpr, RevealExpr, TypeApplication, ListExpr,
    TupleExpr, DictExpr, LambdaExpr, SuperExpr, SliceExpr, Context, Expression,
    ListComprehension, GeneratorExpr, SetExpr, MypyFile, Decorator,
    ConditionalExpr, ComparisonExpr, TempNode, SetComprehension, AssignmentExpr,
    DictionaryComprehension, ComplexExpr, EllipsisExpr, StarExpr, AwaitExpr, YieldExpr,
    YieldFromExpr, TypedDictExpr, PromoteExpr, NewTypeExpr, NamedTupleExpr, TypeVarExpr,
    TypeAliasExpr, BackquoteExpr, EnumCallExpr, TypeAlias, SymbolNode, PlaceholderNode,
    ParamSpecExpr,
    ArgKind, ARG_POS, ARG_NAMED, ARG_STAR, ARG_STAR2, LITERAL_TYPE, REVEAL_TYPE,
)
from mypy.literals import literal
from mypy import nodes
from mypy import operators
import mypy.checker
from mypy import types
from mypy.sametypes import is_same_type
from mypy.erasetype import replace_meta_vars, erase_type, remove_instance_last_known_values
from mypy.maptype import map_instance_to_supertype
from mypy.messages import MessageBuilder
from mypy import message_registry
from mypy.infer import infer_type_arguments, infer_function_type_arguments
from mypy import join
from mypy.meet import narrow_declared_type, is_overlapping_types
from mypy.subtypes import is_subtype, is_proper_subtype, is_equivalent, non_method_protocol_members
from mypy import applytype
from mypy import erasetype
from mypy.checkmember import analyze_member_access, type_object_type
from mypy.argmap import ArgTypeExpander, map_actuals_to_formals, map_formals_to_actuals
from mypy.checkstrformat import StringFormatterChecker
from mypy.expandtype import expand_type, expand_type_by_instance, freshen_function_type_vars
from mypy.util import split_module_names
from mypy.typevars import fill_typevars
from mypy.visitor import ExpressionVisitor
from mypy.plugin import (
    Plugin,
    MethodContext, MethodSigContext,
    FunctionContext, FunctionSigContext,
)
from mypy.typeops import (
    tuple_fallback, make_simplified_union, true_only, false_only, erase_to_union_or_bound,
    function_type, callable_type, try_getting_str_literals, custom_special_method,
    is_literal_type_like,
)
import mypy.errorcodes as codes

# Type of callback user for checking individual function arguments. See
# check_args() below for details.
ArgChecker = Callable[[Type,
                       Type,
                       ArgKind,
                       Type,
                       int,
                       int,
                       CallableType,
                       Optional[Type],
                       Context,
                       Context,
                       MessageBuilder],
                      None]

# Maximum nesting level for math union in overloads, setting this to large values
# may cause performance issues. The reason is that although union math algorithm we use
# nicely captures most corner cases, its worst case complexity is exponential,
# see https://github.com/python/mypy/pull/5255#discussion_r196896335 for discussion.
MAX_UNIONS: Final = 5


# Types considered safe for comparisons with --strict-equality due to known behaviour of __eq__.
# NOTE: All these types are subtypes of AbstractSet.
OVERLAPPING_TYPES_WHITELIST: Final = [
    "builtins.set",
    "builtins.frozenset",
    "typing.KeysView",
    "typing.ItemsView",
]


class TooManyUnions(Exception):
    """Indicates that we need to stop splitting unions in an attempt
    to match an overload in order to save performance.
    """


def extract_refexpr_names(expr: RefExpr) -> Set[str]:
    """Recursively extracts all module references from a reference expression.

    Note that currently, the only two subclasses of RefExpr are NameExpr and
    MemberExpr."""
    output: Set[str] = set()
    while isinstance(expr.node, MypyFile) or expr.fullname is not None:
        if isinstance(expr.node, MypyFile) and expr.fullname is not None:
            # If it's None, something's wrong (perhaps due to an
            # import cycle or a suppressed error).  For now we just
            # skip it.
            output.add(expr.fullname)

        if isinstance(expr, NameExpr):
            is_suppressed_import = isinstance(expr.node, Var) and expr.node.is_suppressed_import
            if isinstance(expr.node, TypeInfo):
                # Reference to a class or a nested class
                output.update(split_module_names(expr.node.module_name))
            elif expr.fullname is not None and '.' in expr.fullname and not is_suppressed_import:
                # Everything else (that is not a silenced import within a class)
                output.add(expr.fullname.rsplit('.', 1)[0])
            break
        elif isinstance(expr, MemberExpr):
            if isinstance(expr.expr, RefExpr):
                expr = expr.expr
            else:
                break
        else:
            raise AssertionError("Unknown RefExpr subclass: {}".format(type(expr)))
    return output


class Finished(Exception):
    """Raised if we can terminate overload argument check early (no match)."""


class ExpressionChecker(ExpressionVisitor[Type]):
    """Expression type checker.

    This class works closely together with checker.TypeChecker.
    """

    # Some services are provided by a TypeChecker instance.
    chk: "mypy.checker.TypeChecker"
    # This is shared with TypeChecker, but stored also here for convenience.
    msg: MessageBuilder
    # Type context for type inference
    type_context: List[Optional[Type]]

    strfrm_checker: StringFormatterChecker
    plugin: Plugin

    def __init__(self,
                 chk: 'mypy.checker.TypeChecker',
                 msg: MessageBuilder,
                 plugin: Plugin) -> None:
        """Construct an expression type checker."""
        self.chk = chk
        self.msg = msg
        self.plugin = plugin
        self.type_context = [None]

        # Temporary overrides for expression types. This is currently
        # used by the union math in overloads.
        # TODO: refactor this to use a pattern similar to one in
        # multiassign_from_union, or maybe even combine the two?
        self.type_overrides: Dict[Expression, Type] = {}
        self.strfrm_checker = StringFormatterChecker(self, self.chk, self.msg)

    def visit_name_expr(self, e: NameExpr) -> Type:
        """Type check a name expression.

        It can be of any kind: local, member or global.
        """
        self.chk.module_refs.update(extract_refexpr_names(e))
        result = self.analyze_ref_expr(e)
        return self.narrow_type_from_binder(e, result)

    def analyze_ref_expr(self, e: RefExpr, lvalue: bool = False) -> Type:
        result: Optional[Type] = None
        node = e.node

        if isinstance(e, NameExpr) and e.is_special_form:
            # A special form definition, nothing to check here.
            return AnyType(TypeOfAny.special_form)

        if isinstance(node, Var):
            # Variable reference.
            result = self.analyze_var_ref(node, e)
            if isinstance(result, PartialType):
                result = self.chk.handle_partial_var_type(result, lvalue, node, e)
        elif isinstance(node, FuncDef):
            # Reference to a global function.
            result = function_type(node, self.named_type('builtins.function'))
        elif isinstance(node, OverloadedFuncDef) and node.type is not None:
            # node.type is None when there are multiple definitions of a function
            # and it's decorated by something that is not typing.overload
            # TODO: use a dummy Overloaded instead of AnyType in this case
            # like we do in mypy.types.function_type()?
            result = node.type
        elif isinstance(node, TypeInfo):
            # Reference to a type object.
            result = type_object_type(node, self.named_type)
            if (isinstance(result, CallableType) and
                    isinstance(result.ret_type, Instance)):  # type: ignore
                # We need to set correct line and column
                # TODO: always do this in type_object_type by passing the original context
                result.ret_type.line = e.line
                result.ret_type.column = e.column
            if isinstance(get_proper_type(self.type_context[-1]), TypeType):
                # This is the type in a Type[] expression, so substitute type
                # variables with Any.
                result = erasetype.erase_typevars(result)
        elif isinstance(node, MypyFile):
            # Reference to a module object.
            try:
                result = self.named_type('types.ModuleType')
            except KeyError:
                # In test cases might 'types' may not be available.
                # Fall back to a dummy 'object' type instead to
                # avoid a crash.
                result = self.named_type('builtins.object')
        elif isinstance(node, Decorator):
            result = self.analyze_var_ref(node.var, e)
        elif isinstance(node, TypeAlias):
            # Something that refers to a type alias appears in runtime context.
            # Note that we suppress bogus errors for alias redefinitions,
            # they are already reported in semanal.py.
            result = self.alias_type_in_runtime_context(node, node.no_args, e,
                                                        alias_definition=e.is_alias_rvalue
                                                        or lvalue)
        elif isinstance(node, (TypeVarExpr, ParamSpecExpr)):
            result = self.object_type()
        else:
            if isinstance(node, PlaceholderNode):
                assert False, 'PlaceholderNode %r leaked to checker' % node.fullname
            # Unknown reference; use any type implicitly to avoid
            # generating extra type errors.
            result = AnyType(TypeOfAny.from_error)
        assert result is not None
        return result

    def analyze_var_ref(self, var: Var, context: Context) -> Type:
        if var.type:
            var_type = get_proper_type(var.type)
            if isinstance(var_type, Instance):
                if self.is_literal_context() and var_type.last_known_value is not None:
                    return var_type.last_known_value
                if var.name in {'True', 'False'}:
                    return self.infer_literal_expr_type(var.name == 'True', 'builtins.bool')
            return var.type
        else:
            if not var.is_ready and self.chk.in_checked_function():
                self.chk.handle_cannot_determine_type(var.name, context)
            # Implicit 'Any' type.
            return AnyType(TypeOfAny.special_form)

    def visit_call_expr(self, e: CallExpr, allow_none_return: bool = False) -> Type:
        """Type check a call expression."""
        if e.analyzed:
            if isinstance(e.analyzed, NamedTupleExpr) and not e.analyzed.is_typed:
                # Type check the arguments, but ignore the results. This relies
                # on the typeshed stubs to type check the arguments.
                self.visit_call_expr_inner(e)
            # It's really a special form that only looks like a call.
            return self.accept(e.analyzed, self.type_context[-1])
        return self.visit_call_expr_inner(e, allow_none_return=allow_none_return)

    def visit_call_expr_inner(self, e: CallExpr, allow_none_return: bool = False) -> Type:
        if isinstance(e.callee, RefExpr) and isinstance(e.callee.node, TypeInfo) and \
                e.callee.node.typeddict_type is not None:
            # Use named fallback for better error messages.
            typeddict_type = e.callee.node.typeddict_type.copy_modified(
                fallback=Instance(e.callee.node, []))
            return self.check_typeddict_call(typeddict_type, e.arg_kinds, e.arg_names, e.args, e)
        if (isinstance(e.callee, NameExpr) and e.callee.name in ('isinstance', 'issubclass')
                and len(e.args) == 2):
            for typ in mypy.checker.flatten(e.args[1]):
                node = None
                if isinstance(typ, NameExpr):
                    try:
                        node = self.chk.lookup_qualified(typ.name)
                    except KeyError:
                        # Undefined names should already be reported in semantic analysis.
                        pass
                if is_expr_literal_type(typ):
                    self.msg.cannot_use_function_with_type(e.callee.name, "Literal", e)
                    continue
                if (node and isinstance(node.node, TypeAlias)
                        and isinstance(get_proper_type(node.node.target), AnyType)):
                    self.msg.cannot_use_function_with_type(e.callee.name, "Any", e)
                    continue
                if ((isinstance(typ, IndexExpr)
                        and isinstance(typ.analyzed, (TypeApplication, TypeAliasExpr)))
                        or (isinstance(typ, NameExpr) and node and
                            isinstance(node.node, TypeAlias) and not node.node.no_args)):
                    self.msg.type_arguments_not_allowed(e)
                if isinstance(typ, RefExpr) and isinstance(typ.node, TypeInfo):
                    if typ.node.typeddict_type:
                        self.msg.cannot_use_function_with_type(e.callee.name, "TypedDict", e)
                    elif typ.node.is_newtype:
                        self.msg.cannot_use_function_with_type(e.callee.name, "NewType", e)
        self.try_infer_partial_type(e)
        type_context = None
        if isinstance(e.callee, LambdaExpr):
            formal_to_actual = map_actuals_to_formals(
                e.arg_kinds, e.arg_names,
                e.callee.arg_kinds, e.callee.arg_names,
                lambda i: self.accept(e.args[i]))

            arg_types = [join.join_type_list([self.accept(e.args[j]) for j in formal_to_actual[i]])
                         for i in range(len(e.callee.arg_kinds))]
            type_context = CallableType(arg_types, e.callee.arg_kinds, e.callee.arg_names,
                                        ret_type=self.object_type(),
                                        fallback=self.named_type('builtins.function'))
        callee_type = get_proper_type(self.accept(e.callee, type_context, always_allow_any=True))
        if (isinstance(e.callee, RefExpr)
                and isinstance(callee_type, CallableType)
                and callee_type.type_guard is not None):
            # Cache it for find_isinstance_check()
            e.callee.type_guard = callee_type.type_guard
        if (self.chk.options.disallow_untyped_calls and
                self.chk.in_checked_function() and
                isinstance(callee_type, CallableType)
                and callee_type.implicit):
            self.msg.untyped_function_call(callee_type, e)

        if (isinstance(callee_type, CallableType)
                and not callee_type.is_type_obj()
                and unnamed_function(callee_type.name)):
            self.msg.underscore_function_call(e)
            return AnyType(TypeOfAny.from_error)

        # Figure out the full name of the callee for plugin lookup.
        object_type = None
        member = None
        fullname = None
        if isinstance(e.callee, RefExpr):
            # There are two special cases where plugins might act:
            # * A "static" reference/alias to a class or function;
            #   get_function_hook() will be invoked for these.
            fullname = e.callee.fullname
            if isinstance(e.callee.node, TypeAlias):
                target = get_proper_type(e.callee.node.target)
                if isinstance(target, Instance):
                    fullname = target.type.fullname
            # * Call to a method on object that has a full name (see
            #   method_fullname() for details on supported objects);
            #   get_method_hook() and get_method_signature_hook() will
            #   be invoked for these.
            if (fullname is None
                    and isinstance(e.callee, MemberExpr)
                    and e.callee.expr in self.chk.type_map):
                member = e.callee.name
                object_type = self.chk.type_map[e.callee.expr]
        ret_type = self.check_call_expr_with_callee_type(callee_type, e, fullname,
                                                         object_type, member)
        if isinstance(e.callee, RefExpr) and len(e.args) == 2:
            if e.callee.fullname in ('builtins.isinstance', 'builtins.issubclass'):
                self.check_runtime_protocol_test(e)
            if e.callee.fullname == 'builtins.issubclass':
                self.check_protocol_issubclass(e)
        if isinstance(e.callee, MemberExpr) and e.callee.name == 'format':
            self.check_str_format_call(e)
        ret_type = get_proper_type(ret_type)
        if isinstance(ret_type, UninhabitedType) and not ret_type.ambiguous:
            self.chk.binder.unreachable()
        # Warn on calls to functions that always return None. The check
        # of ret_type is both a common-case optimization and prevents reporting
        # the error in dynamic functions (where it will be Any).
        if (not allow_none_return and isinstance(ret_type, NoneType)
                and self.always_returns_none(e.callee)):
            self.chk.msg.does_not_return_value(callee_type, e)
            return AnyType(TypeOfAny.from_error)
        return ret_type

    def check_str_format_call(self, e: CallExpr) -> None:
        """More precise type checking for str.format() calls on literals."""
        assert isinstance(e.callee, MemberExpr)
        format_value = None
        if isinstance(e.callee.expr, (StrExpr, UnicodeExpr)):
            format_value = e.callee.expr.value
        elif e.callee.expr in self.chk.type_map:
            base_typ = try_getting_literal(self.chk.type_map[e.callee.expr])
            if isinstance(base_typ, LiteralType) and isinstance(base_typ.value, str):
                format_value = base_typ.value
        if format_value is not None:
            self.strfrm_checker.check_str_format_call(e, format_value)

    def method_fullname(self, object_type: Type, method_name: str) -> Optional[str]:
        """Convert a method name to a fully qualified name, based on the type of the object that
        it is invoked on. Return `None` if the name of `object_type` cannot be determined.
        """
        object_type = get_proper_type(object_type)

        if isinstance(object_type, CallableType) and object_type.is_type_obj():
            # For class method calls, object_type is a callable representing the class object.
            # We "unwrap" it to a regular type, as the class/instance method difference doesn't
            # affect the fully qualified name.
            object_type = get_proper_type(object_type.ret_type)
        elif isinstance(object_type, TypeType):
            object_type = object_type.item

        type_name = None
        if isinstance(object_type, Instance):
            type_name = object_type.type.fullname
        elif isinstance(object_type, (TypedDictType, LiteralType)):
            info = object_type.fallback.type.get_containing_type_info(method_name)
            type_name = info.fullname if info is not None else None
        elif isinstance(object_type, TupleType):
            type_name = tuple_fallback(object_type).type.fullname

        if type_name is not None:
            return '{}.{}'.format(type_name, method_name)
        else:
            return None

    def always_returns_none(self, node: Expression) -> bool:
        """Check if `node` refers to something explicitly annotated as only returning None."""
        if isinstance(node, RefExpr):
            if self.defn_returns_none(node.node):
                return True
        if isinstance(node, MemberExpr) and node.node is None:  # instance or class attribute
            typ = get_proper_type(self.chk.type_map.get(node.expr))
            if isinstance(typ, Instance):
                info = typ.type
            elif isinstance(typ, CallableType) and typ.is_type_obj():
                ret_type = get_proper_type(typ.ret_type)
                if isinstance(ret_type, Instance):
                    info = ret_type.type
                else:
                    return False
            else:
                return False
            sym = info.get(node.name)
            if sym and self.defn_returns_none(sym.node):
                return True
        return False

    def defn_returns_none(self, defn: Optional[SymbolNode]) -> bool:
        """Check if `defn` can _only_ return None."""
        if isinstance(defn, FuncDef):
            return (isinstance(defn.type, CallableType) and
                    isinstance(get_proper_type(defn.type.ret_type), NoneType))
        if isinstance(defn, OverloadedFuncDef):
            return all(self.defn_returns_none(item) for item in defn.items)
        if isinstance(defn, Var):
            typ = get_proper_type(defn.type)
            if (not defn.is_inferred and isinstance(typ, CallableType) and
                    isinstance(get_proper_type(typ.ret_type), NoneType)):
                return True
            if isinstance(typ, Instance):
                sym = typ.type.get('__call__')
                if sym and self.defn_returns_none(sym.node):
                    return True
        return False

    def check_runtime_protocol_test(self, e: CallExpr) -> None:
        for expr in mypy.checker.flatten(e.args[1]):
            tp = get_proper_type(self.chk.type_map[expr])
            if (isinstance(tp, CallableType) and tp.is_type_obj() and
                    tp.type_object().is_protocol and
                    not tp.type_object().runtime_protocol):
                self.chk.fail(message_registry.RUNTIME_PROTOCOL_EXPECTED, e)

    def check_protocol_issubclass(self, e: CallExpr) -> None:
        for expr in mypy.checker.flatten(e.args[1]):
            tp = get_proper_type(self.chk.type_map[expr])
            if (isinstance(tp, CallableType) and tp.is_type_obj() and
                    tp.type_object().is_protocol):
                attr_members = non_method_protocol_members(tp.type_object())
                if attr_members:
                    self.chk.msg.report_non_method_protocol(tp.type_object(),
                                                            attr_members, e)

    def check_typeddict_call(self, callee: TypedDictType,
                             arg_kinds: List[ArgKind],
                             arg_names: Sequence[Optional[str]],
                             args: List[Expression],
                             context: Context) -> Type:
        if len(args) >= 1 and all([ak == ARG_NAMED for ak in arg_kinds]):
            # ex: Point(x=42, y=1337)
            assert all(arg_name is not None for arg_name in arg_names)
            item_names = cast(List[str], arg_names)
            item_args = args
            return self.check_typeddict_call_with_kwargs(
                callee, OrderedDict(zip(item_names, item_args)), context)

        if len(args) == 1 and arg_kinds[0] == ARG_POS:
            unique_arg = args[0]
            if isinstance(unique_arg, DictExpr):
                # ex: Point({'x': 42, 'y': 1337})
                return self.check_typeddict_call_with_dict(callee, unique_arg, context)
            if isinstance(unique_arg, CallExpr) and isinstance(unique_arg.analyzed, DictExpr):
                # ex: Point(dict(x=42, y=1337))
                return self.check_typeddict_call_with_dict(callee, unique_arg.analyzed, context)

        if len(args) == 0:
            # ex: EmptyDict()
            return self.check_typeddict_call_with_kwargs(
                callee, OrderedDict(), context)

        self.chk.fail(message_registry.INVALID_TYPEDDICT_ARGS, context)
        return AnyType(TypeOfAny.from_error)

    def validate_typeddict_kwargs(
            self, kwargs: DictExpr) -> 'Optional[OrderedDict[str, Expression]]':
        item_args = [item[1] for item in kwargs.items]

        item_names = []  # List[str]
        for item_name_expr, item_arg in kwargs.items:
            literal_value = None
            if item_name_expr:
                key_type = self.accept(item_name_expr)
                values = try_getting_str_literals(item_name_expr, key_type)
                if values and len(values) == 1:
                    literal_value = values[0]
            if literal_value is None:
                key_context = item_name_expr or item_arg
                self.chk.fail(message_registry.TYPEDDICT_KEY_MUST_BE_STRING_LITERAL,
                              key_context)
                return None
            else:
                item_names.append(literal_value)
        return OrderedDict(zip(item_names, item_args))

    def match_typeddict_call_with_dict(self, callee: TypedDictType,
                                       kwargs: DictExpr,
                                       context: Context) -> bool:
        validated_kwargs = self.validate_typeddict_kwargs(kwargs=kwargs)
        if validated_kwargs is not None:
            return (callee.required_keys <= set(validated_kwargs.keys())
                <= set(callee.items.keys()))
        else:
            return False

    def check_typeddict_call_with_dict(self, callee: TypedDictType,
                                       kwargs: DictExpr,
                                       context: Context) -> Type:
        validated_kwargs = self.validate_typeddict_kwargs(kwargs=kwargs)
        if validated_kwargs is not None:
            return self.check_typeddict_call_with_kwargs(
                callee,
                kwargs=validated_kwargs,
                context=context)
        else:
            return AnyType(TypeOfAny.from_error)

    def check_typeddict_call_with_kwargs(self, callee: TypedDictType,
                                         kwargs: 'OrderedDict[str, Expression]',
                                         context: Context) -> Type:
        if not (callee.required_keys <= set(kwargs.keys()) <= set(callee.items.keys())):
            expected_keys = [key for key in callee.items.keys()
                             if key in callee.required_keys or key in kwargs.keys()]
            actual_keys = kwargs.keys()
            self.msg.unexpected_typeddict_keys(
                callee,
                expected_keys=expected_keys,
                actual_keys=list(actual_keys),
                context=context)
            return AnyType(TypeOfAny.from_error)

        for (item_name, item_expected_type) in callee.items.items():
            if item_name in kwargs:
                item_value = kwargs[item_name]
                self.chk.check_simple_assignment(
                    lvalue_type=item_expected_type, rvalue=item_value, context=item_value,
                    msg=message_registry.INCOMPATIBLE_TYPES,
                    lvalue_name='TypedDict item "{}"'.format(item_name),
                    rvalue_name='expression',
                    code=codes.TYPEDDICT_ITEM)

        return callee

    def get_partial_self_var(self, expr: MemberExpr) -> Optional[Var]:
        """Get variable node for a partial self attribute.

        If the expression is not a self attribute, or attribute is not variable,
        or variable is not partial, return None.
        """
        if not (isinstance(expr.expr, NameExpr) and
                isinstance(expr.expr.node, Var) and expr.expr.node.is_self):
            # Not a self.attr expression.
            return None
        info = self.chk.scope.enclosing_class()
        if not info or expr.name not in info.names:
            # Don't mess with partial types in superclasses.
            return None
        sym = info.names[expr.name]
        if isinstance(sym.node, Var) and isinstance(sym.node.type, PartialType):
            return sym.node
        return None

    # Types and methods that can be used to infer partial types.
    item_args: ClassVar[Dict[str, List[str]]] = {
        "builtins.list": ["append"],
        "builtins.set": ["add", "discard"],
    }
    container_args: ClassVar[Dict[str, Dict[str, List[str]]]] = {
        "builtins.list": {"extend": ["builtins.list"]},
        "builtins.dict": {"update": ["builtins.dict"]},
        "collections.OrderedDict": {"update": ["builtins.dict"]},
        "builtins.set": {"update": ["builtins.set", "builtins.list"]},
    }

    def try_infer_partial_type(self, e: CallExpr) -> None:
        """Try to make partial type precise from a call."""
        if not isinstance(e.callee, MemberExpr):
            return
        callee = e.callee
        if isinstance(callee.expr, RefExpr):
            # Call a method with a RefExpr callee, such as 'x.method(...)'.
            ret = self.get_partial_var(callee.expr)
            if ret is None:
                return
            var, partial_types = ret
            typ = self.try_infer_partial_value_type_from_call(e, callee.name, var)
            if typ is not None:
                var.type = typ
                del partial_types[var]
        elif isinstance(callee.expr, IndexExpr) and isinstance(callee.expr.base, RefExpr):
            # Call 'x[y].method(...)'; may infer type of 'x' if it's a partial defaultdict.
            if callee.expr.analyzed is not None:
                return  # A special form
            base = callee.expr.base
            index = callee.expr.index
            ret = self.get_partial_var(base)
            if ret is None:
                return
            var, partial_types = ret
            partial_type = get_partial_instance_type(var.type)
            if partial_type is None or partial_type.value_type is None:
                return
            value_type = self.try_infer_partial_value_type_from_call(e, callee.name, var)
            if value_type is not None:
                # Infer key type.
                key_type = self.accept(index)
                if mypy.checker.is_valid_inferred_type(key_type):
                    # Store inferred partial type.
                    assert partial_type.type is not None
                    typename = partial_type.type.fullname
                    var.type = self.chk.named_generic_type(typename,
                                                           [key_type, value_type])
                    del partial_types[var]

    def get_partial_var(self, ref: RefExpr) -> Optional[Tuple[Var, Dict[Var, Context]]]:
        var = ref.node
        if var is None and isinstance(ref, MemberExpr):
            var = self.get_partial_self_var(ref)
        if not isinstance(var, Var):
            return None
        partial_types = self.chk.find_partial_types(var)
        if partial_types is None:
            return None
        return var, partial_types

    def try_infer_partial_value_type_from_call(
            self,
            e: CallExpr,
            methodname: str,
            var: Var) -> Optional[Instance]:
        """Try to make partial type precise from a call such as 'x.append(y)'."""
        if self.chk.current_node_deferred:
            return None
        partial_type = get_partial_instance_type(var.type)
        if partial_type is None:
            return None
        if partial_type.value_type:
            typename = partial_type.value_type.type.fullname
        else:
            assert partial_type.type is not None
            typename = partial_type.type.fullname
        # Sometimes we can infer a full type for a partial List, Dict or Set type.
        # TODO: Don't infer argument expression twice.
        if (typename in self.item_args and methodname in self.item_args[typename]
                and e.arg_kinds == [ARG_POS]):
            item_type = self.accept(e.args[0])
            if mypy.checker.is_valid_inferred_type(item_type):
                return self.chk.named_generic_type(typename, [item_type])
        elif (typename in self.container_args
              and methodname in self.container_args[typename]
              and e.arg_kinds == [ARG_POS]):
            arg_type = get_proper_type(self.accept(e.args[0]))
            if isinstance(arg_type, Instance):
                arg_typename = arg_type.type.fullname
                if arg_typename in self.container_args[typename][methodname]:
                    if all(mypy.checker.is_valid_inferred_type(item_type)
                           for item_type in arg_type.args):
                        return self.chk.named_generic_type(typename,
                                                           list(arg_type.args))
            elif isinstance(arg_type, AnyType):
                return self.chk.named_type(typename)

        return None

    def apply_function_plugin(self,
                              callee: CallableType,
                              arg_kinds: List[ArgKind],
                              arg_types: List[Type],
                              arg_names: Optional[Sequence[Optional[str]]],
                              formal_to_actual: List[List[int]],
                              args: List[Expression],
                              fullname: str,
                              object_type: Optional[Type],
                              context: Context) -> Type:
        """Use special case logic to infer the return type of a specific named function/method.

        Caller must ensure that a plugin hook exists. There are two different cases:

        - If object_type is None, the caller must ensure that a function hook exists
          for fullname.
        - If object_type is not None, the caller must ensure that a method hook exists
          for fullname.

        Return the inferred return type.
        """
        num_formals = len(callee.arg_types)
        formal_arg_types: List[List[Type]] = [[] for _ in range(num_formals)]
        formal_arg_exprs: List[List[Expression]] = [[] for _ in range(num_formals)]
        formal_arg_names: List[List[Optional[str]]] = [[] for _ in range(num_formals)]
        formal_arg_kinds: List[List[ArgKind]] = [[] for _ in range(num_formals)]
        for formal, actuals in enumerate(formal_to_actual):
            for actual in actuals:
                formal_arg_types[formal].append(arg_types[actual])
                formal_arg_exprs[formal].append(args[actual])
                if arg_names:
                    formal_arg_names[formal].append(arg_names[actual])
                formal_arg_kinds[formal].append(arg_kinds[actual])

        if object_type is None:
            # Apply function plugin
            callback = self.plugin.get_function_hook(fullname)
            assert callback is not None  # Assume that caller ensures this
            return callback(
                FunctionContext(formal_arg_types, formal_arg_kinds,
                                callee.arg_names, formal_arg_names,
                                callee.ret_type, formal_arg_exprs, context, self.chk))
        else:
            # Apply method plugin
            method_callback = self.plugin.get_method_hook(fullname)
            assert method_callback is not None  # Assume that caller ensures this
            object_type = get_proper_type(object_type)
            return method_callback(
                MethodContext(object_type, formal_arg_types, formal_arg_kinds,
                              callee.arg_names, formal_arg_names,
                              callee.ret_type, formal_arg_exprs, context, self.chk))

    def apply_signature_hook(
            self, callee: FunctionLike, args: List[Expression],
            arg_kinds: List[ArgKind],
            arg_names: Optional[Sequence[Optional[str]]],
            hook: Callable[
                [List[List[Expression]], CallableType],
                FunctionLike,
            ]) -> FunctionLike:
        """Helper to apply a signature hook for either a function or method"""
        if isinstance(callee, CallableType):
            num_formals = len(callee.arg_kinds)
            formal_to_actual = map_actuals_to_formals(
                arg_kinds, arg_names,
                callee.arg_kinds, callee.arg_names,
                lambda i: self.accept(args[i]))
            formal_arg_exprs: List[List[Expression]] = [[] for _ in range(num_formals)]
            for formal, actuals in enumerate(formal_to_actual):
                for actual in actuals:
                    formal_arg_exprs[formal].append(args[actual])
            return hook(formal_arg_exprs, callee)
        else:
            assert isinstance(callee, Overloaded)
            items = []
            for item in callee.items():
                adjusted = self.apply_signature_hook(
                    item, args, arg_kinds, arg_names, hook)
                assert isinstance(adjusted, CallableType)
                items.append(adjusted)
            return Overloaded(items)

    def apply_function_signature_hook(
            self, callee: FunctionLike, args: List[Expression],
            arg_kinds: List[ArgKind], context: Context,
            arg_names: Optional[Sequence[Optional[str]]],
            signature_hook: Callable[[FunctionSigContext], FunctionLike]) -> FunctionLike:
        """Apply a plugin hook that may infer a more precise signature for a function."""
        return self.apply_signature_hook(
            callee, args, arg_kinds, arg_names,
            (lambda args, sig:
             signature_hook(FunctionSigContext(args, sig, context, self.chk))))

    def apply_method_signature_hook(
            self, callee: FunctionLike, args: List[Expression],
            arg_kinds: List[ArgKind], context: Context,
            arg_names: Optional[Sequence[Optional[str]]], object_type: Type,
            signature_hook: Callable[[MethodSigContext], FunctionLike]) -> FunctionLike:
        """Apply a plugin hook that may infer a more precise signature for a method."""
        pobject_type = get_proper_type(object_type)
        return self.apply_signature_hook(
            callee, args, arg_kinds, arg_names,
            (lambda args, sig:
             signature_hook(MethodSigContext(pobject_type, args, sig, context, self.chk))))

    def transform_callee_type(
            self, callable_name: Optional[str], callee: Type, args: List[Expression],
            arg_kinds: List[ArgKind], context: Context,
            arg_names: Optional[Sequence[Optional[str]]] = None,
            object_type: Optional[Type] = None) -> Type:
        """Attempt to determine a more accurate signature for a method call.

        This is done by looking up and applying a method signature hook (if one exists for the
        given method name).

        If no matching method signature hook is found, callee is returned unmodified. The same
        happens if the arguments refer to a non-method callable (this is allowed so that the code
        calling transform_callee_type needs to perform fewer boilerplate checks).

        Note: this method is *not* called automatically as part of check_call, because in some
        cases check_call is called multiple times while checking a single call (for example when
        dealing with overloads). Instead, this method needs to be called explicitly
        (if appropriate) before the signature is passed to check_call.
        """
        callee = get_proper_type(callee)
        if callable_name is not None and isinstance(callee, FunctionLike):
            if object_type is not None:
                method_sig_hook = self.plugin.get_method_signature_hook(callable_name)
                if method_sig_hook:
                    return self.apply_method_signature_hook(
                        callee, args, arg_kinds, context, arg_names, object_type, method_sig_hook)
            else:
                function_sig_hook = self.plugin.get_function_signature_hook(callable_name)
                if function_sig_hook:
                    return self.apply_function_signature_hook(
                        callee, args, arg_kinds, context, arg_names, function_sig_hook)

        return callee

    def check_call_expr_with_callee_type(self,
                                         callee_type: Type,
                                         e: CallExpr,
                                         callable_name: Optional[str],
                                         object_type: Optional[Type],
                                         member: Optional[str] = None) -> Type:
        """Type check call expression.

        The callee_type should be used as the type of callee expression. In particular,
        in case of a union type this can be a particular item of the union, so that we can
        apply plugin hooks to each item.

        The 'member', 'callable_name' and 'object_type' are only used to call plugin hooks.
        If 'callable_name' is None but 'member' is not None (member call), try constructing
        'callable_name' using 'object_type' (the base type on which the method is called),
        for example 'typing.Mapping.get'.
        """
        if callable_name is None and member is not None:
            assert object_type is not None
            callable_name = self.method_fullname(object_type, member)
        object_type = get_proper_type(object_type)
        if callable_name:
            # Try to refine the call signature using plugin hooks before checking the call.
            callee_type = self.transform_callee_type(
                callable_name, callee_type, e.args, e.arg_kinds, e, e.arg_names, object_type)
        # Unions are special-cased to allow plugins to act on each item in the union.
        elif member is not None and isinstance(object_type, UnionType):
            return self.check_union_call_expr(e, object_type, member)
        return self.check_call(callee_type, e.args, e.arg_kinds, e,
                               e.arg_names, callable_node=e.callee,
                               callable_name=callable_name,
                               object_type=object_type)[0]

    def check_union_call_expr(self, e: CallExpr, object_type: UnionType, member: str) -> Type:
        """"Type check calling a member expression where the base type is a union."""
        res: List[Type] = []
        for typ in object_type.relevant_items():
            # Member access errors are already reported when visiting the member expression.
            with self.msg.disable_errors():
                item = analyze_member_access(member, typ, e, False, False, False,
                                             self.msg, original_type=object_type, chk=self.chk,
                                             in_literal_context=self.is_literal_context(),
                                             self_type=typ)
            narrowed = self.narrow_type_from_binder(e.callee, item, skip_non_overlapping=True)
            if narrowed is None:
                continue
            callable_name = self.method_fullname(typ, member)
            item_object_type = typ if callable_name else None
            res.append(self.check_call_expr_with_callee_type(narrowed, e, callable_name,
                                                             item_object_type))
        return make_simplified_union(res)

    def check_call(self,
                   callee: Type,
                   args: List[Expression],
                   arg_kinds: List[ArgKind],
                   context: Context,
                   arg_names: Optional[Sequence[Optional[str]]] = None,
                   callable_node: Optional[Expression] = None,
                   arg_messages: Optional[MessageBuilder] = None,
                   callable_name: Optional[str] = None,
                   object_type: Optional[Type] = None) -> Tuple[Type, Type]:
        """Type check a call.

        Also infer type arguments if the callee is a generic function.

        Return (result type, inferred callee type).

        Arguments:
            callee: type of the called value
            args: actual argument expressions
            arg_kinds: contains nodes.ARG_* constant for each argument in args
                 describing whether the argument is positional, *arg, etc.
            context: current expression context, used for inference.
            arg_names: names of arguments (optional)
            callable_node: associate the inferred callable type to this node,
                if specified
            arg_messages: utility for generating messages, can be swapped to suppress errors,
                by default uses 'self.msg' to show errors
            callable_name: Fully-qualified name of the function/method to call,
                or None if unavailable (examples: 'builtins.open', 'typing.Mapping.get')
            object_type: If callable_name refers to a method, the type of the object
                on which the method is being called
        """
        arg_messages = arg_messages or self.msg
        callee = get_proper_type(callee)

        if isinstance(callee, CallableType):
            return self.check_callable_call(callee, args, arg_kinds, context, arg_names,
                                            callable_node, arg_messages, callable_name,
                                            object_type)
        elif isinstance(callee, Overloaded):
            return self.check_overload_call(callee, args, arg_kinds, arg_names, callable_name,
                                            object_type, context, arg_messages)
        elif isinstance(callee, AnyType) or not self.chk.in_checked_function():
            return self.check_any_type_call(args, callee)
        elif isinstance(callee, UnionType):
            return self.check_union_call(callee, args, arg_kinds, arg_names, context, arg_messages)
        elif isinstance(callee, Instance):
            call_function = analyze_member_access('__call__', callee, context, is_lvalue=False,
                                                  is_super=False, is_operator=True, msg=self.msg,
                                                  original_type=callee, chk=self.chk,
                                                  in_literal_context=self.is_literal_context())
            callable_name = callee.type.fullname + ".__call__"
            # Apply method signature hook, if one exists
            call_function = self.transform_callee_type(
                callable_name, call_function, args, arg_kinds, context, arg_names, callee)
            result = self.check_call(call_function, args, arg_kinds, context, arg_names,
                                     callable_node, arg_messages, callable_name, callee)
            if callable_node:
                # check_call() stored "call_function" as the type, which is incorrect.
                # Override the type.
                self.chk.store_type(callable_node, callee)
            return result
        elif isinstance(callee, TypeVarType):
            return self.check_call(callee.upper_bound, args, arg_kinds, context, arg_names,
                                   callable_node, arg_messages)
        elif isinstance(callee, TypeType):
            item = self.analyze_type_type_callee(callee.item, context)
            return self.check_call(item, args, arg_kinds, context, arg_names,
                                   callable_node, arg_messages)
        elif isinstance(callee, TupleType):
            return self.check_call(tuple_fallback(callee), args, arg_kinds, context,
                                   arg_names, callable_node, arg_messages, callable_name,
                                   object_type)
        else:
            return self.msg.not_callable(callee, context), AnyType(TypeOfAny.from_error)

    def check_callable_call(self,
                            callee: CallableType,
                            args: List[Expression],
                            arg_kinds: List[ArgKind],
                            context: Context,
                            arg_names: Optional[Sequence[Optional[str]]],
                            callable_node: Optional[Expression],
                            arg_messages: MessageBuilder,
                            callable_name: Optional[str],
                            object_type: Optional[Type]) -> Tuple[Type, Type]:
        """Type check a call that targets a callable value.

        See the docstring of check_call for more information.
        """
        if callable_name is None and callee.name:
            callable_name = callee.name
        ret_type = get_proper_type(callee.ret_type)
        if callee.is_type_obj() and isinstance(ret_type, Instance):
            callable_name = ret_type.type.fullname
        if (isinstance(callable_node, RefExpr)
            and callable_node.fullname in ('enum.Enum', 'enum.IntEnum',
                                           'enum.Flag', 'enum.IntFlag')):
            # An Enum() call that failed SemanticAnalyzerPass2.check_enum_call().
            return callee.ret_type, callee

        if (callee.is_type_obj() and callee.type_object().is_abstract
                # Exception for Type[...]
                and not callee.from_type_type
                and not callee.type_object().fallback_to_any):
            type = callee.type_object()
            self.msg.cannot_instantiate_abstract_class(
                callee.type_object().name, type.abstract_attributes,
                context)
        elif (callee.is_type_obj() and callee.type_object().is_protocol
              # Exception for Type[...]
              and not callee.from_type_type):
            self.chk.fail(message_registry.CANNOT_INSTANTIATE_PROTOCOL
                          .format(callee.type_object().name), context)

        formal_to_actual = map_actuals_to_formals(
            arg_kinds, arg_names,
            callee.arg_kinds, callee.arg_names,
            lambda i: self.accept(args[i]))

        if callee.is_generic():
            callee = freshen_function_type_vars(callee)
            callee = self.infer_function_type_arguments_using_context(
                callee, context)
            callee = self.infer_function_type_arguments(
                callee, args, arg_kinds, formal_to_actual, context)

        arg_types = self.infer_arg_types_in_context(
            callee, args, arg_kinds, formal_to_actual)

        self.check_argument_count(callee, arg_types, arg_kinds,
                                  arg_names, formal_to_actual, context, self.msg)

        self.check_argument_types(arg_types, arg_kinds, args, callee, formal_to_actual, context,
                                  messages=arg_messages, object_type=object_type)

        if (callee.is_type_obj() and (len(arg_types) == 1)
                and is_equivalent(callee.ret_type, self.named_type('builtins.type'))):
            callee = callee.copy_modified(ret_type=TypeType.make_normalized(arg_types[0]))

        if callable_node:
            # Store the inferred callable type.
            self.chk.store_type(callable_node, callee)

        if (callable_name
                and ((object_type is None and self.plugin.get_function_hook(callable_name))
                     or (object_type is not None
                         and self.plugin.get_method_hook(callable_name)))):
            new_ret_type = self.apply_function_plugin(
                callee, arg_kinds, arg_types, arg_names, formal_to_actual, args,
                callable_name, object_type, context)
            callee = callee.copy_modified(ret_type=new_ret_type)
        return callee.ret_type, callee

    def analyze_type_type_callee(self, item: ProperType, context: Context) -> Type:
        """Analyze the callee X in X(...) where X is Type[item].

        Return a Y that we can pass to check_call(Y, ...).
        """
        if isinstance(item, AnyType):
            return AnyType(TypeOfAny.from_another_any, source_any=item)
        if isinstance(item, Instance):
            res = type_object_type(item.type, self.named_type)
            if isinstance(res, CallableType):
                res = res.copy_modified(from_type_type=True)
            expanded = get_proper_type(expand_type_by_instance(res, item))
            if isinstance(expanded, CallableType):
                # Callee of the form Type[...] should never be generic, only
                # proper class objects can be.
                expanded = expanded.copy_modified(variables=[])
            return expanded
        if isinstance(item, UnionType):
            return UnionType([self.analyze_type_type_callee(get_proper_type(tp), context)
                              for tp in item.relevant_items()], item.line)
        if isinstance(item, TypeVarType):
            # Pretend we're calling the typevar's upper bound,
            # i.e. its constructor (a poor approximation for reality,
            # but better than AnyType...), but replace the return type
            # with typevar.
            callee = self.analyze_type_type_callee(get_proper_type(item.upper_bound), context)
            callee = get_proper_type(callee)
            if isinstance(callee, CallableType):
                callee = callee.copy_modified(ret_type=item)
            elif isinstance(callee, Overloaded):
                callee = Overloaded([c.copy_modified(ret_type=item)
                                     for c in callee.items()])
            return callee
        # We support Type of namedtuples but not of tuples in general
        if (isinstance(item, TupleType)
                and tuple_fallback(item).type.fullname != 'builtins.tuple'):
            return self.analyze_type_type_callee(tuple_fallback(item), context)

        self.msg.unsupported_type_type(item, context)
        return AnyType(TypeOfAny.from_error)

    def infer_arg_types_in_empty_context(self, args: List[Expression]) -> List[Type]:
        """Infer argument expression types in an empty context.

        In short, we basically recurse on each argument without considering
        in what context the argument was called.
        """
        res: List[Type] = []

        for arg in args:
            arg_type = self.accept(arg)
            if has_erased_component(arg_type):
                res.append(NoneType())
            else:
                res.append(arg_type)
        return res

    def infer_arg_types_in_context(
            self, callee: CallableType, args: List[Expression], arg_kinds: List[ArgKind],
            formal_to_actual: List[List[int]]) -> List[Type]:
        """Infer argument expression types using a callable type as context.

        For example, if callee argument 2 has type List[int], infer the
        argument expression with List[int] type context.

        Returns the inferred types of *actual arguments*.
        """
        res: List[Optional[Type]] = [None] * len(args)

        for i, actuals in enumerate(formal_to_actual):
            for ai in actuals:
                if not arg_kinds[ai].is_star():
                    res[ai] = self.accept(args[ai], callee.arg_types[i])

        # Fill in the rest of the argument types.
        for i, t in enumerate(res):
            if not t:
                res[i] = self.accept(args[i])
        assert all(tp is not None for tp in res)
        return cast(List[Type], res)

    def infer_function_type_arguments_using_context(
            self, callable: CallableType, error_context: Context) -> CallableType:
        """Unify callable return type to type context to infer type vars.

        For example, if the return type is set[t] where 't' is a type variable
        of callable, and if the context is set[int], return callable modified
        by substituting 't' with 'int'.
        """
        ctx = self.type_context[-1]
        if not ctx:
            return callable
        # The return type may have references to type metavariables that
        # we are inferring right now. We must consider them as indeterminate
        # and they are not potential results; thus we replace them with the
        # special ErasedType type. On the other hand, class type variables are
        # valid results.
        erased_ctx = replace_meta_vars(ctx, ErasedType())
        ret_type = callable.ret_type
        if is_optional(ret_type) and is_optional(ctx):
            # If both the context and the return type are optional, unwrap the optional,
            # since in 99% cases this is what a user expects. In other words, we replace
            #     Optional[T] <: Optional[int]
            # with
            #     T <: int
            # while the former would infer T <: Optional[int].
            ret_type = remove_optional(ret_type)
            erased_ctx = remove_optional(erased_ctx)
            #
            # TODO: Instead of this hack and the one below, we need to use outer and
            # inner contexts at the same time. This is however not easy because of two
            # reasons:
            #   * We need to support constraints like [1 <: 2, 2 <: X], i.e. with variables
            #     on both sides. (This is not too hard.)
            #   * We need to update all the inference "infrastructure", so that all
            #     variables in an expression are inferred at the same time.
            #     (And this is hard, also we need to be careful with lambdas that require
            #     two passes.)
        if isinstance(ret_type, TypeVarType):
            # Another special case: the return type is a type variable. If it's unrestricted,
            # we could infer a too general type for the type variable if we use context,
            # and this could result in confusing and spurious type errors elsewhere.
            #
            # So we give up and just use function arguments for type inference, with just two
            # exceptions:
            #
            # 1. If the context is a generic instance type, actually use it as context, as
            #    this *seems* to usually be the reasonable thing to do.
            #
            #    See also github issues #462 and #360.
            #
            # 2. If the context is some literal type, we want to "propagate" that information
            #    down so that we infer a more precise type for literal expressions. For example,
            #    the expression `3` normally has an inferred type of `builtins.int`: but if it's
            #    in a literal context like below, we want it to infer `Literal[3]` instead.
            #
            #        def expects_literal(x: Literal[3]) -> None: pass
            #        def identity(x: T) -> T: return x
            #
            #        expects_literal(identity(3))  # Should type-check
            if not is_generic_instance(ctx) and not is_literal_type_like(ctx):
                return callable.copy_modified()
        args = infer_type_arguments(callable.type_var_ids(), ret_type, erased_ctx)
        # Only substitute non-Uninhabited and non-erased types.
        new_args: List[Optional[Type]] = []
        for arg in args:
            if has_uninhabited_component(arg) or has_erased_component(arg):
                new_args.append(None)
            else:
                new_args.append(arg)
        # Don't show errors after we have only used the outer context for inference.
        # We will use argument context to infer more variables.
        return self.apply_generic_arguments(callable, new_args, error_context,
                                            skip_unsatisfied=True)

    def infer_function_type_arguments(self, callee_type: CallableType,
                                      args: List[Expression],
                                      arg_kinds: List[ArgKind],
                                      formal_to_actual: List[List[int]],
                                      context: Context) -> CallableType:
        """Infer the type arguments for a generic callee type.

        Infer based on the types of arguments.

        Return a derived callable type that has the arguments applied.
        """
        if self.chk.in_checked_function():
            # Disable type errors during type inference. There may be errors
            # due to partial available context information at this time, but
            # these errors can be safely ignored as the arguments will be
            # inferred again later.
            with self.msg.disable_errors():
                arg_types = self.infer_arg_types_in_context(
                    callee_type, args, arg_kinds, formal_to_actual)

            arg_pass_nums = self.get_arg_infer_passes(
                callee_type.arg_types, formal_to_actual, len(args))

            pass1_args: List[Optional[Type]] = []
            for i, arg in enumerate(arg_types):
                if arg_pass_nums[i] > 1:
                    pass1_args.append(None)
                else:
                    pass1_args.append(arg)

            inferred_args = infer_function_type_arguments(
                callee_type, pass1_args, arg_kinds, formal_to_actual,
                strict=self.chk.in_checked_function())

            if 2 in arg_pass_nums:
                # Second pass of type inference.
                (callee_type,
                 inferred_args) = self.infer_function_type_arguments_pass2(
                    callee_type, args, arg_kinds, formal_to_actual,
                    inferred_args, context)

            if callee_type.special_sig == 'dict' and len(inferred_args) == 2 and (
                    ARG_NAMED in arg_kinds or ARG_STAR2 in arg_kinds):
                # HACK: Infer str key type for dict(...) with keyword args. The type system
                #       can't represent this so we special case it, as this is a pretty common
                #       thing. This doesn't quite work with all possible subclasses of dict
                #       if they shuffle type variables around, as we assume that there is a 1-1
                #       correspondence with dict type variables. This is a marginal issue and
                #       a little tricky to fix so it's left unfixed for now.
                first_arg = get_proper_type(inferred_args[0])
                if isinstance(first_arg, (NoneType, UninhabitedType)):
                    inferred_args[0] = self.named_type('builtins.str')
                elif not first_arg or not is_subtype(self.named_type('builtins.str'), first_arg):
                    self.msg.fail(message_registry.KEYWORD_ARGUMENT_REQUIRES_STR_KEY_TYPE,
                                  context)
        else:
            # In dynamically typed functions use implicit 'Any' types for
            # type variables.
            inferred_args = [AnyType(TypeOfAny.unannotated)] * len(callee_type.variables)
        return self.apply_inferred_arguments(callee_type, inferred_args,
                                             context)

    def infer_function_type_arguments_pass2(
            self, callee_type: CallableType,
            args: List[Expression],
            arg_kinds: List[ArgKind],
            formal_to_actual: List[List[int]],
            old_inferred_args: Sequence[Optional[Type]],
            context: Context) -> Tuple[CallableType, List[Optional[Type]]]:
        """Perform second pass of generic function type argument inference.

        The second pass is needed for arguments with types such as Callable[[T], S],
        where both T and S are type variables, when the actual argument is a
        lambda with inferred types.  The idea is to infer the type variable T
        in the first pass (based on the types of other arguments).  This lets
        us infer the argument and return type of the lambda expression and
        thus also the type variable S in this second pass.

        Return (the callee with type vars applied, inferred actual arg types).
        """
        # None or erased types in inferred types mean that there was not enough
        # information to infer the argument. Replace them with None values so
        # that they are not applied yet below.
        inferred_args = list(old_inferred_args)
        for i, arg in enumerate(get_proper_types(inferred_args)):
            if isinstance(arg, (NoneType, UninhabitedType)) or has_erased_component(arg):
                inferred_args[i] = None
        callee_type = self.apply_generic_arguments(callee_type, inferred_args, context)

        arg_types = self.infer_arg_types_in_context(
            callee_type, args, arg_kinds, formal_to_actual)

        inferred_args = infer_function_type_arguments(
            callee_type, arg_types, arg_kinds, formal_to_actual)

        return callee_type, inferred_args

    def get_arg_infer_passes(self, arg_types: List[Type],
                             formal_to_actual: List[List[int]],
                             num_actuals: int) -> List[int]:
        """Return pass numbers for args for two-pass argument type inference.

        For each actual, the pass number is either 1 (first pass) or 2 (second
        pass).

        Two-pass argument type inference primarily lets us infer types of
        lambdas more effectively.
        """
        res = [1] * num_actuals
        for i, arg in enumerate(arg_types):
            if arg.accept(ArgInferSecondPassQuery()):
                for j in formal_to_actual[i]:
                    res[j] = 2
        return res

    def apply_inferred_arguments(self, callee_type: CallableType,
                                 inferred_args: Sequence[Optional[Type]],
                                 context: Context) -> CallableType:
        """Apply inferred values of type arguments to a generic function.

        Inferred_args contains the values of function type arguments.
        """
        # Report error if some of the variables could not be solved. In that
        # case assume that all variables have type Any to avoid extra
        # bogus error messages.
        for i, inferred_type in enumerate(inferred_args):
            if not inferred_type or has_erased_component(inferred_type):
                # Could not infer a non-trivial type for a type variable.
                self.msg.could_not_infer_type_arguments(
                    callee_type, i + 1, context)
                inferred_args = [AnyType(TypeOfAny.from_error)] * len(inferred_args)
        # Apply the inferred types to the function type. In this case the
        # return type must be CallableType, since we give the right number of type
        # arguments.
        return self.apply_generic_arguments(callee_type, inferred_args, context)

    def check_argument_count(self,
                             callee: CallableType,
                             actual_types: List[Type],
                             actual_kinds: List[ArgKind],
                             actual_names: Optional[Sequence[Optional[str]]],
                             formal_to_actual: List[List[int]],
                             context: Optional[Context],
                             messages: Optional[MessageBuilder]) -> bool:
        """Check that there is a value for all required arguments to a function.

        Also check that there are no duplicate values for arguments. Report found errors
        using 'messages' if it's not None. If 'messages' is given, 'context' must also be given.

        Return False if there were any errors. Otherwise return True
        """
        if messages:
            assert context, "Internal error: messages given without context"
        elif context is None:
            # Avoid "is None" checks
            context = TempNode(AnyType(TypeOfAny.special_form))

        # TODO(jukka): We could return as soon as we find an error if messages is None.

        # Collect list of all actual arguments matched to formal arguments.
        all_actuals: List[int] = []
        for actuals in formal_to_actual:
            all_actuals.extend(actuals)

        ok, is_unexpected_arg_error = self.check_for_extra_actual_arguments(
            callee, actual_types, actual_kinds, actual_names, all_actuals, context, messages)

        # Check for too many or few values for formals.
        for i, kind in enumerate(callee.arg_kinds):
            if kind.is_required() and not formal_to_actual[i] and not is_unexpected_arg_error:
                # No actual for a mandatory formal
                if messages:
                    if kind.is_positional():
                        messages.too_few_arguments(callee, context, actual_names)
                    else:
                        argname = callee.arg_names[i] or "?"
                        messages.missing_named_argument(callee, context, argname)
                ok = False
            elif not kind.is_star() and is_duplicate_mapping(
                    formal_to_actual[i], actual_types, actual_kinds):
                if (self.chk.in_checked_function() or
                        isinstance(get_proper_type(actual_types[formal_to_actual[i][0]]),
                                   TupleType)):
                    if messages:
                        messages.duplicate_argument_value(callee, i, context)
                    ok = False
            elif (kind.is_named() and formal_to_actual[i] and
                  actual_kinds[formal_to_actual[i][0]] not in [nodes.ARG_NAMED, nodes.ARG_STAR2]):
                # Positional argument when expecting a keyword argument.
                if messages:
                    messages.too_many_positional_arguments(callee, context)
                ok = False
        return ok

    def check_for_extra_actual_arguments(self,
                                         callee: CallableType,
                                         actual_types: List[Type],
                                         actual_kinds: List[ArgKind],
                                         actual_names: Optional[Sequence[Optional[str]]],
                                         all_actuals: List[int],
                                         context: Context,
                                         messages: Optional[MessageBuilder]) -> Tuple[bool, bool]:
        """Check for extra actual arguments.

        Return tuple (was everything ok,
                      was there an extra keyword argument error [used to avoid duplicate errors]).
        """

        is_unexpected_arg_error = False  # Keep track of errors to avoid duplicate errors
        ok = True  # False if we've found any error

        for i, kind in enumerate(actual_kinds):
            if i not in all_actuals and (
                    kind != nodes.ARG_STAR or
                    # We accept the other iterables than tuple (including Any)
                    # as star arguments because they could be empty, resulting no arguments.
                    is_non_empty_tuple(actual_types[i])):
                # Extra actual: not matched by a formal argument.
                ok = False
                if kind != nodes.ARG_NAMED:
                    if messages:
                        messages.too_many_arguments(callee, context)
                else:
                    if messages:
                        assert actual_names, "Internal error: named kinds without names given"
                        act_name = actual_names[i]
                        assert act_name is not None
                        act_type = actual_types[i]
                        messages.unexpected_keyword_argument(callee, act_name, act_type, context)
                    is_unexpected_arg_error = True
            elif ((kind == nodes.ARG_STAR and nodes.ARG_STAR not in callee.arg_kinds)
                  or kind == nodes.ARG_STAR2):
                actual_type = get_proper_type(actual_types[i])
                if isinstance(actual_type, (TupleType, TypedDictType)):
                    if all_actuals.count(i) < len(actual_type.items):
                        # Too many tuple/dict items as some did not match.
                        if messages:
                            if (kind != nodes.ARG_STAR2
                                    or not isinstance(actual_type, TypedDictType)):
                                messages.too_many_arguments(callee, context)
                            else:
                                messages.too_many_arguments_from_typed_dict(callee, actual_type,
                                                                            context)
                                is_unexpected_arg_error = True
                        ok = False
                # *args/**kwargs can be applied even if the function takes a fixed
                # number of positional arguments. This may succeed at runtime.

        return ok, is_unexpected_arg_error

    def check_argument_types(self,
                             arg_types: List[Type],
                             arg_kinds: List[ArgKind],
                             args: List[Expression],
                             callee: CallableType,
                             formal_to_actual: List[List[int]],
                             context: Context,
                             messages: Optional[MessageBuilder] = None,
                             check_arg: Optional[ArgChecker] = None,
                             object_type: Optional[Type] = None) -> None:
        """Check argument types against a callable type.

        Report errors if the argument types are not compatible.

        The check_call docstring describes some of the arguments.
        """
        messages = messages or self.msg
        check_arg = check_arg or self.check_arg
        # Keep track of consumed tuple *arg items.
        mapper = ArgTypeExpander()
        for i, actuals in enumerate(formal_to_actual):
            for actual in actuals:
                actual_type = arg_types[actual]
                if actual_type is None:
                    continue  # Some kind of error was already reported.
                actual_kind = arg_kinds[actual]
                # Check that a *arg is valid as varargs.
                if (actual_kind == nodes.ARG_STAR and
                        not self.is_valid_var_arg(actual_type)):
                    messages.invalid_var_arg(actual_type, context)
                if (actual_kind == nodes.ARG_STAR2 and
                        not self.is_valid_keyword_var_arg(actual_type)):
                    is_mapping = is_subtype(actual_type, self.chk.named_type('typing.Mapping'))
                    messages.invalid_keyword_var_arg(actual_type, is_mapping, context)
                expanded_actual = mapper.expand_actual_type(
                    actual_type, actual_kind,
                    callee.arg_names[i], callee.arg_kinds[i])
                check_arg(expanded_actual, actual_type, arg_kinds[actual],
                          callee.arg_types[i],
                          actual + 1, i + 1, callee, object_type, args[actual], context, messages)

    def check_arg(self,
                  caller_type: Type,
                  original_caller_type: Type,
                  caller_kind: ArgKind,
                  callee_type: Type,
                  n: int,
                  m: int,
                  callee: CallableType,
                  object_type: Optional[Type],
                  context: Context,
                  outer_context: Context,
                  messages: MessageBuilder) -> None:
        """Check the type of a single argument in a call."""
        caller_type = get_proper_type(caller_type)
        original_caller_type = get_proper_type(original_caller_type)
        callee_type = get_proper_type(callee_type)

        if isinstance(caller_type, DeletedType):
            messages.deleted_as_rvalue(caller_type, context)
        # Only non-abstract non-protocol class can be given where Type[...] is expected...
        elif (isinstance(caller_type, CallableType) and isinstance(callee_type, TypeType) and
              caller_type.is_type_obj() and
              (caller_type.type_object().is_abstract or caller_type.type_object().is_protocol) and
              isinstance(callee_type.item, Instance) and
              (callee_type.item.type.is_abstract or callee_type.item.type.is_protocol)):
            self.msg.concrete_only_call(callee_type, context)
        elif not is_subtype(caller_type, callee_type):
            if self.chk.should_suppress_optional_error([caller_type, callee_type]):
                return
            code = messages.incompatible_argument(n,
                                                  m,
                                                  callee,
                                                  original_caller_type,
                                                  caller_kind,
                                                  object_type=object_type,
                                                  context=context,
                                                  outer_context=outer_context)
            messages.incompatible_argument_note(original_caller_type, callee_type, context,
                                                code=code)

    def check_overload_call(self,
                            callee: Overloaded,
                            args: List[Expression],
                            arg_kinds: List[ArgKind],
                            arg_names: Optional[Sequence[Optional[str]]],
                            callable_name: Optional[str],
                            object_type: Optional[Type],
                            context: Context,
                            arg_messages: MessageBuilder) -> Tuple[Type, Type]:
        """Checks a call to an overloaded function."""
        arg_types = self.infer_arg_types_in_empty_context(args)
        # Step 1: Filter call targets to remove ones where the argument counts don't match
        plausible_targets = self.plausible_overload_call_targets(arg_types, arg_kinds,
                                                                 arg_names, callee)

        # Step 2: If the arguments contain a union, we try performing union math first,
        #         instead of picking the first matching overload.
        #         This is because picking the first overload often ends up being too greedy:
        #         for example, when we have a fallback alternative that accepts an unrestricted
        #         typevar. See https://github.com/python/mypy/issues/4063 for related discussion.
        erased_targets: Optional[List[CallableType]] = None
        unioned_result: Optional[Tuple[Type, Type]] = None
        union_interrupted = False  # did we try all union combinations?
        if any(self.real_union(arg) for arg in arg_types):
            unioned_errors = arg_messages.clean_copy()
            try:
                unioned_return = self.union_overload_result(plausible_targets, args,
                                                            arg_types, arg_kinds, arg_names,
                                                            callable_name, object_type,
                                                            context,
                                                            arg_messages=unioned_errors)
            except TooManyUnions:
                union_interrupted = True
            else:
                # Record if we succeeded. Next we need to see if maybe normal procedure
                # gives a narrower type.
                if unioned_return:
                    # TODO: fix signature of zip() in typeshed.
                    returns, inferred_types = cast(Any, zip)(*unioned_return)
                    # Note that we use `combine_function_signatures` instead of just returning
                    # a union of inferred callables because for example a call
                    # Union[int -> int, str -> str](Union[int, str]) is invalid and
                    # we don't want to introduce internal inconsistencies.
                    unioned_result = (make_simplified_union(list(returns),
                                                            context.line,
                                                            context.column),
                                      self.combine_function_signatures(inferred_types))

        # Step 3: We try checking each branch one-by-one.
        inferred_result = self.infer_overload_return_type(plausible_targets, args, arg_types,
                                                          arg_kinds, arg_names, callable_name,
                                                          object_type, context, arg_messages)
        # If any of checks succeed, stop early.
        if inferred_result is not None and unioned_result is not None:
            # Both unioned and direct checks succeeded, choose the more precise type.
            if (is_subtype(inferred_result[0], unioned_result[0]) and
                    not isinstance(get_proper_type(inferred_result[0]), AnyType)):
                return inferred_result
            return unioned_result
        elif unioned_result is not None:
            return unioned_result
        elif inferred_result is not None:
            return inferred_result

        # Step 4: Failure. At this point, we know there is no match. We fall back to trying
        #         to find a somewhat plausible overload target using the erased types
        #         so we can produce a nice error message.
        #
        #         For example, suppose the user passes a value of type 'List[str]' into an
        #         overload with signatures f(x: int) -> int and f(x: List[int]) -> List[int].
        #
        #         Neither alternative matches, but we can guess the user probably wants the
        #         second one.
        erased_targets = self.overload_erased_call_targets(plausible_targets, arg_types,
                                                           arg_kinds, arg_names, args, context)

        # Step 5: We try and infer a second-best alternative if possible. If not, fall back
        #         to using 'Any'.
        if len(erased_targets) > 0:
            # Pick the first plausible erased target as the fallback
            # TODO: Adjust the error message here to make it clear there was no match.
            #       In order to do this, we need to find a clean way of associating
            #       a note with whatever error message 'self.check_call' will generate.
            #       In particular, the note's line and column numbers need to be the same
            #       as the error's.
            target: Type = erased_targets[0]
        else:
            # There was no plausible match: give up
            target = AnyType(TypeOfAny.from_error)

            if not self.chk.should_suppress_optional_error(arg_types):
                if not is_operator_method(callable_name):
                    code = None
                else:
                    code = codes.OPERATOR
                arg_messages.no_variant_matches_arguments(
                    plausible_targets, callee, arg_types, context, code=code)

        result = self.check_call(target, args, arg_kinds, context, arg_names,
                                 arg_messages=arg_messages,
                                 callable_name=callable_name,
                                 object_type=object_type)
        if union_interrupted:
            self.chk.fail("Not all union combinations were tried"
                          " because there are too many unions", context)
        return result

    def plausible_overload_call_targets(self,
                                        arg_types: List[Type],
                                        arg_kinds: List[ArgKind],
                                        arg_names: Optional[Sequence[Optional[str]]],
                                        overload: Overloaded) -> List[CallableType]:
        """Returns all overload call targets that having matching argument counts.

        If the given args contains a star-arg (*arg or **kwarg argument), this method
        will ensure all star-arg overloads appear at the start of the list, instead
        of their usual location.

        The only exception is if the starred argument is something like a Tuple or a
        NamedTuple, which has a definitive "shape". If so, we don't move the corresponding
        alternative to the front since we can infer a more precise match using the original
        order."""

        def has_shape(typ: Type) -> bool:
            typ = get_proper_type(typ)
            return (isinstance(typ, TupleType) or isinstance(typ, TypedDictType)
                    or (isinstance(typ, Instance) and typ.type.is_named_tuple))

        matches: List[CallableType] = []
        star_matches: List[CallableType] = []

        args_have_var_arg = False
        args_have_kw_arg = False
        for kind, typ in zip(arg_kinds, arg_types):
            if kind == ARG_STAR and not has_shape(typ):
                args_have_var_arg = True
            if kind == ARG_STAR2 and not has_shape(typ):
                args_have_kw_arg = True

        for typ in overload.items():
            formal_to_actual = map_actuals_to_formals(arg_kinds, arg_names,
                                                      typ.arg_kinds, typ.arg_names,
                                                      lambda i: arg_types[i])

            if self.check_argument_count(typ, arg_types, arg_kinds, arg_names,
                                         formal_to_actual, None, None):
                if args_have_var_arg and typ.is_var_arg:
                    star_matches.append(typ)
                elif args_have_kw_arg and typ.is_kw_arg:
                    star_matches.append(typ)
                else:
                    matches.append(typ)

        return star_matches + matches

    def infer_overload_return_type(self,
                                   plausible_targets: List[CallableType],
                                   args: List[Expression],
                                   arg_types: List[Type],
                                   arg_kinds: List[ArgKind],
                                   arg_names: Optional[Sequence[Optional[str]]],
                                   callable_name: Optional[str],
                                   object_type: Optional[Type],
                                   context: Context,
                                   arg_messages: Optional[MessageBuilder] = None,
                                   ) -> Optional[Tuple[Type, Type]]:
        """Attempts to find the first matching callable from the given list.

        If a match is found, returns a tuple containing the result type and the inferred
        callee type. (This tuple is meant to be eventually returned by check_call.)
        If multiple targets match due to ambiguous Any parameters, returns (AnyType, AnyType).
        If no targets match, returns None.

        Assumes all of the given targets have argument counts compatible with the caller.
        """

        arg_messages = self.msg if arg_messages is None else arg_messages
        matches: List[CallableType] = []
        return_types: List[Type] = []
        inferred_types: List[Type] = []
        args_contain_any = any(map(has_any_type, arg_types))

        for typ in plausible_targets:
            overload_messages = self.msg.clean_copy()
            prev_messages = self.msg
            assert self.msg is self.chk.msg
            self.msg = overload_messages
            self.chk.msg = overload_messages
            try:
                # Passing `overload_messages` as the `arg_messages` parameter doesn't
                # seem to reliably catch all possible errors.
                # TODO: Figure out why
                ret_type, infer_type = self.check_call(
                    callee=typ,
                    args=args,
                    arg_kinds=arg_kinds,
                    arg_names=arg_names,
                    context=context,
                    arg_messages=overload_messages,
                    callable_name=callable_name,
                    object_type=object_type)
            finally:
                self.chk.msg = prev_messages
                self.msg = prev_messages

            is_match = not overload_messages.is_errors()
            if is_match:
                # Return early if possible; otherwise record info so we can
                # check for ambiguity due to 'Any' below.
                if not args_contain_any:
                    return ret_type, infer_type
                matches.append(typ)
                return_types.append(ret_type)
                inferred_types.append(infer_type)

        if len(matches) == 0:
            # No match was found
            return None
        elif any_causes_overload_ambiguity(matches, return_types, arg_types, arg_kinds, arg_names):
            # An argument of type or containing the type 'Any' caused ambiguity.
            # We try returning a precise type if we can. If not, we give up and just return 'Any'.
            if all_same_types(return_types):
                return return_types[0], inferred_types[0]
            elif all_same_types([erase_type(typ) for typ in return_types]):
                return erase_type(return_types[0]), erase_type(inferred_types[0])
            else:
                return self.check_call(callee=AnyType(TypeOfAny.special_form),
                                       args=args,
                                       arg_kinds=arg_kinds,
                                       arg_names=arg_names,
                                       context=context,
                                       arg_messages=arg_messages,
                                       callable_name=callable_name,
                                       object_type=object_type)
        else:
            # Success! No ambiguity; return the first match.
            return return_types[0], inferred_types[0]

    def overload_erased_call_targets(self,
                                     plausible_targets: List[CallableType],
                                     arg_types: List[Type],
                                     arg_kinds: List[ArgKind],
                                     arg_names: Optional[Sequence[Optional[str]]],
                                     args: List[Expression],
                                     context: Context) -> List[CallableType]:
        """Returns a list of all targets that match the caller after erasing types.

        Assumes all of the given targets have argument counts compatible with the caller.
        """
        matches: List[CallableType] = []
        for typ in plausible_targets:
            if self.erased_signature_similarity(arg_types, arg_kinds, arg_names, args, typ,
                                                context):
                matches.append(typ)
        return matches

    def union_overload_result(self,
                              plausible_targets: List[CallableType],
                              args: List[Expression],
                              arg_types: List[Type],
                              arg_kinds: List[ArgKind],
                              arg_names: Optional[Sequence[Optional[str]]],
                              callable_name: Optional[str],
                              object_type: Optional[Type],
                              context: Context,
                              arg_messages: Optional[MessageBuilder] = None,
                              level: int = 0
                              ) -> Optional[List[Tuple[Type, Type]]]:
        """Accepts a list of overload signatures and attempts to match calls by destructuring
        the first union.

        Return a list of (<return type>, <inferred variant type>) if call succeeds for every
        item of the desctructured union. Returns None if there is no match.
        """
        # Step 1: If we are already too deep, then stop immediately. Otherwise mypy might
        # hang for long time because of a weird overload call. The caller will get
        # the exception and generate an appropriate note message, if needed.
        if level >= MAX_UNIONS:
            raise TooManyUnions

        # Step 2: Find position of the first union in arguments. Return the normal inferred
        # type if no more unions left.
        for idx, typ in enumerate(arg_types):
            if self.real_union(typ):
                break
        else:
            # No unions in args, just fall back to normal inference
            with self.type_overrides_set(args, arg_types):
                res = self.infer_overload_return_type(plausible_targets, args, arg_types,
                                                      arg_kinds, arg_names, callable_name,
                                                      object_type, context, arg_messages)
            if res is not None:
                return [res]
            return None

        # Step 3: Try a direct match before splitting to avoid unnecessary union splits
        # and save performance.
        with self.type_overrides_set(args, arg_types):
            direct = self.infer_overload_return_type(plausible_targets, args, arg_types,
                                                     arg_kinds, arg_names, callable_name,
                                                     object_type, context, arg_messages)
        if direct is not None and not isinstance(get_proper_type(direct[0]),
                                                 (UnionType, AnyType)):
            # We only return non-unions soon, to avoid greedy match.
            return [direct]

        # Step 4: Split the first remaining union type in arguments into items and
        # try to match each item individually (recursive).
        first_union = get_proper_type(arg_types[idx])
        assert isinstance(first_union, UnionType)
        res_items = []
        for item in first_union.relevant_items():
            new_arg_types = arg_types.copy()
            new_arg_types[idx] = item
            sub_result = self.union_overload_result(plausible_targets, args, new_arg_types,
                                                    arg_kinds, arg_names, callable_name,
                                                    object_type, context, arg_messages,
                                                    level + 1)
            if sub_result is not None:
                res_items.extend(sub_result)
            else:
                # Some item doesn't match, return soon.
                return None

        # Step 5: If splitting succeeded, then filter out duplicate items before returning.
        seen: Set[Tuple[Type, Type]] = set()
        result = []
        for pair in res_items:
            if pair not in seen:
                seen.add(pair)
                result.append(pair)
        return result

    def real_union(self, typ: Type) -> bool:
        typ = get_proper_type(typ)
        return isinstance(typ, UnionType) and len(typ.relevant_items()) > 1

    @contextmanager
    def type_overrides_set(self, exprs: Sequence[Expression],
                           overrides: Sequence[Type]) -> Iterator[None]:
        """Set _temporary_ type overrides for given expressions."""
        assert len(exprs) == len(overrides)
        for expr, typ in zip(exprs, overrides):
            self.type_overrides[expr] = typ
        try:
            yield
        finally:
            for expr in exprs:
                del self.type_overrides[expr]

    def combine_function_signatures(self, types: Sequence[Type]) -> Union[AnyType, CallableType]:
        """Accepts a list of function signatures and attempts to combine them together into a
        new CallableType consisting of the union of all of the given arguments and return types.

        If there is at least one non-callable type, return Any (this can happen if there is
        an ambiguity because of Any in arguments).
        """
        assert types, "Trying to merge no callables"
        types = get_proper_types(types)
        if not all(isinstance(c, CallableType) for c in types):
            return AnyType(TypeOfAny.special_form)
        callables = cast(Sequence[CallableType], types)
        if len(callables) == 1:
            return callables[0]

        # Note: we are assuming here that if a user uses some TypeVar 'T' in
        # two different functions, they meant for that TypeVar to mean the
        # same thing.
        #
        # This function will make sure that all instances of that TypeVar 'T'
        # refer to the same underlying TypeVarType objects to simplify the union-ing
        # logic below.
        #
        # (If the user did *not* mean for 'T' to be consistently bound to the
        # same type in their overloads, well, their code is probably too
        # confusing and ought to be re-written anyways.)
        callables, variables = merge_typevars_in_callables_by_name(callables)

        new_args: List[List[Type]] = [[] for _ in range(len(callables[0].arg_types))]
        new_kinds = list(callables[0].arg_kinds)
        new_returns: List[Type] = []

        too_complex = False
        for target in callables:
            # We fall back to Callable[..., Union[<returns>]] if the functions do not have
            # the exact same signature. The only exception is if one arg is optional and
            # the other is positional: in that case, we continue unioning (and expect a
            # positional arg).
            # TODO: Enhance the merging logic to handle a wider variety of signatures.
            if len(new_kinds) != len(target.arg_kinds):
                too_complex = True
                break
            for i, (new_kind, target_kind) in enumerate(zip(new_kinds, target.arg_kinds)):
                if new_kind == target_kind:
                    continue
                elif new_kind.is_positional() and target_kind.is_positional():
                    new_kinds[i] = ARG_POS
                else:
                    too_complex = True
                    break

            if too_complex:
                break  # outer loop

            for i, arg in enumerate(target.arg_types):
                new_args[i].append(arg)
            new_returns.append(target.ret_type)

        union_return = make_simplified_union(new_returns)
        if too_complex:
            any = AnyType(TypeOfAny.special_form)
            return callables[0].copy_modified(
                arg_types=[any, any],
                arg_kinds=[ARG_STAR, ARG_STAR2],
                arg_names=[None, None],
                ret_type=union_return,
                variables=variables,
                implicit=True)

        final_args = []
        for args_list in new_args:
            new_type = make_simplified_union(args_list)
            final_args.append(new_type)

        return callables[0].copy_modified(
            arg_types=final_args,
            arg_kinds=new_kinds,
            ret_type=union_return,
            variables=variables,
            implicit=True)

    def erased_signature_similarity(self,
                                    arg_types: List[Type],
                                    arg_kinds: List[ArgKind],
                                    arg_names: Optional[Sequence[Optional[str]]],
                                    args: List[Expression],
                                    callee: CallableType,
                                    context: Context) -> bool:
        """Determine whether arguments could match the signature at runtime, after
        erasing types."""
        formal_to_actual = map_actuals_to_formals(arg_kinds,
                                                  arg_names,
                                                  callee.arg_kinds,
                                                  callee.arg_names,
                                                  lambda i: arg_types[i])

        if not self.check_argument_count(callee, arg_types, arg_kinds, arg_names,
                                         formal_to_actual, None, None):
            # Too few or many arguments -> no match.
            return False

        def check_arg(caller_type: Type,
                      original_ccaller_type: Type,
                      caller_kind: ArgKind,
                      callee_type: Type,
                      n: int,
                      m: int,
                      callee: CallableType,
                      object_type: Optional[Type],
                      context: Context,
                      outer_context: Context,
                      messages: MessageBuilder) -> None:
            if not arg_approximate_similarity(caller_type, callee_type):
                # No match -- exit early since none of the remaining work can change
                # the result.
                raise Finished

        try:
            self.check_argument_types(arg_types, arg_kinds, args, callee,
                                      formal_to_actual, context=context, check_arg=check_arg)
            return True
        except Finished:
            return False

    def apply_generic_arguments(self, callable: CallableType, types: Sequence[Optional[Type]],
                                context: Context, skip_unsatisfied: bool = False) -> CallableType:
        """Simple wrapper around mypy.applytype.apply_generic_arguments."""
        return applytype.apply_generic_arguments(callable, types,
                                                 self.msg.incompatible_typevar_value, context,
                                                 skip_unsatisfied=skip_unsatisfied)

    def check_any_type_call(self, args: List[Expression], callee: Type) -> Tuple[Type, Type]:
        self.infer_arg_types_in_empty_context(args)
        callee = get_proper_type(callee)
        if isinstance(callee, AnyType):
            return (AnyType(TypeOfAny.from_another_any, source_any=callee),
                    AnyType(TypeOfAny.from_another_any, source_any=callee))
        else:
            return AnyType(TypeOfAny.special_form), AnyType(TypeOfAny.special_form)

    def check_union_call(self,
                         callee: UnionType,
                         args: List[Expression],
                         arg_kinds: List[ArgKind],
                         arg_names: Optional[Sequence[Optional[str]]],
                         context: Context,
                         arg_messages: MessageBuilder) -> Tuple[Type, Type]:
        self.msg.disable_type_names += 1
        results = [self.check_call(subtype, args, arg_kinds, context, arg_names,
                                   arg_messages=arg_messages)
                   for subtype in callee.relevant_items()]
        self.msg.disable_type_names -= 1
        return (make_simplified_union([res[0] for res in results]),
                callee)

    def visit_member_expr(self, e: MemberExpr, is_lvalue: bool = False) -> Type:
        """Visit member expression (of form e.id)."""
        self.chk.module_refs.update(extract_refexpr_names(e))
        result = self.analyze_ordinary_member_access(e, is_lvalue)
        return self.narrow_type_from_binder(e, result)

    def analyze_ordinary_member_access(self, e: MemberExpr,
                                       is_lvalue: bool) -> Type:
        """Analyse member expression or member lvalue."""
        if e.kind is not None:
            # This is a reference to a module attribute.
            return self.analyze_ref_expr(e)
        else:
            # This is a reference to a non-module attribute.
            original_type = self.accept(e.expr)
            base = e.expr
            module_symbol_table = None

            if isinstance(base, RefExpr) and isinstance(base.node, MypyFile):
                module_symbol_table = base.node.names

            member_type = analyze_member_access(
                e.name, original_type, e, is_lvalue, False, False,
                self.msg, original_type=original_type, chk=self.chk,
                in_literal_context=self.is_literal_context(),
                module_symbol_table=module_symbol_table)

            return member_type

    def analyze_external_member_access(self, member: str, base_type: Type,
                                       context: Context) -> Type:
        """Analyse member access that is external, i.e. it cannot
        refer to private definitions. Return the result type.
        """
        # TODO remove; no private definitions in mypy
        return analyze_member_access(member, base_type, context, False, False, False,
                                     self.msg, original_type=base_type, chk=self.chk,
                                     in_literal_context=self.is_literal_context())

    def is_literal_context(self) -> bool:
        return is_literal_type_like(self.type_context[-1])

    def infer_literal_expr_type(self, value: LiteralValue, fallback_name: str) -> Type:
        """Analyzes the given literal expression and determines if we should be
        inferring an Instance type, a Literal[...] type, or an Instance that
        remembers the original literal. We...

        1. ...Infer a normal Instance in most circumstances.

        2. ...Infer a Literal[...] if we're in a literal context. For example, if we
           were analyzing the "3" in "foo(3)" where "foo" has a signature of
           "def foo(Literal[3]) -> None", we'd want to infer that the "3" has a
           type of Literal[3] instead of Instance.

        3. ...Infer an Instance that remembers the original Literal if we're declaring
           a Final variable with an inferred type -- for example, "bar" in "bar: Final = 3"
           would be assigned an Instance that remembers it originated from a '3'. See
           the comments in Instance's constructor for more details.
        """
        typ = self.named_type(fallback_name)
        if self.is_literal_context():
            return LiteralType(value=value, fallback=typ)
        else:
            return typ.copy_modified(last_known_value=LiteralType(
                value=value,
                fallback=typ,
                line=typ.line,
                column=typ.column,
            ))

    def concat_tuples(self, left: TupleType, right: TupleType) -> TupleType:
        """Concatenate two fixed length tuples."""
        return TupleType(items=left.items + right.items,
                         fallback=self.named_type('builtins.tuple'))

    def visit_int_expr(self, e: IntExpr) -> Type:
        """Type check an integer literal (trivial)."""
        return self.infer_literal_expr_type(e.value, 'builtins.int')

    def visit_str_expr(self, e: StrExpr) -> Type:
        """Type check a string literal (trivial)."""
        return self.infer_literal_expr_type(e.value, 'builtins.str')

    def visit_bytes_expr(self, e: BytesExpr) -> Type:
        """Type check a bytes literal (trivial)."""
        return self.infer_literal_expr_type(e.value, 'builtins.bytes')

    def visit_unicode_expr(self, e: UnicodeExpr) -> Type:
        """Type check a unicode literal (trivial)."""
        return self.infer_literal_expr_type(e.value, 'builtins.unicode')

    def visit_float_expr(self, e: FloatExpr) -> Type:
        """Type check a float literal (trivial)."""
        return self.named_type('builtins.float')

    def visit_complex_expr(self, e: ComplexExpr) -> Type:
        """Type check a complex literal."""
        return self.named_type('builtins.complex')

    def visit_ellipsis(self, e: EllipsisExpr) -> Type:
        """Type check '...'."""
        if self.chk.options.python_version[0] >= 3:
            return self.named_type('builtins.ellipsis')
        else:
            # '...' is not valid in normal Python 2 code, but it can
            # be used in stubs.  The parser makes sure that we only
            # get this far if we are in a stub, and we can safely
            # return 'object' as ellipsis is special cased elsewhere.
            # The builtins.ellipsis type does not exist in Python 2.
            return self.named_type('builtins.object')

    def visit_op_expr(self, e: OpExpr) -> Type:
        """Type check a binary operator expression."""
        if e.op == 'and' or e.op == 'or':
            return self.check_boolean_op(e, e)
        if e.op == '*' and isinstance(e.left, ListExpr):
            # Expressions of form [...] * e get special type inference.
            return self.check_list_multiply(e)
        if e.op == '%':
            pyversion = self.chk.options.python_version
            if pyversion[0] == 3:
                if isinstance(e.left, BytesExpr) and pyversion[1] >= 5:
                    return self.strfrm_checker.check_str_interpolation(e.left, e.right)
                if isinstance(e.left, StrExpr):
                    return self.strfrm_checker.check_str_interpolation(e.left, e.right)
            elif pyversion[0] <= 2:
                if isinstance(e.left, (StrExpr, BytesExpr, UnicodeExpr)):
                    return self.strfrm_checker.check_str_interpolation(e.left, e.right)
        left_type = self.accept(e.left)

        proper_left_type = get_proper_type(left_type)
        if isinstance(proper_left_type, TupleType) and e.op == '+':
            left_add_method = proper_left_type.partial_fallback.type.get('__add__')
            if left_add_method and left_add_method.fullname == 'builtins.tuple.__add__':
                proper_right_type = get_proper_type(self.accept(e.right))
                if isinstance(proper_right_type, TupleType):
                    right_radd_method = proper_right_type.partial_fallback.type.get('__radd__')
                    if right_radd_method is None:
                        return self.concat_tuples(proper_left_type, proper_right_type)

        if e.op in operators.op_methods:
            method = self.get_operator_method(e.op)
            result, method_type = self.check_op(method, left_type, e.right, e,
                                                allow_reverse=True)
            e.method_type = method_type
            return result
        else:
            raise RuntimeError('Unknown operator {}'.format(e.op))

    def visit_comparison_expr(self, e: ComparisonExpr) -> Type:
        """Type check a comparison expression.

        Comparison expressions are type checked consecutive-pair-wise
        That is, 'a < b > c == d' is check as 'a < b and b > c and c == d'
        """
        result: Optional[Type] = None
        sub_result: Optional[Type] = None

        # Check each consecutive operand pair and their operator
        for left, right, operator in zip(e.operands, e.operands[1:], e.operators):
            left_type = self.accept(left)

            method_type: Optional[mypy.types.Type] = None

            if operator == 'in' or operator == 'not in':
                # If the right operand has partial type, look it up without triggering
                # a "Need type annotation ..." message, as it would be noise.
                right_type = self.find_partial_type_ref_fast_path(right)
                if right_type is None:
                    right_type = self.accept(right)  # Validate the right operand

                # Keep track of whether we get type check errors (these won't be reported, they
                # are just to verify whether something is valid typing wise).
                local_errors = self.msg.copy()
                local_errors.disable_count = 0
                _, method_type = self.check_method_call_by_name(
                    '__contains__', right_type, [left], [ARG_POS], e, local_errors)
                sub_result = self.bool_type()
                # Container item type for strict type overlap checks. Note: we need to only
                # check for nominal type, because a usual "Unsupported operands for in"
                # will be reported for types incompatible with __contains__().
                # See testCustomContainsCheckStrictEquality for an example.
                cont_type = self.chk.analyze_container_item_type(right_type)
                if isinstance(right_type, PartialType):
                    # We don't really know if this is an error or not, so just shut up.
                    pass
                elif (local_errors.is_errors() and
                    # is_valid_var_arg is True for any Iterable
                        self.is_valid_var_arg(right_type)):
                    _, itertype = self.chk.analyze_iterable_item_type(right)
                    method_type = CallableType(
                        [left_type],
                        [nodes.ARG_POS],
                        [None],
                        self.bool_type(),
                        self.named_type('builtins.function'))
                    if not is_subtype(left_type, itertype):
                        self.msg.unsupported_operand_types('in', left_type, right_type, e)
                # Only show dangerous overlap if there are no other errors.
                elif (not local_errors.is_errors() and cont_type and
                        self.dangerous_comparison(left_type, cont_type,
                                                  original_container=right_type)):
                    self.msg.dangerous_comparison(left_type, cont_type, 'container', e)
                else:
                    self.msg.add_errors(local_errors)
            elif operator in operators.op_methods:
                method = self.get_operator_method(operator)
                err_count = self.msg.errors.total_errors()
                sub_result, method_type = self.check_op(method, left_type, right, e,
                                                        allow_reverse=True)
                # Only show dangerous overlap if there are no other errors. See
                # testCustomEqCheckStrictEquality for an example.
                if self.msg.errors.total_errors() == err_count and operator in ('==', '!='):
                    right_type = self.accept(right)
                    # We suppress the error if there is a custom __eq__() method on either
                    # side. User defined (or even standard library) classes can define this
                    # to return True for comparisons between non-overlapping types.
                    if (not custom_special_method(left_type, '__eq__') and
                            not custom_special_method(right_type, '__eq__')):
                        # Also flag non-overlapping literals in situations like:
                        #    x: Literal['a', 'b']
                        #    if x == 'c':
                        #        ...
                        left_type = try_getting_literal(left_type)
                        right_type = try_getting_literal(right_type)
                        if self.dangerous_comparison(left_type, right_type):
                            self.msg.dangerous_comparison(left_type, right_type, 'equality', e)

            elif operator == 'is' or operator == 'is not':
                right_type = self.accept(right)  # validate the right operand
                sub_result = self.bool_type()
                left_type = try_getting_literal(left_type)
                right_type = try_getting_literal(right_type)
                if self.dangerous_comparison(left_type, right_type):
                    self.msg.dangerous_comparison(left_type, right_type, 'identity', e)
                method_type = None
            else:
                raise RuntimeError('Unknown comparison operator {}'.format(operator))

            e.method_types.append(method_type)

            #  Determine type of boolean-and of result and sub_result
            if result is None:
                result = sub_result
            else:
                result = join.join_types(result, sub_result)

        assert result is not None
        return result

    def find_partial_type_ref_fast_path(self, expr: Expression) -> Optional[Type]:
        """If expression has a partial generic type, return it without additional checks.

        In particular, this does not generate an error about a missing annotation.

        Otherwise, return None.
        """
        if not isinstance(expr, RefExpr):
            return None
        if isinstance(expr.node, Var):
            result = self.analyze_var_ref(expr.node, expr)
            if isinstance(result, PartialType) and result.type is not None:
                self.chk.store_type(expr, self.chk.fixup_partial_type(result))
                return result
        return None

    def dangerous_comparison(self, left: Type, right: Type,
                             original_container: Optional[Type] = None) -> bool:
        """Check for dangerous non-overlapping comparisons like 42 == 'no'.

        The original_container is the original container type for 'in' checks
        (and None for equality checks).

        Rules:
            * X and None are overlapping even in strict-optional mode. This is to allow
            'assert x is not None' for x defined as 'x = None  # type: str' in class body
            (otherwise mypy itself would have couple dozen errors because of this).
            * Optional[X] and Optional[Y] are non-overlapping if X and Y are
            non-overlapping, although technically None is overlap, it is most
            likely an error.
            * Any overlaps with everything, i.e. always safe.
            * Special case: b'abc' in b'cde' is safe.
        """
        if not self.chk.options.strict_equality:
            return False

        left, right = get_proper_types((left, right))

        if self.chk.binder.is_unreachable_warning_suppressed():
            # We are inside a function that contains type variables with value restrictions in
            # its signature. In this case we just suppress all strict-equality checks to avoid
            # false positives for code like:
            #
            #     T = TypeVar('T', str, int)
            #     def f(x: T) -> T:
            #         if x == 0:
            #             ...
            #         return x
            #
            # TODO: find a way of disabling the check only for types resulted from the expansion.
            return False
        if isinstance(left, NoneType) or isinstance(right, NoneType):
            return False
        if isinstance(left, UnionType) and isinstance(right, UnionType):
            left = remove_optional(left)
            right = remove_optional(right)
            left, right = get_proper_types((left, right))
        py2 = self.chk.options.python_version < (3, 0)
        if (original_container and has_bytes_component(original_container, py2) and
                has_bytes_component(left, py2)):
            # We need to special case bytes and bytearray, because 97 in b'abc', b'a' in b'abc',
            # b'a' in bytearray(b'abc') etc. all return True (and we want to show the error only
            # if the check can _never_ be True).
            return False
        if isinstance(left, Instance) and isinstance(right, Instance):
            # Special case some builtin implementations of AbstractSet.
            if (left.type.fullname in OVERLAPPING_TYPES_WHITELIST and
                    right.type.fullname in OVERLAPPING_TYPES_WHITELIST):
                abstract_set = self.chk.lookup_typeinfo('typing.AbstractSet')
                left = map_instance_to_supertype(left, abstract_set)
                right = map_instance_to_supertype(right, abstract_set)
                return not is_overlapping_types(left.args[0], right.args[0])
        if isinstance(left, LiteralType) and isinstance(right, LiteralType):
            if isinstance(left.value, bool) and isinstance(right.value, bool):
                # Comparing different booleans is not dangerous.
                return False
        return not is_overlapping_types(left, right, ignore_promotions=False)

    def get_operator_method(self, op: str) -> str:
        if op == '/' and self.chk.options.python_version[0] == 2:
            # TODO also check for "from __future__ import division"
            return '__div__'
        else:
            return operators.op_methods[op]

    def check_method_call_by_name(self,
                                  method: str,
                                  base_type: Type,
                                  args: List[Expression],
                                  arg_kinds: List[ArgKind],
                                  context: Context,
                                  local_errors: Optional[MessageBuilder] = None,
                                  original_type: Optional[Type] = None
                                  ) -> Tuple[Type, Type]:
        """Type check a call to a named method on an object.

        Return tuple (result type, inferred method type). The 'original_type'
        is used for error messages.
        """
        local_errors = local_errors or self.msg
        original_type = original_type or base_type
        # Unions are special-cased to allow plugins to act on each element of the union.
        base_type = get_proper_type(base_type)
        if isinstance(base_type, UnionType):
            return self.check_union_method_call_by_name(method, base_type,
                                                        args, arg_kinds,
                                                        context, local_errors, original_type)

        method_type = analyze_member_access(method, base_type, context, False, False, True,
                                            local_errors, original_type=original_type,
                                            chk=self.chk,
                                            in_literal_context=self.is_literal_context())
        return self.check_method_call(
            method, base_type, method_type, args, arg_kinds, context, local_errors)

    def check_union_method_call_by_name(self,
                                        method: str,
                                        base_type: UnionType,
                                        args: List[Expression],
                                        arg_kinds: List[ArgKind],
                                        context: Context,
                                        local_errors: MessageBuilder,
                                        original_type: Optional[Type] = None
                                        ) -> Tuple[Type, Type]:
        """Type check a call to a named method on an object with union type.

        This essentially checks the call using check_method_call_by_name() for each
        union item and unions the result. We do this to allow plugins to act on
        individual union items.
        """
        res: List[Type] = []
        meth_res: List[Type] = []
        for typ in base_type.relevant_items():
            # Format error messages consistently with
            # mypy.checkmember.analyze_union_member_access().
            local_errors.disable_type_names += 1
            item, meth_item = self.check_method_call_by_name(method, typ, args, arg_kinds,
                                                             context, local_errors,
                                                             original_type)
            local_errors.disable_type_names -= 1
            res.append(item)
            meth_res.append(meth_item)
        return make_simplified_union(res), make_simplified_union(meth_res)

    def check_method_call(self,
                          method_name: str,
                          base_type: Type,
                          method_type: Type,
                          args: List[Expression],
                          arg_kinds: List[ArgKind],
                          context: Context,
                          local_errors: Optional[MessageBuilder] = None) -> Tuple[Type, Type]:
        """Type check a call to a method with the given name and type on an object.

        Return tuple (result type, inferred method type).
        """
        callable_name = self.method_fullname(base_type, method_name)
        object_type = base_type if callable_name is not None else None

        # Try to refine the method signature using plugin hooks before checking the call.
        method_type = self.transform_callee_type(
            callable_name, method_type, args, arg_kinds, context, object_type=object_type)

        return self.check_call(method_type, args, arg_kinds,
                               context, arg_messages=local_errors,
                               callable_name=callable_name, object_type=base_type)

    def check_op_reversible(self,
                            op_name: str,
                            left_type: Type,
                            left_expr: Expression,
                            right_type: Type,
                            right_expr: Expression,
                            context: Context,
                            msg: MessageBuilder) -> Tuple[Type, Type]:
        def make_local_errors() -> MessageBuilder:
            """Creates a new MessageBuilder object."""
            local_errors = msg.clean_copy()
            local_errors.disable_count = 0
            return local_errors

        def lookup_operator(op_name: str, base_type: Type) -> Optional[Type]:
            """Looks up the given operator and returns the corresponding type,
            if it exists."""

            # This check is an important performance optimization,
            # even though it is mostly a subset of
            # analyze_member_access.
            # TODO: Find a way to remove this call without performance implications.
            if not self.has_member(base_type, op_name):
                return None

            local_errors = make_local_errors()

            member = analyze_member_access(
                name=op_name,
                typ=base_type,
                is_lvalue=False,
                is_super=False,
                is_operator=True,
                original_type=base_type,
                context=context,
                msg=local_errors,
                chk=self.chk,
                in_literal_context=self.is_literal_context()
            )
            if local_errors.is_errors():
                return None
            else:
                return member

        def lookup_definer(typ: Instance, attr_name: str) -> Optional[str]:
            """Returns the name of the class that contains the actual definition of attr_name.

            So if class A defines foo and class B subclasses A, running
            'get_class_defined_in(B, "foo")` would return the full name of A.

            However, if B were to override and redefine foo, that method call would
            return the full name of B instead.

            If the attr name is not present in the given class or its MRO, returns None.
            """
            for cls in typ.type.mro:
                if cls.names.get(attr_name):
                    return cls.fullname
            return None

        left_type = get_proper_type(left_type)
        right_type = get_proper_type(right_type)

        # If either the LHS or the RHS are Any, we can't really concluding anything
        # about the operation since the Any type may or may not define an
        # __op__ or __rop__ method. So, we punt and return Any instead.

        if isinstance(left_type, AnyType):
            any_type = AnyType(TypeOfAny.from_another_any, source_any=left_type)
            return any_type, any_type
        if isinstance(right_type, AnyType):
            any_type = AnyType(TypeOfAny.from_another_any, source_any=right_type)
            return any_type, any_type

        # STEP 1:
        # We start by getting the __op__ and __rop__ methods, if they exist.

        rev_op_name = self.get_reverse_op_method(op_name)

        left_op = lookup_operator(op_name, left_type)
        right_op = lookup_operator(rev_op_name, right_type)

        # STEP 2a:
        # We figure out in which order Python will call the operator methods. As it
        # turns out, it's not as simple as just trying to call __op__ first and
        # __rop__ second.
        #
        # We store the determined order inside the 'variants_raw' variable,
        # which records tuples containing the method, base type, and the argument.

        bias_right = is_proper_subtype(right_type, left_type)
        if op_name in operators.op_methods_that_shortcut and is_same_type(left_type, right_type):
            # When we do "A() + A()", for example, Python will only call the __add__ method,
            # never the __radd__ method.
            #
            # This is the case even if the __add__ method is completely missing and the __radd__
            # method is defined.

            variants_raw = [
                (left_op, left_type, right_expr)
            ]
        elif (is_subtype(right_type, left_type)
                and isinstance(left_type, Instance)
                and isinstance(right_type, Instance)
                and lookup_definer(left_type, op_name) != lookup_definer(right_type, rev_op_name)):
            # When we do "A() + B()" where B is a subclass of B, we'll actually try calling
            # B's __radd__ method first, but ONLY if B explicitly defines or overrides the
            # __radd__ method.
            #
            # This mechanism lets subclasses "refine" the expected outcome of the operation, even
            # if they're located on the RHS.

            variants_raw = [
                (right_op, right_type, left_expr),
                (left_op, left_type, right_expr),
            ]
        else:
            # In all other cases, we do the usual thing and call __add__ first and
            # __radd__ second when doing "A() + B()".

            variants_raw = [
                (left_op, left_type, right_expr),
                (right_op, right_type, left_expr),
            ]

        # STEP 2b:
        # When running Python 2, we might also try calling the __cmp__ method.

        is_python_2 = self.chk.options.python_version[0] == 2
        if is_python_2 and op_name in operators.ops_falling_back_to_cmp:
            cmp_method = operators.comparison_fallback_method
            left_cmp_op = lookup_operator(cmp_method, left_type)
            right_cmp_op = lookup_operator(cmp_method, right_type)

            if bias_right:
                variants_raw.append((right_cmp_op, right_type, left_expr))
                variants_raw.append((left_cmp_op, left_type, right_expr))
            else:
                variants_raw.append((left_cmp_op, left_type, right_expr))
                variants_raw.append((right_cmp_op, right_type, left_expr))

        # STEP 3:
        # We now filter out all non-existent operators. The 'variants' list contains
        # all operator methods that are actually present, in the order that Python
        # attempts to invoke them.

        variants = [(op, obj, arg) for (op, obj, arg) in variants_raw if op is not None]

        # STEP 4:
        # We now try invoking each one. If an operation succeeds, end early and return
        # the corresponding result. Otherwise, return the result and errors associated
        # with the first entry.

        errors = []
        results = []
        for method, obj, arg in variants:
            local_errors = make_local_errors()
            result = self.check_method_call(
                op_name, obj, method, [arg], [ARG_POS], context, local_errors)
            if local_errors.is_errors():
                errors.append(local_errors)
                results.append(result)
            else:
                return result

        # We finish invoking above operators and no early return happens. Therefore,
        # we check if either the LHS or the RHS is Instance and fallbacks to Any,
        # if so, we also return Any
        if ((isinstance(left_type, Instance) and left_type.type.fallback_to_any) or
                (isinstance(right_type, Instance) and right_type.type.fallback_to_any)):
            any_type = AnyType(TypeOfAny.special_form)
            return any_type, any_type

        # STEP 4b:
        # Sometimes, the variants list is empty. In that case, we fall-back to attempting to
        # call the __op__ method (even though it's missing).

        if not variants:
            local_errors = make_local_errors()
            result = self.check_method_call_by_name(
                op_name, left_type, [right_expr], [ARG_POS], context, local_errors)

            if local_errors.is_errors():
                errors.append(local_errors)
                results.append(result)
            else:
                # In theory, we should never enter this case, but it seems
                # we sometimes do, when dealing with Type[...]? E.g. see
                # check-classes.testTypeTypeComparisonWorks.
                #
                # This is probably related to the TODO in lookup_operator(...)
                # up above.
                #
                # TODO: Remove this extra case
                return result

        msg.add_errors(errors[0])
        if len(results) == 1:
            return results[0]
        else:
            error_any = AnyType(TypeOfAny.from_error)
            result = error_any, error_any
            return result

    def check_op(self, method: str, base_type: Type,
                 arg: Expression, context: Context,
                 allow_reverse: bool = False) -> Tuple[Type, Type]:
        """Type check a binary operation which maps to a method call.

        Return tuple (result type, inferred operator method type).
        """

        if allow_reverse:
            left_variants = [base_type]
            base_type = get_proper_type(base_type)
            if isinstance(base_type, UnionType):
                left_variants = [item for item in
                                 flatten_nested_unions(base_type.relevant_items(),
                                                       handle_type_alias_type=True)]
            right_type = self.accept(arg)

            # Step 1: We first try leaving the right arguments alone and destructure
            # just the left ones. (Mypy can sometimes perform some more precise inference
            # if we leave the right operands a union -- see testOperatorWithEmptyListAndSum.)
            msg = self.msg.clean_copy()
            msg.disable_count = 0
            all_results = []
            all_inferred = []

            for left_possible_type in left_variants:
                result, inferred = self.check_op_reversible(
                    op_name=method,
                    left_type=left_possible_type,
                    left_expr=TempNode(left_possible_type, context=context),
                    right_type=right_type,
                    right_expr=arg,
                    context=context,
                    msg=msg)
                all_results.append(result)
                all_inferred.append(inferred)

            if not msg.is_errors():
                results_final = make_simplified_union(all_results)
                inferred_final = make_simplified_union(all_inferred)
                return results_final, inferred_final

            # Step 2: If that fails, we try again but also destructure the right argument.
            # This is also necessary to make certain edge cases work -- see
            # testOperatorDoubleUnionInterwovenUnionAdd, for example.

            # Note: We want to pass in the original 'arg' for 'left_expr' and 'right_expr'
            # whenever possible so that plugins and similar things can introspect on the original
            # node if possible.
            #
            # We don't do the same for the base expression because it could lead to weird
            # type inference errors -- e.g. see 'testOperatorDoubleUnionSum'.
            # TODO: Can we use `type_overrides_set()` here?
            right_variants = [(right_type, arg)]
            right_type = get_proper_type(right_type)
            if isinstance(right_type, UnionType):
                right_variants = [(item, TempNode(item, context=context))
                                  for item in flatten_nested_unions(right_type.relevant_items(),
                                                                    handle_type_alias_type=True)]
            msg = self.msg.clean_copy()
            msg.disable_count = 0
            all_results = []
            all_inferred = []

            for left_possible_type in left_variants:
                for right_possible_type, right_expr in right_variants:
                    result, inferred = self.check_op_reversible(
                        op_name=method,
                        left_type=left_possible_type,
                        left_expr=TempNode(left_possible_type, context=context),
                        right_type=right_possible_type,
                        right_expr=right_expr,
                        context=context,
                        msg=msg)
                    all_results.append(result)
                    all_inferred.append(inferred)

            if msg.is_errors():
                self.msg.add_errors(msg)
                # Point any notes to the same location as an existing message.
                recent_context = msg.most_recent_context()
                if len(left_variants) >= 2 and len(right_variants) >= 2:
                    self.msg.warn_both_operands_are_from_unions(recent_context)
                elif len(left_variants) >= 2:
                    self.msg.warn_operand_was_from_union(
                        "Left", base_type, context=recent_context)
                elif len(right_variants) >= 2:
                    self.msg.warn_operand_was_from_union(
                        "Right", right_type, context=recent_context)

            # See the comment in 'check_overload_call' for more details on why
            # we call 'combine_function_signature' instead of just unioning the inferred
            # callable types.
            results_final = make_simplified_union(all_results)
            inferred_final = self.combine_function_signatures(all_inferred)
            return results_final, inferred_final
        else:
            return self.check_method_call_by_name(
                method=method,
                base_type=base_type,
                args=[arg],
                arg_kinds=[ARG_POS],
                context=context,
                local_errors=self.msg,
            )

    def get_reverse_op_method(self, method: str) -> str:
        if method == '__div__' and self.chk.options.python_version[0] == 2:
            return '__rdiv__'
        else:
            return operators.reverse_op_methods[method]

    def check_boolean_op(self, e: OpExpr, context: Context) -> Type:
        """Type check a boolean operation ('and' or 'or')."""

        # A boolean operation can evaluate to either of the operands.

        # We use the current type context to guide the type inference of of
        # the left operand. We also use the left operand type to guide the type
        # inference of the right operand so that expressions such as
        # '[1] or []' are inferred correctly.
        ctx = self.type_context[-1]
        left_type = self.accept(e.left, ctx)

        assert e.op in ('and', 'or')  # Checked by visit_op_expr

        if e.right_always:
            left_map, right_map = None, {}  # type: mypy.checker.TypeMap, mypy.checker.TypeMap
        elif e.right_unreachable:
            left_map, right_map = {}, None
        elif e.op == 'and':
            right_map, left_map = self.chk.find_isinstance_check(e.left)
        elif e.op == 'or':
            left_map, right_map = self.chk.find_isinstance_check(e.left)

        # If left_map is None then we know mypy considers the left expression
        # to be redundant.
        if (
            codes.REDUNDANT_EXPR in self.chk.options.enabled_error_codes
            and left_map is None
            # don't report an error if it's intentional
            and not e.right_always
        ):
            self.msg.redundant_left_operand(e.op, e.left)

        if (
            self.chk.should_report_unreachable_issues()
            and right_map is None
            # don't report an error if it's intentional
            and not e.right_unreachable
        ):
            self.msg.unreachable_right_operand(e.op, e.right)

        # If right_map is None then we know mypy considers the right branch
        # to be unreachable and therefore any errors found in the right branch
        # should be suppressed.
        with (self.msg.disable_errors() if right_map is None else nullcontext()):
            right_type = self.analyze_cond_branch(right_map, e.right, left_type)

        if right_map is None:
            # The boolean expression is statically known to be the left value
            assert left_map is not None  # find_isinstance_check guarantees this
            return left_type
        if left_map is None:
            # The boolean expression is statically known to be the right value
            assert right_map is not None  # find_isinstance_check guarantees this
            return right_type

        if e.op == 'and':
            restricted_left_type = false_only(left_type)
            result_is_left = not left_type.can_be_true
        elif e.op == 'or':
            restricted_left_type = true_only(left_type)
            result_is_left = not left_type.can_be_false

        if isinstance(restricted_left_type, UninhabitedType):
            # The left operand can never be the result
            return right_type
        elif result_is_left:
            # The left operand is always the result
            return left_type
        else:
            return make_simplified_union([restricted_left_type, right_type])

    def check_list_multiply(self, e: OpExpr) -> Type:
        """Type check an expression of form '[...] * e'.

        Type inference is special-cased for this common construct.
        """
        right_type = self.accept(e.right)
        if is_subtype(right_type, self.named_type('builtins.int')):
            # Special case: [...] * <int value>. Use the type context of the
            # OpExpr, since the multiplication does not affect the type.
            left_type = self.accept(e.left, type_context=self.type_context[-1])
        else:
            left_type = self.accept(e.left)
        result, method_type = self.check_op('__mul__', left_type, e.right, e)
        e.method_type = method_type
        return result

    def visit_assignment_expr(self, e: AssignmentExpr) -> Type:
        value = self.accept(e.value)
        self.chk.check_assignment(e.target, e.value)
        self.chk.check_final(e)
        self.chk.store_type(e.target, value)
        self.find_partial_type_ref_fast_path(e.target)
        return value

    def visit_unary_expr(self, e: UnaryExpr) -> Type:
        """Type check an unary operation ('not', '-', '+' or '~')."""
        operand_type = self.accept(e.expr)
        op = e.op
        if op == 'not':
            result: Type = self.bool_type()
        else:
            method = operators.unary_op_methods[op]
            result, method_type = self.check_method_call_by_name(method, operand_type, [], [], e)
            e.method_type = method_type
        return result

    def visit_index_expr(self, e: IndexExpr) -> Type:
        """Type check an index expression (base[index]).

        It may also represent type application.
        """
        result = self.visit_index_expr_helper(e)
        result = get_proper_type(self.narrow_type_from_binder(e, result))
        if (self.is_literal_context() and isinstance(result, Instance)
                and result.last_known_value is not None):
            result = result.last_known_value
        return result

    def visit_index_expr_helper(self, e: IndexExpr) -> Type:
        if e.analyzed:
            # It's actually a type application.
            return self.accept(e.analyzed)
        left_type = self.accept(e.base)
        return self.visit_index_with_type(left_type, e)

    def visit_index_with_type(self, left_type: Type, e: IndexExpr,
                              original_type: Optional[ProperType] = None) -> Type:
        """Analyze type of an index expression for a given type of base expression.

        The 'original_type' is used for error messages (currently used for union types).
        """
        index = e.index
        left_type = get_proper_type(left_type)

        # Visit the index, just to make sure we have a type for it available
        self.accept(index)

        if isinstance(left_type, UnionType):
            original_type = original_type or left_type
            # Don't combine literal types, since we may need them for type narrowing.
            return make_simplified_union([self.visit_index_with_type(typ, e,
                                                                     original_type)
                                          for typ in left_type.relevant_items()],
                                         contract_literals=False)
        elif isinstance(left_type, TupleType) and self.chk.in_checked_function():
            # Special case for tuples. They return a more specific type when
            # indexed by an integer literal.
            if isinstance(index, SliceExpr):
                return self.visit_tuple_slice_helper(left_type, index)

            ns = self.try_getting_int_literals(index)
            if ns is not None:
                out = []
                for n in ns:
                    if n < 0:
                        n += len(left_type.items)
                    if 0 <= n < len(left_type.items):
                        out.append(left_type.items[n])
                    else:
                        self.chk.fail(message_registry.TUPLE_INDEX_OUT_OF_RANGE, e)
                        return AnyType(TypeOfAny.from_error)
                return make_simplified_union(out)
            else:
                return self.nonliteral_tuple_index_helper(left_type, index)
        elif isinstance(left_type, TypedDictType):
            return self.visit_typeddict_index_expr(left_type, e.index)
        elif (isinstance(left_type, CallableType)
              and left_type.is_type_obj() and left_type.type_object().is_enum):
            return self.visit_enum_index_expr(left_type.type_object(), e.index, e)
        else:
            result, method_type = self.check_method_call_by_name(
                '__getitem__', left_type, [e.index], [ARG_POS], e,
                original_type=original_type)
            e.method_type = method_type
            return result

    def visit_tuple_slice_helper(self, left_type: TupleType, slic: SliceExpr) -> Type:
        begin: Sequence[Optional[int]] = [None]
        end: Sequence[Optional[int]] = [None]
        stride: Sequence[Optional[int]] = [None]

        if slic.begin_index:
            begin_raw = self.try_getting_int_literals(slic.begin_index)
            if begin_raw is None:
                return self.nonliteral_tuple_index_helper(left_type, slic)
            begin = begin_raw

        if slic.end_index:
            end_raw = self.try_getting_int_literals(slic.end_index)
            if end_raw is None:
                return self.nonliteral_tuple_index_helper(left_type, slic)
            end = end_raw

        if slic.stride:
            stride_raw = self.try_getting_int_literals(slic.stride)
            if stride_raw is None:
                return self.nonliteral_tuple_index_helper(left_type, slic)
            stride = stride_raw

        items: List[Type] = []
        for b, e, s in itertools.product(begin, end, stride):
            items.append(left_type.slice(b, e, s))
        return make_simplified_union(items)

    def try_getting_int_literals(self, index: Expression) -> Optional[List[int]]:
        """If the given expression or type corresponds to an int literal
        or a union of int literals, returns a list of the underlying ints.
        Otherwise, returns None.

        Specifically, this function is guaranteed to return a list with
        one or more ints if one one the following is true:

        1. 'expr' is a IntExpr or a UnaryExpr backed by an IntExpr
        2. 'typ' is a LiteralType containing an int
        3. 'typ' is a UnionType containing only LiteralType of ints
        """
        if isinstance(index, IntExpr):
            return [index.value]
        elif isinstance(index, UnaryExpr):
            if index.op == '-':
                operand = index.expr
                if isinstance(operand, IntExpr):
                    return [-1 * operand.value]
        typ = get_proper_type(self.accept(index))
        if isinstance(typ, Instance) and typ.last_known_value is not None:
            typ = typ.last_known_value
        if isinstance(typ, LiteralType) and isinstance(typ.value, int):
            return [typ.value]
        if isinstance(typ, UnionType):
            out = []
            for item in get_proper_types(typ.items):
                if isinstance(item, LiteralType) and isinstance(item.value, int):
                    out.append(item.value)
                else:
                    return None
            return out
        return None

    def nonliteral_tuple_index_helper(self, left_type: TupleType, index: Expression) -> Type:
        index_type = self.accept(index)
        expected_type = UnionType.make_union([self.named_type('builtins.int'),
                                              self.named_type('builtins.slice')])
        if not self.chk.check_subtype(index_type, expected_type, index,
                                      message_registry.INVALID_TUPLE_INDEX_TYPE,
                                      'actual type', 'expected type'):
            return AnyType(TypeOfAny.from_error)
        else:
            union = make_simplified_union(left_type.items)
            if isinstance(index, SliceExpr):
                return self.chk.named_generic_type('builtins.tuple', [union])
            else:
                return union

    def visit_typeddict_index_expr(self, td_type: TypedDictType, index: Expression) -> Type:
        if isinstance(index, (StrExpr, UnicodeExpr)):
            key_names = [index.value]
        else:
            typ = get_proper_type(self.accept(index))
            if isinstance(typ, UnionType):
                key_types: List[Type] = list(typ.items)
            else:
                key_types = [typ]

            key_names = []
            for key_type in get_proper_types(key_types):
                if isinstance(key_type, Instance) and key_type.last_known_value is not None:
                    key_type = key_type.last_known_value

                if (isinstance(key_type, LiteralType)
                        and isinstance(key_type.value, str)
                        and key_type.fallback.type.fullname != 'builtins.bytes'):
                    key_names.append(key_type.value)
                else:
                    self.msg.typeddict_key_must_be_string_literal(td_type, index)
                    return AnyType(TypeOfAny.from_error)

        value_types = []
        for key_name in key_names:
            value_type = td_type.items.get(key_name)
            if value_type is None:
                self.msg.typeddict_key_not_found(td_type, key_name, index)
                return AnyType(TypeOfAny.from_error)
            else:
                value_types.append(value_type)
        return make_simplified_union(value_types)

    def visit_enum_index_expr(
        self, enum_type: TypeInfo, index: Expression, context: Context
    ) -> Type:
        string_type: Type = self.named_type("builtins.str")
        if self.chk.options.python_version[0] < 3:
            string_type = UnionType.make_union([string_type,
                                                self.named_type('builtins.unicode')])
        self.chk.check_subtype(self.accept(index), string_type, context,
                               "Enum index should be a string", "actual index type")
        return Instance(enum_type, [])

    def visit_cast_expr(self, expr: CastExpr) -> Type:
        """Type check a cast expression."""
        source_type = self.accept(expr.expr, type_context=AnyType(TypeOfAny.special_form),
                                  allow_none_return=True, always_allow_any=True)
        target_type = expr.type
        options = self.chk.options
        if (options.warn_redundant_casts and not isinstance(get_proper_type(target_type), AnyType)
                and is_same_type(source_type, target_type)):
            self.msg.redundant_cast(target_type, expr)
        if options.disallow_any_unimported and has_any_from_unimported_type(target_type):
            self.msg.unimported_type_becomes_any("Target type of cast", target_type, expr)
        check_for_explicit_any(target_type, self.chk.options, self.chk.is_typeshed_stub, self.msg,
                               context=expr)
        return target_type

    def visit_reveal_expr(self, expr: RevealExpr) -> Type:
        """Type check a reveal_type expression."""
        if expr.kind == REVEAL_TYPE:
            assert expr.expr is not None
            revealed_type = self.accept(expr.expr, type_context=self.type_context[-1],
                                        allow_none_return=True)
            if not self.chk.current_node_deferred:
                self.msg.reveal_type(revealed_type, expr.expr)
                if not self.chk.in_checked_function():
                    self.msg.note("'reveal_type' always outputs 'Any' in unchecked functions",
                                  expr.expr)
            return revealed_type
        else:
            # REVEAL_LOCALS
            if not self.chk.current_node_deferred:
                # the RevealExpr contains a local_nodes attribute,
                # calculated at semantic analysis time. Use it to pull out the
                # corresponding subset of variables in self.chk.type_map
                names_to_types = {
                    var_node.name: var_node.type for var_node in expr.local_nodes
                } if expr.local_nodes is not None else {}

                self.msg.reveal_locals(names_to_types, expr)
            return NoneType()

    def visit_type_application(self, tapp: TypeApplication) -> Type:
        """Type check a type application (expr[type, ...]).

        There are two different options here, depending on whether expr refers
        to a type alias or directly to a generic class. In the first case we need
        to use a dedicated function typeanal.expand_type_aliases. This
        is due to the fact that currently type aliases machinery uses
        unbound type variables, while normal generics use bound ones;
        see TypeAlias docstring for more details.
        """
        if isinstance(tapp.expr, RefExpr) and isinstance(tapp.expr.node, TypeAlias):
            # Subscription of a (generic) alias in runtime context, expand the alias.
            item = expand_type_alias(tapp.expr.node, tapp.types, self.chk.fail,
                                     tapp.expr.node.no_args, tapp)
            item = get_proper_type(item)
            if isinstance(item, Instance):
                tp = type_object_type(item.type, self.named_type)
                return self.apply_type_arguments_to_callable(tp, item.args, tapp)
            else:
                self.chk.fail(message_registry.ONLY_CLASS_APPLICATION, tapp)
                return AnyType(TypeOfAny.from_error)
        # Type application of a normal generic class in runtime context.
        # This is typically used as `x = G[int]()`.
        tp = get_proper_type(self.accept(tapp.expr))
        if isinstance(tp, (CallableType, Overloaded)):
            if not tp.is_type_obj():
                self.chk.fail(message_registry.ONLY_CLASS_APPLICATION, tapp)
            return self.apply_type_arguments_to_callable(tp, tapp.types, tapp)
        if isinstance(tp, AnyType):
            return AnyType(TypeOfAny.from_another_any, source_any=tp)
        return AnyType(TypeOfAny.special_form)

    def visit_type_alias_expr(self, alias: TypeAliasExpr) -> Type:
        """Right hand side of a type alias definition.

        It has the same type as if the alias itself was used in a runtime context.
        For example, here:

            A = reveal_type(List[T])
            reveal_type(A)

        both `reveal_type` instances will reveal the same type `def (...) -> builtins.list[Any]`.
        Note that type variables are implicitly substituted with `Any`.
        """
        return self.alias_type_in_runtime_context(alias.node, alias.no_args,
                                                  alias, alias_definition=True)

    def alias_type_in_runtime_context(self, alias: TypeAlias,
                                      no_args: bool, ctx: Context,
                                      *,
                                      alias_definition: bool = False) -> Type:
        """Get type of a type alias (could be generic) in a runtime expression.

        Note that this function can be called only if the alias appears _not_
        as a target of type application, which is treated separately in the
        visit_type_application method. Some examples where this method is called are
        casts and instantiation:

            class LongName(Generic[T]): ...
            A = LongName[int]

            x = A()
            y = cast(A, ...)
        """
        if isinstance(alias.target, Instance) and alias.target.invalid:  # type: ignore
            # An invalid alias, error already has been reported
            return AnyType(TypeOfAny.from_error)
        # If this is a generic alias, we set all variables to `Any`.
        # For example:
        #     A = List[Tuple[T, T]]
        #     x = A() <- same as List[Tuple[Any, Any]], see PEP 484.
        item = get_proper_type(set_any_tvars(alias, ctx.line, ctx.column))
        if isinstance(item, Instance):
            # Normally we get a callable type (or overloaded) with .is_type_obj() true
            # representing the class's constructor
            tp = type_object_type(item.type, self.named_type)
            if no_args:
                return tp
            return self.apply_type_arguments_to_callable(tp, item.args, ctx)
        elif (isinstance(item, TupleType) and
              # Tuple[str, int]() fails at runtime, only named tuples and subclasses work.
              tuple_fallback(item).type.fullname != 'builtins.tuple'):
            return type_object_type(tuple_fallback(item).type, self.named_type)
        elif isinstance(item, AnyType):
            return AnyType(TypeOfAny.from_another_any, source_any=item)
        else:
            if alias_definition:
                return AnyType(TypeOfAny.special_form)
            # This type is invalid in most runtime contexts, give it an 'object' type.
            return self.named_type('builtins.object')

    def apply_type_arguments_to_callable(
        self, tp: Type, args: Sequence[Type], ctx: Context
    ) -> Type:
        """Apply type arguments to a generic callable type coming from a type object.

        This will first perform type arguments count checks, report the
        error as needed, and return the correct kind of Any. As a special
        case this returns Any for non-callable types, because if type object type
        is not callable, then an error should be already reported.
        """
        tp = get_proper_type(tp)

        if isinstance(tp, CallableType):
            if len(tp.variables) != len(args):
                self.msg.incompatible_type_application(len(tp.variables),
                                                       len(args), ctx)
                return AnyType(TypeOfAny.from_error)
            return self.apply_generic_arguments(tp, args, ctx)
        if isinstance(tp, Overloaded):
            for it in tp.items():
                if len(it.variables) != len(args):
                    self.msg.incompatible_type_application(len(it.variables),
                                                           len(args), ctx)
                    return AnyType(TypeOfAny.from_error)
            return Overloaded([self.apply_generic_arguments(it, args, ctx)
                               for it in tp.items()])
        return AnyType(TypeOfAny.special_form)

    def visit_list_expr(self, e: ListExpr) -> Type:
        """Type check a list expression [...]."""
        return self.check_lst_expr(e.items, 'builtins.list', '<list>', e)

    def visit_set_expr(self, e: SetExpr) -> Type:
        return self.check_lst_expr(e.items, 'builtins.set', '<set>', e)

    def fast_container_type(
            self, items: List[Expression], container_fullname: str
    ) -> Optional[Type]:
        """
        Fast path to determine the type of a list or set literal,
        based on the list of entries. This mostly impacts large
        module-level constant definitions.

        Limitations:
         - no active type context
         - no star expressions
         - the joined type of all entries must be an Instance type
        """
        ctx = self.type_context[-1]
        if ctx:
            return None
        values: List[Type] = []
        for item in items:
            if isinstance(item, StarExpr):
                # fallback to slow path
                return None
            values.append(self.accept(item))
        vt = join.join_type_list(values)
        if not isinstance(vt, Instance):
            return None
        # TODO: update tests instead?
        vt.erased = True
        return self.chk.named_generic_type(container_fullname, [vt])

    def check_lst_expr(self, items: List[Expression], fullname: str,
                       tag: str, context: Context) -> Type:
        # fast path
        t = self.fast_container_type(items, fullname)
        if t:
            return t

        # Translate into type checking a generic function call.
        # Used for list and set expressions, as well as for tuples
        # containing star expressions that don't refer to a
        # Tuple. (Note: "lst" stands for list-set-tuple. :-)
        tvdef = TypeVarType('T', 'T', -1, [], self.object_type())
        constructor = CallableType(
            [tvdef],
            [nodes.ARG_STAR],
            [None],
            self.chk.named_generic_type(fullname, [tvdef]),
            self.named_type('builtins.function'),
            name=tag,
            variables=[tvdef])
        out = self.check_call(constructor,
                              [(i.expr if isinstance(i, StarExpr) else i)
                               for i in items],
                              [(nodes.ARG_STAR if isinstance(i, StarExpr) else nodes.ARG_POS)
                               for i in items],
                              context)[0]
        return remove_instance_last_known_values(out)

    def visit_tuple_expr(self, e: TupleExpr) -> Type:
        """Type check a tuple expression."""
        # Try to determine type context for type inference.
        type_context = get_proper_type(self.type_context[-1])
        type_context_items = None
        if isinstance(type_context, UnionType):
            tuples_in_context = [t for t in get_proper_types(type_context.items)
                                 if (isinstance(t, TupleType) and len(t.items) == len(e.items)) or
                                 is_named_instance(t, 'builtins.tuple')]
            if len(tuples_in_context) == 1:
                type_context = tuples_in_context[0]
            else:
                # There are either no relevant tuples in the Union, or there is
                # more than one.  Either way, we can't decide on a context.
                pass

        if isinstance(type_context, TupleType):
            type_context_items = type_context.items
        elif type_context and is_named_instance(type_context, 'builtins.tuple'):
            assert isinstance(type_context, Instance)
            if type_context.args:
                type_context_items = [type_context.args[0]] * len(e.items)
        # NOTE: it's possible for the context to have a different
        # number of items than e.  In that case we use those context
        # items that match a position in e, and we'll worry about type
        # mismatches later.

        # Infer item types.  Give up if there's a star expression
        # that's not a Tuple.
        items: List[Type] = []
        j = 0  # Index into type_context_items; irrelevant if type_context_items is none
        for i in range(len(e.items)):
            item = e.items[i]
            if isinstance(item, StarExpr):
                # Special handling for star expressions.
                # TODO: If there's a context, and item.expr is a
                # TupleExpr, flatten it, so we can benefit from the
                # context?  Counterargument: Why would anyone write
                # (1, *(2, 3)) instead of (1, 2, 3) except in a test?
                tt = self.accept(item.expr)
                tt = get_proper_type(tt)
                if isinstance(tt, TupleType):
                    items.extend(tt.items)
                    j += len(tt.items)
                else:
                    # A star expression that's not a Tuple.
                    # Treat the whole thing as a variable-length tuple.
                    return self.check_lst_expr(e.items, 'builtins.tuple', '<tuple>', e)
            else:
                if not type_context_items or j >= len(type_context_items):
                    tt = self.accept(item)
                else:
                    tt = self.accept(item, type_context_items[j])
                    j += 1
                items.append(tt)
        # This is a partial fallback item type. A precise type will be calculated on demand.
        fallback_item = AnyType(TypeOfAny.special_form)
        return TupleType(items, self.chk.named_generic_type('builtins.tuple', [fallback_item]))

    def fast_dict_type(self, e: DictExpr) -> Optional[Type]:
        """
        Fast path to determine the type of a dict literal,
        based on the list of entries. This mostly impacts large
        module-level constant definitions.

        Limitations:
         - no active type context
         - only supported star expressions are other dict instances
         - the joined types of all keys and values must be Instance types
        """
        ctx = self.type_context[-1]
        if ctx:
            return None
        keys: List[Type] = []
        values: List[Type] = []
        stargs: Optional[Tuple[Type, Type]] = None
        for key, value in e.items:
            if key is None:
                st = get_proper_type(self.accept(value))
                if (
                        isinstance(st, Instance)
                        and st.type.fullname == 'builtins.dict'
                        and len(st.args) == 2
                ):
                    stargs = (st.args[0], st.args[1])
                else:
                    return None
            else:
                keys.append(self.accept(key))
                values.append(self.accept(value))
        kt = join.join_type_list(keys)
        vt = join.join_type_list(values)
        if not (isinstance(kt, Instance) and isinstance(vt, Instance)):
            return None
        if stargs and (stargs[0] != kt or stargs[1] != vt):
            return None
        # TODO: update tests instead?
        kt.erased = True
        vt.erased = True
        return self.chk.named_generic_type('builtins.dict', [kt, vt])

    def visit_dict_expr(self, e: DictExpr) -> Type:
        """Type check a dict expression.

        Translate it into a call to dict(), with provisions for **expr.
        """
        # if the dict literal doesn't match TypedDict, check_typeddict_call_with_dict reports
        # an error, but returns the TypedDict type that matches the literal it found
        # that would cause a second error when that TypedDict type is returned upstream
        # to avoid the second error, we always return TypedDict type that was requested
        typeddict_context = self.find_typeddict_context(self.type_context[-1], e)
        if typeddict_context:
            self.check_typeddict_call_with_dict(
                callee=typeddict_context,
                kwargs=e,
                context=e
            )
            return typeddict_context.copy_modified()

        # fast path attempt
        dt = self.fast_dict_type(e)
        if dt:
            return dt

        # Collect function arguments, watching out for **expr.
        args: List[Expression] = []  # Regular "key: value"
        stargs: List[Expression] = []  # For "**expr"
        for key, value in e.items:
            if key is None:
                stargs.append(value)
            else:
                tup = TupleExpr([key, value])
                if key.line >= 0:
                    tup.line = key.line
                    tup.column = key.column
                else:
                    tup.line = value.line
                    tup.column = value.column
                args.append(tup)
        # Define type variables (used in constructors below).
        ktdef = TypeVarType('KT', 'KT', -1, [], self.object_type())
        vtdef = TypeVarType('VT', 'VT', -2, [], self.object_type())
        rv = None
        # Call dict(*args), unless it's empty and stargs is not.
        if args or not stargs:
            # The callable type represents a function like this:
            #
            #   def <unnamed>(*v: Tuple[kt, vt]) -> Dict[kt, vt]: ...
            constructor = CallableType(
                [TupleType([ktdef, vtdef], self.named_type('builtins.tuple'))],
                [nodes.ARG_STAR],
                [None],
                self.chk.named_generic_type('builtins.dict', [ktdef, vtdef]),
                self.named_type('builtins.function'),
                name='<dict>',
                variables=[ktdef, vtdef])
            rv = self.check_call(constructor, args, [nodes.ARG_POS] * len(args), e)[0]
        else:
            # dict(...) will be called below.
            pass
        # Call rv.update(arg) for each arg in **stargs,
        # except if rv isn't set yet, then set rv = dict(arg).
        if stargs:
            for arg in stargs:
                if rv is None:
                    constructor = CallableType(
                        [self.chk.named_generic_type('typing.Mapping', [ktdef, vtdef])],
                        [nodes.ARG_POS],
                        [None],
                        self.chk.named_generic_type('builtins.dict', [ktdef, vtdef]),
                        self.named_type('builtins.function'),
                        name='<list>',
                        variables=[ktdef, vtdef])
                    rv = self.check_call(constructor, [arg], [nodes.ARG_POS], arg)[0]
                else:
                    self.check_method_call_by_name('update', rv, [arg], [nodes.ARG_POS], arg)
        assert rv is not None
        return rv

    def find_typeddict_context(self, context: Optional[Type],
                               dict_expr: DictExpr) -> Optional[TypedDictType]:
        context = get_proper_type(context)
        if isinstance(context, TypedDictType):
            return context
        elif isinstance(context, UnionType):
            items = []
            for item in context.items:
                item_context = self.find_typeddict_context(item, dict_expr)
                if (item_context is not None
                        and self.match_typeddict_call_with_dict(
                            item_context, dict_expr, dict_expr)):
                    items.append(item_context)
            if len(items) == 1:
                # Only one union item is valid TypedDict for the given dict_expr, so use the
                # context as it's unambiguous.
                return items[0]
            if len(items) > 1:
                self.msg.typeddict_context_ambiguous(items, dict_expr)
        # No TypedDict type in context.
        return None

    def visit_lambda_expr(self, e: LambdaExpr) -> Type:
        """Type check lambda expression."""
        self.chk.check_default_args(e, body_is_trivial=False)
        inferred_type, type_override = self.infer_lambda_type_using_context(e)
        if not inferred_type:
            self.chk.return_types.append(AnyType(TypeOfAny.special_form))
            # Type check everything in the body except for the final return
            # statement (it can contain tuple unpacking before return).
            with self.chk.scope.push_function(e):
                for stmt in e.body.body[:-1]:
                    stmt.accept(self.chk)
                # Only type check the return expression, not the return statement.
                # This is important as otherwise the following statements would be
                # considered unreachable. There's no useful type context.
                ret_type = self.accept(e.expr(), allow_none_return=True)
            fallback = self.named_type('builtins.function')
            self.chk.return_types.pop()
            return callable_type(e, fallback, ret_type)
        else:
            # Type context available.
            self.chk.return_types.append(inferred_type.ret_type)
            self.chk.check_func_item(e, type_override=type_override)
            if e.expr() not in self.chk.type_map:
                # TODO: return expression must be accepted before exiting function scope.
                self.accept(e.expr(), allow_none_return=True)
            ret_type = self.chk.type_map[e.expr()]
            self.chk.return_types.pop()
            return replace_callable_return_type(inferred_type, ret_type)

    def infer_lambda_type_using_context(self, e: LambdaExpr) -> Tuple[Optional[CallableType],
                                                                    Optional[CallableType]]:
        """Try to infer lambda expression type using context.

        Return None if could not infer type.
        The second item in the return type is the type_override parameter for check_func_item.
        """
        # TODO also accept 'Any' context
        ctx = get_proper_type(self.type_context[-1])

        if isinstance(ctx, UnionType):
            callables = [t for t in get_proper_types(ctx.relevant_items())
                         if isinstance(t, CallableType)]
            if len(callables) == 1:
                ctx = callables[0]

        if not ctx or not isinstance(ctx, CallableType):
            return None, None

        # The context may have function type variables in it. We replace them
        # since these are the type variables we are ultimately trying to infer;
        # they must be considered as indeterminate. We use ErasedType since it
        # does not affect type inference results (it is for purposes like this
        # only).
        callable_ctx = get_proper_type(replace_meta_vars(ctx, ErasedType()))
        assert isinstance(callable_ctx, CallableType)

        arg_kinds = [arg.kind for arg in e.arguments]

        if callable_ctx.is_ellipsis_args:
            # Fill in Any arguments to match the arguments of the lambda.
            callable_ctx = callable_ctx.copy_modified(
                is_ellipsis_args=False,
                arg_types=[AnyType(TypeOfAny.special_form)] * len(arg_kinds),
                arg_kinds=arg_kinds,
                arg_names=[None] * len(arg_kinds)
            )

        if ARG_STAR in arg_kinds or ARG_STAR2 in arg_kinds:
            # TODO treat this case appropriately
            return callable_ctx, None
        if callable_ctx.arg_kinds != arg_kinds:
            # Incompatible context; cannot use it to infer types.
            self.chk.fail(message_registry.CANNOT_INFER_LAMBDA_TYPE, e)
            return None, None

        return callable_ctx, callable_ctx

    def visit_super_expr(self, e: SuperExpr) -> Type:
        """Type check a super expression (non-lvalue)."""

        # We have an expression like super(T, var).member

        # First compute the types of T and var
        types = self._super_arg_types(e)
        if isinstance(types, tuple):
            type_type, instance_type = types
        else:
            return types

        # Now get the MRO
        type_info = type_info_from_type(type_type)
        if type_info is None:
            self.chk.fail(message_registry.UNSUPPORTED_ARG_1_FOR_SUPER, e)
            return AnyType(TypeOfAny.from_error)

        instance_info = type_info_from_type(instance_type)
        if instance_info is None:
            self.chk.fail(message_registry.UNSUPPORTED_ARG_2_FOR_SUPER, e)
            return AnyType(TypeOfAny.from_error)

        mro = instance_info.mro

        # The base is the first MRO entry *after* type_info that has a member
        # with the right name
        try:
            index = mro.index(type_info)
        except ValueError:
            self.chk.fail(message_registry.SUPER_ARG_2_NOT_INSTANCE_OF_ARG_1, e)
            return AnyType(TypeOfAny.from_error)

        if len(mro) == index + 1:
            self.chk.fail(message_registry.TARGET_CLASS_HAS_NO_BASE_CLASS, e)
            return AnyType(TypeOfAny.from_error)

        for base in mro[index+1:]:
            if e.name in base.names or base == mro[-1]:
                if e.info and e.info.fallback_to_any and base == mro[-1]:
                    # There's an undefined base class, and we're at the end of the
                    # chain.  That's not an error.
                    return AnyType(TypeOfAny.special_form)

                return analyze_member_access(name=e.name,
                                             typ=instance_type,
                                             is_lvalue=False,
                                             is_super=True,
                                             is_operator=False,
                                             original_type=instance_type,
                                             override_info=base,
                                             context=e,
                                             msg=self.msg,
                                             chk=self.chk,
                                             in_literal_context=self.is_literal_context())

        assert False, 'unreachable'

    def _super_arg_types(self, e: SuperExpr) -> Union[Type, Tuple[Type, Type]]:
        """
        Computes the types of the type and instance expressions in super(T, instance), or the
        implicit ones for zero-argument super() expressions.  Returns a single type for the whole
        super expression when possible (for errors, anys), otherwise the pair of computed types.
        """

        if not self.chk.in_checked_function():
            return AnyType(TypeOfAny.unannotated)
        elif len(e.call.args) == 0:
            if self.chk.options.python_version[0] == 2:
                self.chk.fail(message_registry.TOO_FEW_ARGS_FOR_SUPER, e, code=codes.CALL_ARG)
                return AnyType(TypeOfAny.from_error)
            elif not e.info:
                # This has already been reported by the semantic analyzer.
                return AnyType(TypeOfAny.from_error)
            elif self.chk.scope.active_class():
                self.chk.fail(message_registry.SUPER_OUTSIDE_OF_METHOD_NOT_SUPPORTED, e)
                return AnyType(TypeOfAny.from_error)

            # Zero-argument super() is like super(<current class>, <self>)
            current_type = fill_typevars(e.info)
            type_type: ProperType = TypeType(current_type)

            # Use the type of the self argument, in case it was annotated
            method = self.chk.scope.top_function()
            assert method is not None
            if method.arguments:
                instance_type: Type = method.arguments[0].variable.type or current_type
            else:
                self.chk.fail(message_registry.SUPER_ENCLOSING_POSITIONAL_ARGS_REQUIRED, e)
                return AnyType(TypeOfAny.from_error)
        elif ARG_STAR in e.call.arg_kinds:
            self.chk.fail(message_registry.SUPER_VARARGS_NOT_SUPPORTED, e)
            return AnyType(TypeOfAny.from_error)
        elif set(e.call.arg_kinds) != {ARG_POS}:
            self.chk.fail(message_registry.SUPER_POSITIONAL_ARGS_REQUIRED, e)
            return AnyType(TypeOfAny.from_error)
        elif len(e.call.args) == 1:
            self.chk.fail(message_registry.SUPER_WITH_SINGLE_ARG_NOT_SUPPORTED, e)
            return AnyType(TypeOfAny.from_error)
        elif len(e.call.args) == 2:
            type_type = get_proper_type(self.accept(e.call.args[0]))
            instance_type = self.accept(e.call.args[1])
        else:
            self.chk.fail(message_registry.TOO_MANY_ARGS_FOR_SUPER, e)
            return AnyType(TypeOfAny.from_error)

        # Imprecisely assume that the type is the current class
        if isinstance(type_type, AnyType):
            if e.info:
                type_type = TypeType(fill_typevars(e.info))
            else:
                return AnyType(TypeOfAny.from_another_any, source_any=type_type)
        elif isinstance(type_type, TypeType):
            type_item = type_type.item
            if isinstance(type_item, AnyType):
                if e.info:
                    type_type = TypeType(fill_typevars(e.info))
                else:
                    return AnyType(TypeOfAny.from_another_any, source_any=type_item)

        if (not isinstance(type_type, TypeType)
                and not (isinstance(type_type, FunctionLike) and type_type.is_type_obj())):
            self.msg.first_argument_for_super_must_be_type(type_type, e)
            return AnyType(TypeOfAny.from_error)

        # Imprecisely assume that the instance is of the current class
        instance_type = get_proper_type(instance_type)
        if isinstance(instance_type, AnyType):
            if e.info:
                instance_type = fill_typevars(e.info)
            else:
                return AnyType(TypeOfAny.from_another_any, source_any=instance_type)
        elif isinstance(instance_type, TypeType):
            instance_item = instance_type.item
            if isinstance(instance_item, AnyType):
                if e.info:
                    instance_type = TypeType(fill_typevars(e.info))
                else:
                    return AnyType(TypeOfAny.from_another_any, source_any=instance_item)

        return type_type, instance_type

    def visit_slice_expr(self, e: SliceExpr) -> Type:
        expected = make_optional_type(self.named_type('builtins.int'))
        for index in [e.begin_index, e.end_index, e.stride]:
            if index:
                t = self.accept(index)
                self.chk.check_subtype(t, expected,
                                       index, message_registry.INVALID_SLICE_INDEX)
        return self.named_type('builtins.slice')

    def visit_list_comprehension(self, e: ListComprehension) -> Type:
        return self.check_generator_or_comprehension(
            e.generator, 'builtins.list', '<list-comprehension>')

    def visit_set_comprehension(self, e: SetComprehension) -> Type:
        return self.check_generator_or_comprehension(
            e.generator, 'builtins.set', '<set-comprehension>')

    def visit_generator_expr(self, e: GeneratorExpr) -> Type:
        # If any of the comprehensions use async for, the expression will return an async generator
        # object
        if any(e.is_async):
            typ = 'typing.AsyncGenerator'
            # received type is always None in async generator expressions
            additional_args: List[Type] = [NoneType()]
        else:
            typ = 'typing.Generator'
            # received type and returned type are None
            additional_args = [NoneType(), NoneType()]
        return self.check_generator_or_comprehension(e, typ, '<generator>',
                                                     additional_args=additional_args)

    def check_generator_or_comprehension(self, gen: GeneratorExpr,
                                         type_name: str,
                                         id_for_messages: str,
                                         additional_args: Optional[List[Type]] = None) -> Type:
        """Type check a generator expression or a list comprehension."""
        additional_args = additional_args or []
        with self.chk.binder.frame_context(can_skip=True, fall_through=0):
            self.check_for_comp(gen)

            # Infer the type of the list comprehension by using a synthetic generic
            # callable type.
            tvdef = TypeVarType('T', 'T', -1, [], self.object_type())
            tv_list: List[Type] = [tvdef]
            constructor = CallableType(
                tv_list,
                [nodes.ARG_POS],
                [None],
                self.chk.named_generic_type(type_name, tv_list + additional_args),
                self.chk.named_type('builtins.function'),
                name=id_for_messages,
                variables=[tvdef])
            return self.check_call(constructor,
                                [gen.left_expr], [nodes.ARG_POS], gen)[0]

    def visit_dictionary_comprehension(self, e: DictionaryComprehension) -> Type:
        """Type check a dictionary comprehension."""
        with self.chk.binder.frame_context(can_skip=True, fall_through=0):
            self.check_for_comp(e)

            # Infer the type of the list comprehension by using a synthetic generic
            # callable type.
            ktdef = TypeVarType('KT', 'KT', -1, [], self.object_type())
            vtdef = TypeVarType('VT', 'VT', -2, [], self.object_type())
            constructor = CallableType(
                [ktdef, vtdef],
                [nodes.ARG_POS, nodes.ARG_POS],
                [None, None],
                self.chk.named_generic_type('builtins.dict', [ktdef, vtdef]),
                self.chk.named_type('builtins.function'),
                name='<dictionary-comprehension>',
                variables=[ktdef, vtdef])
            return self.check_call(constructor,
                                   [e.key, e.value], [nodes.ARG_POS, nodes.ARG_POS], e)[0]

    def check_for_comp(self, e: Union[GeneratorExpr, DictionaryComprehension]) -> None:
        """Check the for_comp part of comprehensions. That is the part from 'for':
        ... for x in y if z

        Note: This adds the type information derived from the condlists to the current binder.
        """
        for index, sequence, conditions, is_async in zip(e.indices, e.sequences,
                                                         e.condlists, e.is_async):
            if is_async:
                _, sequence_type = self.chk.analyze_async_iterable_item_type(sequence)
            else:
                _, sequence_type = self.chk.analyze_iterable_item_type(sequence)
            self.chk.analyze_index_variables(index, sequence_type, True, e)
            for condition in conditions:
                self.accept(condition)

                # values are only part of the comprehension when all conditions are true
                true_map, false_map = self.chk.find_isinstance_check(condition)

                if true_map:
                    self.chk.push_type_map(true_map)

                if codes.REDUNDANT_EXPR in self.chk.options.enabled_error_codes:
                    if true_map is None:
                        self.msg.redundant_condition_in_comprehension(False, condition)
                    elif false_map is None:
                        self.msg.redundant_condition_in_comprehension(True, condition)

    def visit_conditional_expr(self, e: ConditionalExpr, allow_none_return: bool = False) -> Type:
        self.accept(e.cond)
        ctx = self.type_context[-1]

        # Gain type information from isinstance if it is there
        # but only for the current expression
        if_map, else_map = self.chk.find_isinstance_check(e.cond)
        if codes.REDUNDANT_EXPR in self.chk.options.enabled_error_codes:
            if if_map is None:
                self.msg.redundant_condition_in_if(False, e.cond)
            elif else_map is None:
                self.msg.redundant_condition_in_if(True, e.cond)

        if_type = self.analyze_cond_branch(if_map, e.if_expr, context=ctx,
                                           allow_none_return=allow_none_return)

        # Analyze the right branch using full type context and store the type
        full_context_else_type = self.analyze_cond_branch(else_map, e.else_expr, context=ctx,
                                                          allow_none_return=allow_none_return)
        if not mypy.checker.is_valid_inferred_type(if_type):
            # Analyze the right branch disregarding the left branch.
            else_type = full_context_else_type

            # If it would make a difference, re-analyze the left
            # branch using the right branch's type as context.
            if ctx is None or not is_equivalent(else_type, ctx):
                # TODO: If it's possible that the previous analysis of
                # the left branch produced errors that are avoided
                # using this context, suppress those errors.
                if_type = self.analyze_cond_branch(if_map, e.if_expr, context=else_type,
                                                   allow_none_return=allow_none_return)

        else:
            # Analyze the right branch in the context of the left
            # branch's type.
            else_type = self.analyze_cond_branch(else_map, e.else_expr, context=if_type,
                                                 allow_none_return=allow_none_return)

        # Only create a union type if the type context is a union, to be mostly
        # compatible with older mypy versions where we always did a join.
        #
        # TODO: Always create a union or at least in more cases?
        if isinstance(get_proper_type(self.type_context[-1]), UnionType):
            res = make_simplified_union([if_type, full_context_else_type])
        else:
            res = join.join_types(if_type, else_type)

        return res

    def analyze_cond_branch(self, map: Optional[Dict[Expression, Type]],
                            node: Expression, context: Optional[Type],
                            allow_none_return: bool = False) -> Type:
        with self.chk.binder.frame_context(can_skip=True, fall_through=0):
            if map is None:
                # We still need to type check node, in case we want to
                # process it for isinstance checks later
                self.accept(node, type_context=context, allow_none_return=allow_none_return)
                return UninhabitedType()
            self.chk.push_type_map(map)
            return self.accept(node, type_context=context, allow_none_return=allow_none_return)

    def visit_backquote_expr(self, e: BackquoteExpr) -> Type:
        self.accept(e.expr)
        return self.named_type('builtins.str')

    #
    # Helpers
    #

    def accept(self,
               node: Expression,
               type_context: Optional[Type] = None,
               allow_none_return: bool = False,
               always_allow_any: bool = False,
               ) -> Type:
        """Type check a node in the given type context.  If allow_none_return
        is True and this expression is a call, allow it to return None.  This
        applies only to this expression and not any subexpressions.
        """
        if node in self.type_overrides:
            return self.type_overrides[node]
        self.type_context.append(type_context)
        try:
            if allow_none_return and isinstance(node, CallExpr):
                typ = self.visit_call_expr(node, allow_none_return=True)
            elif allow_none_return and isinstance(node, YieldFromExpr):
                typ = self.visit_yield_from_expr(node, allow_none_return=True)
            elif allow_none_return and isinstance(node, ConditionalExpr):
                typ = self.visit_conditional_expr(node, allow_none_return=True)
            else:
                typ = node.accept(self)
        except Exception as err:
            report_internal_error(err, self.chk.errors.file,
                                  node.line, self.chk.errors, self.chk.options)

        self.type_context.pop()
        assert typ is not None
        self.chk.store_type(node, typ)

        if (self.chk.options.disallow_any_expr and
                not always_allow_any and
                not self.chk.is_stub and
                self.chk.in_checked_function() and
                has_any_type(typ) and not self.chk.current_node_deferred):
            self.msg.disallowed_any_type(typ, node)

        if not self.chk.in_checked_function() or self.chk.current_node_deferred:
            return AnyType(TypeOfAny.unannotated)
        else:
            return typ

    def named_type(self, name: str) -> Instance:
        """Return an instance type with type given by the name and no type
        arguments. Alias for TypeChecker.named_type.
        """
        return self.chk.named_type(name)

    def is_valid_var_arg(self, typ: Type) -> bool:
        """Is a type valid as a *args argument?"""
        typ = get_proper_type(typ)
        return (isinstance(typ, TupleType) or
                is_subtype(typ, self.chk.named_generic_type('typing.Iterable',
                                                            [AnyType(TypeOfAny.special_form)])) or
                isinstance(typ, AnyType))

    def is_valid_keyword_var_arg(self, typ: Type) -> bool:
        """Is a type valid as a **kwargs argument?"""
        if self.chk.options.python_version[0] >= 3:
            return is_subtype(typ, self.chk.named_generic_type(
                'typing.Mapping', [self.named_type('builtins.str'),
                                   AnyType(TypeOfAny.special_form)]))
        else:
            return (
                is_subtype(typ, self.chk.named_generic_type(
                    'typing.Mapping',
                    [self.named_type('builtins.str'),
                     AnyType(TypeOfAny.special_form)]))
                or
                is_subtype(typ, self.chk.named_generic_type(
                    'typing.Mapping',
                    [self.named_type('builtins.unicode'),
                     AnyType(TypeOfAny.special_form)])))

    def has_member(self, typ: Type, member: str) -> bool:
        """Does type have member with the given name?"""
        # TODO: refactor this to use checkmember.analyze_member_access, otherwise
        # these two should be carefully kept in sync.
        # This is much faster than analyze_member_access, though, and so using
        # it first as a filter is important for performance.
        typ = get_proper_type(typ)

        if isinstance(typ, TypeVarType):
            typ = get_proper_type(typ.upper_bound)
        if isinstance(typ, TupleType):
            typ = tuple_fallback(typ)
        if isinstance(typ, LiteralType):
            typ = typ.fallback
        if isinstance(typ, Instance):
            return typ.type.has_readable_member(member)
        if isinstance(typ, CallableType) and typ.is_type_obj():
            return typ.fallback.type.has_readable_member(member)
        elif isinstance(typ, AnyType):
            return True
        elif isinstance(typ, UnionType):
            result = all(self.has_member(x, member) for x in typ.relevant_items())
            return result
        elif isinstance(typ, TypeType):
            # Type[Union[X, ...]] is always normalized to Union[Type[X], ...],
            # so we don't need to care about unions here.
            item = typ.item
            if isinstance(item, TypeVarType):
                item = get_proper_type(item.upper_bound)
            if isinstance(item, TupleType):
                item = tuple_fallback(item)
            if isinstance(item, Instance) and item.type.metaclass_type is not None:
                return self.has_member(item.type.metaclass_type, member)
            if isinstance(item, AnyType):
                return True
            return False
        else:
            return False

    def not_ready_callback(self, name: str, context: Context) -> None:
        """Called when we can't infer the type of a variable because it's not ready yet.

        Either defer type checking of the enclosing function to the next
        pass or report an error.
        """
        self.chk.handle_cannot_determine_type(name, context)

    def visit_yield_expr(self, e: YieldExpr) -> Type:
        return_type = self.chk.return_types[-1]
        expected_item_type = self.chk.get_generator_yield_type(return_type, False)
        if e.expr is None:
            if (not isinstance(get_proper_type(expected_item_type), (NoneType, AnyType))
                    and self.chk.in_checked_function()):
                self.chk.fail(message_registry.YIELD_VALUE_EXPECTED, e)
        else:
            actual_item_type = self.accept(e.expr, expected_item_type)
            self.chk.check_subtype(actual_item_type, expected_item_type, e,
                                   message_registry.INCOMPATIBLE_TYPES_IN_YIELD,
                                   'actual type', 'expected type')
        return self.chk.get_generator_receive_type(return_type, False)

    def visit_await_expr(self, e: AwaitExpr) -> Type:
        expected_type = self.type_context[-1]
        if expected_type is not None:
            expected_type = self.chk.named_generic_type('typing.Awaitable', [expected_type])
        actual_type = get_proper_type(self.accept(e.expr, expected_type))
        if isinstance(actual_type, AnyType):
            return AnyType(TypeOfAny.from_another_any, source_any=actual_type)
        return self.check_awaitable_expr(actual_type, e,
                                         message_registry.INCOMPATIBLE_TYPES_IN_AWAIT)

    def check_awaitable_expr(self, t: Type, ctx: Context, msg: str) -> Type:
        """Check the argument to `await` and extract the type of value.

        Also used by `async for` and `async with`.
        """
        if not self.chk.check_subtype(t, self.named_type('typing.Awaitable'), ctx,
                                      msg, 'actual type', 'expected type'):
            return AnyType(TypeOfAny.special_form)
        else:
            generator = self.check_method_call_by_name('__await__', t, [], [], ctx)[0]
            ret_type = self.chk.get_generator_return_type(generator, False)
            ret_type = get_proper_type(ret_type)
            if isinstance(ret_type, UninhabitedType) and not ret_type.ambiguous:
                self.chk.binder.unreachable()
            return ret_type

    def visit_yield_from_expr(self, e: YieldFromExpr, allow_none_return: bool = False) -> Type:
        # NOTE: Whether `yield from` accepts an `async def` decorated
        # with `@types.coroutine` (or `@asyncio.coroutine`) depends on
        # whether the generator containing the `yield from` is itself
        # thus decorated.  But it accepts a generator regardless of
        # how it's decorated.
        return_type = self.chk.return_types[-1]
        # TODO: What should the context for the sub-expression be?
        # If the containing function has type Generator[X, Y, ...],
        # the context should be Generator[X, Y, T], where T is the
        # context of the 'yield from' itself (but it isn't known).
        subexpr_type = get_proper_type(self.accept(e.expr))

        # Check that the expr is an instance of Iterable and get the type of the iterator produced
        # by __iter__.
        if isinstance(subexpr_type, AnyType):
            iter_type: Type = AnyType(TypeOfAny.from_another_any, source_any=subexpr_type)
        elif self.chk.type_is_iterable(subexpr_type):
            if is_async_def(subexpr_type) and not has_coroutine_decorator(return_type):
                self.chk.msg.yield_from_invalid_operand_type(subexpr_type, e)

            any_type = AnyType(TypeOfAny.special_form)
            generic_generator_type = self.chk.named_generic_type('typing.Generator',
                                                                 [any_type, any_type, any_type])
            iter_type, _ = self.check_method_call_by_name(
                '__iter__', subexpr_type, [], [], context=generic_generator_type)
        else:
            if not (is_async_def(subexpr_type) and has_coroutine_decorator(return_type)):
                self.chk.msg.yield_from_invalid_operand_type(subexpr_type, e)
                iter_type = AnyType(TypeOfAny.from_error)
            else:
                iter_type = self.check_awaitable_expr(
                    subexpr_type, e, message_registry.INCOMPATIBLE_TYPES_IN_YIELD_FROM)

        # Check that the iterator's item type matches the type yielded by the Generator function
        # containing this `yield from` expression.
        expected_item_type = self.chk.get_generator_yield_type(return_type, False)
        actual_item_type = self.chk.get_generator_yield_type(iter_type, False)

        self.chk.check_subtype(actual_item_type, expected_item_type, e,
                               message_registry.INCOMPATIBLE_TYPES_IN_YIELD_FROM,
                               'actual type', 'expected type')

        # Determine the type of the entire yield from expression.
        iter_type = get_proper_type(iter_type)
        if (isinstance(iter_type, Instance) and
                iter_type.type.fullname == 'typing.Generator'):
            expr_type = self.chk.get_generator_return_type(iter_type, False)
        else:
            # Non-Generators don't return anything from `yield from` expressions.
            # However special-case Any (which might be produced by an error).
            actual_item_type = get_proper_type(actual_item_type)
            if isinstance(actual_item_type, AnyType):
                expr_type = AnyType(TypeOfAny.from_another_any, source_any=actual_item_type)
            else:
                # Treat `Iterator[X]` as a shorthand for `Generator[X, None, Any]`.
                expr_type = NoneType()

        if not allow_none_return and isinstance(get_proper_type(expr_type), NoneType):
            self.chk.msg.does_not_return_value(None, e)
        return expr_type

    def visit_temp_node(self, e: TempNode) -> Type:
        return e.type

    def visit_type_var_expr(self, e: TypeVarExpr) -> Type:
        return AnyType(TypeOfAny.special_form)

    def visit_paramspec_expr(self, e: ParamSpecExpr) -> Type:
        return AnyType(TypeOfAny.special_form)

    def visit_newtype_expr(self, e: NewTypeExpr) -> Type:
        return AnyType(TypeOfAny.special_form)

    def visit_namedtuple_expr(self, e: NamedTupleExpr) -> Type:
        tuple_type = e.info.tuple_type
        if tuple_type:
            if (self.chk.options.disallow_any_unimported and
                    has_any_from_unimported_type(tuple_type)):
                self.msg.unimported_type_becomes_any("NamedTuple type", tuple_type, e)
            check_for_explicit_any(tuple_type, self.chk.options, self.chk.is_typeshed_stub,
                                   self.msg, context=e)
        return AnyType(TypeOfAny.special_form)

    def visit_enum_call_expr(self, e: EnumCallExpr) -> Type:
        for name, value in zip(e.items, e.values):
            if value is not None:
                typ = self.accept(value)
                if not isinstance(get_proper_type(typ), AnyType):
                    var = e.info.names[name].node
                    if isinstance(var, Var):
                        # Inline TypeChecker.set_inferred_type(),
                        # without the lvalue.  (This doesn't really do
                        # much, since the value attribute is defined
                        # to have type Any in the typeshed stub.)
                        var.type = typ
                        var.is_inferred = True
        return AnyType(TypeOfAny.special_form)

    def visit_typeddict_expr(self, e: TypedDictExpr) -> Type:
        return AnyType(TypeOfAny.special_form)

    def visit__promote_expr(self, e: PromoteExpr) -> Type:
        return e.type

    def visit_star_expr(self, e: StarExpr) -> StarType:
        return StarType(self.accept(e.expr))

    def object_type(self) -> Instance:
        """Return instance type 'object'."""
        return self.named_type('builtins.object')

    def bool_type(self) -> Instance:
        """Return instance type 'bool'."""
        return self.named_type('builtins.bool')

    @overload
    def narrow_type_from_binder(self, expr: Expression, known_type: Type) -> Type: ...

    @overload
    def narrow_type_from_binder(self, expr: Expression, known_type: Type,
                                skip_non_overlapping: bool) -> Optional[Type]: ...

    def narrow_type_from_binder(self, expr: Expression, known_type: Type,
                                skip_non_overlapping: bool = False) -> Optional[Type]:
        """Narrow down a known type of expression using information in conditional type binder.

        If 'skip_non_overlapping' is True, return None if the type and restriction are
        non-overlapping.
        """
        if literal(expr) >= LITERAL_TYPE:
            restriction = self.chk.binder.get(expr)
            # Ignore the error about using get_proper_type().
            if isinstance(restriction, TypeGuardType):  # type: ignore[misc]
                # A type guard forces the new type even if it doesn't overlap the old.
                return restriction.type_guard
            # If the current node is deferred, some variables may get Any types that they
            # otherwise wouldn't have. We don't want to narrow down these since it may
            # produce invalid inferred Optional[Any] types, at least.
            if restriction and not (isinstance(get_proper_type(known_type), AnyType)
                                    and self.chk.current_node_deferred):
                # Note: this call should match the one in narrow_declared_type().
                if (skip_non_overlapping and
                        not is_overlapping_types(known_type, restriction,
                                                 prohibit_none_typevar_overlap=True)):
                    return None
                return narrow_declared_type(known_type, restriction)
        return known_type


def has_any_type(t: Type, ignore_in_type_obj: bool = False) -> bool:
    """Whether t contains an Any type"""
    return t.accept(HasAnyType(ignore_in_type_obj))


class HasAnyType(types.TypeQuery[bool]):
    def __init__(self, ignore_in_type_obj: bool) -> None:
        super().__init__(any)
        self.ignore_in_type_obj = ignore_in_type_obj

    def visit_any(self, t: AnyType) -> bool:
        return t.type_of_any != TypeOfAny.special_form  # special forms are not real Any types

    def visit_callable_type(self, t: CallableType) -> bool:
        if self.ignore_in_type_obj and t.is_type_obj():
            return False
        return super().visit_callable_type(t)


def has_coroutine_decorator(t: Type) -> bool:
    """Whether t came from a function decorated with `@coroutine`."""
    t = get_proper_type(t)
    return isinstance(t, Instance) and t.type.fullname == 'typing.AwaitableGenerator'


def is_async_def(t: Type) -> bool:
    """Whether t came from a function defined using `async def`."""
    # In check_func_def(), when we see a function decorated with
    # `@typing.coroutine` or `@async.coroutine`, we change the
    # return type to typing.AwaitableGenerator[...], so that its
    # type is compatible with either Generator or Awaitable.
    # But for the check here we need to know whether the original
    # function (before decoration) was an `async def`.  The
    # AwaitableGenerator type conveniently preserves the original
    # type as its 4th parameter (3rd when using 0-origin indexing
    # :-), so that we can recover that information here.
    # (We really need to see whether the original, undecorated
    # function was an `async def`, which is orthogonal to its
    # decorations.)
    t = get_proper_type(t)
    if (isinstance(t, Instance)
            and t.type.fullname == 'typing.AwaitableGenerator'
            and len(t.args) >= 4):
        t = get_proper_type(t.args[3])
    return isinstance(t, Instance) and t.type.fullname == 'typing.Coroutine'


def is_non_empty_tuple(t: Type) -> bool:
    t = get_proper_type(t)
    return isinstance(t, TupleType) and bool(t.items)


def is_duplicate_mapping(mapping: List[int],
                         actual_types: List[Type],
                         actual_kinds: List[ArgKind]) -> bool:
    return (
        len(mapping) > 1
        # Multiple actuals can map to the same formal if they both come from
        # varargs (*args and **kwargs); in this case at runtime it is possible
        # that here are no duplicates. We need to allow this, as the convention
        # f(..., *args, **kwargs) is common enough.
        and not (len(mapping) == 2
                 and actual_kinds[mapping[0]] == nodes.ARG_STAR
                 and actual_kinds[mapping[1]] == nodes.ARG_STAR2)
        # Multiple actuals can map to the same formal if there are multiple
        # **kwargs which cannot be mapped with certainty (non-TypedDict
        # **kwargs).
        and not all(actual_kinds[m] == nodes.ARG_STAR2 and
                    not isinstance(get_proper_type(actual_types[m]), TypedDictType)
                    for m in mapping)
    )


def replace_callable_return_type(c: CallableType, new_ret_type: Type) -> CallableType:
    """Return a copy of a callable type with a different return type."""
    return c.copy_modified(ret_type=new_ret_type)


class ArgInferSecondPassQuery(types.TypeQuery[bool]):
    """Query whether an argument type should be inferred in the second pass.

    The result is True if the type has a type variable in a callable return
    type anywhere. For example, the result for Callable[[], T] is True if t is
    a type variable.
    """
    def __init__(self) -> None:
        super().__init__(any)

    def visit_callable_type(self, t: CallableType) -> bool:
        return self.query_types(t.arg_types) or t.accept(HasTypeVarQuery())


class HasTypeVarQuery(types.TypeQuery[bool]):
    """Visitor for querying whether a type has a type variable component."""
    def __init__(self) -> None:
        super().__init__(any)

    def visit_type_var(self, t: TypeVarType) -> bool:
        return True


def has_erased_component(t: Optional[Type]) -> bool:
    return t is not None and t.accept(HasErasedComponentsQuery())


class HasErasedComponentsQuery(types.TypeQuery[bool]):
    """Visitor for querying whether a type has an erased component."""
    def __init__(self) -> None:
        super().__init__(any)

    def visit_erased_type(self, t: ErasedType) -> bool:
        return True


def has_uninhabited_component(t: Optional[Type]) -> bool:
    return t is not None and t.accept(HasUninhabitedComponentsQuery())


class HasUninhabitedComponentsQuery(types.TypeQuery[bool]):
    """Visitor for querying whether a type has an UninhabitedType component."""
    def __init__(self) -> None:
        super().__init__(any)

    def visit_uninhabited_type(self, t: UninhabitedType) -> bool:
        return True


def arg_approximate_similarity(actual: Type, formal: Type) -> bool:
    """Return if caller argument (actual) is roughly compatible with signature arg (formal).

    This function is deliberately loose and will report two types are similar
    as long as their "shapes" are plausibly the same.

    This is useful when we're doing error reporting: for example, if we're trying
    to select an overload alternative and there's no exact match, we can use
    this function to help us identify which alternative the user might have
    *meant* to match.
    """
    actual = get_proper_type(actual)
    formal = get_proper_type(formal)

    # Erase typevars: we'll consider them all to have the same "shape".
    if isinstance(actual, TypeVarType):
        actual = erase_to_union_or_bound(actual)
    if isinstance(formal, TypeVarType):
        formal = erase_to_union_or_bound(formal)

    # Callable or Type[...]-ish types
    def is_typetype_like(typ: ProperType) -> bool:
        return (isinstance(typ, TypeType)
                or (isinstance(typ, FunctionLike) and typ.is_type_obj())
                or (isinstance(typ, Instance) and typ.type.fullname == "builtins.type"))

    if isinstance(formal, CallableType):
        if isinstance(actual, (CallableType, Overloaded, TypeType)):
            return True
    if is_typetype_like(actual) and is_typetype_like(formal):
        return True

    # Unions
    if isinstance(actual, UnionType):
        return any(arg_approximate_similarity(item, formal) for item in actual.relevant_items())
    if isinstance(formal, UnionType):
        return any(arg_approximate_similarity(actual, item) for item in formal.relevant_items())

    # TypedDicts
    if isinstance(actual, TypedDictType):
        if isinstance(formal, TypedDictType):
            return True
        return arg_approximate_similarity(actual.fallback, formal)

    # Instances
    # For instances, we mostly defer to the existing is_subtype check.
    if isinstance(formal, Instance):
        if isinstance(actual, CallableType):
            actual = actual.fallback
        if isinstance(actual, Overloaded):
            actual = actual.items()[0].fallback
        if isinstance(actual, TupleType):
            actual = tuple_fallback(actual)
        if isinstance(actual, Instance) and formal.type in actual.type.mro:
            # Try performing a quick check as an optimization
            return True

    # Fall back to a standard subtype check for the remaining kinds of type.
    return is_subtype(erasetype.erase_type(actual), erasetype.erase_type(formal))


def any_causes_overload_ambiguity(items: List[CallableType],
                                  return_types: List[Type],
                                  arg_types: List[Type],
                                  arg_kinds: List[ArgKind],
                                  arg_names: Optional[Sequence[Optional[str]]]) -> bool:
    """May an argument containing 'Any' cause ambiguous result type on call to overloaded function?

    Note that this sometimes returns True even if there is no ambiguity, since a correct
    implementation would be complex (and the call would be imprecisely typed due to Any
    types anyway).

    Args:
        items: Overload items matching the actual arguments
        arg_types: Actual argument types
        arg_kinds: Actual argument kinds
        arg_names: Actual argument names
    """
    if all_same_types(return_types):
        return False

    actual_to_formal = [
        map_formals_to_actuals(
            arg_kinds, arg_names, item.arg_kinds, item.arg_names, lambda i: arg_types[i])
        for item in items
    ]

    for arg_idx, arg_type in enumerate(arg_types):
        # We ignore Anys in type object callables as ambiguity
        # creators, since that can lead to falsely claiming ambiguity
        # for overloads between Type and Callable.
        if has_any_type(arg_type, ignore_in_type_obj=True):
            matching_formals_unfiltered = [(item_idx, lookup[arg_idx])
                                           for item_idx, lookup in enumerate(actual_to_formal)
                                           if lookup[arg_idx]]

            matching_returns = []
            matching_formals = []
            for item_idx, formals in matching_formals_unfiltered:
                matched_callable = items[item_idx]
                matching_returns.append(matched_callable.ret_type)

                # Note: if an actual maps to multiple formals of differing types within
                # a single callable, then we know at least one of those formals must be
                # a different type then the formal(s) in some other callable.
                # So it's safe to just append everything to the same list.
                for formal in formals:
                    matching_formals.append(matched_callable.arg_types[formal])
            if not all_same_types(matching_formals) and not all_same_types(matching_returns):
                # Any maps to multiple different types, and the return types of these items differ.
                return True
    return False


def all_same_types(types: List[Type]) -> bool:
    if len(types) == 0:
        return True
    return all(is_same_type(t, types[0]) for t in types[1:])


def merge_typevars_in_callables_by_name(
        callables: Sequence[CallableType]) -> Tuple[List[CallableType], List[TypeVarType]]:
    """Takes all the typevars present in the callables and 'combines' the ones with the same name.

    For example, suppose we have two callables with signatures "f(x: T, y: S) -> T" and
    "f(x: List[Tuple[T, S]]) -> Tuple[T, S]". Both callables use typevars named "T" and
    "S", but we treat them as distinct, unrelated typevars. (E.g. they could both have
    distinct ids.)

    If we pass in both callables into this function, it returns a a list containing two
    new callables that are identical in signature, but use the same underlying TypeVarType
    for T and S.

    This is useful if we want to take the output lists and "merge" them into one callable
    in some way -- for example, when unioning together overloads.

    Returns both the new list of callables and a list of all distinct TypeVarType objects used.
    """
    output: List[CallableType] = []
    unique_typevars: Dict[str, TypeVarType] = {}
    variables: List[TypeVarType] = []

    for target in callables:
        if target.is_generic():
            target = freshen_function_type_vars(target)

            rename = {}  # Dict[TypeVarId, TypeVar]
            for tvdef in target.variables:
                name = tvdef.fullname
                if name not in unique_typevars:
<<<<<<< HEAD
                    # TODO(shantanu): fix for ParamSpecType
                    assert isinstance(tvdef, TypeVarType)
                    unique_typevars[name] = tvdef
=======
                    # TODO(shantanu): fix for ParamSpecDef
                    if isinstance(tvdef, ParamSpecDef):
                        continue
                    assert isinstance(tvdef, TypeVarDef)
                    unique_typevars[name] = TypeVarType(tvdef)
>>>>>>> 67a6ad72
                    variables.append(tvdef)
                rename[tvdef.id] = unique_typevars[name]

            target = cast(CallableType, expand_type(target, rename))
        output.append(target)

    return output, variables


def try_getting_literal(typ: Type) -> ProperType:
    """If possible, get a more precise literal type for a given type."""
    typ = get_proper_type(typ)
    if isinstance(typ, Instance) and typ.last_known_value is not None:
        return typ.last_known_value
    return typ


def is_expr_literal_type(node: Expression) -> bool:
    """Returns 'true' if the given node is a Literal"""
    valid = ('typing.Literal', 'typing_extensions.Literal')
    if isinstance(node, IndexExpr):
        base = node.base
        return isinstance(base, RefExpr) and base.fullname in valid
    if isinstance(node, NameExpr):
        underlying = node.node
        return isinstance(underlying, TypeAlias) and isinstance(get_proper_type(underlying.target),
                                                                LiteralType)
    return False


def has_bytes_component(typ: Type, py2: bool = False) -> bool:
    """Is this one of builtin byte types, or a union that contains it?"""
    typ = get_proper_type(typ)
    if py2:
        byte_types = {'builtins.str', 'builtins.bytearray'}
    else:
        byte_types = {'builtins.bytes', 'builtins.bytearray'}
    if isinstance(typ, UnionType):
        return any(has_bytes_component(t) for t in typ.items)
    if isinstance(typ, Instance) and typ.type.fullname in byte_types:
        return True
    return False


def type_info_from_type(typ: Type) -> Optional[TypeInfo]:
    """Gets the TypeInfo for a type, indirecting through things like type variables and tuples."""
    typ = get_proper_type(typ)
    if isinstance(typ, FunctionLike) and typ.is_type_obj():
        return typ.type_object()
    if isinstance(typ, TypeType):
        typ = typ.item
    if isinstance(typ, TypeVarType):
        typ = get_proper_type(typ.upper_bound)
    if isinstance(typ, TupleType):
        typ = tuple_fallback(typ)
    if isinstance(typ, Instance):
        return typ.type

    # A complicated type. Too tricky, give up.
    # TODO: Do something more clever here.
    return None


def is_operator_method(fullname: Optional[str]) -> bool:
    if fullname is None:
        return False
    short_name = fullname.split('.')[-1]
    return (
        short_name in operators.op_methods.values() or
        short_name in operators.reverse_op_methods.values() or
        short_name in operators.unary_op_methods.values())


def get_partial_instance_type(t: Optional[Type]) -> Optional[PartialType]:
    if t is None or not isinstance(t, PartialType) or t.type is None:
        return None
    return t<|MERGE_RESOLUTION|>--- conflicted
+++ resolved
@@ -18,7 +18,7 @@
     Type, AnyType, CallableType, Overloaded, NoneType, TypeVarType, TypeGuardType,
     TupleType, TypedDictType, Instance, ErasedType, UnionType,
     PartialType, DeletedType, UninhabitedType, TypeType, TypeOfAny, LiteralType, LiteralValue,
-    is_named_instance, FunctionLike, ParamSpecDef,
+    is_named_instance, FunctionLike, ParamSpecType,
     StarType, is_optional, remove_optional, is_generic_instance, get_proper_type, ProperType,
     get_proper_types, flatten_nested_unions
 )
@@ -4471,22 +4471,16 @@
             target = freshen_function_type_vars(target)
 
             rename = {}  # Dict[TypeVarId, TypeVar]
-            for tvdef in target.variables:
-                name = tvdef.fullname
+            for tv in target.variables:
+                name = tv.fullname
                 if name not in unique_typevars:
-<<<<<<< HEAD
                     # TODO(shantanu): fix for ParamSpecType
-                    assert isinstance(tvdef, TypeVarType)
-                    unique_typevars[name] = tvdef
-=======
-                    # TODO(shantanu): fix for ParamSpecDef
-                    if isinstance(tvdef, ParamSpecDef):
+                    if isinstance(tv, ParamSpecType):
                         continue
-                    assert isinstance(tvdef, TypeVarDef)
-                    unique_typevars[name] = TypeVarType(tvdef)
->>>>>>> 67a6ad72
-                    variables.append(tvdef)
-                rename[tvdef.id] = unique_typevars[name]
+                    assert isinstance(tv, TypeVarType)
+                    unique_typevars[name] = tv
+                    variables.append(tv)
+                rename[tv.id] = unique_typevars[name]
 
             target = cast(CallableType, expand_type(target, rename))
         output.append(target)
