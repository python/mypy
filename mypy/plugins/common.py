from typing import List, Optional, Union

from mypy.fixup import TypeFixer
from mypy.nodes import (
<<<<<<< HEAD
    ARG_POS, MDEF, Argument, Block, CallExpr, ClassDef, Expression, SYMBOL_FUNCBASE_TYPES,
    FuncDef, PassStmt, RefExpr, SymbolTableNode, Var, JsonDict, NameExpr,
=======
    ARG_POS,
    MDEF,
    SYMBOL_FUNCBASE_TYPES,
    Argument,
    Block,
    CallExpr,
    ClassDef,
    Expression,
    FuncDef,
    JsonDict,
    PassStmt,
    RefExpr,
    SymbolTableNode,
    Var,
>>>>>>> 43476aab
)
from mypy.plugin import CheckerPluginInterface, ClassDefContext, SemanticAnalyzerPluginInterface
from mypy.semanal import ALLOW_INCOMPATIBLE_OVERRIDE, set_callable_name
from mypy.typeops import try_getting_str_literals  # noqa: F401  # Part of public API
from mypy.types import (
    CallableType,
    Overloaded,
    Type,
    TypeVarType,
    deserialize_type,
    get_proper_type,
)
from mypy.typevars import fill_typevars
from mypy.util import get_unique_redefinition_name


def _get_decorator_bool_argument(ctx: ClassDefContext, name: str, default: bool) -> bool:
    """Return the bool argument for the decorator.

    This handles both @decorator(...) and @decorator.
    """
    if isinstance(ctx.reason, CallExpr):  # @decorator(...)
        return _get_bool_argument(ctx, ctx.reason, name, default)
    # @decorator - no call. Try to get default value from decorator definition.
    if isinstance(ctx.reason, NameExpr) and isinstance(ctx.reason.node, FuncDef):
        default_value = _get_default_bool_value(ctx.reason.node, name, default)
        if default_value is not None:
            return default_value
        # If we are here, no value was passed in call, default was found in def and it is None.
        # Should we ctx.api.fail here?
    return default


<<<<<<< HEAD
def _get_bool_argument(ctx: ClassDefContext, expr: CallExpr,
                       name: str, default: bool) -> bool:
    """Return the boolean value for an argument to a call.

    If the argument was not passed, try to find out the default value of the argument and return
    that. If a default value cannot be automatically determined, return the value of the `default`
    argument of this function.
=======
def _get_bool_argument(ctx: ClassDefContext, expr: CallExpr, name: str, default: bool) -> bool:
    """Return the boolean value for an argument to a call or the
    default if it's not found.
>>>>>>> 43476aab
    """
    attr_value = _get_argument(expr, name)
    if attr_value:
        ret = ctx.api.parse_bool(attr_value)
    else:
        # This argument was not passed in the call. Try to extract default from function def.
        ret = _get_default_bool_value(expr, name, default)
    if ret is None:
        ctx.api.fail(f'"{name}" argument must be True or False.', expr)
        return default
    return ret


def _get_argument(call: CallExpr, name: str) -> Optional[Expression]:
    """Return the expression for the specific argument."""
    # To do this we use the CallableType of the callee to find the FormalArgument,
    # then walk the actual CallExpr looking for the appropriate argument.
    #
    # Note: I'm not hard-coding the index so that in the future we can support other
    # attrib and class makers.
    if not isinstance(call.callee, RefExpr):
        return None

    callee_type = None
    callee_node = call.callee.node
    if isinstance(callee_node, (Var, SYMBOL_FUNCBASE_TYPES)) and callee_node.type:
        callee_node_type = get_proper_type(callee_node.type)
        if isinstance(callee_node_type, Overloaded):
            # We take the last overload.
            callee_type = callee_node_type.items[-1]
        elif isinstance(callee_node_type, CallableType):
            callee_type = callee_node_type

    if not callee_type:
        return None

    argument = callee_type.argument_by_name(name)
    if not argument:
        return None
    assert argument.name

    for i, (attr_name, attr_value) in enumerate(zip(call.arg_names, call.args)):
        if argument.pos is not None and not attr_name and i == argument.pos:
            return attr_value
        if attr_name == argument.name:
            return attr_value
    return None


def _get_default_bool_value(
    expr: Union[CallExpr, FuncDef, Expression], name: str, default: Optional[bool] = None
) -> Optional[bool]:
    """Return the default value for the argument with this name from an expression.

    Try to extract the default optional bool value from the definition. If cannot extract
    default value from the code, return the analyzer-defined default instead.
    """
    if isinstance(expr, CallExpr):  # We have a @decorator(...) situation.
        if isinstance(expr.callee, RefExpr):
            callee_node = expr.callee.node
            if isinstance(callee_node, FuncDef):
                expr = callee_node  # Will enter next if clause.
    if isinstance(expr, FuncDef):
        try:
            initializer = expr.arguments[expr.arg_names.index(name)].initializer
        except ValueError:  # name not in func_def.arg_names
            return default
        if initializer is None or not isinstance(initializer, NameExpr):
            # No default was defined in the code or it is a complex expression.
            return default  # Return analyzer-defined default.
        if initializer.fullname == 'builtins.True':
            return True
        if initializer.fullname == 'builtins.False':
            return False
        if initializer.fullname == 'builtins.None':
            return None
    return default  # Cannot extract default from code, return analyzer-defined default.


def add_method(
    ctx: ClassDefContext,
    name: str,
    args: List[Argument],
    return_type: Type,
    self_type: Optional[Type] = None,
    tvar_def: Optional[TypeVarType] = None,
) -> None:
    """
    Adds a new method to a class.
    Deprecated, use add_method_to_class() instead.
    """
    add_method_to_class(
        ctx.api,
        ctx.cls,
        name=name,
        args=args,
        return_type=return_type,
        self_type=self_type,
        tvar_def=tvar_def,
    )


def add_method_to_class(
    api: Union[SemanticAnalyzerPluginInterface, CheckerPluginInterface],
    cls: ClassDef,
    name: str,
    args: List[Argument],
    return_type: Type,
    self_type: Optional[Type] = None,
    tvar_def: Optional[TypeVarType] = None,
) -> None:
    """Adds a new method to a class definition."""
    info = cls.info

    # First remove any previously generated methods with the same name
    # to avoid clashes and problems in the semantic analyzer.
    if name in info.names:
        sym = info.names[name]
        if sym.plugin_generated and isinstance(sym.node, FuncDef):
            cls.defs.body.remove(sym.node)

    self_type = self_type or fill_typevars(info)
    if isinstance(api, SemanticAnalyzerPluginInterface):
        function_type = api.named_type("builtins.function")
    else:
        function_type = api.named_generic_type("builtins.function", [])

    args = [Argument(Var("self"), self_type, None, ARG_POS)] + args
    arg_types, arg_names, arg_kinds = [], [], []
    for arg in args:
        assert arg.type_annotation, "All arguments must be fully typed."
        arg_types.append(arg.type_annotation)
        arg_names.append(arg.variable.name)
        arg_kinds.append(arg.kind)

    signature = CallableType(arg_types, arg_kinds, arg_names, return_type, function_type)
    if tvar_def:
        signature.variables = [tvar_def]

    func = FuncDef(name, args, Block([PassStmt()]))
    func.info = info
    func.type = set_callable_name(signature, func)
    func._fullname = info.fullname + "." + name
    func.line = info.line

    # NOTE: we would like the plugin generated node to dominate, but we still
    # need to keep any existing definitions so they get semantically analyzed.
    if name in info.names:
        # Get a nice unique name instead.
        r_name = get_unique_redefinition_name(name, info.names)
        info.names[r_name] = info.names[name]

    info.names[name] = SymbolTableNode(MDEF, func, plugin_generated=True)
    info.defn.defs.body.append(func)


def add_attribute_to_class(
    api: SemanticAnalyzerPluginInterface,
    cls: ClassDef,
    name: str,
    typ: Type,
    final: bool = False,
    no_serialize: bool = False,
    override_allow_incompatible: bool = False,
) -> None:
    """
    Adds a new attribute to a class definition.
    This currently only generates the symbol table entry and no corresponding AssignmentStatement
    """
    info = cls.info

    # NOTE: we would like the plugin generated node to dominate, but we still
    # need to keep any existing definitions so they get semantically analyzed.
    if name in info.names:
        # Get a nice unique name instead.
        r_name = get_unique_redefinition_name(name, info.names)
        info.names[r_name] = info.names[name]

    node = Var(name, typ)
    node.info = info
    node.is_final = final
    if name in ALLOW_INCOMPATIBLE_OVERRIDE:
        node.allow_incompatible_override = True
    else:
        node.allow_incompatible_override = override_allow_incompatible
    node._fullname = info.fullname + "." + name
    info.names[name] = SymbolTableNode(
        MDEF, node, plugin_generated=True, no_serialize=no_serialize
    )


def deserialize_and_fixup_type(
    data: Union[str, JsonDict], api: SemanticAnalyzerPluginInterface
) -> Type:
    typ = deserialize_type(data)
    typ.accept(TypeFixer(api.modules, allow_missing=False))
    return typ<|MERGE_RESOLUTION|>--- conflicted
+++ resolved
@@ -2,10 +2,6 @@
 
 from mypy.fixup import TypeFixer
 from mypy.nodes import (
-<<<<<<< HEAD
-    ARG_POS, MDEF, Argument, Block, CallExpr, ClassDef, Expression, SYMBOL_FUNCBASE_TYPES,
-    FuncDef, PassStmt, RefExpr, SymbolTableNode, Var, JsonDict, NameExpr,
-=======
     ARG_POS,
     MDEF,
     SYMBOL_FUNCBASE_TYPES,
@@ -16,11 +12,11 @@
     Expression,
     FuncDef,
     JsonDict,
+    NameExpr,
     PassStmt,
     RefExpr,
     SymbolTableNode,
     Var,
->>>>>>> 43476aab
 )
 from mypy.plugin import CheckerPluginInterface, ClassDefContext, SemanticAnalyzerPluginInterface
 from mypy.semanal import ALLOW_INCOMPATIBLE_OVERRIDE, set_callable_name
@@ -54,19 +50,12 @@
     return default
 
 
-<<<<<<< HEAD
-def _get_bool_argument(ctx: ClassDefContext, expr: CallExpr,
-                       name: str, default: bool) -> bool:
+def _get_bool_argument(ctx: ClassDefContext, expr: CallExpr, name: str, default: bool) -> bool:
     """Return the boolean value for an argument to a call.
 
     If the argument was not passed, try to find out the default value of the argument and return
     that. If a default value cannot be automatically determined, return the value of the `default`
     argument of this function.
-=======
-def _get_bool_argument(ctx: ClassDefContext, expr: CallExpr, name: str, default: bool) -> bool:
-    """Return the boolean value for an argument to a call or the
-    default if it's not found.
->>>>>>> 43476aab
     """
     attr_value = _get_argument(expr, name)
     if attr_value:
