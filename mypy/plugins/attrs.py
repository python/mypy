--- conflicted
+++ resolved
@@ -19,11 +19,8 @@
     Overloaded, Instance, UnionType, FunctionLike
 )
 from mypy.typevars import fill_typevars
-<<<<<<< HEAD
 from mypy.util import unmangle
-=======
 from mypy.server.trigger import make_trigger, make_wildcard_trigger
->>>>>>> 3bea26f8
 
 MYPY = False
 if MYPY:
