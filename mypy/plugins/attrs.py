--- conflicted
+++ resolved
@@ -6,11 +6,8 @@
 from typing_extensions import Final, Literal
 
 import mypy.plugin  # To avoid circular imports.
-<<<<<<< HEAD
 from mypy.checker import TypeChecker
-=======
 from mypy.errorcodes import LITERAL_REQ
->>>>>>> 099500e4
 from mypy.exprtotype import TypeTranslationError, expr_to_unanalyzed_type
 from mypy.messages import format_type_bare
 from mypy.nodes import (
