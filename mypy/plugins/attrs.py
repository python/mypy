"""Plugin for supporting the attrs library (http://www.attrs.org)"""

from __future__ import annotations

from collections import defaultdict
from collections.abc import Iterable, Mapping
from functools import reduce
from typing import Final, Literal, cast

import mypy.plugin  # To avoid circular imports.
from mypy.applytype import apply_generic_arguments
from mypy.errorcodes import LITERAL_REQ
from mypy.expandtype import expand_type, expand_type_by_instance
from mypy.exprtotype import TypeTranslationError, expr_to_unanalyzed_type
from mypy.meet import meet_types
from mypy.messages import format_type_bare
from mypy.nodes import (
    ARG_NAMED,
    ARG_NAMED_OPT,
    ARG_OPT,
    ARG_POS,
    MDEF,
    Argument,
    AssignmentStmt,
    CallExpr,
    Context,
    Decorator,
    Expression,
    FuncDef,
    IndexExpr,
    JsonDict,
    LambdaExpr,
    ListExpr,
    MemberExpr,
    NameExpr,
    OverloadedFuncDef,
    PlaceholderNode,
    RefExpr,
    SymbolTableNode,
    TempNode,
    TupleExpr,
    TypeApplication,
    TypeInfo,
    TypeVarExpr,
    Var,
    is_class_var,
)
from mypy.plugin import SemanticAnalyzerPluginInterface
from mypy.plugins.common import (
    _get_argument,
    _get_bool_argument,
    _get_decorator_bool_argument,
    add_attribute_to_class,
    add_method_to_class,
    deserialize_and_fixup_type,
)
from mypy.server.trigger import make_wildcard_trigger
from mypy.state import state
<<<<<<< HEAD
from mypy.typeops import get_type_vars, map_type_from_supertype, type_object_type
=======
from mypy.typeops import (
    get_type_vars,
    map_type_from_supertype,
    type_object_type,
)
>>>>>>> 1f1bc265
from mypy.types import (
    AnyType,
    CallableType,
    FunctionLike,
    Instance,
    LiteralType,
    NoneType,
    Overloaded,
    ProperType,
    TupleType,
    Type,
    TypeOfAny,
    TypeType,
    TypeVarId,
    TypeVarType,
    UninhabitedType,
    UnionType,
    get_proper_type,
)
from mypy.typevars import fill_typevars
from mypy.util import unmangle

# The names of the different functions that create classes or arguments.
attr_class_makers: Final = {"attr.s", "attr.attrs", "attr.attributes"}
attr_dataclass_makers: Final = {"attr.dataclass"}
attr_frozen_makers: Final = {"attr.frozen", "attrs.frozen"}
attr_define_makers: Final = {"attr.define", "attr.mutable", "attrs.define", "attrs.mutable"}
attr_attrib_makers: Final = {"attr.ib", "attr.attrib", "attr.attr", "attr.field", "attrs.field"}
attr_optional_converters: Final = {"attr.converters.optional", "attrs.converters.optional"}

SELF_TVAR_NAME: Final = "_AT"
MAGIC_ATTR_NAME: Final = "__attrs_attrs__"
MAGIC_ATTR_CLS_NAME_TEMPLATE: Final = "__{}_AttrsAttributes__"  # The tuple subclass pattern.
ATTRS_INIT_NAME: Final = "__attrs_init__"


class Converter:
    """Holds information about a `converter=` argument"""

    def __init__(self, init_type: Type | None = None, ret_type: Type | None = None) -> None:
        self.init_type = init_type
        self.ret_type = ret_type


class Attribute:
    """The value of an attr.ib() call."""

    def __init__(
        self,
        name: str,
        alias: str | None,
        info: TypeInfo,
        has_default: bool,
        init: bool,
        kw_only: bool,
        converter: Converter | None,
        context: Context,
        init_type: Type | None,
    ) -> None:
        self.name = name
        self.alias = alias
        self.info = info
        self.has_default = has_default
        self.init = init
        self.kw_only = kw_only
        self.converter = converter
        self.context = context
        self.init_type = init_type

    def argument(self, ctx: mypy.plugin.ClassDefContext) -> Argument:
        """Return this attribute as an argument to __init__."""
        assert self.init
        init_type: Type | None = None
        if self.converter:
            if self.converter.init_type:
                init_type = self.converter.init_type
                if init_type and self.init_type and self.converter.ret_type:
                    # The converter return type should be the same type as the attribute type.
                    # Copy type vars from attr type to converter.
                    converter_vars = get_type_vars(self.converter.ret_type)
                    init_vars = get_type_vars(self.init_type)
                    if converter_vars and len(converter_vars) == len(init_vars):
                        variables = {
                            binder.id: arg for binder, arg in zip(converter_vars, init_vars)
                        }
                        init_type = expand_type(init_type, variables)
            else:
                ctx.api.fail("Cannot determine __init__ type from converter", self.context)
                init_type = AnyType(TypeOfAny.from_error)
        else:  # There is no converter, the init type is the normal type.
            init_type = self.init_type or self.info[self.name].type

        unannotated = False
        if init_type is None:
            unannotated = True
            # Convert type not set to Any.
            init_type = AnyType(TypeOfAny.unannotated)
        else:
            proper_type = get_proper_type(init_type)
            if isinstance(proper_type, AnyType):
                if proper_type.type_of_any == TypeOfAny.unannotated:
                    unannotated = True

        if unannotated and ctx.api.options.disallow_untyped_defs:
            # This is a compromise.  If you don't have a type here then the
            # __init__ will be untyped. But since the __init__ is added it's
            # pointing at the decorator. So instead we also show the error in the
            # assignment, which is where you would fix the issue.
            node = self.info[self.name].node
            assert node is not None
            ctx.api.msg.need_annotation_for_var(node, self.context)

        if self.kw_only:
            arg_kind = ARG_NAMED_OPT if self.has_default else ARG_NAMED
        else:
            arg_kind = ARG_OPT if self.has_default else ARG_POS

        # Attrs removes leading underscores when creating the __init__ arguments.
        name = self.alias or self.name.lstrip("_")
        return Argument(Var(name, init_type), init_type, None, arg_kind)

    def serialize(self) -> JsonDict:
        """Serialize this object so it can be saved and restored."""
        return {
            "name": self.name,
            "alias": self.alias,
            "has_default": self.has_default,
            "init": self.init,
            "kw_only": self.kw_only,
            "has_converter": self.converter is not None,
            "converter_init_type": (
                self.converter.init_type.serialize()
                if self.converter and self.converter.init_type
                else None
            ),
            "context_line": self.context.line,
            "context_column": self.context.column,
            "init_type": self.init_type.serialize() if self.init_type else None,
        }

    @classmethod
    def deserialize(
        cls, info: TypeInfo, data: JsonDict, api: SemanticAnalyzerPluginInterface
    ) -> Attribute:
        """Return the Attribute that was serialized."""
        raw_init_type = data["init_type"]
        init_type = deserialize_and_fixup_type(raw_init_type, api) if raw_init_type else None
        raw_converter_init_type = data["converter_init_type"]
        converter_init_type = (
            deserialize_and_fixup_type(raw_converter_init_type, api)
            if raw_converter_init_type
            else None
        )

        return Attribute(
            data["name"],
            data["alias"],
            info,
            data["has_default"],
            data["init"],
            data["kw_only"],
            Converter(converter_init_type) if data["has_converter"] else None,
            Context(line=data["context_line"], column=data["context_column"]),
            init_type,
        )

    def expand_typevar_from_subtype(self, sub_type: TypeInfo) -> None:
        """Expands type vars in the context of a subtype when an attribute is inherited
        from a generic super type."""
        if self.init_type:
            self.init_type = map_type_from_supertype(self.init_type, sub_type, self.info)
        else:
            self.init_type = None


def _determine_eq_order(ctx: mypy.plugin.ClassDefContext) -> bool:
    """
    Validate the combination of *cmp*, *eq*, and *order*. Derive the effective
    value of order.
    """
    cmp = _get_decorator_optional_bool_argument(ctx, "cmp")
    eq = _get_decorator_optional_bool_argument(ctx, "eq")
    order = _get_decorator_optional_bool_argument(ctx, "order")

    if cmp is not None and any((eq is not None, order is not None)):
        ctx.api.fail('Don\'t mix "cmp" with "eq" and "order"', ctx.reason)

    # cmp takes precedence due to bw-compatibility.
    if cmp is not None:
        return cmp

    # If left None, equality is on and ordering mirrors equality.
    if eq is None:
        eq = True

    if order is None:
        order = eq

    if eq is False and order is True:
        ctx.api.fail("eq must be True if order is True", ctx.reason)

    return order


def _get_decorator_optional_bool_argument(
    ctx: mypy.plugin.ClassDefContext, name: str, default: bool | None = None
) -> bool | None:
    """Return the Optional[bool] argument for the decorator.

    This handles both @decorator(...) and @decorator.
    """
    if isinstance(ctx.reason, CallExpr):
        attr_value = _get_argument(ctx.reason, name)
        if attr_value:
            if isinstance(attr_value, NameExpr):
                if attr_value.fullname == "builtins.True":
                    return True
                if attr_value.fullname == "builtins.False":
                    return False
                if attr_value.fullname == "builtins.None":
                    return None
            ctx.api.fail(
                f'"{name}" argument must be a True, False, or None literal',
                ctx.reason,
                code=LITERAL_REQ,
            )
            return default
        return default
    else:
        return default


def attr_tag_callback(ctx: mypy.plugin.ClassDefContext) -> None:
    """Record that we have an attrs class in the main semantic analysis pass.

    The later pass implemented by attr_class_maker_callback will use this
    to detect attrs classes in base classes.
    """
    # The value is ignored, only the existence matters.
    ctx.cls.info.metadata["attrs_tag"] = {}


def attr_class_maker_callback(
    ctx: mypy.plugin.ClassDefContext,
    auto_attribs_default: bool | None = False,
    frozen_default: bool = False,
    slots_default: bool = False,
) -> bool:
    """Add necessary dunder methods to classes decorated with attr.s.

    attrs is a package that lets you define classes without writing dull boilerplate code.

    At a quick glance, the decorator searches the class body for assignments of `attr.ib`s (or
    annotated variables if auto_attribs=True), then depending on how the decorator is called,
    it will add an __init__ or all the compare methods.
    For frozen=True it will turn the attrs into properties.

    Hashability will be set according to https://www.attrs.org/en/stable/hashing.html.

    See https://www.attrs.org/en/stable/how-does-it-work.html for information on how attrs works.

    If this returns False, some required metadata was not ready yet, and we need another
    pass.
    """
    with state.strict_optional_set(ctx.api.options.strict_optional):
        # This hook is called during semantic analysis, but it uses a bunch of
        # type-checking ops, so it needs the strict optional set properly.
        return attr_class_maker_callback_impl(
            ctx, auto_attribs_default, frozen_default, slots_default
        )


def attr_class_maker_callback_impl(
    ctx: mypy.plugin.ClassDefContext,
    auto_attribs_default: bool | None,
    frozen_default: bool,
    slots_default: bool,
) -> bool:
    info = ctx.cls.info

    init = _get_decorator_bool_argument(ctx, "init", True)
    frozen = _get_frozen(ctx, frozen_default)
    order = _determine_eq_order(ctx)
    slots = _get_decorator_bool_argument(ctx, "slots", slots_default)

    auto_attribs = _get_decorator_optional_bool_argument(ctx, "auto_attribs", auto_attribs_default)
    kw_only = _get_decorator_bool_argument(ctx, "kw_only", False)
    match_args = _get_decorator_bool_argument(ctx, "match_args", True)

    for super_info in ctx.cls.info.mro[1:-1]:
        if "attrs_tag" in super_info.metadata and "attrs" not in super_info.metadata:
            # Super class is not ready yet. Request another pass.
            return False

    attributes = _analyze_class(ctx, auto_attribs, kw_only)

    # Check if attribute types are ready.
    for attr in attributes:
        node = info.get(attr.name)
        if node is None:
            # This name is likely blocked by some semantic analysis error that
            # should have been reported already.
            _add_empty_metadata(info)
            return True

    _add_attrs_magic_attribute(ctx, [(attr.name, info[attr.name].type) for attr in attributes])
    if slots:
        _add_slots(ctx, attributes)
    if match_args and ctx.api.options.python_version[:2] >= (3, 10):
        # `.__match_args__` is only added for python3.10+, but the argument
        # exists for earlier versions as well.
        _add_match_args(ctx, attributes)

    # Save the attributes so that subclasses can reuse them.
    ctx.cls.info.metadata["attrs"] = {
        "attributes": [attr.serialize() for attr in attributes],
        "frozen": frozen,
    }

    adder = MethodAdder(ctx)
    # If  __init__ is not being generated, attrs still generates it as __attrs_init__ instead.
    _add_init(ctx, attributes, adder, "__init__" if init else ATTRS_INIT_NAME)

    if order:
        _add_order(ctx, adder)
    if frozen:
        _make_frozen(ctx, attributes)
        # Frozen classes are hashable by default, even if inheriting from non-frozen ones.
        hashable: bool | None = _get_decorator_bool_argument(
            ctx, "hash", True
        ) and _get_decorator_bool_argument(ctx, "unsafe_hash", True)
    else:
        hashable = _get_decorator_optional_bool_argument(ctx, "unsafe_hash")
        if hashable is None:  # unspecified
            hashable = _get_decorator_optional_bool_argument(ctx, "hash")

    eq = _get_decorator_optional_bool_argument(ctx, "eq")
    has_own_hash = "__hash__" in ctx.cls.info.names

    if has_own_hash or (hashable is None and eq is False):
        pass  # Do nothing.
    elif hashable:
        # We copy the `__hash__` signature from `object` to make them hashable.
        ctx.cls.info.names["__hash__"] = ctx.cls.info.mro[-1].names["__hash__"]
    else:
        _remove_hashability(ctx)

    return True


def _get_frozen(ctx: mypy.plugin.ClassDefContext, frozen_default: bool) -> bool:
    """Return whether this class is frozen."""
    if _get_decorator_bool_argument(ctx, "frozen", frozen_default):
        return True
    # Subclasses of frozen classes are frozen so check that.
    for super_info in ctx.cls.info.mro[1:-1]:
        if "attrs" in super_info.metadata and super_info.metadata["attrs"]["frozen"]:
            return True
    return False


def _analyze_class(
    ctx: mypy.plugin.ClassDefContext, auto_attribs: bool | None, kw_only: bool
) -> list[Attribute]:
    """Analyze the class body of an attr maker, its parents, and return the Attributes found.

    auto_attribs=True means we'll generate attributes from type annotations also.
    auto_attribs=None means we'll detect which mode to use.
    kw_only=True means that all attributes created here will be keyword only args in __init__.
    """
    own_attrs: dict[str, Attribute] = {}
    if auto_attribs is None:
        auto_attribs = _detect_auto_attribs(ctx)

    # Walk the body looking for assignments and decorators.
    for stmt in ctx.cls.defs.body:
        if isinstance(stmt, AssignmentStmt):
            for attr in _attributes_from_assignment(ctx, stmt, auto_attribs, kw_only):
                # When attrs are defined twice in the same body we want to use the 2nd definition
                # in the 2nd location. So remove it from the OrderedDict.
                # Unless it's auto_attribs in which case we want the 2nd definition in the
                # 1st location.
                if not auto_attribs and attr.name in own_attrs:
                    del own_attrs[attr.name]
                own_attrs[attr.name] = attr
        elif isinstance(stmt, Decorator):
            _cleanup_decorator(stmt, own_attrs)

    for attribute in own_attrs.values():
        # Even though these look like class level assignments we want them to look like
        # instance level assignments.
        if attribute.name in ctx.cls.info.names:
            node = ctx.cls.info.names[attribute.name].node
            if isinstance(node, PlaceholderNode):
                # This node is not ready yet.
                continue
            assert isinstance(node, Var)
            node.is_initialized_in_class = False

    # Traverse the MRO and collect attributes from the parents.
    taken_attr_names = set(own_attrs)
    super_attrs = []
    for super_info in ctx.cls.info.mro[1:-1]:
        if "attrs" in super_info.metadata:
            # Each class depends on the set of attributes in its attrs ancestors.
            ctx.api.add_plugin_dependency(make_wildcard_trigger(super_info.fullname))

            for data in super_info.metadata["attrs"]["attributes"]:
                # Only add an attribute if it hasn't been defined before.  This
                # allows for overwriting attribute definitions by subclassing.
                if data["name"] not in taken_attr_names:
                    a = Attribute.deserialize(super_info, data, ctx.api)
                    a.expand_typevar_from_subtype(ctx.cls.info)
                    super_attrs.append(a)
                    taken_attr_names.add(a.name)
    attributes = super_attrs + list(own_attrs.values())

    # Check the init args for correct default-ness.  Note: This has to be done after all the
    # attributes for all classes have been read, because subclasses can override parents.
    last_default = False

    for i, attribute in enumerate(attributes):
        if not attribute.init:
            continue

        if attribute.kw_only:
            # Keyword-only attributes don't care whether they are default or not.
            continue

        # If the issue comes from merging different classes, report it
        # at the class definition point.
        context = attribute.context if i >= len(super_attrs) else ctx.cls

        if not attribute.has_default and last_default:
            ctx.api.fail("Non-default attributes not allowed after default attributes.", context)
        last_default |= attribute.has_default

    return attributes


def _add_empty_metadata(info: TypeInfo) -> None:
    """Add empty metadata to mark that we've finished processing this class."""
    info.metadata["attrs"] = {"attributes": [], "frozen": False}


def _detect_auto_attribs(ctx: mypy.plugin.ClassDefContext) -> bool:
    """Return whether auto_attribs should be enabled or disabled.

    It's disabled if there are any unannotated attribs()
    """
    for stmt in ctx.cls.defs.body:
        if isinstance(stmt, AssignmentStmt):
            for lvalue in stmt.lvalues:
                lvalues, rvalues = _parse_assignments(lvalue, stmt)

                if len(lvalues) != len(rvalues):
                    # This means we have some assignment that isn't 1 to 1.
                    # It can't be an attrib.
                    continue

                for lhs, rvalue in zip(lvalues, rvalues):
                    # Check if the right hand side is a call to an attribute maker.
                    if (
                        isinstance(rvalue, CallExpr)
                        and isinstance(rvalue.callee, RefExpr)
                        and rvalue.callee.fullname in attr_attrib_makers
                        and not stmt.new_syntax
                    ):
                        # This means we have an attrib without an annotation and so
                        # we can't do auto_attribs=True
                        return False
    return True


def _attributes_from_assignment(
    ctx: mypy.plugin.ClassDefContext, stmt: AssignmentStmt, auto_attribs: bool, kw_only: bool
) -> Iterable[Attribute]:
    """Return Attribute objects that are created by this assignment.

    The assignments can look like this:
        x = attr.ib()
        x = y = attr.ib()
        x, y = attr.ib(), attr.ib()
    or if auto_attribs is enabled also like this:
        x: type
        x: type = default_value
        x: type = attr.ib(...)
    """
    for lvalue in stmt.lvalues:
        lvalues, rvalues = _parse_assignments(lvalue, stmt)

        if len(lvalues) != len(rvalues):
            # This means we have some assignment that isn't 1 to 1.
            # It can't be an attrib.
            continue

        for lhs, rvalue in zip(lvalues, rvalues):
            # Check if the right hand side is a call to an attribute maker.
            if (
                isinstance(rvalue, CallExpr)
                and isinstance(rvalue.callee, RefExpr)
                and rvalue.callee.fullname in attr_attrib_makers
            ):
                attr = _attribute_from_attrib_maker(ctx, auto_attribs, kw_only, lhs, rvalue, stmt)
                if attr:
                    yield attr
            elif auto_attribs and stmt.type and stmt.new_syntax and not is_class_var(lhs):
                yield _attribute_from_auto_attrib(ctx, kw_only, lhs, rvalue, stmt)


def _cleanup_decorator(stmt: Decorator, attr_map: dict[str, Attribute]) -> None:
    """Handle decorators in class bodies.

    `x.default` will set a default value on x
    `x.validator` and `x.default` will get removed to avoid throwing a type error.
    """
    remove_me = []
    for func_decorator in stmt.decorators:
        if (
            isinstance(func_decorator, MemberExpr)
            and isinstance(func_decorator.expr, NameExpr)
            and func_decorator.expr.name in attr_map
        ):
            if func_decorator.name == "default":
                attr_map[func_decorator.expr.name].has_default = True

            if func_decorator.name in ("default", "validator"):
                # These are decorators on the attrib object that only exist during
                # class creation time.  In order to not trigger a type error later we
                # just remove them.  This might leave us with a Decorator with no
                # decorators (Emperor's new clothes?)
                # TODO: It would be nice to type-check these rather than remove them.
                #       default should be Callable[[], T]
                #       validator should be Callable[[Any, 'Attribute', T], Any]
                #       where T is the type of the attribute.
                remove_me.append(func_decorator)
    for dec in remove_me:
        stmt.decorators.remove(dec)


def _attribute_from_auto_attrib(
    ctx: mypy.plugin.ClassDefContext,
    kw_only: bool,
    lhs: NameExpr,
    rvalue: Expression,
    stmt: AssignmentStmt,
) -> Attribute:
    """Return an Attribute for a new type assignment."""
    name = unmangle(lhs.name)
    # `x: int` (without equal sign) assigns rvalue to TempNode(AnyType())
    has_rhs = not isinstance(rvalue, TempNode)
    sym = ctx.cls.info.names.get(name)
    init_type = sym.type if sym else None
    return Attribute(name, None, ctx.cls.info, has_rhs, True, kw_only, None, stmt, init_type)


def _attribute_from_attrib_maker(
    ctx: mypy.plugin.ClassDefContext,
    auto_attribs: bool,
    kw_only: bool,
    lhs: NameExpr,
    rvalue: CallExpr,
    stmt: AssignmentStmt,
) -> Attribute | None:
    """Return an Attribute from the assignment or None if you can't make one."""
    if auto_attribs and not stmt.new_syntax:
        # auto_attribs requires an annotation on *every* attr.ib.
        assert lhs.node is not None
        ctx.api.msg.need_annotation_for_var(lhs.node, stmt)
        return None

    if len(stmt.lvalues) > 1:
        ctx.api.fail("Too many names for one attribute", stmt)
        return None

    # This is the type that belongs in the __init__ method for this attrib.
    init_type = stmt.type

    # Read all the arguments from the call.
    init = _get_bool_argument(ctx, rvalue, "init", True)
    # Note: If the class decorator says kw_only=True the attribute is ignored.
    # See https://github.com/python-attrs/attrs/issues/481 for explanation.
    kw_only |= _get_bool_argument(ctx, rvalue, "kw_only", False)

    # TODO: Check for attr.NOTHING
    attr_has_default = bool(_get_argument(rvalue, "default"))
    attr_has_factory = bool(_get_argument(rvalue, "factory"))

    if attr_has_default and attr_has_factory:
        ctx.api.fail('Can\'t pass both "default" and "factory".', rvalue)
    elif attr_has_factory:
        attr_has_default = True

    # If the type isn't set through annotation but is passed through `type=` use that.
    type_arg = _get_argument(rvalue, "type")
    if type_arg and not init_type:
        try:
            un_type = expr_to_unanalyzed_type(type_arg, ctx.api.options, ctx.api.is_stub_file)
        except TypeTranslationError:
            ctx.api.fail("Invalid argument to type", type_arg)
        else:
            init_type = ctx.api.anal_type(un_type)
            if init_type and isinstance(lhs.node, Var) and not lhs.node.type:
                # If there is no annotation, add one.
                lhs.node.type = init_type
                lhs.is_inferred_def = False

    # Note: convert is deprecated but works the same as converter.
    converter = _get_argument(rvalue, "converter")
    convert = _get_argument(rvalue, "convert")
    if convert and converter:
        ctx.api.fail('Can\'t pass both "convert" and "converter".', rvalue)
    elif convert:
        ctx.api.fail("convert is deprecated, use converter", rvalue)
        converter = convert
    converter_info = _parse_converter(ctx, converter)

    # Custom alias might be defined:
    alias = None
    alias_expr = _get_argument(rvalue, "alias")
    if alias_expr:
        alias = ctx.api.parse_str_literal(alias_expr)
        if alias is None:
            ctx.api.fail(
                '"alias" argument to attrs field must be a string literal',
                rvalue,
                code=LITERAL_REQ,
            )
    name = unmangle(lhs.name)
    return Attribute(
        name, alias, ctx.cls.info, attr_has_default, init, kw_only, converter_info, stmt, init_type
    )


def _parse_converter(
    ctx: mypy.plugin.ClassDefContext, converter_expr: Expression | None
) -> Converter | None:
    """Return the Converter object from an Expression."""
    # TODO: Support complex converters, e.g. lambdas, calls, etc.
    if not converter_expr:
        return None
    converter_info = Converter()
    if (
        isinstance(converter_expr, CallExpr)
        and isinstance(converter_expr.callee, RefExpr)
        and converter_expr.callee.fullname in attr_optional_converters
        and converter_expr.args
        and converter_expr.args[0]
    ):
        # Special handling for attr.converters.optional(type)
        # We extract the type and add make the init_args Optional in Attribute.argument
        converter_expr = converter_expr.args[0]
        is_attr_converters_optional = True
    else:
        is_attr_converters_optional = False

    converter_type: Type | None = None
    if isinstance(converter_expr, RefExpr) and converter_expr.node:
        if isinstance(converter_expr.node, FuncDef):
            if converter_expr.node.type and isinstance(converter_expr.node.type, FunctionLike):
                converter_type = converter_expr.node.type
            else:  # The converter is an unannotated function.
                converter_info.init_type = AnyType(TypeOfAny.unannotated)
                return converter_info
        elif isinstance(converter_expr.node, OverloadedFuncDef) and is_valid_overloaded_converter(
            converter_expr.node
        ):
            converter_type = converter_expr.node.type
        elif isinstance(converter_expr.node, TypeInfo):
            converter_type = type_object_type(converter_expr.node, ctx.api.named_type)
    elif (
        isinstance(converter_expr, IndexExpr)
        and isinstance(converter_expr.analyzed, TypeApplication)
        and isinstance(converter_expr.base, RefExpr)
        and isinstance(converter_expr.base.node, TypeInfo)
    ):
        # The converter is a generic type.
        converter_type = type_object_type(converter_expr.base.node, ctx.api.named_type)
        if isinstance(converter_type, CallableType):
            converter_type = apply_generic_arguments(
                converter_type,
                converter_expr.analyzed.types,
                ctx.api.msg.incompatible_typevar_value,
                converter_type,
            )
        else:
            converter_type = None

    if isinstance(converter_expr, LambdaExpr):
        # TODO: should we send a fail if converter_expr.min_args > 1?
        converter_info.init_type = AnyType(TypeOfAny.unannotated)
        return converter_info

    if not converter_type:
        # Signal that we have an unsupported converter.
        ctx.api.fail(
            "Unsupported converter, only named functions, types and lambdas are currently "
            "supported",
            converter_expr,
        )
        converter_info.init_type = AnyType(TypeOfAny.from_error)
        return converter_info

    converter_type = get_proper_type(converter_type)
    if isinstance(converter_type, CallableType) and converter_type.arg_types:
        converter_info.init_type = converter_type.arg_types[0]
        if not is_attr_converters_optional:
            converter_info.ret_type = converter_type.ret_type
    elif isinstance(converter_type, Overloaded):
        types: list[Type] = []
        for item in converter_type.items:
            # Walk the overloads looking for methods that can accept one argument.
            num_arg_types = len(item.arg_types)
            if not num_arg_types:
                continue
            if num_arg_types > 1 and any(kind == ARG_POS for kind in item.arg_kinds[1:]):
                continue
            types.append(item.arg_types[0])
        # Make a union of all the valid types.
        if types:
            converter_info.init_type = UnionType.make_union(types)

    if is_attr_converters_optional and converter_info.init_type:
        # If the converter was attr.converter.optional(type) then add None to
        # the allowed init_type.
        converter_info.init_type = UnionType.make_union([converter_info.init_type, NoneType()])

    return converter_info


def is_valid_overloaded_converter(defn: OverloadedFuncDef) -> bool:
    return all(
        (not isinstance(item, Decorator) or isinstance(item.func.type, FunctionLike))
        for item in defn.items
    )


def _parse_assignments(
    lvalue: Expression, stmt: AssignmentStmt
) -> tuple[list[NameExpr], list[Expression]]:
    """Convert a possibly complex assignment expression into lists of lvalues and rvalues."""
    lvalues: list[NameExpr] = []
    rvalues: list[Expression] = []
    if isinstance(lvalue, (TupleExpr, ListExpr)):
        if all(isinstance(item, NameExpr) for item in lvalue.items):
            lvalues = cast(list[NameExpr], lvalue.items)
        if isinstance(stmt.rvalue, (TupleExpr, ListExpr)):
            rvalues = stmt.rvalue.items
    elif isinstance(lvalue, NameExpr):
        lvalues = [lvalue]
        rvalues = [stmt.rvalue]
    return lvalues, rvalues


def _add_order(ctx: mypy.plugin.ClassDefContext, adder: MethodAdder) -> None:
    """Generate all the ordering methods for this class."""
    bool_type = ctx.api.named_type("builtins.bool")
    object_type = ctx.api.named_type("builtins.object")
    # Make the types be:
    #    AT = TypeVar('AT')
    #    def __lt__(self: AT, other: AT) -> bool
    # This way comparisons with subclasses will work correctly.
    fullname = f"{ctx.cls.info.fullname}.{SELF_TVAR_NAME}"
    tvd = TypeVarType(
        SELF_TVAR_NAME,
        fullname,
        # Namespace is patched per-method below.
        id=TypeVarId(-1, namespace=""),
        values=[],
        upper_bound=object_type,
        default=AnyType(TypeOfAny.from_omitted_generics),
    )
    self_tvar_expr = TypeVarExpr(
        SELF_TVAR_NAME, fullname, [], object_type, AnyType(TypeOfAny.from_omitted_generics)
    )
    ctx.cls.info.names[SELF_TVAR_NAME] = SymbolTableNode(MDEF, self_tvar_expr)

    for method in ["__lt__", "__le__", "__gt__", "__ge__"]:
        namespace = f"{ctx.cls.info.fullname}.{method}"
        tvd = tvd.copy_modified(id=TypeVarId(tvd.id.raw_id, namespace=namespace))
        args = [Argument(Var("other", tvd), tvd, None, ARG_POS)]
        adder.add_method(method, args, bool_type, self_type=tvd, tvd=tvd)


def _make_frozen(ctx: mypy.plugin.ClassDefContext, attributes: list[Attribute]) -> None:
    """Turn all the attributes into properties to simulate frozen classes."""
    for attribute in attributes:
        if attribute.name in ctx.cls.info.names:
            # This variable belongs to this class so we can modify it.
            node = ctx.cls.info.names[attribute.name].node
            if not isinstance(node, Var):
                # The superclass attribute was overridden with a non-variable.
                # No need to do anything here, override will be verified during
                # type checking.
                continue
            node.is_property = True
        else:
            # This variable belongs to a super class so create new Var so we
            # can modify it.
            var = Var(attribute.name, attribute.init_type)
            var.info = ctx.cls.info
            var._fullname = f"{ctx.cls.info.fullname}.{var.name}"
            ctx.cls.info.names[var.name] = SymbolTableNode(MDEF, var)
            var.is_property = True


def _add_init(
    ctx: mypy.plugin.ClassDefContext,
    attributes: list[Attribute],
    adder: MethodAdder,
    method_name: Literal["__init__", "__attrs_init__"],
) -> None:
    """Generate an __init__ method for the attributes and add it to the class."""
    # Convert attributes to arguments with kw_only arguments at the end of
    # the argument list
    pos_args = []
    kw_only_args = []
    sym_table = ctx.cls.info.names
    for attribute in attributes:
        if not attribute.init:
            continue
        if attribute.kw_only:
            kw_only_args.append(attribute.argument(ctx))
        else:
            pos_args.append(attribute.argument(ctx))

        # If the attribute is Final, present in `__init__` and has
        # no default, make sure it doesn't error later.
        if not attribute.has_default and attribute.name in sym_table:
            sym_node = sym_table[attribute.name].node
            if isinstance(sym_node, Var) and sym_node.is_final:
                sym_node.final_set_in_init = True
    args = pos_args + kw_only_args
    if all(
        # We use getattr rather than instance checks because the variable.type
        # might be wrapped into a Union or some other type, but even non-Any
        # types reliably track the fact that the argument was not annotated.
        getattr(arg.variable.type, "type_of_any", None) == TypeOfAny.unannotated
        for arg in args
    ):
        # This workaround makes --disallow-incomplete-defs usable with attrs,
        # but is definitely suboptimal as a long-term solution.
        # See https://github.com/python/mypy/issues/5954 for discussion.
        for a in args:
            a.variable.type = AnyType(TypeOfAny.implementation_artifact)
            a.type_annotation = AnyType(TypeOfAny.implementation_artifact)
    adder.add_method(method_name, args, NoneType())


def _add_attrs_magic_attribute(
    ctx: mypy.plugin.ClassDefContext, attrs: list[tuple[str, Type | None]]
) -> None:
    any_type = AnyType(TypeOfAny.explicit)
    attributes_types: list[Type] = [
        ctx.api.named_type_or_none("attr.Attribute", [attr_type or any_type]) or any_type
        for _, attr_type in attrs
    ]
    fallback_type = ctx.api.named_type(
        "builtins.tuple", [ctx.api.named_type_or_none("attr.Attribute", [any_type]) or any_type]
    )

    attr_name = MAGIC_ATTR_CLS_NAME_TEMPLATE.format(ctx.cls.fullname.replace(".", "_"))
    ti = ctx.api.basic_new_typeinfo(attr_name, fallback_type, 0)
    for (name, _), attr_type in zip(attrs, attributes_types):
        var = Var(name, attr_type)
        var._fullname = name
        var.is_property = True
        proper_type = get_proper_type(attr_type)
        if isinstance(proper_type, Instance):
            var.info = proper_type.type
        ti.names[name] = SymbolTableNode(MDEF, var, plugin_generated=True)
    attributes_type = Instance(ti, [])

    # We need to stash the type of the magic attribute so it can be
    # loaded on cached runs.
    ctx.cls.info.names[attr_name] = SymbolTableNode(MDEF, ti, plugin_generated=True)

    add_attribute_to_class(
        ctx.api,
        ctx.cls,
        MAGIC_ATTR_NAME,
        TupleType(attributes_types, fallback=attributes_type),
        fullname=f"{ctx.cls.fullname}.{MAGIC_ATTR_NAME}",
        override_allow_incompatible=True,
        is_classvar=True,
    )


def _add_slots(ctx: mypy.plugin.ClassDefContext, attributes: list[Attribute]) -> None:
    if any(p.slots is None for p in ctx.cls.info.mro[1:-1]):
        # At least one type in mro (excluding `self` and `object`)
        # does not have concrete `__slots__` defined. Ignoring.
        return

    # Unlike `@dataclasses.dataclass`, `__slots__` is rewritten here.
    ctx.cls.info.slots = {attr.name for attr in attributes}

    # Also, inject `__slots__` attribute to class namespace:
    slots_type = TupleType(
        [ctx.api.named_type("builtins.str") for _ in attributes],
        fallback=ctx.api.named_type("builtins.tuple"),
    )
    add_attribute_to_class(api=ctx.api, cls=ctx.cls, name="__slots__", typ=slots_type)


def _add_match_args(ctx: mypy.plugin.ClassDefContext, attributes: list[Attribute]) -> None:
    if (
        "__match_args__" not in ctx.cls.info.names
        or ctx.cls.info.names["__match_args__"].plugin_generated
    ):
        str_type = ctx.api.named_type("builtins.str")
        match_args = TupleType(
            [
                str_type.copy_modified(last_known_value=LiteralType(attr.name, fallback=str_type))
                for attr in attributes
                if not attr.kw_only and attr.init
            ],
            fallback=ctx.api.named_type("builtins.tuple"),
        )
        add_attribute_to_class(api=ctx.api, cls=ctx.cls, name="__match_args__", typ=match_args)


def _remove_hashability(ctx: mypy.plugin.ClassDefContext) -> None:
    """Remove hashability from a class."""
    add_attribute_to_class(
        ctx.api, ctx.cls, "__hash__", NoneType(), is_classvar=True, overwrite_existing=True
    )


class MethodAdder:
    """Helper to add methods to a TypeInfo.

    ctx: The ClassDefCtx we are using on which we will add methods.
    """

    # TODO: Combine this with the code build_namedtuple_typeinfo to support both.

    def __init__(self, ctx: mypy.plugin.ClassDefContext) -> None:
        self.ctx = ctx
        self.self_type = fill_typevars(ctx.cls.info)

    def add_method(
        self,
        method_name: str,
        args: list[Argument],
        ret_type: Type,
        self_type: Type | None = None,
        tvd: TypeVarType | None = None,
    ) -> None:
        """Add a method: def <method_name>(self, <args>) -> <ret_type>): ... to info.

        self_type: The type to use for the self argument or None to use the inferred self type.
        tvd: If the method is generic these should be the type variables.
        """
        self_type = self_type if self_type is not None else self.self_type
        add_method_to_class(
            self.ctx.api, self.ctx.cls, method_name, args, ret_type, self_type, tvd
        )


def _get_attrs_init_type(typ: Instance) -> CallableType | None:
    """
    If `typ` refers to an attrs class, get the type of its initializer method.
    """
    magic_attr = typ.type.get(MAGIC_ATTR_NAME)
    if magic_attr is None or not magic_attr.plugin_generated:
        return None
    init_method = typ.type.get_method("__init__") or typ.type.get_method(ATTRS_INIT_NAME)
    if not isinstance(init_method, FuncDef) or not isinstance(init_method.type, CallableType):
        return None
    return init_method.type


def _fail_not_attrs_class(ctx: mypy.plugin.FunctionSigContext, t: Type, parent_t: Type) -> None:
    t_name = format_type_bare(t, ctx.api.options)
    if parent_t is t:
        msg = (
            f'Argument 1 to "evolve" has a variable type "{t_name}" not bound to an attrs class'
            if isinstance(t, TypeVarType)
            else f'Argument 1 to "evolve" has incompatible type "{t_name}"; expected an attrs class'
        )
    else:
        pt_name = format_type_bare(parent_t, ctx.api.options)
        msg = (
            f'Argument 1 to "evolve" has type "{pt_name}" whose item "{t_name}" is not bound to an attrs class'
            if isinstance(t, TypeVarType)
            else f'Argument 1 to "evolve" has incompatible type "{pt_name}" whose item "{t_name}" is not an attrs class'
        )

    ctx.api.fail(msg, ctx.context)


def _get_expanded_attr_types(
    ctx: mypy.plugin.FunctionSigContext,
    typ: ProperType,
    display_typ: ProperType,
    parent_typ: ProperType,
) -> list[Mapping[str, Type]] | None:
    """
    For a given type, determine what attrs classes it can be: for each class, return the field types.
    For generic classes, the field types are expanded.
    If the type contains Any or a non-attrs type, returns None; in the latter case, also reports an error.
    """
    if isinstance(typ, AnyType):
        return None
    elif isinstance(typ, UnionType):
        ret: list[Mapping[str, Type]] | None = []
        for item in typ.relevant_items():
            item = get_proper_type(item)
            item_types = _get_expanded_attr_types(ctx, item, item, parent_typ)
            if ret is not None and item_types is not None:
                ret += item_types
            else:
                ret = None  # but keep iterating to emit all errors
        return ret
    elif isinstance(typ, TypeVarType):
        return _get_expanded_attr_types(
            ctx, get_proper_type(typ.upper_bound), display_typ, parent_typ
        )
    elif isinstance(typ, Instance):
        init_func = _get_attrs_init_type(typ)
        if init_func is None:
            _fail_not_attrs_class(ctx, display_typ, parent_typ)
            return None
        init_func = expand_type_by_instance(init_func, typ)
        # [1:] to skip the self argument of AttrClass.__init__
        field_names = cast(list[str], init_func.arg_names[1:])
        field_types = init_func.arg_types[1:]
        return [dict(zip(field_names, field_types))]
    else:
        _fail_not_attrs_class(ctx, display_typ, parent_typ)
        return None


def _meet_fields(types: list[Mapping[str, Type]]) -> Mapping[str, Type]:
    """
    "Meet" the fields of a list of attrs classes, i.e. for each field, its new type will be the lower bound.
    """
    field_to_types = defaultdict(list)
    for fields in types:
        for name, typ in fields.items():
            field_to_types[name].append(typ)

    return {
        name: (
            get_proper_type(reduce(meet_types, f_types))
            if len(f_types) == len(types)
            else UninhabitedType()
        )
        for name, f_types in field_to_types.items()
    }


def evolve_function_sig_callback(ctx: mypy.plugin.FunctionSigContext) -> CallableType:
    """
    Generate a signature for the 'attr.evolve' function that's specific to the call site
    and dependent on the type of the first argument.
    """
    if len(ctx.args) != 2:
        # Ideally the name and context should be callee's, but we don't have it in FunctionSigContext.
        ctx.api.fail(f'"{ctx.default_signature.name}" has unexpected type annotation', ctx.context)
        return ctx.default_signature

    if len(ctx.args[0]) != 1:
        return ctx.default_signature  # leave it to the type checker to complain

    inst_arg = ctx.args[0][0]
    inst_type = get_proper_type(ctx.api.get_expression_type(inst_arg))
    inst_type_str = format_type_bare(inst_type, ctx.api.options)

    attr_types = _get_expanded_attr_types(ctx, inst_type, inst_type, inst_type)
    if attr_types is None:
        return ctx.default_signature
    fields = _meet_fields(attr_types)

    return CallableType(
        arg_names=["inst", *fields.keys()],
        arg_kinds=[ARG_POS] + [ARG_NAMED_OPT] * len(fields),
        arg_types=[inst_type, *fields.values()],
        ret_type=inst_type,
        fallback=ctx.default_signature.fallback,
        name=f"{ctx.default_signature.name} of {inst_type_str}",
    )


def fields_function_sig_callback(ctx: mypy.plugin.FunctionSigContext) -> CallableType:
    """Provide the signature for `attrs.fields`."""
    if len(ctx.args) != 1 or len(ctx.args[0]) != 1:
        return ctx.default_signature

    proper_type = get_proper_type(ctx.api.get_expression_type(ctx.args[0][0]))

    # fields(Any) -> Any, fields(type[Any]) -> Any
    if (
        isinstance(proper_type, AnyType)
        or isinstance(proper_type, TypeType)
        and isinstance(proper_type.item, AnyType)
    ):
        return ctx.default_signature

    cls = None
    arg_types = ctx.default_signature.arg_types

    if isinstance(proper_type, TypeVarType):
        inner = get_proper_type(proper_type.upper_bound)
        if isinstance(inner, Instance):
            # We need to work arg_types to compensate for the attrs stubs.
            arg_types = [proper_type]
            cls = inner.type
    elif isinstance(proper_type, CallableType):
        cls = proper_type.type_object()

    if cls is not None and MAGIC_ATTR_NAME in cls.names:
        # This is a proper attrs class.
        ret_type = cls.names[MAGIC_ATTR_NAME].type
        assert ret_type is not None
        return ctx.default_signature.copy_modified(arg_types=arg_types, ret_type=ret_type)

    return ctx.default_signature<|MERGE_RESOLUTION|>--- conflicted
+++ resolved
@@ -56,15 +56,11 @@
 )
 from mypy.server.trigger import make_wildcard_trigger
 from mypy.state import state
-<<<<<<< HEAD
-from mypy.typeops import get_type_vars, map_type_from_supertype, type_object_type
-=======
 from mypy.typeops import (
     get_type_vars,
     map_type_from_supertype,
     type_object_type,
 )
->>>>>>> 1f1bc265
 from mypy.types import (
     AnyType,
     CallableType,
