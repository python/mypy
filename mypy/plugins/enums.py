--- conflicted
+++ resolved
@@ -17,13 +17,8 @@
 from typing import TypeVar, cast
 
 import mypy.plugin  # To avoid circular imports.
-<<<<<<< HEAD
 from mypy.checker import TypeChecker
 from mypy.nodes import TypeInfo, Var
-from mypy.semanal_enum import ENUM_BASES
-=======
-from mypy.nodes import TypeInfo
->>>>>>> ada0d2a3
 from mypy.subtypes import is_equivalent
 from mypy.typeops import fixup_partial_type, make_simplified_union
 from mypy.types import (
