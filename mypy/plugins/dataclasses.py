--- conflicted
+++ resolved
@@ -761,7 +761,6 @@
             return require_bool_literal_argument(self._api, expression, name, default)
         return default
 
-<<<<<<< HEAD
     def _get_default_init_value_for_field_specifier(self, call: Expression) -> bool:
         """
         Find a default value for the `init` parameter of the specifier being called. If the
@@ -785,7 +784,7 @@
             return True
 
         return literals[0]
-=======
+
     def _infer_dataclass_attr_init_type(
         self, sym: SymbolTableNode, name: str, context: Context
     ) -> Type | None:
@@ -829,7 +828,6 @@
                 self._api.fail(f'Unsupported "__set__" in "{t.type.name}"', context)
 
         return default
->>>>>>> 16bd3112
 
 
 def add_dataclass_tag(info: TypeInfo) -> None:
