"""Plugin that provides support for dataclasses."""

from __future__ import annotations

from typing import Iterator, Optional
from typing_extensions import Final

from mypy import errorcodes, message_registry
from mypy.expandtype import expand_type, expand_type_by_instance
<<<<<<< HEAD
from mypy.messages import format_type_bare
=======
>>>>>>> e21ddbf3
from mypy.nodes import (
    ARG_NAMED,
    ARG_NAMED_OPT,
    ARG_OPT,
    ARG_POS,
    ARG_STAR,
    ARG_STAR2,
    MDEF,
    Argument,
    AssignmentStmt,
    Block,
    CallExpr,
    ClassDef,
    Context,
    DataclassTransformSpec,
    Expression,
    FuncDef,
    IfStmt,
    JsonDict,
    NameExpr,
    Node,
    PlaceholderNode,
    RefExpr,
    Statement,
    SymbolTableNode,
    TempNode,
    TypeAlias,
    TypeInfo,
    TypeVarExpr,
    Var,
)
from mypy.plugin import ClassDefContext, FunctionSigContext, SemanticAnalyzerPluginInterface
from mypy.plugins.common import (
    _get_callee_type,
    _get_decorator_bool_argument,
    add_attribute_to_class,
    add_method_to_class,
    deserialize_and_fixup_type,
)
from mypy.semanal_shared import find_dataclass_transform_spec, require_bool_literal_argument
from mypy.server.trigger import make_wildcard_trigger
from mypy.state import state
from mypy.typeops import map_type_from_supertype, try_getting_literals_from_type
from mypy.types import (
    AnyType,
    CallableType,
    Instance,
    LiteralType,
    NoneType,
    TupleType,
    Type,
    TypeOfAny,
    TypeVarType,
    get_proper_type,
)
from mypy.typevars import fill_typevars

# The set of decorators that generate dataclasses.
dataclass_makers: Final = {"dataclass", "dataclasses.dataclass"}


SELF_TVAR_NAME: Final = "_DT"
_TRANSFORM_SPEC_FOR_DATACLASSES = DataclassTransformSpec(
    eq_default=True,
    order_default=False,
    kw_only_default=False,
    frozen_default=False,
    field_specifiers=("dataclasses.Field", "dataclasses.field"),
)
_INTERNAL_REPLACE_SYM_NAME = "__mypy-replace"


class DataclassAttribute:
    def __init__(
        self,
        name: str,
        alias: str | None,
        is_in_init: bool,
        is_init_var: bool,
        has_default: bool,
        line: int,
        column: int,
        type: Type | None,
        info: TypeInfo,
        kw_only: bool,
        is_neither_frozen_nor_nonfrozen: bool,
    ) -> None:
        self.name = name
        self.alias = alias
        self.is_in_init = is_in_init
        self.is_init_var = is_init_var
        self.has_default = has_default
        self.line = line
        self.column = column
        self.type = type  # Type as __init__ argument
        self.info = info
        self.kw_only = kw_only
        self.is_neither_frozen_nor_nonfrozen = is_neither_frozen_nor_nonfrozen

    def to_argument(self, current_info: TypeInfo) -> Argument:
        arg_kind = ARG_POS
        if self.kw_only and self.has_default:
            arg_kind = ARG_NAMED_OPT
        elif self.kw_only and not self.has_default:
            arg_kind = ARG_NAMED
        elif not self.kw_only and self.has_default:
            arg_kind = ARG_OPT
        return Argument(
            variable=self.to_var(current_info),
            type_annotation=self.expand_type(current_info),
            initializer=None,
            kind=arg_kind,
        )

    def expand_type(self, current_info: TypeInfo) -> Optional[Type]:
        if self.type is not None and self.info.self_type is not None:
            # In general, it is not safe to call `expand_type()` during semantic analyzis,
            # however this plugin is called very late, so all types should be fully ready.
            # Also, it is tricky to avoid eager expansion of Self types here (e.g. because
            # we serialize attributes).
            return expand_type(self.type, {self.info.self_type.id: fill_typevars(current_info)})
        return self.type

    def to_var(self, current_info: TypeInfo) -> Var:
        return Var(self.alias or self.name, self.expand_type(current_info))

    def serialize(self) -> JsonDict:
        assert self.type
        return {
            "name": self.name,
            "alias": self.alias,
            "is_in_init": self.is_in_init,
            "is_init_var": self.is_init_var,
            "has_default": self.has_default,
            "line": self.line,
            "column": self.column,
            "type": self.type.serialize(),
            "kw_only": self.kw_only,
            "is_neither_frozen_nor_nonfrozen": self.is_neither_frozen_nor_nonfrozen,
        }

    @classmethod
    def deserialize(
        cls, info: TypeInfo, data: JsonDict, api: SemanticAnalyzerPluginInterface
    ) -> DataclassAttribute:
        data = data.copy()
        if data.get("kw_only") is None:
            data["kw_only"] = False
        typ = deserialize_and_fixup_type(data.pop("type"), api)
        return cls(type=typ, info=info, **data)

    def expand_typevar_from_subtype(self, sub_type: TypeInfo) -> None:
        """Expands type vars in the context of a subtype when an attribute is inherited
        from a generic super type."""
        if self.type is not None:
            self.type = map_type_from_supertype(self.type, sub_type, self.info)


class DataclassTransformer:
    """Implement the behavior of @dataclass.

    Note that this may be executed multiple times on the same class, so
    everything here must be idempotent.

    This runs after the main semantic analysis pass, so you can assume that
    there are no placeholders.
    """

    def __init__(
        self,
        cls: ClassDef,
        # Statement must also be accepted since class definition itself may be passed as the reason
        # for subclass/metaclass-based uses of `typing.dataclass_transform`
        reason: Expression | Statement,
        spec: DataclassTransformSpec,
        api: SemanticAnalyzerPluginInterface,
    ) -> None:
        self._cls = cls
        self._reason = reason
        self._spec = spec
        self._api = api

    def transform(self) -> bool:
        """Apply all the necessary transformations to the underlying
        dataclass so as to ensure it is fully type checked according
        to the rules in PEP 557.
        """
        info = self._cls.info
        attributes = self.collect_attributes()
        if attributes is None:
            # Some definitions are not ready. We need another pass.
            return False
        for attr in attributes:
            if attr.type is None:
                return False
        decorator_arguments = {
            "init": self._get_bool_arg("init", True),
            "eq": self._get_bool_arg("eq", self._spec.eq_default),
            "order": self._get_bool_arg("order", self._spec.order_default),
            "frozen": self._get_bool_arg("frozen", self._spec.frozen_default),
            "slots": self._get_bool_arg("slots", False),
            "match_args": self._get_bool_arg("match_args", True),
        }
        py_version = self._api.options.python_version

        # If there are no attributes, it may be that the semantic analyzer has not
        # processed them yet. In order to work around this, we can simply skip generating
        # __init__ if there are no attributes, because if the user truly did not define any,
        # then the object default __init__ with an empty signature will be present anyway.
        if (
            decorator_arguments["init"]
            and ("__init__" not in info.names or info.names["__init__"].plugin_generated)
            and attributes
        ):

            with state.strict_optional_set(self._api.options.strict_optional):
                args = [
                    attr.to_argument(info)
                    for attr in attributes
                    if attr.is_in_init and not self._is_kw_only_type(attr.type)
                ]

            if info.fallback_to_any:
                # Make positional args optional since we don't know their order.
                # This will at least allow us to typecheck them if they are called
                # as kwargs
                for arg in args:
                    if arg.kind == ARG_POS:
                        arg.kind = ARG_OPT

                nameless_var = Var("")
                args = [
                    Argument(nameless_var, AnyType(TypeOfAny.explicit), None, ARG_STAR),
                    *args,
                    Argument(nameless_var, AnyType(TypeOfAny.explicit), None, ARG_STAR2),
                ]

            add_method_to_class(
                self._api, self._cls, "__init__", args=args, return_type=NoneType()
            )

        if (
            decorator_arguments["eq"]
            and info.get("__eq__") is None
            or decorator_arguments["order"]
        ):
            # Type variable for self types in generated methods.
            obj_type = self._api.named_type("builtins.object")
            self_tvar_expr = TypeVarExpr(
                SELF_TVAR_NAME, info.fullname + "." + SELF_TVAR_NAME, [], obj_type
            )
            info.names[SELF_TVAR_NAME] = SymbolTableNode(MDEF, self_tvar_expr)

        # Add <, >, <=, >=, but only if the class has an eq method.
        if decorator_arguments["order"]:
            if not decorator_arguments["eq"]:
                self._api.fail('"eq" must be True if "order" is True', self._reason)

            for method_name in ["__lt__", "__gt__", "__le__", "__ge__"]:
                # Like for __eq__ and __ne__, we want "other" to match
                # the self type.
                obj_type = self._api.named_type("builtins.object")
                order_tvar_def = TypeVarType(
                    SELF_TVAR_NAME, info.fullname + "." + SELF_TVAR_NAME, -1, [], obj_type
                )
                order_return_type = self._api.named_type("builtins.bool")
                order_args = [
                    Argument(Var("other", order_tvar_def), order_tvar_def, None, ARG_POS)
                ]

                existing_method = info.get(method_name)
                if existing_method is not None and not existing_method.plugin_generated:
                    assert existing_method.node
                    self._api.fail(
                        f'You may not have a custom "{method_name}" method when "order" is True',
                        existing_method.node,
                    )

                add_method_to_class(
                    self._api,
                    self._cls,
                    method_name,
                    args=order_args,
                    return_type=order_return_type,
                    self_type=order_tvar_def,
                    tvar_def=order_tvar_def,
                )

        parent_decorator_arguments = []
        for parent in info.mro[1:-1]:
            parent_args = parent.metadata.get("dataclass")

            # Ignore parent classes that directly specify a dataclass transform-decorated metaclass
            # when searching for usage of the frozen parameter. PEP 681 states that a class that
            # directly specifies such a metaclass must be treated as neither frozen nor non-frozen.
            if parent_args and not _has_direct_dataclass_transform_metaclass(parent):
                parent_decorator_arguments.append(parent_args)

        if decorator_arguments["frozen"]:
            if any(not parent["frozen"] for parent in parent_decorator_arguments):
                self._api.fail("Cannot inherit frozen dataclass from a non-frozen one", info)
            self._propertize_callables(attributes, settable=False)
            self._freeze(attributes)
        else:
            if any(parent["frozen"] for parent in parent_decorator_arguments):
                self._api.fail("Cannot inherit non-frozen dataclass from a frozen one", info)
            self._propertize_callables(attributes)

        if decorator_arguments["slots"]:
            self.add_slots(info, attributes, correct_version=py_version >= (3, 10))

        self.reset_init_only_vars(info, attributes)

        if (
            decorator_arguments["match_args"]
            and (
                "__match_args__" not in info.names or info.names["__match_args__"].plugin_generated
            )
            and attributes
            and py_version >= (3, 10)
        ):
            str_type = self._api.named_type("builtins.str")
            literals: list[Type] = [
                LiteralType(attr.name, str_type) for attr in attributes if attr.is_in_init
            ]
            match_args_type = TupleType(literals, self._api.named_type("builtins.tuple"))
            add_attribute_to_class(self._api, self._cls, "__match_args__", match_args_type)

        self._add_dataclass_fields_magic_attribute()

        if self._spec is _TRANSFORM_SPEC_FOR_DATACLASSES:
            self._add_internal_replace_method(attributes)

        info.metadata["dataclass"] = {
            "attributes": [attr.serialize() for attr in attributes],
            "frozen": decorator_arguments["frozen"],
        }

        return True

    def _add_internal_replace_method(self, attributes: list[DataclassAttribute]) -> None:
        """
        Stashes the signature of 'dataclasses.replace(...)' for this specific dataclass
        to be used later whenever 'dataclasses.replace' is called for this dataclass.
        """
        arg_types: list[Type] = []
        arg_kinds = []
        arg_names: list[str | None] = []

        info = self._cls.info
        for attr in attributes:
            attr_type = attr.expand_type(info)
            assert attr_type is not None
            arg_types.append(attr_type)
            arg_kinds.append(
                ARG_NAMED if attr.is_init_var and not attr.has_default else ARG_NAMED_OPT
            )
            arg_names.append(attr.name)

        signature = CallableType(
            arg_types=arg_types,
            arg_kinds=arg_kinds,
            arg_names=arg_names,
            ret_type=NoneType(),
            fallback=self._api.named_type("builtins.function"),
            name=f"replace of {self._cls.info.name}",
        )

        self._cls.info.names[_INTERNAL_REPLACE_SYM_NAME] = SymbolTableNode(
            kind=MDEF, node=FuncDef(typ=signature), plugin_generated=True
        )

    def add_slots(
        self, info: TypeInfo, attributes: list[DataclassAttribute], *, correct_version: bool
    ) -> None:
        if not correct_version:
            # This means that version is lower than `3.10`,
            # it is just a non-existent argument for `dataclass` function.
            self._api.fail(
                'Keyword argument "slots" for "dataclass" '
                "is only valid in Python 3.10 and higher",
                self._reason,
            )
            return

        generated_slots = {attr.name for attr in attributes}
        if (info.slots is not None and info.slots != generated_slots) or info.names.get(
            "__slots__"
        ):
            # This means we have a slots conflict.
            # Class explicitly specifies a different `__slots__` field.
            # And `@dataclass(slots=True)` is used.
            # In runtime this raises a type error.
            self._api.fail(
                '"{}" both defines "__slots__" and is used with "slots=True"'.format(
                    self._cls.name
                ),
                self._cls,
            )
            return

        info.slots = generated_slots

    def reset_init_only_vars(self, info: TypeInfo, attributes: list[DataclassAttribute]) -> None:
        """Remove init-only vars from the class and reset init var declarations."""
        for attr in attributes:
            if attr.is_init_var:
                if attr.name in info.names:
                    del info.names[attr.name]
                else:
                    # Nodes of superclass InitVars not used in __init__ cannot be reached.
                    assert attr.is_init_var
                for stmt in info.defn.defs.body:
                    if isinstance(stmt, AssignmentStmt) and stmt.unanalyzed_type:
                        lvalue = stmt.lvalues[0]
                        if isinstance(lvalue, NameExpr) and lvalue.name == attr.name:
                            # Reset node so that another semantic analysis pass will
                            # recreate a symbol node for this attribute.
                            lvalue.node = None

    def _get_assignment_statements_from_if_statement(
        self, stmt: IfStmt
    ) -> Iterator[AssignmentStmt]:
        for body in stmt.body:
            if not body.is_unreachable:
                yield from self._get_assignment_statements_from_block(body)
        if stmt.else_body is not None and not stmt.else_body.is_unreachable:
            yield from self._get_assignment_statements_from_block(stmt.else_body)

    def _get_assignment_statements_from_block(self, block: Block) -> Iterator[AssignmentStmt]:
        for stmt in block.body:
            if isinstance(stmt, AssignmentStmt):
                yield stmt
            elif isinstance(stmt, IfStmt):
                yield from self._get_assignment_statements_from_if_statement(stmt)

    def collect_attributes(self) -> list[DataclassAttribute] | None:
        """Collect all attributes declared in the dataclass and its parents.

        All assignments of the form

          a: SomeType
          b: SomeOtherType = ...

        are collected.

        Return None if some dataclass base class hasn't been processed
        yet and thus we'll need to ask for another pass.
        """
        cls = self._cls

        # First, collect attributes belonging to any class in the MRO, ignoring duplicates.
        #
        # We iterate through the MRO in reverse because attrs defined in the parent must appear
        # earlier in the attributes list than attrs defined in the child. See:
        # https://docs.python.org/3/library/dataclasses.html#inheritance
        #
        # However, we also want attributes defined in the subtype to override ones defined
        # in the parent. We can implement this via a dict without disrupting the attr order
        # because dicts preserve insertion order in Python 3.7+.
        found_attrs: dict[str, DataclassAttribute] = {}
        found_dataclass_supertype = False
        for info in reversed(cls.info.mro[1:-1]):
            if "dataclass_tag" in info.metadata and "dataclass" not in info.metadata:
                # We haven't processed the base class yet. Need another pass.
                return None
            if "dataclass" not in info.metadata:
                continue

            # Each class depends on the set of attributes in its dataclass ancestors.
            self._api.add_plugin_dependency(make_wildcard_trigger(info.fullname))
            found_dataclass_supertype = True

            for data in info.metadata["dataclass"]["attributes"]:
                name: str = data["name"]

                attr = DataclassAttribute.deserialize(info, data, self._api)
                # TODO: We shouldn't be performing type operations during the main
                #       semantic analysis pass, since some TypeInfo attributes might
                #       still be in flux. This should be performed in a later phase.
                with state.strict_optional_set(self._api.options.strict_optional):
                    attr.expand_typevar_from_subtype(cls.info)
                found_attrs[name] = attr

                sym_node = cls.info.names.get(name)
                if sym_node and sym_node.node and not isinstance(sym_node.node, Var):
                    self._api.fail(
                        "Dataclass attribute may only be overridden by another attribute",
                        sym_node.node,
                    )

        # Second, collect attributes belonging to the current class.
        current_attr_names: set[str] = set()
        kw_only = self._get_bool_arg("kw_only", self._spec.kw_only_default)
        for stmt in self._get_assignment_statements_from_block(cls.defs):
            # Any assignment that doesn't use the new type declaration
            # syntax can be ignored out of hand.
            if not stmt.new_syntax:
                continue

            # a: int, b: str = 1, 'foo' is not supported syntax so we
            # don't have to worry about it.
            lhs = stmt.lvalues[0]
            if not isinstance(lhs, NameExpr):
                continue

            sym = cls.info.names.get(lhs.name)
            if sym is None:
                # There was probably a semantic analysis error.
                continue

            node = sym.node
            assert not isinstance(node, PlaceholderNode)

            if isinstance(node, TypeAlias):
                self._api.fail(
                    ("Type aliases inside dataclass definitions are not supported at runtime"),
                    node,
                )
                # Skip processing this node. This doesn't match the runtime behaviour,
                # but the only alternative would be to modify the SymbolTable,
                # and it's a little hairy to do that in a plugin.
                continue

            assert isinstance(node, Var)

            # x: ClassVar[int] is ignored by dataclasses.
            if node.is_classvar:
                continue

            # x: InitVar[int] is turned into x: int and is removed from the class.
            is_init_var = False
            node_type = get_proper_type(node.type)
            if (
                isinstance(node_type, Instance)
                and node_type.type.fullname == "dataclasses.InitVar"
            ):
                is_init_var = True
                node.type = node_type.args[0]

            if self._is_kw_only_type(node_type):
                kw_only = True

            has_field_call, field_args = self._collect_field_args(stmt.rvalue)

            is_in_init_param = field_args.get("init")
            if is_in_init_param is None:
                is_in_init = self._get_default_init_value_for_field_specifier(stmt.rvalue)
            else:
                is_in_init = bool(self._api.parse_bool(is_in_init_param))

            has_default = False
            # Ensure that something like x: int = field() is rejected
            # after an attribute with a default.
            if has_field_call:
                has_default = (
                    "default" in field_args
                    or "default_factory" in field_args
                    # alias for default_factory defined in PEP 681
                    or "factory" in field_args
                )

            # All other assignments are already type checked.
            elif not isinstance(stmt.rvalue, TempNode):
                has_default = True

            if not has_default and self._spec is _TRANSFORM_SPEC_FOR_DATACLASSES:
                # Make all non-default dataclass attributes implicit because they are de-facto
                # set on self in the generated __init__(), not in the class body. On the other
                # hand, we don't know how custom dataclass transforms initialize attributes,
                # so we don't treat them as implicit. This is required to support descriptors
                # (https://github.com/python/mypy/issues/14868).
                sym.implicit = True

            is_kw_only = kw_only
            # Use the kw_only field arg if it is provided. Otherwise use the
            # kw_only value from the decorator parameter.
            field_kw_only_param = field_args.get("kw_only")
            if field_kw_only_param is not None:
                value = self._api.parse_bool(field_kw_only_param)
                if value is not None:
                    is_kw_only = value
                else:
                    self._api.fail('"kw_only" argument must be a boolean literal', stmt.rvalue)

            if sym.type is None and node.is_final and node.is_inferred:
                # This is a special case, assignment like x: Final = 42 is classified
                # annotated above, but mypy strips the `Final` turning it into x = 42.
                # We do not support inferred types in dataclasses, so we can try inferring
                # type for simple literals, and otherwise require an explicit type
                # argument for Final[...].
                typ = self._api.analyze_simple_literal_type(stmt.rvalue, is_final=True)
                if typ:
                    node.type = typ
                else:
                    self._api.fail(
                        "Need type argument for Final[...] with non-literal default in dataclass",
                        stmt,
                    )
                    node.type = AnyType(TypeOfAny.from_error)

            alias = None
            if "alias" in field_args:
                alias = self._api.parse_str_literal(field_args["alias"])
                if alias is None:
                    self._api.fail(
                        message_registry.DATACLASS_FIELD_ALIAS_MUST_BE_LITERAL,
                        stmt.rvalue,
                        code=errorcodes.LITERAL_REQ,
                    )

            current_attr_names.add(lhs.name)
            init_type = self._infer_dataclass_attr_init_type(sym, lhs.name, stmt)
            found_attrs[lhs.name] = DataclassAttribute(
                name=lhs.name,
                alias=alias,
                is_in_init=is_in_init,
                is_init_var=is_init_var,
                has_default=has_default,
                line=stmt.line,
                column=stmt.column,
                type=init_type,
                info=cls.info,
                kw_only=is_kw_only,
                is_neither_frozen_nor_nonfrozen=_has_direct_dataclass_transform_metaclass(
                    cls.info
                ),
            )

        all_attrs = list(found_attrs.values())
        if found_dataclass_supertype:
            all_attrs.sort(key=lambda a: a.kw_only)

        # Third, ensure that arguments without a default don't follow
        # arguments that have a default and that the KW_ONLY sentinel
        # is only provided once.
        found_default = False
        found_kw_sentinel = False
        for attr in all_attrs:
            # If we find any attribute that is_in_init, not kw_only, and that
            # doesn't have a default after one that does have one,
            # then that's an error.
            if found_default and attr.is_in_init and not attr.has_default and not attr.kw_only:
                # If the issue comes from merging different classes, report it
                # at the class definition point.
                context: Context = cls
                if attr.name in current_attr_names:
                    context = Context(line=attr.line, column=attr.column)
                self._api.fail(
                    "Attributes without a default cannot follow attributes with one", context
                )

            found_default = found_default or (attr.has_default and attr.is_in_init)
            if found_kw_sentinel and self._is_kw_only_type(attr.type):
                context = cls
                if attr.name in current_attr_names:
                    context = Context(line=attr.line, column=attr.column)
                self._api.fail(
                    "There may not be more than one field with the KW_ONLY type", context
                )
            found_kw_sentinel = found_kw_sentinel or self._is_kw_only_type(attr.type)
        return all_attrs

    def _freeze(self, attributes: list[DataclassAttribute]) -> None:
        """Converts all attributes to @property methods in order to
        emulate frozen classes.
        """
        info = self._cls.info
        for attr in attributes:
            # Classes that directly specify a dataclass_transform metaclass must be neither frozen
            # non non-frozen per PEP681. Though it is surprising, this means that attributes from
            # such a class must be writable even if the rest of the class heirarchy is frozen. This
            # matches the behavior of Pyright (the reference implementation).
            if attr.is_neither_frozen_nor_nonfrozen:
                continue

            sym_node = info.names.get(attr.name)
            if sym_node is not None:
                var = sym_node.node
                if isinstance(var, Var):
                    var.is_property = True
            else:
                var = attr.to_var(info)
                var.info = info
                var.is_property = True
                var._fullname = info.fullname + "." + var.name
                info.names[var.name] = SymbolTableNode(MDEF, var)

    def _propertize_callables(
        self, attributes: list[DataclassAttribute], settable: bool = True
    ) -> None:
        """Converts all attributes with callable types to @property methods.

        This avoids the typechecker getting confused and thinking that
        `my_dataclass_instance.callable_attr(foo)` is going to receive a
        `self` argument (it is not).

        """
        info = self._cls.info
        for attr in attributes:
            if isinstance(get_proper_type(attr.type), CallableType):
                var = attr.to_var(info)
                var.info = info
                var.is_property = True
                var.is_settable_property = settable
                var._fullname = info.fullname + "." + var.name
                info.names[var.name] = SymbolTableNode(MDEF, var)

    def _is_kw_only_type(self, node: Type | None) -> bool:
        """Checks if the type of the node is the KW_ONLY sentinel value."""
        if node is None:
            return False
        node_type = get_proper_type(node)
        if not isinstance(node_type, Instance):
            return False
        return node_type.type.fullname == "dataclasses.KW_ONLY"

    def _add_dataclass_fields_magic_attribute(self) -> None:
        attr_name = "__dataclass_fields__"
        any_type = AnyType(TypeOfAny.explicit)
        # For `dataclasses`, use the type `dict[str, Field[Any]]` for accuracy. For dataclass
        # transforms, it's inaccurate to use `Field` since a given transform may use a completely
        # different type (or none); fall back to `Any` there.
        #
        # In either case, we're aiming to match the Typeshed stub for `is_dataclass`, which expects
        # the instance to have a `__dataclass_fields__` attribute of type `dict[str, Field[Any]]`.
        if self._spec is _TRANSFORM_SPEC_FOR_DATACLASSES:
            field_type = self._api.named_type_or_none("dataclasses.Field", [any_type]) or any_type
        else:
            field_type = any_type
        attr_type = self._api.named_type(
            "builtins.dict", [self._api.named_type("builtins.str"), field_type]
        )
        var = Var(name=attr_name, type=attr_type)
        var.info = self._cls.info
        var._fullname = self._cls.info.fullname + "." + attr_name
        var.is_classvar = True
        self._cls.info.names[attr_name] = SymbolTableNode(
            kind=MDEF, node=var, plugin_generated=True
        )

    def _collect_field_args(self, expr: Expression) -> tuple[bool, dict[str, Expression]]:
        """Returns a tuple where the first value represents whether or not
        the expression is a call to dataclass.field and the second is a
        dictionary of the keyword arguments that field() was called with.
        """
        if (
            isinstance(expr, CallExpr)
            and isinstance(expr.callee, RefExpr)
            and expr.callee.fullname in self._spec.field_specifiers
        ):
            # field() only takes keyword arguments.
            args = {}
            for name, arg, kind in zip(expr.arg_names, expr.args, expr.arg_kinds):
                if not kind.is_named():
                    if kind.is_named(star=True):
                        # This means that `field` is used with `**` unpacking,
                        # the best we can do for now is not to fail.
                        # TODO: we can infer what's inside `**` and try to collect it.
                        message = 'Unpacking **kwargs in "field()" is not supported'
                    elif self._spec is not _TRANSFORM_SPEC_FOR_DATACLASSES:
                        # dataclasses.field can only be used with keyword args, but this
                        # restriction is only enforced for the *standardized* arguments to
                        # dataclass_transform field specifiers. If this is not a
                        # dataclasses.dataclass class, we can just skip positional args safely.
                        continue
                    else:
                        message = '"field()" does not accept positional arguments'
                    self._api.fail(message, expr)
                    return True, {}
                assert name is not None
                args[name] = arg
            return True, args
        return False, {}

    def _get_bool_arg(self, name: str, default: bool) -> bool:
        # Expressions are always CallExprs (either directly or via a wrapper like Decorator), so
        # we can use the helpers from common
        if isinstance(self._reason, Expression):
            return _get_decorator_bool_argument(
                ClassDefContext(self._cls, self._reason, self._api), name, default
            )

        # Subclass/metaclass use of `typing.dataclass_transform` reads the parameters from the
        # class's keyword arguments (ie `class Subclass(Parent, kwarg1=..., kwarg2=...)`)
        expression = self._cls.keywords.get(name)
        if expression is not None:
            return require_bool_literal_argument(self._api, expression, name, default)
        return default

    def _get_default_init_value_for_field_specifier(self, call: Expression) -> bool:
        """
        Find a default value for the `init` parameter of the specifier being called. If the
        specifier's type signature includes an `init` parameter with a type of `Literal[True]` or
        `Literal[False]`, return the appropriate boolean value from the literal. Otherwise,
        fall back to the standard default of `True`.
        """
        if not isinstance(call, CallExpr):
            return True

        specifier_type = _get_callee_type(call)
        if specifier_type is None:
            return True

        parameter = specifier_type.argument_by_name("init")
        if parameter is None:
            return True

        literals = try_getting_literals_from_type(parameter.typ, bool, "builtins.bool")
        if literals is None or len(literals) != 1:
            return True

        return literals[0]

    def _infer_dataclass_attr_init_type(
        self, sym: SymbolTableNode, name: str, context: Context
    ) -> Type | None:
        """Infer __init__ argument type for an attribute.

        In particular, possibly use the signature of __set__.
        """
        default = sym.type
        if sym.implicit:
            return default
        t = get_proper_type(sym.type)

        # Perform a simple-minded inference from the signature of __set__, if present.
        # We can't use mypy.checkmember here, since this plugin runs before type checking.
        # We only support some basic scanerios here, which is hopefully sufficient for
        # the vast majority of use cases.
        if not isinstance(t, Instance):
            return default
        setter = t.type.get("__set__")
        if setter:
            if isinstance(setter.node, FuncDef):
                super_info = t.type.get_containing_type_info("__set__")
                assert super_info
                if setter.type:
                    setter_type = get_proper_type(
                        map_type_from_supertype(setter.type, t.type, super_info)
                    )
                else:
                    return AnyType(TypeOfAny.unannotated)
                if isinstance(setter_type, CallableType) and setter_type.arg_kinds == [
                    ARG_POS,
                    ARG_POS,
                    ARG_POS,
                ]:
                    return expand_type_by_instance(setter_type.arg_types[2], t)
                else:
                    self._api.fail(
                        f'Unsupported signature for "__set__" in "{t.type.name}"', context
                    )
            else:
                self._api.fail(f'Unsupported "__set__" in "{t.type.name}"', context)

        return default


def add_dataclass_tag(info: TypeInfo) -> None:
    # The value is ignored, only the existence matters.
    info.metadata["dataclass_tag"] = {}


def dataclass_tag_callback(ctx: ClassDefContext) -> None:
    """Record that we have a dataclass in the main semantic analysis pass.

    The later pass implemented by DataclassTransformer will use this
    to detect dataclasses in base classes.
    """
    add_dataclass_tag(ctx.cls.info)


def dataclass_class_maker_callback(ctx: ClassDefContext) -> bool:
    """Hooks into the class typechecking process to add support for dataclasses."""
    transformer = DataclassTransformer(
        ctx.cls, ctx.reason, _get_transform_spec(ctx.reason), ctx.api
    )
    return transformer.transform()


def _get_transform_spec(reason: Expression) -> DataclassTransformSpec:
    """Find the relevant transform parameters from the decorator/parent class/metaclass that
    triggered the dataclasses plugin.

    Although the resulting DataclassTransformSpec is based on the typing.dataclass_transform
    function, we also use it for traditional dataclasses.dataclass classes as well for simplicity.
    In those cases, we return a default spec rather than one based on a call to
    `typing.dataclass_transform`.
    """
    if _is_dataclasses_decorator(reason):
        return _TRANSFORM_SPEC_FOR_DATACLASSES

    spec = find_dataclass_transform_spec(reason)
    assert spec is not None, (
        "trying to find dataclass transform spec, but reason is neither dataclasses.dataclass nor "
        "decorated with typing.dataclass_transform"
    )
    return spec


def _is_dataclasses_decorator(node: Node) -> bool:
    if isinstance(node, CallExpr):
        node = node.callee
    if isinstance(node, RefExpr):
        return node.fullname in dataclass_makers
    return False


def _has_direct_dataclass_transform_metaclass(info: TypeInfo) -> bool:
    return (
        info.declared_metaclass is not None
        and info.declared_metaclass.type.dataclass_transform_spec is not None
    )


def replace_function_sig_callback(ctx: FunctionSigContext) -> CallableType:
    """
    Returns a signature for the 'dataclasses.replace' function that's dependent on the type
    of the first positional argument.
    """
    if len(ctx.args) != 2:
        # Ideally the name and context should be callee's, but we don't have it in FunctionSigContext.
        ctx.api.fail(f'"{ctx.default_signature.name}" has unexpected type annotation', ctx.context)
        return ctx.default_signature

    if len(ctx.args[0]) != 1:
        return ctx.default_signature  # leave it to the type checker to complain

    obj_arg = ctx.args[0][0]

    # <hack>
    from mypy.checker import TypeChecker

    assert isinstance(ctx.api, TypeChecker)
    obj_type = ctx.api.expr_checker.accept(obj_arg)
    # </hack>

    obj_type = get_proper_type(obj_type)
    if not isinstance(obj_type, Instance):
        return ctx.default_signature

    replace_func = obj_type.type.get_method(_INTERNAL_REPLACE_SYM_NAME)
    if replace_func is None:
        obj_type_str = format_type_bare(obj_type)
        ctx.api.fail(
            f'Argument 1 to "replace" has incompatible type "{obj_type_str}"; expected a dataclass',
            ctx.context,
        )
        return ctx.default_signature

    signature = get_proper_type(replace_func.type)
    assert isinstance(signature, CallableType)
    signature = expand_type_by_instance(signature, obj_type)
    # re-add the instance type
    signature = signature.copy_modified(
        arg_types=[obj_type, *signature.arg_types],
        arg_kinds=[ARG_POS, *signature.arg_kinds],
        arg_names=[None, *signature.arg_names],
        ret_type=obj_type,
    )
    return signature<|MERGE_RESOLUTION|>--- conflicted
+++ resolved
@@ -7,10 +7,7 @@
 
 from mypy import errorcodes, message_registry
 from mypy.expandtype import expand_type, expand_type_by_instance
-<<<<<<< HEAD
 from mypy.messages import format_type_bare
-=======
->>>>>>> e21ddbf3
 from mypy.nodes import (
     ARG_NAMED,
     ARG_NAMED_OPT,
