--- conflicted
+++ resolved
@@ -14,13 +14,8 @@
 )
 from mypy.typeops import map_type_from_supertype
 from mypy.types import (
-<<<<<<< HEAD
-    Type, Instance, NoneType, TypeVarDef, TypeVarType, CallableType, TupleType, LiteralType,
-    get_proper_type
-=======
-    Type, Instance, NoneType, TypeVarType, CallableType, get_proper_type,
-    AnyType, TypeOfAny,
->>>>>>> 4e7c2a0e
+    Type, Instance, NoneType, TypeVarType, CallableType, TupleType, LiteralType,
+    get_proper_type, AnyType, TypeOfAny,
 )
 from mypy.server.trigger import make_wildcard_trigger
 
@@ -196,7 +191,6 @@
 
         self.reset_init_only_vars(info, attributes)
 
-<<<<<<< HEAD
         if (decorator_arguments['match_args'] and
                 ('__match_args__' not in info.names or
                  info.names['__match_args__'].plugin_generated) and
@@ -206,9 +200,8 @@
                         for attr in attributes if attr.is_in_init]  # type: List[Type]
             match_args_type = TupleType(literals, ctx.api.named_type("__builtins__.tuple"))
             add_attribute_to_class(ctx.api, ctx.cls, "__match_args__", match_args_type, final=True)
-=======
+
         self._add_dataclass_fields_magic_attribute()
->>>>>>> 4e7c2a0e
 
         info.metadata['dataclass'] = {
             'attributes': [attr.serialize() for attr in attributes],
