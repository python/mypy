--- conflicted
+++ resolved
@@ -190,23 +190,11 @@
         if isinstance(right, Instance):
             if self._lookup_cache(left, right):
                 return True
-<<<<<<< HEAD
-            # NOTE: left.type.mro may be None in quick mode if there
-            # was an error somewhere.
-            if not self.ignore_promotions and left.type.mro is not None:
+            if not self.ignore_promotions:
                 for base in left.type.mro:
                     if base._promote and self._is_subtype(base._promote, self.right):
                         self._record_cache(left, right)
                         return True
-=======
-            for base in left.type.mro:
-                # TODO: Also pass recursively ignore_declared_variance
-                if base._promote and is_subtype(
-                        base._promote, self.right, self.check_type_parameter,
-                        ignore_pos_arg_names=self.ignore_pos_arg_names):
-                    TypeState.record_subtype_cache_entry(left, right)
-                    return True
->>>>>>> 7416549a
             rname = right.type.fullname()
             # Always try a nominal check if possible,
             # there might be errors that a user wants to silence *once*.
