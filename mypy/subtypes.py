<<<<<<< HEAD
from typing import List, Optional, Dict, Callable, Tuple, Iterator, Set
from contextlib import contextmanager
=======
from typing import List, Optional, Dict, Callable, cast
>>>>>>> 27a84376

from mypy.types import (
    Type, AnyType, UnboundType, TypeVisitor, FormalArgument, NoneTyp, function_type,
    Instance, TypeVarType, CallableType, TupleType, TypedDictType, UnionType, Overloaded,
<<<<<<< HEAD
    ErasedType, TypeList, PartialType, DeletedType, UninhabitedType, TypeType, is_named_instance,
    FunctionLike,
=======
    ErasedType, TypeList, PartialType, DeletedType, UninhabitedType, TypeType,
    is_named_instance
>>>>>>> 27a84376
)
import mypy.applytype
import mypy.constraints
from mypy.erasetype import erase_type
# Circular import; done in the function instead.
# import mypy.solve
from mypy import messages, sametypes
from mypy.nodes import (
    FuncBase, Var, Decorator, OverloadedFuncDef, TypeInfo, CONTRAVARIANT, COVARIANT,
    ARG_POS, ARG_OPT, ARG_NAMED, ARG_NAMED_OPT, ARG_STAR, ARG_STAR2
)
from mypy.maptype import map_instance_to_supertype
from mypy.expandtype import expand_type_by_instance
from mypy.sametypes import is_same_type

from mypy import experiments


# Flags for detected protocol members
IS_SETTABLE = 1
IS_CLASSVAR = 2
IS_CLASS_OR_STATIC = 3


TypeParameterChecker = Callable[[Type, Type, int], bool]


def check_type_parameter(lefta: Type, righta: Type, variance: int) -> bool:
    if variance == COVARIANT:
        return is_subtype(lefta, righta, check_type_parameter)
    elif variance == CONTRAVARIANT:
        return is_subtype(righta, lefta, check_type_parameter)
    else:
        return is_equivalent(lefta, righta, check_type_parameter)


def is_subtype(left: Type, right: Type,
               type_parameter_checker: TypeParameterChecker = check_type_parameter,
               *, ignore_pos_arg_names: bool = False) -> bool:
    """Is 'left' subtype of 'right'?

    Also consider Any to be a subtype of any type, and vice versa. This
    recursively applies to components of composite types (List[int] is subtype
    of List[Any], for example).

    type_parameter_checker is used to check the type parameters (for example,
    A with B in is_subtype(C[A], C[B]). The default checks for subtype relation
    between the type arguments (e.g., A and B), taking the variance of the
    type var into account.
    """
    if (isinstance(right, AnyType) or isinstance(right, UnboundType)
            or isinstance(right, ErasedType)):
        return True
    elif isinstance(right, UnionType) and not isinstance(left, UnionType):
        # Normally, when 'left' is not itself a union, the only way
        # 'left' can be a subtype of the union 'right' is if it is a
        # subtype of one of the items making up the union.
        is_subtype_of_item = any(is_subtype(left, item, type_parameter_checker,
                                            ignore_pos_arg_names=ignore_pos_arg_names)
                                 for item in right.items)
        # However, if 'left' is a type variable T, T might also have
        # an upper bound which is itself a union. This case will be
        # handled below by the SubtypeVisitor. We have to check both
        # possibilities, to handle both cases like T <: Union[T, U]
        # and cases like T <: B where B is the upper bound of T and is
        # a union. (See #2314.)
        if not isinstance(left, TypeVarType):
            return is_subtype_of_item
        elif is_subtype_of_item:
            return True
        # otherwise, fall through
    # Treat builtins.type the same as Type[Any]
    elif is_named_instance(left, 'builtins.type'):
            return is_subtype(TypeType(AnyType()), right)
    elif is_named_instance(right, 'builtins.type'):
            return is_subtype(left, TypeType(AnyType()))
    return left.accept(SubtypeVisitor(right, type_parameter_checker,
                                      ignore_pos_arg_names=ignore_pos_arg_names))


def is_subtype_ignoring_tvars(left: Type, right: Type) -> bool:
    def ignore_tvars(s: Type, t: Type, v: int) -> bool:
        return True
    return is_subtype(left, right, ignore_tvars)


def is_equivalent(a: Type,
                  b: Type,
                  type_parameter_checker: TypeParameterChecker = check_type_parameter,
                  *,
                  ignore_pos_arg_names: bool = False
                  ) -> bool:
    return (
        is_subtype(a, b, type_parameter_checker, ignore_pos_arg_names=ignore_pos_arg_names)
        and is_subtype(b, a, type_parameter_checker, ignore_pos_arg_names=ignore_pos_arg_names))


class SubtypeVisitor(TypeVisitor[bool]):

    def __init__(self, right: Type,
                 type_parameter_checker: TypeParameterChecker,
                 *, ignore_pos_arg_names: bool = False) -> None:
        self.right = right
        self.check_type_parameter = type_parameter_checker
        self.ignore_pos_arg_names = ignore_pos_arg_names

    # visit_x(left) means: is left (which is an instance of X) a subtype of
    # right?

    def visit_unbound_type(self, left: UnboundType) -> bool:
        return True

    def visit_any(self, left: AnyType) -> bool:
        return True

    def visit_none_type(self, left: NoneTyp) -> bool:
        if experiments.STRICT_OPTIONAL:
            return (isinstance(self.right, NoneTyp) or
                    is_named_instance(self.right, 'builtins.object'))
        else:
            return True

    def visit_uninhabited_type(self, left: UninhabitedType) -> bool:
        return True

    def visit_erased_type(self, left: ErasedType) -> bool:
        return True

    def visit_deleted_type(self, left: DeletedType) -> bool:
        return True

    def visit_instance(self, left: Instance) -> bool:
        if left.type.fallback_to_any:
            return True
        right = self.right
        if isinstance(right, TupleType) and right.fallback.type.is_enum:
            return is_subtype(left, right.fallback)
        if isinstance(right, Instance):
            if (left, right) in right.type.cache:
                return True
            # NOTE: left.type.mro may be None in quick mode if there
            # was an error somewhere.
            if left.type.mro is not None:
                for base in left.type.mro:
                    if base._promote and is_subtype(
                            base._promote, self.right, self.check_type_parameter,
                            ignore_pos_arg_names=self.ignore_pos_arg_names):
                        right.type.cache.add((left, right))
                        return True
            rname = right.type.fullname()
            # Always try a nominal check if possible,
            # there might be errors that a user wants to silence *once*.
            if left.type.has_base(rname) or rname == 'builtins.object':
                # Map left type to corresponding right instances.
                t = map_instance_to_supertype(left, right.type)
                nominal = all(self.check_type_parameter(lefta, righta, tvar.variance)
                              for lefta, righta, tvar in
                              zip(t.args, right.args, right.type.defn.type_vars))
                if nominal:
                    right.type.cache.add((left, right))
                    return True
            if right.type.is_protocol and is_protocol_implementation(left, right):
                return True
            return False
        if isinstance(right, TypeType):
            item = right.item
            if isinstance(item, TupleType):
                item = item.fallback
            if isinstance(item, Instance):
                return is_subtype(left, item.type.metaclass_type)
            elif isinstance(item, AnyType):
                # Special case: all metaclasses are subtypes of Type[Any].
                mro = left.type.mro or []
                return any(base.fullname() == 'builtins.type' for base in mro)
            else:
                return False
        if isinstance(right, CallableType):
            # Special case: Instance can be a subtype of Callable.
            call = find_member('__call__', left, left)
            if call:
                return is_subtype(call, right)
            return False
        else:
            return False

    def visit_type_var(self, left: TypeVarType) -> bool:
        right = self.right
        if isinstance(right, TypeVarType) and left.id == right.id:
            return True
        return is_subtype(left.upper_bound, self.right)

    def visit_callable_type(self, left: CallableType) -> bool:
        right = self.right
        if isinstance(right, CallableType):
            return is_callable_subtype(
                left, right,
                ignore_pos_arg_names=self.ignore_pos_arg_names)
        elif isinstance(right, Overloaded):
            return all(is_subtype(left, item, self.check_type_parameter,
                                  ignore_pos_arg_names=self.ignore_pos_arg_names)
                       for item in right.items())
        elif isinstance(right, Instance):
            return is_subtype(left.fallback, right,
                              ignore_pos_arg_names=self.ignore_pos_arg_names)
        elif isinstance(right, TypeType):
            # This is unsound, we don't check the __init__ signature.
            return left.is_type_obj() and is_subtype(left.ret_type, right.item)
        else:
            return False

    def visit_tuple_type(self, left: TupleType) -> bool:
        right = self.right
        if isinstance(right, Instance):
            if is_named_instance(right, 'typing.Sized'):
                return True
            elif (is_named_instance(right, 'builtins.tuple') or
                  is_named_instance(right, 'typing.Iterable') or
                  is_named_instance(right, 'typing.Container') or
                  is_named_instance(right, 'typing.Sequence') or
                  is_named_instance(right, 'typing.Reversible')):
                if right.args:
                    iter_type = right.args[0]
                else:
                    iter_type = AnyType()
                return all(is_subtype(li, iter_type) for li in left.items)
            elif is_subtype(left.fallback, right, self.check_type_parameter):
                return True
            return False
        elif isinstance(right, TupleType):
            if len(left.items) != len(right.items):
                return False
            for l, r in zip(left.items, right.items):
                if not is_subtype(l, r, self.check_type_parameter):
                    return False
            if not is_subtype(left.fallback, right.fallback, self.check_type_parameter):
                return False
            return True
        else:
            return False

    def visit_typeddict_type(self, left: TypedDictType) -> bool:
        right = self.right
        if isinstance(right, Instance):
            return is_subtype(left.fallback, right, self.check_type_parameter)
        elif isinstance(right, TypedDictType):
            if not left.names_are_wider_than(right):
                return False
            for (_, l, r) in left.zip(right):
                if not is_equivalent(l, r, self.check_type_parameter):
                    return False
            # (NOTE: Fallbacks don't matter.)
            return True
        else:
            return False

    def visit_overloaded(self, left: Overloaded) -> bool:
        right = self.right
        if isinstance(right, Instance):
            return is_subtype(left.fallback, right)
        elif isinstance(right, CallableType):
            for item in left.items():
                if is_subtype(item, right, self.check_type_parameter,
                              ignore_pos_arg_names=self.ignore_pos_arg_names):
                    return True
            return False
        elif isinstance(right, Overloaded):
            # TODO: this may be too restrictive
            if len(left.items()) != len(right.items()):
                return False
            for i in range(len(left.items())):
                if not is_subtype(left.items()[i], right.items()[i], self.check_type_parameter,
                                  ignore_pos_arg_names=self.ignore_pos_arg_names):
                    return False
            return True
        elif isinstance(right, UnboundType):
            return True
        elif isinstance(right, TypeType):
            # All the items must have the same type object status, so
            # it's sufficient to query only (any) one of them.
            # This is unsound, we don't check the __init__ signature.
            return left.is_type_obj() and is_subtype(left.items()[0].ret_type, right.item)
        else:
            return False

    def visit_union_type(self, left: UnionType) -> bool:
        return all(is_subtype(item, self.right, self.check_type_parameter)
                   for item in left.items)

    def visit_partial_type(self, left: PartialType) -> bool:
        # This is indeterminate as we don't really know the complete type yet.
        raise RuntimeError

    def visit_type_type(self, left: TypeType) -> bool:
        right = self.right
        if isinstance(right, TypeType):
            return is_subtype(left.item, right.item)
        if isinstance(right, CallableType):
            # This is unsound, we don't check the __init__ signature.
            return is_subtype(left.item, right.ret_type)
        if isinstance(right, Instance):
            if right.type.fullname() == 'builtins.object':
                # treat builtins.object the same as Any.
                return True
            item = left.item
            return isinstance(item, Instance) and is_subtype(item, right.type.metaclass_type)
        return False


@contextmanager
def pop_on_exit(stack: List[Tuple[Instance, Instance]],
                left: Instance, right: Instance) -> Iterator[None]:
    stack.append((left, right))
    yield
    stack.pop()


def is_protocol_implementation(left: Instance, right: Instance, allow_any: bool = True) -> bool:
    """Check whether 'left' implements the protocol 'right'. If 'allow_any' is False, then
    check for a proper subtype. Treat recursive protocols by using the 'assuming'
    structural subtype matrix (in sparse representation), see comment in nodes.TypeInfo.
    """
    assert right.type.is_protocol
    assuming = right.type.assuming if allow_any else right.type.assuming_proper
    for (l, r) in reversed(assuming):
        if sametypes.is_same_type(l, left) and sametypes.is_same_type(r, right):
            return True
    with pop_on_exit(assuming, left, right):
        if right.type.protocol_members is None:
            # This type has not been yet analyzed, probably a call from make_simplified_union.
            return False
        for member in right.type.protocol_members:
            # nominal subtyping currently ignores '__init__' and '__new__' signatures
            if member in ('__init__', '__new__'):
                continue
            supertype = find_member(member, right, left)
            subtype = find_member(member, left, left)
            # Useful for debugging:
            # print(member, 'of', left, 'has type', subtype)
            # print(member, 'of', right, 'has type', supertype)
            if not subtype:
                return False
            if allow_any:
                # nominal check currently ignores arg names
                is_compat = is_subtype(subtype, supertype, ignore_pos_arg_names=True)
            else:
                is_compat = is_proper_subtype(subtype, supertype)
            if not is_compat or isinstance(subtype, NoneTyp):
                # We want __hash__ = None idiom to work even without --strict-optional
                return False
            subflags = get_member_flags(member, left.type)
            superflags = get_member_flags(member, right.type)
            if IS_SETTABLE in superflags:
                # Check opposite direction for settable attributes.
                if not is_subtype(supertype, subtype):
                    return False
            if (IS_CLASSVAR in subflags and IS_CLASSVAR not in superflags or
                    IS_CLASSVAR in superflags and IS_CLASSVAR not in subflags):
                return False
            if IS_SETTABLE in superflags and IS_SETTABLE not in subflags:
                return False
            # this rule is copied from nominal check in checker.py
            if IS_CLASS_OR_STATIC in superflags and IS_CLASS_OR_STATIC not in subflags:
                return False
    if allow_any:
        right.type.cache.add((left, right))
    else:
        right.type.cache_proper.add((left, right))
    return True


def find_member(name: str, itype: Instance, subtype: Type) -> Optional[Type]:
    """Find the type of member by 'name' in 'itype's TypeInfo. Apply type arguments
    from 'itype', and bind 'self' to 'subtype'. Return None if member was not found.
    """
    info = itype.type
    method = info.get_method(name)
    if method:
        if method.is_property:
            assert isinstance(method, OverloadedFuncDef)
            dec = method.items[0]
            assert isinstance(dec, Decorator)
            return find_var_type(dec.var, itype, subtype)
        return map_method(method, itype, subtype)
    else:
        # don't have such method, maybe variable or decorator?
        node = info.get(name)
        if not node:
            v = None
        else:
            v = node.node
        if isinstance(v, Decorator):
            v = v.var
        if isinstance(v, Var):
            return find_var_type(v, itype, subtype)
        if not v and name not in ['__getattr__', '__setattr__', '__getattribute__']:
            for method_name in ('__getattribute__', '__getattr__'):
                # Normally, mypy assumes that instances that define __getattr__ have all
                # attributes with the corresponding return type. If this will produce
                # many false negatives, then this could be prohibited for
                # structural subtyping.
                method = info.get_method(method_name)
                if method and method.info.fullname() != 'builtins.object':
                    getattr_type = map_method(method, itype, subtype)
                    if isinstance(getattr_type, CallableType):
                        return getattr_type.ret_type
        if itype.type.fallback_to_any:
            return AnyType()
    return None


def get_all_flags(left: Instance, right: Instance) -> List[Tuple[str, Set[int], Set[int]]]:
    """Return all attribute flags for members that are present in both
    'left' and 'right'.
    """
    assert right.type.is_protocol
    all_flags = []  # type: List[Tuple[str, Set[int], Set[int]]]
    for member in right.type.protocol_members:
        if find_member(member, left, left):
            item = (member,
                    get_member_flags(member, left.type),
                    get_member_flags(member, right.type))
            all_flags.append(item)
    return all_flags


def get_member_flags(name: str, info: TypeInfo) -> Set[int]:
    """Detect whether a member 'name' is settable, whether it is an
    instance or class variable, and whether it is class or static method.
    """
    method = info.get_method(name)
    if method:
        # this could be settable property
        if method.is_property:
            assert isinstance(method, OverloadedFuncDef)
            dec = method.items[0]
            assert isinstance(dec, Decorator)
            if dec.var.is_settable_property:
                return {IS_SETTABLE}
        return set()
    node = info.get(name)
    if not node:
        return set()
    v = node.node
    if isinstance(v, Decorator):
        if v.var.is_staticmethod or v.var.is_classmethod:
            return {IS_CLASS_OR_STATIC}
    # just a variable
    if isinstance(v, Var):
        flags = {IS_SETTABLE}
        if v.is_classvar:
            flags.add(IS_CLASSVAR)
        return flags
    return set()


def find_var_type(var: Var, itype: Instance, subtype: Type) -> Type:
    """Find type of a variable 'var' (maybe also a decorated method).
    Apply type arguments from 'itype', and bind 'self' to 'subtype'.
    """
    from mypy.checkmember import bind_self
    itype = map_instance_to_supertype(itype, var.info)
    typ = var.type
    if typ is None:
        return AnyType()
    typ = expand_type_by_instance(typ, itype)
    # We don't need to bind 'self' for static methods, since there is no 'self'.
    if isinstance(typ, FunctionLike) and not var.is_staticmethod:
        signature = bind_self(typ, subtype)
        assert isinstance(signature, CallableType)
        if var.is_property:
            return signature.ret_type
        return signature
    return typ


def map_method(method: FuncBase, itype: Instance, subtype: Type) -> Type:
    """Map 'method' to the base where it was defined. Apply type arguments
    from 'itype', and bind 'self' type to 'subtype'.
    This function should be used only for non-decorated methods. Decorated
    methods (including @staticmethod and @property) are treated
    by 'find_var_type'.
    """
    from mypy.checkmember import bind_self
    signature = function_type(method, fallback=Instance(itype.type.mro[-1], []))
    signature = bind_self(signature, subtype)
    itype = map_instance_to_supertype(itype, method.info)
    return expand_type_by_instance(signature, itype)


def get_missing_members(left: Instance, right: Instance) -> List[str]:
    """Find all protocol members of 'right' that are not implemented
    (i.e. completely missing) in 'left'.
    """
    assert right.type.is_protocol
    missing = []  # type: List[str]
    for member in right.type.protocol_members:
        if not find_member(member, left, left):
            missing.append(member)
    return sorted(missing)


def get_conflict_types(left: Instance, right: Instance) -> List[Tuple[str, Type, Type]]:
    assert right.type.is_protocol
    conflicts = []  # type: List[Tuple[str, Type, Type]]
    for member in right.type.protocol_members:
        if member in ('__init__', '__new__'):
            continue
        supertype = find_member(member, right, left)
        subtype = find_member(member, left, left)
        if not subtype:
            continue
        is_compat = is_subtype(subtype, supertype, ignore_pos_arg_names=True)
        if IS_SETTABLE in get_member_flags(member, right.type):
            is_compat = is_compat and is_subtype(supertype, subtype)
        if not is_compat:
            conflicts.append((member, subtype, supertype))
    return conflicts


def is_callable_subtype(left: CallableType, right: CallableType,
                        ignore_return: bool = False,
                        ignore_pos_arg_names: bool = False,
                        use_proper_subtype: bool = False) -> bool:
    """Is left a subtype of right?"""

    if use_proper_subtype:
        is_compat = is_proper_subtype
    else:
        is_compat = is_subtype

    # If either function is implicitly typed, ignore positional arg names too
    if left.implicit or right.implicit:
        ignore_pos_arg_names = True

    # Non-type cannot be a subtype of type.
    if right.is_type_obj() and not left.is_type_obj():
        return False

    # A callable L is a subtype of a generic callable R if L is a
    # subtype of every type obtained from R by substituting types for
    # the variables of R. We can check this by simply leaving the
    # generic variables of R as type variables, effectively varying
    # over all possible values.

    # It's okay even if these variables share ids with generic
    # type variables of L, because generating and solving
    # constraints for the variables of L to make L a subtype of R
    # (below) treats type variables on the two sides as independent.

    if left.variables:
        # Apply generic type variables away in left via type inference.
        unified = unify_generic_callable(left, right, ignore_return=ignore_return)
        if unified is None:
            return False
        else:
            left = unified

    # Check return types.
    if not ignore_return and not is_compat(left.ret_type, right.ret_type):
        return False

    if right.is_ellipsis_args:
        return True

    right_star_type = None   # type: Optional[Type]
    right_star2_type = None  # type: Optional[Type]

    # Match up corresponding arguments and check them for compatibility. In
    # every pair (argL, argR) of corresponding arguments from L and R, argL must
    # be "more general" than argR if L is to be a subtype of R.

    # Arguments are corresponding if they either share a name, share a position,
    # or both. If L's corresponding argument is ambiguous, L is not a subtype of
    # R.

    # If left has one corresponding argument by name and another by position,
    # consider them to be one "merged" argument (and not ambiguous) if they're
    # both optional, they're name-only and position-only respectively, and they
    # have the same type.  This rule allows functions with (*args, **kwargs) to
    # properly stand in for the full domain of formal arguments that they're
    # used for in practice.

    # Every argument in R must have a corresponding argument in L, and every
    # required argument in L must have a corresponding argument in R.
    done_with_positional = False
    for i in range(len(right.arg_types)):
        right_kind = right.arg_kinds[i]
        if right_kind in (ARG_STAR, ARG_STAR2, ARG_NAMED, ARG_NAMED_OPT):
            done_with_positional = True
        right_required = right_kind in (ARG_POS, ARG_NAMED)
        right_pos = None if done_with_positional else i

        right_arg = FormalArgument(
            right.arg_names[i],
            right_pos,
            right.arg_types[i],
            right_required)

        if right_kind == ARG_STAR:
            right_star_type = right_arg.typ
            # Right has an infinite series of optional positional arguments
            # here.  Get all further positional arguments of left, and make sure
            # they're more general than their corresponding member in this
            # series.  Also make sure left has its own inifite series of
            # optional positional arguments.
            if not left.is_var_arg:
                return False
            j = i
            while j < len(left.arg_kinds) and left.arg_kinds[j] in (ARG_POS, ARG_OPT):
                left_by_position = left.argument_by_position(j)
                assert left_by_position is not None
                # This fetches the synthetic argument that's from the *args
                right_by_position = right.argument_by_position(j)
                assert right_by_position is not None
                if not are_args_compatible(left_by_position, right_by_position,
                                           ignore_pos_arg_names, use_proper_subtype):
                    return False
                j += 1
            continue

        if right_kind == ARG_STAR2:
            right_star2_type = right_arg.typ
            # Right has an infinite set of optional named arguments here.  Get
            # all further named arguments of left and make sure they're more
            # general than their corresponding member in this set.  Also make
            # sure left has its own infinite set of optional named arguments.
            if not left.is_kw_arg:
                return False
            left_names = {name for name in left.arg_names if name is not None}
            right_names = {name for name in right.arg_names if name is not None}
            left_only_names = left_names - right_names
            for name in left_only_names:
                left_by_name = left.argument_by_name(name)
                assert left_by_name is not None
                # This fetches the synthetic argument that's from the **kwargs
                right_by_name = right.argument_by_name(name)
                assert right_by_name is not None
                if not are_args_compatible(left_by_name, right_by_name,
                                           ignore_pos_arg_names, use_proper_subtype):
                    return False
            continue

        # Left must have some kind of corresponding argument.
        left_arg = left.corresponding_argument(right_arg)
        if left_arg is None:
            return False

        if not are_args_compatible(left_arg, right_arg, ignore_pos_arg_names, use_proper_subtype):
            return False

    done_with_positional = False
    for i in range(len(left.arg_types)):
        left_kind = left.arg_kinds[i]
        if left_kind in (ARG_STAR, ARG_STAR2, ARG_NAMED, ARG_NAMED_OPT):
            done_with_positional = True
        left_arg = FormalArgument(
            left.arg_names[i],
            None if done_with_positional else i,
            left.arg_types[i],
            left_kind in (ARG_POS, ARG_NAMED))

        # Check that *args and **kwargs types match in this loop
        if left_kind == ARG_STAR:
            if right_star_type is not None and not is_compat(right_star_type, left_arg.typ):
                return False
            continue
        elif left_kind == ARG_STAR2:
            if right_star2_type is not None and not is_compat(right_star2_type, left_arg.typ):
                return False
            continue

        right_by_name = (right.argument_by_name(left_arg.name)
                         if left_arg.name is not None
                         else None)

        right_by_pos = (right.argument_by_position(left_arg.pos)
                        if left_arg.pos is not None
                        else None)

        # If the left hand argument corresponds to two right-hand arguments,
        # neither of them can be required.
        if (right_by_name is not None
                and right_by_pos is not None
                and right_by_name != right_by_pos
                and (right_by_pos.required or right_by_name.required)):
            return False

        # All *required* left-hand arguments must have a corresponding
        # right-hand argument.  Optional args it does not matter.
        if left_arg.required and right_by_pos is None and right_by_name is None:
            return False

    return True


def are_args_compatible(
        left: FormalArgument,
        right: FormalArgument,
        ignore_pos_arg_names: bool,
        use_proper_subtype: bool) -> bool:
    # If right has a specific name it wants this argument to be, left must
    # have the same.
    if right.name is not None and left.name != right.name:
        # But pay attention to whether we're ignoring positional arg names
        if not ignore_pos_arg_names or right.pos is None:
            return False
    # If right is at a specific position, left must have the same:
    if right.pos is not None and left.pos != right.pos:
        return False
    # Left must have a more general type
    if use_proper_subtype:
        if not is_proper_subtype(right.typ, left.typ):
            return False
    else:
        if not is_subtype(right.typ, left.typ):
            return False
    # If right's argument is optional, left's must also be.
    if not right.required and left.required:
        return False
    return True


def unify_generic_callable(type: CallableType, target: CallableType,
                           ignore_return: bool) -> Optional[CallableType]:
    """Try to unify a generic callable type with another callable type.

    Return unified CallableType if successful; otherwise, return None.
    """
    import mypy.solve
    constraints = []  # type: List[mypy.constraints.Constraint]
    for arg_type, target_arg_type in zip(type.arg_types, target.arg_types):
        c = mypy.constraints.infer_constraints(
            arg_type, target_arg_type, mypy.constraints.SUPERTYPE_OF)
        constraints.extend(c)
    if not ignore_return:
        c = mypy.constraints.infer_constraints(
            type.ret_type, target.ret_type, mypy.constraints.SUBTYPE_OF)
        constraints.extend(c)
    type_var_ids = [tvar.id for tvar in type.variables]
    inferred_vars = mypy.solve.solve_constraints(type_var_ids, constraints)
    if None in inferred_vars:
        return None
    non_none_inferred_vars = cast(List[Type], inferred_vars)
    msg = messages.temp_message_builder()
    applied = mypy.applytype.apply_generic_arguments(type, non_none_inferred_vars, msg,
                                                     context=target)
    if msg.is_errors():
        return None
    return applied


def restrict_subtype_away(t: Type, s: Type) -> Type:
    """Return t minus s.

    If we can't determine a precise result, return a supertype of the
    ideal result (just t is a valid result).

    This is used for type inference of runtime type checks such as
    isinstance.

    Currently this just removes elements of a union type.
    """
    if isinstance(t, UnionType):
        # Since runtime type checks will ignore type arguments, erase the types.
        erased_s = erase_type(s)
        new_items = [item for item in t.items
                     if (not is_proper_subtype(erase_type(item), erased_s)
                         or isinstance(item, AnyType))]
        return UnionType.make_union(new_items)
    else:
        return t


def is_proper_subtype(left: Type, right: Type) -> bool:
    """Is left a proper subtype of right?

    For proper subtypes, there's no need to rely on compatibility due to
    Any types. Every usable type is a proper subtype of itself.
    """
    if isinstance(right, UnionType) and not isinstance(left, UnionType):
        return any([is_proper_subtype(left, item)
                    for item in right.items])
    return left.accept(ProperSubtypeVisitor(right))


class ProperSubtypeVisitor(TypeVisitor[bool]):
    def __init__(self, right: Type) -> None:
        self.right = right

    def visit_unbound_type(self, left: UnboundType) -> bool:
        # This can be called if there is a bad type annotation. The result probably
        # doesn't matter much but by returning True we simplify these bad types away
        # from unions, which could filter out some bogus messages.
        return True

    def visit_any(self, left: AnyType) -> bool:
        return isinstance(self.right, AnyType)

    def visit_none_type(self, left: NoneTyp) -> bool:
        if experiments.STRICT_OPTIONAL:
            return (isinstance(self.right, NoneTyp) or
                    is_named_instance(self.right, 'builtins.object'))
        return True

    def visit_uninhabited_type(self, left: UninhabitedType) -> bool:
        return True

    def visit_erased_type(self, left: ErasedType) -> bool:
        # This may be encountered during type inference. The result probably doesn't
        # matter much.
        return True

    def visit_deleted_type(self, left: DeletedType) -> bool:
        return True

    def visit_instance(self, left: Instance) -> bool:
        right = self.right
        if isinstance(right, Instance):
            if (left, right) in right.type.cache_proper:
                return True
            for base in left.type.mro:
                if base._promote and is_proper_subtype(base._promote, right):
                    right.type.cache_proper.add((left, right))
                    return True

            if left.type.has_base(right.type.fullname()):
                def check_argument(leftarg: Type, rightarg: Type, variance: int) -> bool:
                    if variance == COVARIANT:
                        return is_proper_subtype(leftarg, rightarg)
                    elif variance == CONTRAVARIANT:
                        return is_proper_subtype(rightarg, leftarg)
                    else:
                        return sametypes.is_same_type(leftarg, rightarg)
                # Map left type to corresponding right instances.
                left = map_instance_to_supertype(left, right.type)

                nominal = all(check_argument(ta, ra, tvar.variance) for ta, ra, tvar in
                              zip(left.args, right.args, right.type.defn.type_vars))
                if nominal:
                    right.type.cache_proper.add((left, right))
                    return True
            if (right.type.is_protocol and
                    is_protocol_implementation(left, right, allow_any=False)):
                return True
            return False
        if isinstance(right, CallableType):
            call = find_member('__call__', left, left)
            if call:
                return is_proper_subtype(call, right)
            return False
        return False

    def visit_type_var(self, left: TypeVarType) -> bool:
        if isinstance(self.right, TypeVarType) and left.id == self.right.id:
            return True
        # TODO: Value restrictions
        return is_proper_subtype(left.upper_bound, self.right)

    def visit_callable_type(self, left: CallableType) -> bool:
        right = self.right
        if isinstance(right, CallableType):
            return is_callable_subtype(
                left, right,
                ignore_pos_arg_names=False,
                use_proper_subtype=True)
        elif isinstance(right, Overloaded):
            return all(is_proper_subtype(left, item)
                       for item in right.items())
        elif isinstance(right, Instance):
            return is_proper_subtype(left.fallback, right)
        elif isinstance(right, TypeType):
            # This is unsound, we don't check the __init__ signature.
            return left.is_type_obj() and is_proper_subtype(left.ret_type, right.item)
        return False

    def visit_tuple_type(self, left: TupleType) -> bool:
        right = self.right
        if isinstance(right, Instance):
            if (is_named_instance(right, 'builtins.tuple') or
                    is_named_instance(right, 'typing.Iterable') or
                    is_named_instance(right, 'typing.Container') or
                    is_named_instance(right, 'typing.Sequence') or
                    is_named_instance(right, 'typing.Reversible')):
                if not right.args:
                    return False
                iter_type = right.args[0]
                if is_named_instance(right, 'builtins.tuple') and isinstance(iter_type, AnyType):
                    # TODO: We shouldn't need this special case. This is currently needed
                    #       for isinstance(x, tuple), though it's unclear why.
                    return True
                return all(is_proper_subtype(li, iter_type) for li in left.items)
            return is_proper_subtype(left.fallback, right)
        elif isinstance(right, TupleType):
            if len(left.items) != len(right.items):
                return False
            for l, r in zip(left.items, right.items):
                if not is_proper_subtype(l, r):
                    return False
            return is_proper_subtype(left.fallback, right.fallback)
        return False

    def visit_typeddict_type(self, left: TypedDictType) -> bool:
        right = self.right
        if isinstance(right, TypedDictType):
            for name, typ in left.items.items():
                if name in right.items and not is_same_type(typ, right.items[name]):
                    return False
            for name, typ in right.items.items():
                if name not in left.items:
                    return False
            return True
        return is_proper_subtype(left.fallback, right)

    def visit_overloaded(self, left: Overloaded) -> bool:
        # TODO: What's the right thing to do here?
        return False

    def visit_union_type(self, left: UnionType) -> bool:
        return all([is_proper_subtype(item, self.right) for item in left.items])

    def visit_partial_type(self, left: PartialType) -> bool:
        # TODO: What's the right thing to do here?
        return False

    def visit_type_type(self, left: TypeType) -> bool:
        # TODO: Handle metaclasses?
        right = self.right
        if isinstance(right, TypeType):
            # This is unsound, we don't check the __init__ signature.
            return is_proper_subtype(left.item, right.item)
        if isinstance(right, CallableType):
            # This is also unsound because of __init__.
            return right.is_type_obj() and is_proper_subtype(left.item, right.ret_type)
        if isinstance(right, Instance):
            if right.type.fullname() == 'builtins.type':
                # TODO: Strictly speaking, the type builtins.type is considered equivalent to
                #       Type[Any]. However, this would break the is_proper_subtype check in
                #       conditional_type_map for cases like isinstance(x, type) when the type
                #       of x is Type[int]. It's unclear what's the right way to address this.
                return True
            if right.type.fullname() == 'builtins.object':
                return True
        return False


def is_more_precise(t: Type, s: Type) -> bool:
    """Check if t is a more precise type than s.

    A t is a proper subtype of s, t is also more precise than s. Also, if
    s is Any, t is more precise than s for any t. Finally, if t is the same
    type as s, t is more precise than s.
    """
    # TODO Should List[int] be more precise than List[Any]?
    if isinstance(s, AnyType):
        return True
    if isinstance(s, Instance):
        if isinstance(t, CallableType):
            # Fall back to subclass check and ignore other properties of the callable.
            return is_proper_subtype(t.fallback, s)
        return is_proper_subtype(t, s)
    return sametypes.is_same_type(t, s)<|MERGE_RESOLUTION|>--- conflicted
+++ resolved
@@ -1,20 +1,11 @@
-<<<<<<< HEAD
-from typing import List, Optional, Dict, Callable, Tuple, Iterator, Set
+from typing import List, Optional, Dict, Callable, Tuple, Iterator, Set, cast
 from contextlib import contextmanager
-=======
-from typing import List, Optional, Dict, Callable, cast
->>>>>>> 27a84376
 
 from mypy.types import (
     Type, AnyType, UnboundType, TypeVisitor, FormalArgument, NoneTyp, function_type,
     Instance, TypeVarType, CallableType, TupleType, TypedDictType, UnionType, Overloaded,
-<<<<<<< HEAD
     ErasedType, TypeList, PartialType, DeletedType, UninhabitedType, TypeType, is_named_instance,
     FunctionLike,
-=======
-    ErasedType, TypeList, PartialType, DeletedType, UninhabitedType, TypeType,
-    is_named_instance
->>>>>>> 27a84376
 )
 import mypy.applytype
 import mypy.constraints
