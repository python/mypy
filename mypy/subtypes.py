from typing import List, Optional, Dict, Callable

from mypy.types import (
    Type, AnyType, UnboundType, TypeVisitor, ErrorType, FormalArgument, Void, NoneTyp,
    Instance, TypeVarType, CallableType, TupleType, TypedDictType, UnionType, Overloaded,
    ErasedType, TypeList, PartialType, DeletedType, UninhabitedType, TypeType, is_named_instance
)
import mypy.applytype
import mypy.constraints
# Circular import; done in the function instead.
# import mypy.solve
from mypy import messages, sametypes
from mypy.nodes import (
    CONTRAVARIANT, COVARIANT,
    ARG_POS, ARG_OPT, ARG_NAMED, ARG_NAMED_OPT, ARG_STAR, ARG_STAR2,
)
from mypy.maptype import map_instance_to_supertype

from mypy import experiments


TypeParameterChecker = Callable[[Type, Type, int], bool]


def check_type_parameter(lefta: Type, righta: Type, variance: int) -> bool:
    if variance == COVARIANT:
        return is_subtype(lefta, righta, check_type_parameter)
    elif variance == CONTRAVARIANT:
        return is_subtype(righta, lefta, check_type_parameter)
    else:
        return is_equivalent(lefta, righta, check_type_parameter)


def is_subtype(left: Type, right: Type,
               type_parameter_checker: TypeParameterChecker = check_type_parameter,
               *, ignore_pos_arg_names: bool = False) -> bool:
    """Is 'left' subtype of 'right'?

    Also consider Any to be a subtype of any type, and vice versa. This
    recursively applies to components of composite types (List[int] is subtype
    of List[Any], for example).

    type_parameter_checker is used to check the type parameters (for example,
    A with B in is_subtype(C[A], C[B]). The default checks for subtype relation
    between the type arguments (e.g., A and B), taking the variance of the
    type var into account.
    """
    if (isinstance(right, AnyType) or isinstance(right, UnboundType)
            or isinstance(right, ErasedType)):
        return True
    elif isinstance(right, UnionType) and not isinstance(left, UnionType):
        return any(is_subtype(left, item, type_parameter_checker,
                              ignore_pos_arg_names=ignore_pos_arg_names)
                   for item in right.items)
    # Treat builtins.type the same as Type[Any]
    elif is_named_instance(left, 'builtins.type'):
            return is_subtype(TypeType(AnyType()), right)
    elif is_named_instance(right, 'builtins.type'):
            return is_subtype(left, TypeType(AnyType()))
    else:
        return left.accept(SubtypeVisitor(right, type_parameter_checker,
                                          ignore_pos_arg_names=ignore_pos_arg_names))


def is_subtype_ignoring_tvars(left: Type, right: Type) -> bool:
    def ignore_tvars(s: Type, t: Type, v: int) -> bool:
        return True
    return is_subtype(left, right, ignore_tvars)


def is_equivalent(a: Type,
                  b: Type,
                  type_parameter_checker: TypeParameterChecker = check_type_parameter,
                  *,
                  ignore_pos_arg_names: bool = False
                  ) -> bool:
    return (
        is_subtype(a, b, type_parameter_checker, ignore_pos_arg_names=ignore_pos_arg_names)
        and is_subtype(b, a, type_parameter_checker, ignore_pos_arg_names=ignore_pos_arg_names))


def satisfies_upper_bound(a: Type, upper_bound: Type) -> bool:
    """Is 'a' valid value for a type variable with the given 'upper_bound'?

    Same as is_subtype except that Void is considered to be a subtype of
    any upper_bound. This is needed in a case like

        def f(g: Callable[[], T]) -> T: ...
        def h() -> None: ...
        f(h)
    """
    return isinstance(a, Void) or is_subtype(a, upper_bound)


class SubtypeVisitor(TypeVisitor[bool]):

    def __init__(self, right: Type,
                 type_parameter_checker: TypeParameterChecker,
                 *, ignore_pos_arg_names: bool = False) -> None:
        self.right = right
        self.check_type_parameter = type_parameter_checker
        self.ignore_pos_arg_names = ignore_pos_arg_names

    # visit_x(left) means: is left (which is an instance of X) a subtype of
    # right?

    def visit_unbound_type(self, left: UnboundType) -> bool:
        return True

    def visit_error_type(self, left: ErrorType) -> bool:
        return False

    def visit_type_list(self, t: TypeList) -> bool:
        assert False, 'Not supported'

    def visit_any(self, left: AnyType) -> bool:
        return True

    def visit_void(self, left: Void) -> bool:
        return isinstance(self.right, Void)

    def visit_none_type(self, left: NoneTyp) -> bool:
        if experiments.STRICT_OPTIONAL:
            return (isinstance(self.right, NoneTyp) or
                    is_named_instance(self.right, 'builtins.object'))
        else:
            return not isinstance(self.right, Void)

    def visit_uninhabited_type(self, left: UninhabitedType) -> bool:
        return not isinstance(self.right, Void)

    def visit_erased_type(self, left: ErasedType) -> bool:
        return True

    def visit_deleted_type(self, left: DeletedType) -> bool:
        return True

    def visit_instance(self, left: Instance) -> bool:
        if left.type.fallback_to_any:
            return True
        right = self.right
        if isinstance(right, TupleType) and right.fallback.type.is_enum:
            return is_subtype(left, right.fallback)
        if isinstance(right, Instance):
            if left.type._promote and is_subtype(
                    left.type._promote, self.right, self.check_type_parameter,
                    ignore_pos_arg_names=self.ignore_pos_arg_names):
                return True
            rname = right.type.fullname()
            if not left.type.has_base(rname) and rname != 'builtins.object':
                return False

            # Map left type to corresponding right instances.
            t = map_instance_to_supertype(left, right.type)

            return all(self.check_type_parameter(lefta, righta, tvar.variance)
                       for lefta, righta, tvar in
                       zip(t.args, right.args, right.type.defn.type_vars))
        if isinstance(right, TypeType):
            item = right.item
            if isinstance(item, TupleType):
                item = item.fallback
            return isinstance(item, Instance) and is_subtype(left, item.type.metaclass_type)
        else:
            return False

    def visit_type_var(self, left: TypeVarType) -> bool:
        right = self.right
        if isinstance(right, TypeVarType) and left.id == right.id:
            return True
        return is_subtype(left.upper_bound, self.right)

    def visit_callable_type(self, left: CallableType) -> bool:
        right = self.right
        if isinstance(right, CallableType):
            return is_callable_subtype(
                left, right,
                ignore_pos_arg_names=self.ignore_pos_arg_names)
        elif isinstance(right, Overloaded):
            return all(is_subtype(left, item, self.check_type_parameter,
                                  ignore_pos_arg_names=self.ignore_pos_arg_names)
                       for item in right.items())
        elif isinstance(right, Instance):
            return is_subtype(left.fallback, right,
                              ignore_pos_arg_names=self.ignore_pos_arg_names)
        elif isinstance(right, TypeType):
            # This is unsound, we don't check the __init__ signature.
            return left.is_type_obj() and is_subtype(left.ret_type, right.item)
        else:
            return False

    def visit_tuple_type(self, left: TupleType) -> bool:
        right = self.right
        if isinstance(right, Instance):
            if is_named_instance(right, 'typing.Sized'):
                return True
            elif (is_named_instance(right, 'builtins.tuple') or
                  is_named_instance(right, 'typing.Iterable') or
                  is_named_instance(right, 'typing.Container') or
                  is_named_instance(right, 'typing.Sequence') or
                  is_named_instance(right, 'typing.Reversible')):
                if right.args:
                    iter_type = right.args[0]
                else:
                    iter_type = AnyType()
                return all(is_subtype(li, iter_type) for li in left.items)
            elif is_subtype(left.fallback, right, self.check_type_parameter):
                return True
            return False
        elif isinstance(right, TupleType):
            if len(left.items) != len(right.items):
                return False
            for l, r in zip(left.items, right.items):
                if not is_subtype(l, r, self.check_type_parameter):
                    return False
            if not is_subtype(left.fallback, right.fallback, self.check_type_parameter):
                return False
            return True
        else:
            return False

    def visit_typeddict_type(self, left: TypedDictType) -> bool:
        right = self.right
        if isinstance(right, Instance):
            return is_subtype(left.fallback, right, self.check_type_parameter)
        elif isinstance(right, TypedDictType):
            if not left.names_are_wider_than(right):
                return False
            for (_, l, r) in left.zip(right):
                if not is_equivalent(l, r, self.check_type_parameter):
                    return False
            # (NOTE: Fallbacks don't matter.)
            return True
        else:
            return False

    def visit_overloaded(self, left: Overloaded) -> bool:
        right = self.right
        if isinstance(right, Instance):
            return is_subtype(left.fallback, right)
        elif isinstance(right, CallableType):
            for item in left.items():
                if is_subtype(item, right, self.check_type_parameter,
                              ignore_pos_arg_names=self.ignore_pos_arg_names):
                    return True
            return False
        elif isinstance(right, Overloaded):
            # TODO: this may be too restrictive
            if len(left.items()) != len(right.items()):
                return False
            for i in range(len(left.items())):
                if not is_subtype(left.items()[i], right.items()[i], self.check_type_parameter,
                                  ignore_pos_arg_names=self.ignore_pos_arg_names):
                    return False
            return True
        elif isinstance(right, UnboundType):
            return True
        elif isinstance(right, TypeType):
            # All the items must have the same type object status, so
            # it's sufficient to query only (any) one of them.
            # This is unsound, we don't check the __init__ signature.
            return left.is_type_obj() and is_subtype(left.items()[0].ret_type, right.item)
        else:
            return False

    def visit_union_type(self, left: UnionType) -> bool:
        return all(is_subtype(item, self.right, self.check_type_parameter)
                   for item in left.items)

    def visit_partial_type(self, left: PartialType) -> bool:
        # This is indeterminate as we don't really know the complete type yet.
        raise RuntimeError

    def visit_type_type(self, left: TypeType) -> bool:
        right = self.right
        if isinstance(right, TypeType):
            return is_subtype(left.item, right.item)
        if isinstance(right, CallableType):
            # This is unsound, we don't check the __init__ signature.
            return right.is_type_obj() and is_subtype(left.item, right.ret_type)
<<<<<<< HEAD
        if is_named_instance(right, 'builtins.object'):
            # treat builtins.object the same as Any.
            return True
=======
        if isinstance(right, Instance):
            if right.type.fullname() in ('builtins.type', 'builtins.object'):
                # Treat builtins.type the same as Type[Any];
                # treat builtins.object the same as Any.
                return True
            item = left.item
            return isinstance(item, Instance) and is_subtype(item, right.type.metaclass_type)
>>>>>>> 95fd5fb8
        return False


def is_callable_subtype(left: CallableType, right: CallableType,
                        ignore_return: bool = False,
                        ignore_pos_arg_names: bool = False) -> bool:
    """Is left a subtype of right?"""

    # If either function is implicitly typed, ignore positional arg names too
    if left.implicit or right.implicit:
        ignore_pos_arg_names = True

    # Non-type cannot be a subtype of type.
    if right.is_type_obj() and not left.is_type_obj():
        return False

    # A callable L is a subtype of a generic callable R if L is a
    # subtype of every type obtained from R by substituting types for
    # the variables of R. We can check this by simply leaving the
    # generic variables of R as type variables, effectively varying
    # over all possible values.

    # It's okay even if these variables share ids with generic
    # type variables of L, because generating and solving
    # constraints for the variables of L to make L a subtype of R
    # (below) treats type variables on the two sides as independent.

    if left.variables:
        # Apply generic type variables away in left via type inference.
        left = unify_generic_callable(left, right, ignore_return=ignore_return)
        if left is None:
            return False

    # Check return types.
    if not ignore_return and not is_subtype(left.ret_type, right.ret_type):
        return False

    if right.is_ellipsis_args:
        return True

    right_star_type = None   # type: Optional[Type]
    right_star2_type = None  # type: Optional[Type]

    # Match up corresponding arguments and check them for compatibility. In
    # every pair (argL, argR) of corresponding arguments from L and R, argL must
    # be "more general" than argR if L is to be a subtype of R.

    # Arguments are corresponding if they either share a name, share a position,
    # or both. If L's corresponding argument is ambiguous, L is not a subtype of
    # R.

    # If left has one corresponding argument by name and another by position,
    # consider them to be one "merged" argument (and not ambiguous) if they're
    # both optional, they're name-only and position-only respectively, and they
    # have the same type.  This rule allows functions with (*args, **kwargs) to
    # properly stand in for the full domain of formal arguments that they're
    # used for in practice.

    # Every argument in R must have a corresponding argument in L, and every
    # required argument in L must have a corresponding argument in R.
    done_with_positional = False
    for i in range(len(right.arg_types)):
        right_kind = right.arg_kinds[i]
        if right_kind in (ARG_STAR, ARG_STAR2, ARG_NAMED, ARG_NAMED_OPT):
            done_with_positional = True
        right_required = right_kind in (ARG_POS, ARG_NAMED)
        right_pos = None if done_with_positional else i

        right_arg = FormalArgument(
            right.arg_names[i],
            right_pos,
            right.arg_types[i],
            right_required)

        if right_kind == ARG_STAR:
            right_star_type = right_arg.typ
            # Right has an infinite series of optional positional arguments
            # here.  Get all further positional arguments of left, and make sure
            # they're more general than their corresponding member in this
            # series.  Also make sure left has its own inifite series of
            # optional positional arguments.
            if not left.is_var_arg:
                return False
            j = i
            while j < len(left.arg_kinds) and left.arg_kinds[j] in (ARG_POS, ARG_OPT):
                left_by_position = left.argument_by_position(j)
                assert left_by_position is not None
                # This fetches the synthetic argument that's from the *args
                right_by_position = right.argument_by_position(j)
                assert right_by_position is not None
                if not are_args_compatible(left_by_position, right_by_position,
                                           ignore_pos_arg_names):
                    return False
                j += 1
            continue

        if right_kind == ARG_STAR2:
            right_star2_type = right_arg.typ
            # Right has an infinite set of optional named arguments here.  Get
            # all further named arguments of left and make sure they're more
            # general than their corresponding member in this set.  Also make
            # sure left has its own infinite set of optional named arguments.
            if not left.is_kw_arg:
                return False
            left_names = {name for name in left.arg_names if name is not None}
            right_names = {name for name in right.arg_names if name is not None}
            left_only_names = left_names - right_names
            for name in left_only_names:
                left_by_name = left.argument_by_name(name)
                assert left_by_name is not None
                # This fetches the synthetic argument that's from the **kwargs
                right_by_name = right.argument_by_name(name)
                assert right_by_name is not None
                if not are_args_compatible(left_by_name, right_by_name,
                                           ignore_pos_arg_names):
                    return False
            continue

        # Left must have some kind of corresponding argument.
        left_arg = left.corresponding_argument(right_arg)
        if left_arg is None:
            return False

        if not are_args_compatible(left_arg, right_arg, ignore_pos_arg_names):
            return False

    done_with_positional = False
    for i in range(len(left.arg_types)):
        left_kind = left.arg_kinds[i]
        if left_kind in (ARG_STAR, ARG_STAR2, ARG_NAMED, ARG_NAMED_OPT):
            done_with_positional = True
        left_arg = FormalArgument(
            left.arg_names[i],
            None if done_with_positional else i,
            left.arg_types[i],
            left_kind in (ARG_POS, ARG_NAMED))

        # Check that *args and **kwargs types match in this loop
        if left_kind == ARG_STAR:
            if right_star_type is not None and not is_subtype(right_star_type, left_arg.typ):
                return False
            continue
        elif left_kind == ARG_STAR2:
            if right_star2_type is not None and not is_subtype(right_star2_type, left_arg.typ):
                return False
            continue

        right_by_name = (right.argument_by_name(left_arg.name)
                         if left_arg.name is not None
                         else None)

        right_by_pos = (right.argument_by_position(left_arg.pos)
                        if left_arg.pos is not None
                        else None)

        # If the left hand argument corresponds to two right-hand arguments,
        # neither of them can be required.
        if (right_by_name is not None
                and right_by_pos is not None
                and right_by_name != right_by_pos
                and (right_by_pos.required or right_by_name.required)):
            return False

        # All *required* left-hand arguments must have a corresponding
        # right-hand argument.  Optional args it does not matter.
        if left_arg.required and right_by_pos is None and right_by_name is None:
            return False

    return True


def are_args_compatible(
        left: FormalArgument,
        right: FormalArgument,
        ignore_pos_arg_names: bool) -> bool:
    # If right has a specific name it wants this argument to be, left must
    # have the same.
    if right.name is not None and left.name != right.name:
        # But pay attention to whether we're ignoring positional arg names
        if not ignore_pos_arg_names or right.pos is None:
            return False
    # If right is at a specific position, left must have the same:
    if right.pos is not None and left.pos != right.pos:
        return False
    # Left must have a more general type
    if not is_subtype(right.typ, left.typ):
        return False
    # If right's argument is optional, left's must also be.
    if not right.required and left.required:
        return False
    return True


def unify_generic_callable(type: CallableType, target: CallableType,
                           ignore_return: bool) -> CallableType:
    """Try to unify a generic callable type with another callable type.

    Return unified CallableType if successful; otherwise, return None.
    """
    import mypy.solve
    constraints = []  # type: List[mypy.constraints.Constraint]
    for arg_type, target_arg_type in zip(type.arg_types, target.arg_types):
        c = mypy.constraints.infer_constraints(
            arg_type, target_arg_type, mypy.constraints.SUPERTYPE_OF)
        constraints.extend(c)
    if not ignore_return:
        c = mypy.constraints.infer_constraints(
            type.ret_type, target.ret_type, mypy.constraints.SUBTYPE_OF)
        constraints.extend(c)
    type_var_ids = [tvar.id for tvar in type.variables]
    inferred_vars = mypy.solve.solve_constraints(type_var_ids, constraints)
    if None in inferred_vars:
        return None
    msg = messages.temp_message_builder()
    applied = mypy.applytype.apply_generic_arguments(type, inferred_vars, msg, context=target)
    if msg.is_errors():
        return None
    return applied


def restrict_subtype_away(t: Type, s: Type) -> Type:
    """Return a supertype of (t intersect not s)

    Currently just remove elements of a union type.
    """
    if isinstance(t, UnionType):
        new_items = [item for item in t.items if (not is_subtype(item, s)
                                                  or isinstance(item, AnyType))]
        return UnionType.make_union(new_items)
    else:
        return t


def is_proper_subtype(t: Type, s: Type) -> bool:
    """Check if t is a proper subtype of s?

    For proper subtypes, there's no need to rely on compatibility due to
    Any types. Any instance type t is also a proper subtype of t.
    """
    # FIX tuple types
    if isinstance(t, Instance):
        if isinstance(s, Instance):
            if not t.type.has_base(s.type.fullname()):
                return False

            def check_argument(left: Type, right: Type, variance: int) -> bool:
                if variance == COVARIANT:
                    return is_proper_subtype(left, right)
                elif variance == CONTRAVARIANT:
                    return is_proper_subtype(right, left)
                else:
                    return sametypes.is_same_type(left, right)

            # Map left type to corresponding right instances.
            t = map_instance_to_supertype(t, s.type)

            return all(check_argument(ta, ra, tvar.variance) for ta, ra, tvar in
                       zip(t.args, s.args, s.type.defn.type_vars))
        return False
    else:
        return sametypes.is_same_type(t, s)


def is_more_precise(t: Type, s: Type) -> bool:
    """Check if t is a more precise type than s.

    A t is a proper subtype of s, t is also more precise than s. Also, if
    s is Any, t is more precise than s for any t. Finally, if t is the same
    type as s, t is more precise than s.
    """
    # TODO Should List[int] be more precise than List[Any]?
    if isinstance(s, AnyType):
        return True
    if isinstance(s, Instance):
        if isinstance(t, CallableType):
            # Fall back to subclass check and ignore other properties of the callable.
            return is_proper_subtype(t.fallback, s)
        return is_proper_subtype(t, s)
    return sametypes.is_same_type(t, s)<|MERGE_RESOLUTION|>--- conflicted
+++ resolved
@@ -277,20 +277,13 @@
             return is_subtype(left.item, right.item)
         if isinstance(right, CallableType):
             # This is unsound, we don't check the __init__ signature.
-            return right.is_type_obj() and is_subtype(left.item, right.ret_type)
-<<<<<<< HEAD
-        if is_named_instance(right, 'builtins.object'):
-            # treat builtins.object the same as Any.
-            return True
-=======
+            return right.is_type_obj() and is_subtype(left.item, right.ret_type
         if isinstance(right, Instance):
-            if right.type.fullname() in ('builtins.type', 'builtins.object'):
-                # Treat builtins.type the same as Type[Any];
+            if right.type.fullname() == 'builtins.object':
                 # treat builtins.object the same as Any.
                 return True
             item = left.item
             return isinstance(item, Instance) and is_subtype(item, right.type.metaclass_type)
->>>>>>> 95fd5fb8
         return False
 
 
