--- conflicted
+++ resolved
@@ -110,14 +110,7 @@
     def visit_unbound_type(self, left: UnboundType) -> bool:
         return True
 
-<<<<<<< HEAD
-    def visit_error_type(self, left: ErrorType) -> bool:
-        return False
-
     def visit_type_list(self, t: ArgumentList) -> bool:
-=======
-    def visit_type_list(self, t: TypeList) -> bool:
->>>>>>> d6ed0834
         assert False, 'Not supported'
 
     def visit_any(self, left: AnyType) -> bool:
@@ -571,7 +564,7 @@
         # from unions, which could filter out some bogus messages.
         return True
 
-    def visit_type_list(self, left: TypeList) -> bool:
+    def visit_type_list(self, left: ArgumentList) -> bool:
         assert False, 'Should not happen'
 
     def visit_any(self, left: AnyType) -> bool:
