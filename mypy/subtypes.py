from contextlib import contextmanager
from typing import Any, Callable, Iterator, List, Optional, Set, Tuple, TypeVar, Union, cast
from typing_extensions import Final, TypeAlias as _TypeAlias

import mypy.applytype
import mypy.constraints
import mypy.typeops
from mypy.erasetype import erase_type
from mypy.expandtype import expand_type_by_instance
from mypy.maptype import map_instance_to_supertype

# Circular import; done in the function instead.
# import mypy.solve
from mypy.nodes import (
<<<<<<< HEAD
    FuncBase, Var, Decorator, OverloadedFuncDef, TypeInfo, CONTRAVARIANT, COVARIANT,
    ARG_STAR, ARG_STAR2,
=======
    CONTRAVARIANT,
    COVARIANT,
    Decorator,
    FuncBase,
    OverloadedFuncDef,
    TypeInfo,
    Var,
>>>>>>> 52f1dd30
)
from mypy.options import Options
from mypy.state import state
from mypy.types import (
    TUPLE_LIKE_INSTANCE_NAMES,
    TYPED_NAMEDTUPLE_NAMES,
    AnyType,
    CallableType,
    DeletedType,
    ErasedType,
    FormalArgument,
    FunctionLike,
    Instance,
    LiteralType,
    NoneType,
    Overloaded,
    Parameters,
    ParamSpecType,
    PartialType,
    ProperType,
    TupleType,
    Type,
    TypeAliasType,
    TypedDictType,
    TypeOfAny,
    TypeType,
    TypeVarTupleType,
    TypeVarType,
    TypeVisitor,
    UnboundType,
    UninhabitedType,
    UnionType,
    UnpackType,
    get_proper_type,
    is_named_instance,
)
from mypy.typestate import SubtypeKind, TypeState
from mypy.typevartuples import extract_unpack, split_with_instance

# Flags for detected protocol members
IS_SETTABLE: Final = 1
IS_CLASSVAR: Final = 2
IS_CLASS_OR_STATIC: Final = 3

TypeParameterChecker: _TypeAlias = Callable[[Type, Type, int, bool], bool]


class SubtypeContext:
    def __init__(
        self,
        *,
        # Non-proper subtype flags
        ignore_type_params: bool = False,
        ignore_pos_arg_names: bool = False,
        ignore_declared_variance: bool = False,
        # Supported for both proper and non-proper
        ignore_promotions: bool = False,
        # Proper subtype flags
        erase_instances: bool = False,
        keep_erased_types: bool = False,
        options: Optional[Options] = None,
    ) -> None:
        self.ignore_type_params = ignore_type_params
        self.ignore_pos_arg_names = ignore_pos_arg_names
        self.ignore_declared_variance = ignore_declared_variance
        self.ignore_promotions = ignore_promotions
        self.erase_instances = erase_instances
        self.keep_erased_types = keep_erased_types
        self.options = options

    def check_context(self, proper_subtype: bool) -> None:
        # Historically proper and non-proper subtypes were defined using different helpers
        # and different visitors. Check if flag values are such that we definitely support.
        if proper_subtype:
            assert (
                not self.ignore_type_params
                and not self.ignore_pos_arg_names
                and not self.ignore_declared_variance
            )
        else:
            assert not self.erase_instances and not self.keep_erased_types


def is_subtype(
    left: Type,
    right: Type,
    *,
    subtype_context: Optional[SubtypeContext] = None,
    ignore_type_params: bool = False,
    ignore_pos_arg_names: bool = False,
    ignore_declared_variance: bool = False,
    ignore_promotions: bool = False,
    options: Optional[Options] = None,
) -> bool:
    """Is 'left' subtype of 'right'?

    Also consider Any to be a subtype of any type, and vice versa. This
    recursively applies to components of composite types (List[int] is subtype
    of List[Any], for example).

    type_parameter_checker is used to check the type parameters (for example,
    A with B in is_subtype(C[A], C[B]). The default checks for subtype relation
    between the type arguments (e.g., A and B), taking the variance of the
    type var into account.
    """
    if subtype_context is None:
        subtype_context = SubtypeContext(
            ignore_type_params=ignore_type_params,
            ignore_pos_arg_names=ignore_pos_arg_names,
            ignore_declared_variance=ignore_declared_variance,
            ignore_promotions=ignore_promotions,
            options=options,
        )
    else:
        assert not any(
            {
                ignore_type_params,
                ignore_pos_arg_names,
                ignore_declared_variance,
                ignore_promotions,
                options,
            }
        ), "Don't pass both context and individual flags"
    if TypeState.is_assumed_subtype(left, right):
        return True
    if mypy.typeops.is_recursive_pair(left, right):
        # This case requires special care because it may cause infinite recursion.
        # Our view on recursive types is known under a fancy name of iso-recursive mu-types.
        # Roughly this means that a recursive type is defined as an alias where right hand side
        # can refer to the type as a whole, for example:
        #     A = Union[int, Tuple[A, ...]]
        # and an alias unrolled once represents the *same type*, in our case all these represent
        # the same type:
        #    A
        #    Union[int, Tuple[A, ...]]
        #    Union[int, Tuple[Union[int, Tuple[A, ...]], ...]]
        # The algorithm for subtyping is then essentially under the assumption that left <: right,
        # check that get_proper_type(left) <: get_proper_type(right). On the example above,
        # If we start with:
        #     A = Union[int, Tuple[A, ...]]
        #     B = Union[int, Tuple[B, ...]]
        # When checking if A <: B we push pair (A, B) onto 'assuming' stack, then when after few
        # steps we come back to initial call is_subtype(A, B) and immediately return True.
        with pop_on_exit(TypeState.get_assumptions(is_proper=False), left, right):
            return _is_subtype(left, right, subtype_context, proper_subtype=False)
    return _is_subtype(left, right, subtype_context, proper_subtype=False)


def is_proper_subtype(
    left: Type,
    right: Type,
    *,
    subtype_context: Optional[SubtypeContext] = None,
    ignore_promotions: bool = False,
    erase_instances: bool = False,
    keep_erased_types: bool = False,
) -> bool:
    """Is left a proper subtype of right?

    For proper subtypes, there's no need to rely on compatibility due to
    Any types. Every usable type is a proper subtype of itself.

    If erase_instances is True, erase left instance *after* mapping it to supertype
    (this is useful for runtime isinstance() checks). If keep_erased_types is True,
    do not consider ErasedType a subtype of all types (used by type inference against unions).
    """
    if subtype_context is None:
        subtype_context = SubtypeContext(
            ignore_promotions=ignore_promotions,
            erase_instances=erase_instances,
            keep_erased_types=keep_erased_types,
        )
    else:
        assert not any(
            {ignore_promotions, erase_instances, keep_erased_types}
        ), "Don't pass both context and individual flags"
    if TypeState.is_assumed_proper_subtype(left, right):
        return True
    if mypy.typeops.is_recursive_pair(left, right):
        # Same as for non-proper subtype, see detailed comment there for explanation.
        with pop_on_exit(TypeState.get_assumptions(is_proper=True), left, right):
            return _is_subtype(left, right, subtype_context, proper_subtype=True)
    return _is_subtype(left, right, subtype_context, proper_subtype=True)


def is_equivalent(
    a: Type,
    b: Type,
    *,
    ignore_type_params: bool = False,
    ignore_pos_arg_names: bool = False,
    options: Optional[Options] = None,
) -> bool:
    return is_subtype(
        a,
        b,
        ignore_type_params=ignore_type_params,
        ignore_pos_arg_names=ignore_pos_arg_names,
        options=options,
    ) and is_subtype(
        b,
        a,
        ignore_type_params=ignore_type_params,
        ignore_pos_arg_names=ignore_pos_arg_names,
        options=options,
    )


def is_same_type(a: Type, b: Type, ignore_promotions: bool = True) -> bool:
    """Are these types proper subtypes of each other?

    This means types may have different representation (e.g. an alias, or
    a non-simplified union) but are semantically exchangeable in all contexts.
    """
    # Note that using ignore_promotions=True (default) makes types like int and int64
    # considered not the same type (which is the case at runtime).
    # Also Union[bool, int] (if it wasn't simplified before) will be different
    # from plain int, etc.
    return is_proper_subtype(a, b, ignore_promotions=ignore_promotions) and is_proper_subtype(
        b, a, ignore_promotions=ignore_promotions
    )


# This is a common entry point for subtyping checks (both proper and non-proper).
# Never call this private function directly, use the public versions.
def _is_subtype(
    left: Type, right: Type, subtype_context: SubtypeContext, proper_subtype: bool
) -> bool:
    subtype_context.check_context(proper_subtype)
    orig_right = right
    orig_left = left
    left = get_proper_type(left)
    right = get_proper_type(right)

    if not proper_subtype and (
        isinstance(right, AnyType)
        or isinstance(right, UnboundType)
        or isinstance(right, ErasedType)
    ):
        # TODO: should we consider all types proper subtypes of UnboundType and/or
        # ErasedType as we do for non-proper subtyping.
        return True

    def check_item(left: Type, right: Type, subtype_context: SubtypeContext) -> bool:
        if proper_subtype:
            return is_proper_subtype(left, right, subtype_context=subtype_context)
        return is_subtype(left, right, subtype_context=subtype_context)

    if isinstance(right, UnionType) and not isinstance(left, UnionType):
        # Normally, when 'left' is not itself a union, the only way
        # 'left' can be a subtype of the union 'right' is if it is a
        # subtype of one of the items making up the union.
        is_subtype_of_item = any(
            check_item(orig_left, item, subtype_context) for item in right.items
        )
        # Recombine rhs literal types, to make an enum type a subtype
        # of a union of all enum items as literal types. Only do it if
        # the previous check didn't succeed, since recombining can be
        # expensive.
        # `bool` is a special case, because `bool` is `Literal[True, False]`.
        if (
            not is_subtype_of_item
            and isinstance(left, Instance)
            and (left.type.is_enum or left.type.fullname == "builtins.bool")
        ):
            right = UnionType(mypy.typeops.try_contracting_literals_in_union(right.items))
            is_subtype_of_item = any(
                check_item(orig_left, item, subtype_context) for item in right.items
            )
        # However, if 'left' is a type variable T, T might also have
        # an upper bound which is itself a union. This case will be
        # handled below by the SubtypeVisitor. We have to check both
        # possibilities, to handle both cases like T <: Union[T, U]
        # and cases like T <: B where B is the upper bound of T and is
        # a union. (See #2314.)
        if not isinstance(left, TypeVarType):
            return is_subtype_of_item
        elif is_subtype_of_item:
            return True
        # otherwise, fall through
    return left.accept(SubtypeVisitor(orig_right, subtype_context, proper_subtype))


# TODO: should we pass on the original flags here and in couple other places?
# This seems logical but was never done in the past for some reasons.
def check_type_parameter(lefta: Type, righta: Type, variance: int, proper_subtype: bool) -> bool:
    def check(left: Type, right: Type) -> bool:
        return is_proper_subtype(left, right) if proper_subtype else is_subtype(left, right)

    if variance == COVARIANT:
        return check(lefta, righta)
    elif variance == CONTRAVARIANT:
        return check(righta, lefta)
    else:
        if proper_subtype:
            return is_same_type(lefta, righta)
        return is_equivalent(lefta, righta)


def ignore_type_parameter(lefta: Type, righta: Type, variance: int, proper_subtype: bool) -> bool:
    return True


class SubtypeVisitor(TypeVisitor[bool]):
    def __init__(self, right: Type, subtype_context: SubtypeContext, proper_subtype: bool) -> None:
        self.right = get_proper_type(right)
        self.orig_right = right
        self.proper_subtype = proper_subtype
        self.subtype_context = subtype_context
        self.check_type_parameter = (
            ignore_type_parameter if subtype_context.ignore_type_params else check_type_parameter
        )
        self.options = subtype_context.options
        self._subtype_kind = SubtypeVisitor.build_subtype_kind(subtype_context, proper_subtype)

    @staticmethod
    def build_subtype_kind(subtype_context: SubtypeContext, proper_subtype: bool) -> SubtypeKind:
        return (
            state.strict_optional,
            proper_subtype,
            subtype_context.ignore_type_params,
            subtype_context.ignore_pos_arg_names,
            subtype_context.ignore_declared_variance,
            subtype_context.ignore_promotions,
            subtype_context.erase_instances,
            subtype_context.keep_erased_types,
        )

    def _is_subtype(self, left: Type, right: Type) -> bool:
        if self.proper_subtype:
            return is_proper_subtype(left, right, subtype_context=self.subtype_context)
        return is_subtype(left, right, subtype_context=self.subtype_context)

    # visit_x(left) means: is left (which is an instance of X) a subtype of
    # right?

    def visit_unbound_type(self, left: UnboundType) -> bool:
        # This can be called if there is a bad type annotation. The result probably
        # doesn't matter much but by returning True we simplify these bad types away
        # from unions, which could filter out some bogus messages.
        return True

    def visit_any(self, left: AnyType) -> bool:
        return isinstance(self.right, AnyType) if self.proper_subtype else True

    def visit_none_type(self, left: NoneType) -> bool:
        if state.strict_optional:
            if isinstance(self.right, NoneType) or is_named_instance(
                self.right, "builtins.object"
            ):
                return True
            if isinstance(self.right, Instance) and self.right.type.is_protocol:
                members = self.right.type.protocol_members
                # None is compatible with Hashable (and other similar protocols). This is
                # slightly sloppy since we don't check the signature of "__hash__".
                # None is also compatible with `SupportsStr` protocol.
                return not members or all(member in ("__hash__", "__str__") for member in members)
            return False
        else:
            return True

    def visit_uninhabited_type(self, left: UninhabitedType) -> bool:
        return True

    def visit_erased_type(self, left: ErasedType) -> bool:
        # This may be encountered during type inference. The result probably doesn't
        # matter much.
        # TODO: it actually does matter, figure out more principled logic about this.
        if self.subtype_context.keep_erased_types:
            return False
        return True

    def visit_deleted_type(self, left: DeletedType) -> bool:
        return True

    def visit_instance(self, left: Instance) -> bool:
        if left.type.fallback_to_any and not self.proper_subtype:
            if isinstance(self.right, NoneType):
                # NOTE: `None` is a *non-subclassable* singleton, therefore no class
                # can by a subtype of it, even with an `Any` fallback.
                # This special case is needed to treat descriptors in classes with
                # dynamic base classes correctly, see #5456.
                return False
            return True
        right = self.right
        if isinstance(right, TupleType) and mypy.typeops.tuple_fallback(right).type.is_enum:
            return self._is_subtype(left, mypy.typeops.tuple_fallback(right))
        if isinstance(right, Instance):
            if TypeState.is_cached_subtype_check(self._subtype_kind, left, right):
                return True
            if not self.subtype_context.ignore_promotions:
                for base in left.type.mro:
                    if base._promote and any(
                        self._is_subtype(p, self.right) for p in base._promote
                    ):
                        TypeState.record_subtype_cache_entry(self._subtype_kind, left, right)
                        return True
                # Special case: Low-level integer types are compatible with 'int'. We can't
                # use promotions, since 'int' is already promoted to low-level integer types,
                # and we can't have circular promotions.
                if left.type.alt_promote is right.type:
                    return True
            rname = right.type.fullname
            # Always try a nominal check if possible,
            # there might be errors that a user wants to silence *once*.
            # NamedTuples are a special case, because `NamedTuple` is not listed
            # in `TypeInfo.mro`, so when `(a: NamedTuple) -> None` is used,
            # we need to check for `is_named_tuple` property
            if (
                left.type.has_base(rname)
                or rname == "builtins.object"
                or (
                    rname in TYPED_NAMEDTUPLE_NAMES
                    and any(l.is_named_tuple for l in left.type.mro)
                )
            ) and not self.subtype_context.ignore_declared_variance:
                # Map left type to corresponding right instances.
                t = map_instance_to_supertype(left, right.type)
                if self.subtype_context.erase_instances:
                    erased = erase_type(t)
                    assert isinstance(erased, Instance)
                    t = erased
                nominal = True
                if right.type.has_type_var_tuple_type:
                    left_prefix, left_middle, left_suffix = split_with_instance(left)
                    right_prefix, right_middle, right_suffix = split_with_instance(right)

                    left_unpacked = extract_unpack(left_middle)
                    right_unpacked = extract_unpack(right_middle)

                    # Helper for case 2 below so we can treat them the same.
                    def check_mixed(
                        unpacked_type: ProperType, compare_to: Tuple[Type, ...]
                    ) -> bool:
                        if isinstance(unpacked_type, TypeVarTupleType):
                            return False
                        if isinstance(unpacked_type, AnyType):
                            return True
                        if isinstance(unpacked_type, TupleType):
                            if len(unpacked_type.items) != len(compare_to):
                                return False
                            for t1, t2 in zip(unpacked_type.items, compare_to):
                                if not is_equivalent(t1, t2):
                                    return False
                            return True
                        return False

                    # Case 1: Both are unpacks, in this case we check what is being
                    # unpacked is the same.
                    if left_unpacked is not None and right_unpacked is not None:
                        if not is_equivalent(left_unpacked, right_unpacked):
                            return False

                    # Case 2: Only one of the types is an unpack. The equivalence
                    # case is mostly the same but we check some additional
                    # things when unpacking on the right.
                    elif left_unpacked is not None and right_unpacked is None:
                        if not check_mixed(left_unpacked, right_middle):
                            return False
                    elif left_unpacked is None and right_unpacked is not None:
                        if (
                            isinstance(right_unpacked, Instance)
                            and right_unpacked.type.fullname == "builtins.tuple"
                        ):
                            return all(
                                is_equivalent(l, right_unpacked.args[0]) for l in left_middle
                            )
                        if not check_mixed(right_unpacked, left_middle):
                            return False

                    # Case 3: Neither type is an unpack. In this case we just compare
                    # the items themselves.
                    else:
                        if len(left_middle) != len(right_middle):
                            return False
                        for left_t, right_t in zip(left_middle, right_middle):
                            if not is_equivalent(left_t, right_t):
                                return False

                    left_items = t.args[: right.type.type_var_tuple_prefix]
                    right_items = right.args[: right.type.type_var_tuple_prefix]
                    if right.type.type_var_tuple_suffix:
                        left_items += t.args[-right.type.type_var_tuple_suffix :]
                        right_items += right.args[-right.type.type_var_tuple_suffix :]

                    unpack_index = right.type.type_var_tuple_prefix
                    assert unpack_index is not None
                    type_params = zip(
                        left_prefix + right_suffix,
                        right_prefix + right_suffix,
                        right.type.defn.type_vars[:unpack_index]
                        + right.type.defn.type_vars[unpack_index + 1 :],
                    )
                else:
                    type_params = zip(t.args, right.args, right.type.defn.type_vars)
                for lefta, righta, tvar in type_params:
                    if isinstance(tvar, TypeVarType):
                        if not self.check_type_parameter(
                            lefta, righta, tvar.variance, self.proper_subtype
                        ):
                            nominal = False
                    else:
                        if not self.check_type_parameter(
                            lefta, righta, COVARIANT, self.proper_subtype
                        ):
                            nominal = False
                if nominal:
                    TypeState.record_subtype_cache_entry(self._subtype_kind, left, right)
                return nominal
            if right.type.is_protocol and is_protocol_implementation(
                left, right, proper_subtype=self.proper_subtype
            ):
                return True
            return False
        if isinstance(right, TypeType):
            item = right.item
            if isinstance(item, TupleType):
                item = mypy.typeops.tuple_fallback(item)
            # TODO: this is a bit arbitrary, we should only skip Any-related cases.
            if not self.proper_subtype:
                if is_named_instance(left, "builtins.type"):
                    return self._is_subtype(TypeType(AnyType(TypeOfAny.special_form)), right)
                if left.type.is_metaclass():
                    if isinstance(item, AnyType):
                        return True
                    if isinstance(item, Instance):
                        return is_named_instance(item, "builtins.object")
        if isinstance(right, LiteralType) and left.last_known_value is not None:
            return self._is_subtype(left.last_known_value, right)
        if isinstance(right, CallableType):
            # Special case: Instance can be a subtype of Callable.
            call = find_member("__call__", left, left, is_operator=True)
            if call:
                return self._is_subtype(call, right)
            return False
        else:
            return False

    def visit_type_var(self, left: TypeVarType) -> bool:
        right = self.right
        if isinstance(right, TypeVarType) and left.id == right.id:
            return True
        if left.values and self._is_subtype(UnionType.make_union(left.values), right):
            return True
        return self._is_subtype(left.upper_bound, self.right)

    def visit_param_spec(self, left: ParamSpecType) -> bool:
        right = self.right
        if (
            isinstance(right, ParamSpecType)
            and right.id == left.id
            and right.flavor == left.flavor
        ):
            return True
        return self._is_subtype(left.upper_bound, self.right)

    def visit_type_var_tuple(self, left: TypeVarTupleType) -> bool:
        right = self.right
        if isinstance(right, TypeVarTupleType) and right.id == left.id:
            return True
        return self._is_subtype(left.upper_bound, self.right)

    def visit_unpack_type(self, left: UnpackType) -> bool:
        if isinstance(self.right, UnpackType):
            return self._is_subtype(left.type, self.right.type)
        return False

    def visit_parameters(self, left: Parameters) -> bool:
        right = self.right
        if isinstance(right, Parameters) or isinstance(right, CallableType):
            return are_parameters_compatible(
                left,
                right,
                is_compat=self._is_subtype,
                ignore_pos_arg_names=self.subtype_context.ignore_pos_arg_names,
            )
        else:
            return False

    def visit_callable_type(self, left: CallableType) -> bool:
        right = self.right
        if isinstance(right, CallableType):
            if left.type_guard is not None and right.type_guard is not None:
                if not self._is_subtype(left.type_guard, right.type_guard):
                    return False
            elif right.type_guard is not None and left.type_guard is None:
                # This means that one function has `TypeGuard` and other does not.
                # They are not compatible. See https://github.com/python/mypy/issues/11307
                return False
            return is_callable_compatible(
                left,
                right,
                is_compat=self._is_subtype,
                ignore_pos_arg_names=self.subtype_context.ignore_pos_arg_names,
                strict_concatenate=self.options.strict_concatenate if self.options else True,
            )
        elif isinstance(right, Overloaded):
            return all(self._is_subtype(left, item) for item in right.items)
        elif isinstance(right, Instance):
            if right.type.is_protocol and right.type.protocol_members == ["__call__"]:
                # OK, a callable can implement a protocol with a single `__call__` member.
                # TODO: we should probably explicitly exclude self-types in this case.
                call = find_member("__call__", right, left, is_operator=True)
                assert call is not None
                if self._is_subtype(left, call):
                    return True
            return self._is_subtype(left.fallback, right)
        elif isinstance(right, TypeType):
            # This is unsound, we don't check the __init__ signature.
            return left.is_type_obj() and self._is_subtype(left.ret_type, right.item)
        elif isinstance(right, Parameters):
            # this doesn't check return types.... but is needed for is_equivalent
            return are_parameters_compatible(
                left,
                right,
                is_compat=self._is_subtype,
                ignore_pos_arg_names=self.subtype_context.ignore_pos_arg_names,
            )
        else:
            return False

    def visit_tuple_type(self, left: TupleType) -> bool:
        right = self.right
        if isinstance(right, Instance):
            if is_named_instance(right, "typing.Sized"):
                return True
            elif is_named_instance(right, TUPLE_LIKE_INSTANCE_NAMES):
                if right.args:
                    iter_type = right.args[0]
                else:
                    if self.proper_subtype:
                        return False
                    iter_type = AnyType(TypeOfAny.special_form)
                if is_named_instance(right, "builtins.tuple") and isinstance(
                    get_proper_type(iter_type), AnyType
                ):
                    # TODO: We shouldn't need this special case. This is currently needed
                    #       for isinstance(x, tuple), though it's unclear why.
                    return True
                return all(self._is_subtype(li, iter_type) for li in left.items)
            elif self._is_subtype(mypy.typeops.tuple_fallback(left), right):
                return True
            return False
        elif isinstance(right, TupleType):
            if len(left.items) != len(right.items):
                return False
            for l, r in zip(left.items, right.items):
                if not self._is_subtype(l, r):
                    return False
            rfallback = mypy.typeops.tuple_fallback(right)
            if is_named_instance(rfallback, "builtins.tuple"):
                # No need to verify fallback. This is useful since the calculated fallback
                # may be inconsistent due to how we calculate joins between unions vs.
                # non-unions. For example, join(int, str) == object, whereas
                # join(Union[int, C], Union[str, C]) == Union[int, str, C].
                return True
            lfallback = mypy.typeops.tuple_fallback(left)
            if not self._is_subtype(lfallback, rfallback):
                return False
            return True
        else:
            return False

    def visit_typeddict_type(self, left: TypedDictType) -> bool:
        right = self.right
        if isinstance(right, Instance):
            return self._is_subtype(left.fallback, right)
        elif isinstance(right, TypedDictType):
            if not left.names_are_wider_than(right):
                return False
            for name, l, r in left.zip(right):
                if self.proper_subtype:
                    check = is_same_type(l, r)
                else:
                    check = is_equivalent(
                        l,
                        r,
                        ignore_type_params=self.subtype_context.ignore_type_params,
                        options=self.options,
                    )
                if not check:
                    return False
                # Non-required key is not compatible with a required key since
                # indexing may fail unexpectedly if a required key is missing.
                # Required key is not compatible with a non-required key since
                # the prior doesn't support 'del' but the latter should support
                # it.
                #
                # NOTE: 'del' support is currently not implemented (#3550). We
                #       don't want to have to change subtyping after 'del' support
                #       lands so here we are anticipating that change.
                if (name in left.required_keys) != (name in right.required_keys):
                    return False
            # (NOTE: Fallbacks don't matter.)
            return True
        else:
            return False

    def visit_literal_type(self, left: LiteralType) -> bool:
        if isinstance(self.right, LiteralType):
            return left == self.right
        else:
            return self._is_subtype(left.fallback, self.right)

    def visit_overloaded(self, left: Overloaded) -> bool:
        right = self.right
        if isinstance(right, Instance):
            if right.type.is_protocol and right.type.protocol_members == ["__call__"]:
                # same as for CallableType
                call = find_member("__call__", right, left, is_operator=True)
                assert call is not None
                if self._is_subtype(left, call):
                    return True
            return self._is_subtype(left.fallback, right)
        elif isinstance(right, CallableType):
            for item in left.items:
                if self._is_subtype(item, right):
                    return True
            return False
        elif isinstance(right, Overloaded):
            if left == self.right:
                # When it is the same overload, then the types are equal.
                return True

            # Ensure each overload in the right side (the supertype) is accounted for.
            previous_match_left_index = -1
            matched_overloads = set()
            possible_invalid_overloads = set()

            for right_index, right_item in enumerate(right.items):
                found_match = False

                for left_index, left_item in enumerate(left.items):
                    subtype_match = self._is_subtype(left_item, right_item)

                    # Order matters: we need to make sure that the index of
                    # this item is at least the index of the previous one.
                    if subtype_match and previous_match_left_index <= left_index:
                        if not found_match:
                            # Update the index of the previous match.
                            previous_match_left_index = left_index
                            found_match = True
                            matched_overloads.add(left_item)
                            possible_invalid_overloads.discard(left_item)
                    else:
                        # If this one overlaps with the supertype in any way, but it wasn't
                        # an exact match, then it's a potential error.
                        strict_concat = self.options.strict_concatenate if self.options else True
                        if is_callable_compatible(
                            left_item,
                            right_item,
                            is_compat=self._is_subtype,
                            ignore_return=True,
                            ignore_pos_arg_names=self.subtype_context.ignore_pos_arg_names,
                            strict_concatenate=strict_concat,
                        ) or is_callable_compatible(
                            right_item,
                            left_item,
                            is_compat=self._is_subtype,
                            ignore_return=True,
                            ignore_pos_arg_names=self.subtype_context.ignore_pos_arg_names,
                            strict_concatenate=strict_concat,
                        ):
                            # If this is an overload that's already been matched, there's no
                            # problem.
                            if left_item not in matched_overloads:
                                possible_invalid_overloads.add(left_item)

                if not found_match:
                    return False

            if possible_invalid_overloads:
                # There were potentially invalid overloads that were never matched to the
                # supertype.
                return False
            return True
        elif isinstance(right, UnboundType):
            return True
        elif isinstance(right, TypeType):
            # All the items must have the same type object status, so
            # it's sufficient to query only (any) one of them.
            # This is unsound, we don't check all the __init__ signatures.
            return left.is_type_obj() and self._is_subtype(left.items[0], right)
        else:
            return False

    def visit_union_type(self, left: UnionType) -> bool:
        if isinstance(self.right, Instance):
            literal_types: Set[Instance] = set()
            # avoid redundant check for union of literals
            for item in left.relevant_items():
                p_item = get_proper_type(item)
                lit_type = mypy.typeops.simple_literal_type(p_item)
                if lit_type is not None:
                    if lit_type in literal_types:
                        continue
                    literal_types.add(lit_type)
                    item = lit_type
                if not self._is_subtype(item, self.orig_right):
                    return False
            return True
        return all(self._is_subtype(item, self.orig_right) for item in left.items)

    def visit_partial_type(self, left: PartialType) -> bool:
        # This is indeterminate as we don't really know the complete type yet.
        if self.proper_subtype:
            # TODO: What's the right thing to do here?
            return False
        if left.type is None:
            # Special case, partial `None`. This might happen when defining
            # class-level attributes with explicit `None`.
            # We can still recover from this.
            # https://github.com/python/mypy/issues/11105
            return self.visit_none_type(NoneType())
        raise RuntimeError(f'Partial type "{left}" cannot be checked with "issubtype()"')

    def visit_type_type(self, left: TypeType) -> bool:
        right = self.right
        if isinstance(right, TypeType):
            return self._is_subtype(left.item, right.item)
        if isinstance(right, CallableType):
            # This is unsound, we don't check the __init__ signature.
            return self._is_subtype(left.item, right.ret_type)
        if isinstance(right, Instance):
            if right.type.fullname in ["builtins.object", "builtins.type"]:
                # TODO: Strictly speaking, the type builtins.type is considered equivalent to
                #       Type[Any]. However, this would break the is_proper_subtype check in
                #       conditional_types for cases like isinstance(x, type) when the type
                #       of x is Type[int]. It's unclear what's the right way to address this.
                return True
            item = left.item
            if isinstance(item, TypeVarType):
                item = get_proper_type(item.upper_bound)
            if isinstance(item, Instance):
                metaclass = item.type.metaclass_type
                return metaclass is not None and self._is_subtype(metaclass, right)
        return False

    def visit_type_alias_type(self, left: TypeAliasType) -> bool:
        assert False, f"This should be never called, got {left}"


T = TypeVar("T", bound=Type)


@contextmanager
def pop_on_exit(stack: List[Tuple[T, T]], left: T, right: T) -> Iterator[None]:
    stack.append((left, right))
    yield
    stack.pop()


def is_protocol_implementation(
    left: Instance, right: Instance, proper_subtype: bool = False
) -> bool:
    """Check whether 'left' implements the protocol 'right'.

    If 'proper_subtype' is True, then check for a proper subtype.
    Treat recursive protocols by using the 'assuming' structural subtype matrix
    (in sparse representation, i.e. as a list of pairs (subtype, supertype)),
    see also comment in nodes.TypeInfo. When we enter a check for classes
    (A, P), defined as following::

      class P(Protocol):
          def f(self) -> P: ...
      class A:
          def f(self) -> A: ...

    this results in A being a subtype of P without infinite recursion.
    On every false result, we pop the assumption, thus avoiding an infinite recursion
    as well.
    """
    assert right.type.is_protocol
    # We need to record this check to generate protocol fine-grained dependencies.
    TypeState.record_protocol_subtype_check(left.type, right.type)
    # nominal subtyping currently ignores '__init__' and '__new__' signatures
    members_not_to_check = {"__init__", "__new__"}
    # Trivial check that circumvents the bug described in issue 9771:
    if left.type.is_protocol:
        members_right = set(right.type.protocol_members) - members_not_to_check
        members_left = set(left.type.protocol_members) - members_not_to_check
        if not members_right.issubset(members_left):
            return False
    assuming = right.type.assuming_proper if proper_subtype else right.type.assuming
    for (l, r) in reversed(assuming):
        if l == left and r == right:
            return True
    with pop_on_exit(assuming, left, right):
        for member in right.type.protocol_members:
            if member in members_not_to_check:
                continue
            ignore_names = member != "__call__"  # __call__ can be passed kwargs
            # The third argument below indicates to what self type is bound.
            # We always bind self to the subtype. (Similarly to nominal types).
            supertype = get_proper_type(find_member(member, right, left))
            assert supertype is not None
            subtype = get_proper_type(find_member(member, left, left))
            # Useful for debugging:
            # print(member, 'of', left, 'has type', subtype)
            # print(member, 'of', right, 'has type', supertype)
            if not subtype:
                return False
            if isinstance(subtype, PartialType):
                subtype = (
                    NoneType()
                    if subtype.type is None
                    else Instance(
                        subtype.type,
                        [AnyType(TypeOfAny.unannotated)] * len(subtype.type.type_vars),
                    )
                )
            if not proper_subtype:
                # Nominal check currently ignores arg names
                # NOTE: If we ever change this, be sure to also change the call to
                # SubtypeVisitor.build_subtype_kind(...) down below.
                is_compat = is_subtype(subtype, supertype, ignore_pos_arg_names=ignore_names)
            else:
                is_compat = is_proper_subtype(subtype, supertype)
            if not is_compat:
                return False
            if isinstance(subtype, NoneType) and isinstance(supertype, CallableType):
                # We want __hash__ = None idiom to work even without --strict-optional
                return False
            subflags = get_member_flags(member, left.type)
            superflags = get_member_flags(member, right.type)
            if IS_SETTABLE in superflags:
                # Check opposite direction for settable attributes.
                if not is_subtype(supertype, subtype):
                    return False
            if (IS_CLASSVAR in subflags) != (IS_CLASSVAR in superflags):
                return False
            if IS_SETTABLE in superflags and IS_SETTABLE not in subflags:
                return False
            # This rule is copied from nominal check in checker.py
            if IS_CLASS_OR_STATIC in superflags and IS_CLASS_OR_STATIC not in subflags:
                return False

    if not proper_subtype:
        # Nominal check currently ignores arg names, but __call__ is special for protocols
        ignore_names = right.type.protocol_members != ["__call__"]
    else:
        ignore_names = False
    subtype_kind = SubtypeVisitor.build_subtype_kind(
        subtype_context=SubtypeContext(ignore_pos_arg_names=ignore_names),
        proper_subtype=proper_subtype,
    )
    TypeState.record_subtype_cache_entry(subtype_kind, left, right)
    return True


def find_member(
    name: str, itype: Instance, subtype: Type, is_operator: bool = False
) -> Optional[Type]:
    """Find the type of member by 'name' in 'itype's TypeInfo.

    Find the member type after applying type arguments from 'itype', and binding
    'self' to 'subtype'. Return None if member was not found.
    """
    # TODO: this code shares some logic with checkmember.analyze_member_access,
    # consider refactoring.
    info = itype.type
    method = info.get_method(name)
    if method:
        if isinstance(method, Decorator):
            return find_node_type(method.var, itype, subtype)
        if method.is_property:
            assert isinstance(method, OverloadedFuncDef)
            dec = method.items[0]
            assert isinstance(dec, Decorator)
            return find_node_type(dec.var, itype, subtype)
        return find_node_type(method, itype, subtype)
    else:
        # don't have such method, maybe variable or decorator?
        node = info.get(name)
        v = node.node if node else None
        if isinstance(v, Var):
            return find_node_type(v, itype, subtype)
        if (
            not v
            and name not in ["__getattr__", "__setattr__", "__getattribute__"]
            and not is_operator
        ):
            for method_name in ("__getattribute__", "__getattr__"):
                # Normally, mypy assumes that instances that define __getattr__ have all
                # attributes with the corresponding return type. If this will produce
                # many false negatives, then this could be prohibited for
                # structural subtyping.
                method = info.get_method(method_name)
                if method and method.info.fullname != "builtins.object":
                    if isinstance(method, Decorator):
                        getattr_type = get_proper_type(find_node_type(method.var, itype, subtype))
                    else:
                        getattr_type = get_proper_type(find_node_type(method, itype, subtype))
                    if isinstance(getattr_type, CallableType):
                        return getattr_type.ret_type
                    return getattr_type
        if itype.type.fallback_to_any:
            return AnyType(TypeOfAny.special_form)
    return None


def get_member_flags(name: str, info: TypeInfo) -> Set[int]:
    """Detect whether a member 'name' is settable, whether it is an
    instance or class variable, and whether it is class or static method.

    The flags are defined as following:
    * IS_SETTABLE: whether this attribute can be set, not set for methods and
      non-settable properties;
    * IS_CLASSVAR: set if the variable is annotated as 'x: ClassVar[t]';
    * IS_CLASS_OR_STATIC: set for methods decorated with @classmethod or
      with @staticmethod.
    """
    method = info.get_method(name)
    setattr_meth = info.get_method("__setattr__")
    if method:
        if isinstance(method, Decorator):
            if method.var.is_staticmethod or method.var.is_classmethod:
                return {IS_CLASS_OR_STATIC}
        elif method.is_property:  # this could be settable property
            assert isinstance(method, OverloadedFuncDef)
            dec = method.items[0]
            assert isinstance(dec, Decorator)
            if dec.var.is_settable_property or setattr_meth:
                return {IS_SETTABLE}
        return set()
    node = info.get(name)
    if not node:
        if setattr_meth:
            return {IS_SETTABLE}
        return set()
    v = node.node
    # just a variable
    if isinstance(v, Var) and not v.is_property:
        flags = {IS_SETTABLE}
        if v.is_classvar:
            flags.add(IS_CLASSVAR)
        return flags
    return set()


def find_node_type(node: Union[Var, FuncBase], itype: Instance, subtype: Type) -> Type:
    """Find type of a variable or method 'node' (maybe also a decorated method).
    Apply type arguments from 'itype', and bind 'self' to 'subtype'.
    """
    from mypy.typeops import bind_self

    if isinstance(node, FuncBase):
        typ: Optional[Type] = mypy.typeops.function_type(
            node, fallback=Instance(itype.type.mro[-1], [])
        )
    else:
        typ = node.type
    p_typ = get_proper_type(typ)
    if typ is None:
        return AnyType(TypeOfAny.from_error)
    # We don't need to bind 'self' for static methods, since there is no 'self'.
    if isinstance(node, FuncBase) or (
        isinstance(p_typ, FunctionLike)
        and node.is_initialized_in_class
        and not node.is_staticmethod
    ):
        assert isinstance(p_typ, FunctionLike)
        signature = bind_self(
            p_typ, subtype, is_classmethod=isinstance(node, Var) and node.is_classmethod
        )
        if node.is_property:
            assert isinstance(signature, CallableType)
            typ = signature.ret_type
        else:
            typ = signature
    itype = map_instance_to_supertype(itype, node.info)
    typ = expand_type_by_instance(typ, itype)
    return typ


def non_method_protocol_members(tp: TypeInfo) -> List[str]:
    """Find all non-callable members of a protocol."""

    assert tp.is_protocol
    result: List[str] = []
    anytype = AnyType(TypeOfAny.special_form)
    instance = Instance(tp, [anytype] * len(tp.defn.type_vars))

    for member in tp.protocol_members:
        typ = get_proper_type(find_member(member, instance, instance))
        if not isinstance(typ, (Overloaded, CallableType)):
            result.append(member)
    return result


def is_callable_compatible(
    left: CallableType,
    right: CallableType,
    *,
    is_compat: Callable[[Type, Type], bool],
    is_compat_return: Optional[Callable[[Type, Type], bool]] = None,
    ignore_return: bool = False,
    ignore_pos_arg_names: bool = False,
    check_args_covariantly: bool = False,
    allow_partial_overlap: bool = False,
    strict_concatenate: bool = False,
) -> bool:
    """Is the left compatible with the right, using the provided compatibility check?

    is_compat:
        The check we want to run against the parameters.

    is_compat_return:
        The check we want to run against the return type.
        If None, use the 'is_compat' check.

    check_args_covariantly:
        If true, check if the left's args is compatible with the right's
        instead of the other way around (contravariantly).

        This function is mostly used to check if the left is a subtype of the right which
        is why the default is to check the args contravariantly. However, it's occasionally
        useful to check the args using some other check, so we leave the variance
        configurable.

        For example, when checking the validity of overloads, it's useful to see if
        the first overload alternative has more precise arguments then the second.
        We would want to check the arguments covariantly in that case.

        Note! The following two function calls are NOT equivalent:

            is_callable_compatible(f, g, is_compat=is_subtype, check_args_covariantly=False)
            is_callable_compatible(g, f, is_compat=is_subtype, check_args_covariantly=True)

        The two calls are similar in that they both check the function arguments in
        the same direction: they both run `is_subtype(argument_from_g, argument_from_f)`.

        However, the two calls differ in which direction they check things like
        keyword arguments. For example, suppose f and g are defined like so:

            def f(x: int, *y: int) -> int: ...
            def g(x: int) -> int: ...

        In this case, the first call will succeed and the second will fail: f is a
        valid stand-in for g but not vice-versa.

    allow_partial_overlap:
        By default this function returns True if and only if *all* calls to left are
        also calls to right (with respect to the provided 'is_compat' function).

        If this parameter is set to 'True', we return True if *there exists at least one*
        call to left that's also a call to right.

        In other words, we perform an existential check instead of a universal one;
        we require left to only overlap with right instead of being a subset.

        For example, suppose we set 'is_compat' to some subtype check and compare following:

            f(x: float, y: str = "...", *args: bool) -> str
            g(*args: int) -> str

        This function would normally return 'False': f is not a subtype of g.
        However, we would return True if this parameter is set to 'True': the two
        calls are compatible if the user runs "f_or_g(3)". In the context of that
        specific call, the two functions effectively have signatures of:

            f2(float) -> str
            g2(int) -> str

        Here, f2 is a valid subtype of g2 so we return True.

        Specifically, if this parameter is set this function will:

        -   Ignore optional arguments on either the left or right that have no
            corresponding match.
        -   No longer mandate optional arguments on either side are also optional
            on the other.
        -   No longer mandate that if right has a *arg or **kwarg that left must also
            have the same.

        Note: when this argument is set to True, this function becomes "symmetric" --
        the following calls are equivalent:

            is_callable_compatible(f, g,
                                   is_compat=some_check,
                                   check_args_covariantly=False,
                                   allow_partial_overlap=True)
            is_callable_compatible(g, f,
                                   is_compat=some_check,
                                   check_args_covariantly=True,
                                   allow_partial_overlap=True)

        If the 'some_check' function is also symmetric, the two calls would be equivalent
        whether or not we check the args covariantly.
    """
    if is_compat_return is None:
        is_compat_return = is_compat

    # If either function is implicitly typed, ignore positional arg names too
    if left.implicit or right.implicit:
        ignore_pos_arg_names = True

    # Non-type cannot be a subtype of type.
    if right.is_type_obj() and not left.is_type_obj():
        return False

    # A callable L is a subtype of a generic callable R if L is a
    # subtype of every type obtained from R by substituting types for
    # the variables of R. We can check this by simply leaving the
    # generic variables of R as type variables, effectively varying
    # over all possible values.

    # It's okay even if these variables share ids with generic
    # type variables of L, because generating and solving
    # constraints for the variables of L to make L a subtype of R
    # (below) treats type variables on the two sides as independent.
    if left.variables:
        # Apply generic type variables away in left via type inference.
        unified = unify_generic_callable(left, right, ignore_return=ignore_return)
        if unified is None:
            return False
        else:
            left = unified

    # If we allow partial overlaps, we don't need to leave R generic:
    # if we can find even just a single typevar assignment which
    # would make these callables compatible, we should return True.

    # So, we repeat the above checks in the opposite direction. This also
    # lets us preserve the 'symmetry' property of allow_partial_overlap.
    if allow_partial_overlap and right.variables:
        unified = unify_generic_callable(right, left, ignore_return=ignore_return)
        if unified is not None:
            right = unified

    # Check return types.
    if not ignore_return and not is_compat_return(left.ret_type, right.ret_type):
        return False

    if check_args_covariantly:
        is_compat = flip_compat_check(is_compat)

    if not strict_concatenate and (left.from_concatenate or right.from_concatenate):
        strict_concatenate_check = False
    else:
        strict_concatenate_check = True

    return are_parameters_compatible(
        left,
        right,
        is_compat=is_compat,
        ignore_pos_arg_names=ignore_pos_arg_names,
        check_args_covariantly=check_args_covariantly,
        allow_partial_overlap=allow_partial_overlap,
        strict_concatenate_check=strict_concatenate_check,
    )


def are_parameters_compatible(
    left: Union[Parameters, CallableType],
    right: Union[Parameters, CallableType],
    *,
    is_compat: Callable[[Type, Type], bool],
    ignore_pos_arg_names: bool = False,
    check_args_covariantly: bool = False,
    allow_partial_overlap: bool = False,
    strict_concatenate_check: bool = True,
) -> bool:
    """Helper function for is_callable_compatible, used for Parameter compatibility"""
    if right.is_ellipsis_args:
        return True

    left_star = left.var_arg()
    left_star2 = left.kw_arg()
    right_star = right.var_arg()
    right_star2 = right.kw_arg()

    # Treat "def _(*a: Any, **kw: Any) -> X" similarly to "Callable[..., X]"
    if (
        right.arg_kinds == [ARG_STAR, ARG_STAR2]
        and right_star and isinstance(get_proper_type(right_star.typ), AnyType)
        and right_star2 and isinstance(get_proper_type(right_star2.typ), AnyType)
    ):
        return True

    # Match up corresponding arguments and check them for compatibility. In
    # every pair (argL, argR) of corresponding arguments from L and R, argL must
    # be "more general" than argR if L is to be a subtype of R.

    # Arguments are corresponding if they either share a name, share a position,
    # or both. If L's corresponding argument is ambiguous, L is not a subtype of R.

    # If left has one corresponding argument by name and another by position,
    # consider them to be one "merged" argument (and not ambiguous) if they're
    # both optional, they're name-only and position-only respectively, and they
    # have the same type.  This rule allows functions with (*args, **kwargs) to
    # properly stand in for the full domain of formal arguments that they're
    # used for in practice.

    # Every argument in R must have a corresponding argument in L, and every
    # required argument in L must have a corresponding argument in R.

    # Phase 1: Confirm every argument in R has a corresponding argument in L.

    # Phase 1a: If left and right can both accept an infinite number of args,
    #           their types must be compatible.
    #
    #           Furthermore, if we're checking for compatibility in all cases,
    #           we confirm that if R accepts an infinite number of arguments,
    #           L must accept the same.
    def _incompatible(
        left_arg: Optional[FormalArgument], right_arg: Optional[FormalArgument]
    ) -> bool:
        if right_arg is None:
            return False
        if left_arg is None:
            return not allow_partial_overlap
        return not is_compat(right_arg.typ, left_arg.typ)

    if _incompatible(left_star, right_star) or _incompatible(left_star2, right_star2):
        return False

    # Phase 1b: Check non-star args: for every arg right can accept, left must
    #           also accept. The only exception is if we are allowing partial
    #           partial overlaps: in that case, we ignore optional args on the right.
    for right_arg in right.formal_arguments():
        left_arg = mypy.typeops.callable_corresponding_argument(left, right_arg)
        if left_arg is None:
            if allow_partial_overlap and not right_arg.required:
                continue
            return False
        if not are_args_compatible(
            left_arg, right_arg, ignore_pos_arg_names, allow_partial_overlap, is_compat
        ):
            return False

    # Phase 1c: Check var args. Right has an infinite series of optional positional
    #           arguments. Get all further positional args of left, and make sure
    #           they're more general then the corresponding member in right.
    if right_star is not None:
        # Synthesize an anonymous formal argument for the right
        right_by_position = right.try_synthesizing_arg_from_vararg(None)
        assert right_by_position is not None

        i = right_star.pos
        assert i is not None
        while i < len(left.arg_kinds) and left.arg_kinds[i].is_positional():
            if allow_partial_overlap and left.arg_kinds[i].is_optional():
                break

            left_by_position = left.argument_by_position(i)
            assert left_by_position is not None

            if not are_args_compatible(
                left_by_position,
                right_by_position,
                ignore_pos_arg_names,
                allow_partial_overlap,
                is_compat,
            ):
                return False
            i += 1

    # Phase 1d: Check kw args. Right has an infinite series of optional named
    #           arguments. Get all further named args of left, and make sure
    #           they're more general then the corresponding member in right.
    if right_star2 is not None:
        right_names = {name for name in right.arg_names if name is not None}
        left_only_names = set()
        for name, kind in zip(left.arg_names, left.arg_kinds):
            if (
                name is None
                or kind.is_star()
                or name in right_names
                or not strict_concatenate_check
            ):
                continue
            left_only_names.add(name)

        # Synthesize an anonymous formal argument for the right
        right_by_name = right.try_synthesizing_arg_from_kwarg(None)
        assert right_by_name is not None

        for name in left_only_names:
            left_by_name = left.argument_by_name(name)
            assert left_by_name is not None

            if allow_partial_overlap and not left_by_name.required:
                continue

            if not are_args_compatible(
                left_by_name, right_by_name, ignore_pos_arg_names, allow_partial_overlap, is_compat
            ):
                return False

    # Phase 2: Left must not impose additional restrictions.
    #          (Every required argument in L must have a corresponding argument in R)
    #          Note: we already checked the *arg and **kwarg arguments in phase 1a.
    for left_arg in left.formal_arguments():
        right_by_name = (
            right.argument_by_name(left_arg.name) if left_arg.name is not None else None
        )

        right_by_pos = (
            right.argument_by_position(left_arg.pos) if left_arg.pos is not None else None
        )

        # If the left hand argument corresponds to two right-hand arguments,
        # neither of them can be required.
        if (
            right_by_name is not None
            and right_by_pos is not None
            and right_by_name != right_by_pos
            and (right_by_pos.required or right_by_name.required)
            and strict_concatenate_check
        ):
            return False

        # All *required* left-hand arguments must have a corresponding
        # right-hand argument.  Optional args do not matter.
        if left_arg.required and right_by_pos is None and right_by_name is None:
            return False

    return True


def are_args_compatible(
    left: FormalArgument,
    right: FormalArgument,
    ignore_pos_arg_names: bool,
    allow_partial_overlap: bool,
    is_compat: Callable[[Type, Type], bool],
) -> bool:
    def is_different(left_item: Optional[object], right_item: Optional[object]) -> bool:
        """Checks if the left and right items are different.

        If the right item is unspecified (e.g. if the right callable doesn't care
        about what name or position its arg has), we default to returning False.

        If we're allowing partial overlap, we also default to returning False
        if the left callable also doesn't care."""
        if right_item is None:
            return False
        if allow_partial_overlap and left_item is None:
            return False
        return left_item != right_item

    # If right has a specific name it wants this argument to be, left must
    # have the same.
    if is_different(left.name, right.name):
        # But pay attention to whether we're ignoring positional arg names
        if not ignore_pos_arg_names or right.pos is None:
            return False

    # If right is at a specific position, left must have the same:
    if is_different(left.pos, right.pos):
        return False

    # If right's argument is optional, left's must also be
    # (unless we're relaxing the checks to allow potential
    # rather then definite compatibility).
    if not allow_partial_overlap and not right.required and left.required:
        return False

    # If we're allowing partial overlaps and neither arg is required,
    # the types don't actually need to be the same
    if allow_partial_overlap and not left.required and not right.required:
        return True

    # Left must have a more general type
    return is_compat(right.typ, left.typ)


def flip_compat_check(is_compat: Callable[[Type, Type], bool]) -> Callable[[Type, Type], bool]:
    def new_is_compat(left: Type, right: Type) -> bool:
        return is_compat(right, left)

    return new_is_compat


def unify_generic_callable(
    type: CallableType,
    target: CallableType,
    ignore_return: bool,
    return_constraint_direction: Optional[int] = None,
) -> Optional[CallableType]:
    """Try to unify a generic callable type with another callable type.

    Return unified CallableType if successful; otherwise, return None.
    """
    import mypy.solve

    if return_constraint_direction is None:
        return_constraint_direction = mypy.constraints.SUBTYPE_OF

    constraints: List[mypy.constraints.Constraint] = []
    for arg_type, target_arg_type in zip(type.arg_types, target.arg_types):
        c = mypy.constraints.infer_constraints(
            arg_type, target_arg_type, mypy.constraints.SUPERTYPE_OF
        )
        constraints.extend(c)
    if not ignore_return:
        c = mypy.constraints.infer_constraints(
            type.ret_type, target.ret_type, return_constraint_direction
        )
        constraints.extend(c)
    type_var_ids = [tvar.id for tvar in type.variables]
    inferred_vars = mypy.solve.solve_constraints(type_var_ids, constraints)
    if None in inferred_vars:
        return None
    non_none_inferred_vars = cast(List[Type], inferred_vars)
    had_errors = False

    def report(*args: Any) -> None:
        nonlocal had_errors
        had_errors = True

    applied = mypy.applytype.apply_generic_arguments(
        type, non_none_inferred_vars, report, context=target
    )
    if had_errors:
        return None
    return applied


def try_restrict_literal_union(t: UnionType, s: Type) -> Optional[List[Type]]:
    """Return the items of t, excluding any occurrence of s, if and only if
      - t only contains simple literals
      - s is a simple literal

    Otherwise, returns None
    """
    ps = get_proper_type(s)
    if not mypy.typeops.is_simple_literal(ps):
        return None

    new_items: List[Type] = []
    for i in t.relevant_items():
        pi = get_proper_type(i)
        if not mypy.typeops.is_simple_literal(pi):
            return None
        if pi != ps:
            new_items.append(i)
    return new_items


def restrict_subtype_away(t: Type, s: Type, *, ignore_promotions: bool = False) -> Type:
    """Return t minus s for runtime type assertions.

    If we can't determine a precise result, return a supertype of the
    ideal result (just t is a valid result).

    This is used for type inference of runtime type checks such as
    isinstance(). Currently this just removes elements of a union type.
    """
    p_t = get_proper_type(t)
    if isinstance(p_t, UnionType):
        new_items = try_restrict_literal_union(p_t, s)
        if new_items is None:
            new_items = [
                restrict_subtype_away(item, s, ignore_promotions=ignore_promotions)
                for item in p_t.relevant_items()
                if (
                    isinstance(get_proper_type(item), AnyType)
                    or not covers_at_runtime(item, s, ignore_promotions)
                )
            ]
        return UnionType.make_union(new_items)
    elif covers_at_runtime(t, s, ignore_promotions):
        return UninhabitedType()
    else:
        return t


def covers_at_runtime(item: Type, supertype: Type, ignore_promotions: bool) -> bool:
    """Will isinstance(item, supertype) always return True at runtime?"""
    item = get_proper_type(item)
    supertype = get_proper_type(supertype)

    # Since runtime type checks will ignore type arguments, erase the types.
    supertype = erase_type(supertype)
    if is_proper_subtype(
        erase_type(item), supertype, ignore_promotions=ignore_promotions, erase_instances=True
    ):
        return True
    if isinstance(supertype, Instance) and supertype.type.is_protocol:
        # TODO: Implement more robust support for runtime isinstance() checks, see issue #3827.
        if is_proper_subtype(item, supertype, ignore_promotions=ignore_promotions):
            return True
    if isinstance(item, TypedDictType) and isinstance(supertype, Instance):
        # Special case useful for selecting TypedDicts from unions using isinstance(x, dict).
        if supertype.type.fullname == "builtins.dict":
            return True
    # TODO: Add more special cases.
    return False


def is_more_precise(left: Type, right: Type, *, ignore_promotions: bool = False) -> bool:
    """Check if left is a more precise type than right.

    A left is a proper subtype of right, left is also more precise than
    right. Also, if right is Any, left is more precise than right, for
    any left.
    """
    # TODO Should List[int] be more precise than List[Any]?
    right = get_proper_type(right)
    if isinstance(right, AnyType):
        return True
    return is_proper_subtype(left, right, ignore_promotions=ignore_promotions)<|MERGE_RESOLUTION|>--- conflicted
+++ resolved
@@ -12,10 +12,8 @@
 # Circular import; done in the function instead.
 # import mypy.solve
 from mypy.nodes import (
-<<<<<<< HEAD
-    FuncBase, Var, Decorator, OverloadedFuncDef, TypeInfo, CONTRAVARIANT, COVARIANT,
-    ARG_STAR, ARG_STAR2,
-=======
+    ARG_STAR,
+    ARG_STAR2,
     CONTRAVARIANT,
     COVARIANT,
     Decorator,
@@ -23,7 +21,6 @@
     OverloadedFuncDef,
     TypeInfo,
     Var,
->>>>>>> 52f1dd30
 )
 from mypy.options import Options
 from mypy.state import state
