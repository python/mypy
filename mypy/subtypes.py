from __future__ import annotations

from collections.abc import Iterable, Iterator
from contextlib import contextmanager
from typing import Any, Callable, Final, TypeVar, cast
from typing_extensions import TypeAlias as _TypeAlias

import mypy.applytype
import mypy.constraints
import mypy.typeops
from mypy.erasetype import erase_type
from mypy.expandtype import (
    expand_self_type,
    expand_type,
    expand_type_by_instance,
    freshen_function_type_vars,
)
from mypy.maptype import map_instance_to_supertype

# Circular import; done in the function instead.
# import mypy.solve
from mypy.nodes import (
    ARG_STAR,
    ARG_STAR2,
    CONTRAVARIANT,
    COVARIANT,
    INVARIANT,
    VARIANCE_NOT_READY,
    Decorator,
    FuncBase,
    OverloadedFuncDef,
    TypeInfo,
    Var,
)
from mypy.options import Options
from mypy.state import state
from mypy.types import (
    MYPYC_NATIVE_INT_NAMES,
    TUPLE_LIKE_INSTANCE_NAMES,
    TYPED_NAMEDTUPLE_NAMES,
    AnyType,
    CallableType,
    DeletedType,
    ErasedType,
    FormalArgument,
    FunctionLike,
    Instance,
    LiteralType,
    NoneType,
    NormalizedCallableType,
    Overloaded,
    Parameters,
    ParamSpecType,
    PartialType,
    ProperType,
    TupleType,
    Type,
    TypeAliasType,
    TypedDictType,
    TypeOfAny,
    TypeType,
    TypeVarTupleType,
    TypeVarType,
    TypeVisitor,
    UnboundType,
    UninhabitedType,
    UnionType,
    UnpackType,
    find_unpack_in_list,
    flatten_nested_unions,
    get_proper_type,
    is_named_instance,
    split_with_prefix_and_suffix,
)
from mypy.types_utils import flatten_types
from mypy.typestate import SubtypeKind, type_state
from mypy.typevars import fill_typevars, fill_typevars_with_any

# Flags for detected protocol members
IS_SETTABLE: Final = 1
IS_CLASSVAR: Final = 2
IS_CLASS_OR_STATIC: Final = 3
IS_VAR: Final = 4
IS_EXPLICIT_SETTER: Final = 5

TypeParameterChecker: _TypeAlias = Callable[[Type, Type, int, bool, "SubtypeContext"], bool]


class SubtypeContext:
    def __init__(
        self,
        *,
        # Non-proper subtype flags
        ignore_type_params: bool = False,
        ignore_pos_arg_names: bool = False,
        ignore_declared_variance: bool = False,
        # Supported for both proper and non-proper
        always_covariant: bool = False,
        ignore_promotions: bool = False,
        # Proper subtype flags
        erase_instances: bool = False,
        keep_erased_types: bool = False,
        options: Options | None = None,
    ) -> None:
        self.ignore_type_params = ignore_type_params
        self.ignore_pos_arg_names = ignore_pos_arg_names
        self.ignore_declared_variance = ignore_declared_variance
        self.always_covariant = always_covariant
        self.ignore_promotions = ignore_promotions
        self.erase_instances = erase_instances
        self.keep_erased_types = keep_erased_types
        self.options = options

    def check_context(self, proper_subtype: bool) -> None:
        # Historically proper and non-proper subtypes were defined using different helpers
        # and different visitors. Check if flag values are such that we definitely support.
        if proper_subtype:
            assert not self.ignore_pos_arg_names and not self.ignore_declared_variance
        else:
            assert not self.erase_instances and not self.keep_erased_types


def is_subtype(
    left: Type,
    right: Type,
    *,
    subtype_context: SubtypeContext | None = None,
    ignore_type_params: bool = False,
    ignore_pos_arg_names: bool = False,
    ignore_declared_variance: bool = False,
    always_covariant: bool = False,
    ignore_promotions: bool = False,
    options: Options | None = None,
) -> bool:
    """Is 'left' subtype of 'right'?

    Also consider Any to be a subtype of any type, and vice versa. This
    recursively applies to components of composite types (List[int] is subtype
    of List[Any], for example).

    type_parameter_checker is used to check the type parameters (for example,
    A with B in is_subtype(C[A], C[B]). The default checks for subtype relation
    between the type arguments (e.g., A and B), taking the variance of the
    type var into account.
    """
    if subtype_context is None:
        subtype_context = SubtypeContext(
            ignore_type_params=ignore_type_params,
            ignore_pos_arg_names=ignore_pos_arg_names,
            ignore_declared_variance=ignore_declared_variance,
            always_covariant=always_covariant,
            ignore_promotions=ignore_promotions,
            options=options,
        )
    else:
        assert not any(
            {
                ignore_type_params,
                ignore_pos_arg_names,
                ignore_declared_variance,
                always_covariant,
                ignore_promotions,
                options,
            }
        ), "Don't pass both context and individual flags"
    if type_state.is_assumed_subtype(left, right):
        return True
    if mypy.typeops.is_recursive_pair(left, right):
        # This case requires special care because it may cause infinite recursion.
        # Our view on recursive types is known under a fancy name of iso-recursive mu-types.
        # Roughly this means that a recursive type is defined as an alias where right hand side
        # can refer to the type as a whole, for example:
        #     A = Union[int, Tuple[A, ...]]
        # and an alias unrolled once represents the *same type*, in our case all these represent
        # the same type:
        #    A
        #    Union[int, Tuple[A, ...]]
        #    Union[int, Tuple[Union[int, Tuple[A, ...]], ...]]
        # The algorithm for subtyping is then essentially under the assumption that left <: right,
        # check that get_proper_type(left) <: get_proper_type(right). On the example above,
        # If we start with:
        #     A = Union[int, Tuple[A, ...]]
        #     B = Union[int, Tuple[B, ...]]
        # When checking if A <: B we push pair (A, B) onto 'assuming' stack, then when after few
        # steps we come back to initial call is_subtype(A, B) and immediately return True.
        with pop_on_exit(type_state.get_assumptions(is_proper=False), left, right):
            return _is_subtype(left, right, subtype_context, proper_subtype=False)
    return _is_subtype(left, right, subtype_context, proper_subtype=False)


def is_proper_subtype(
    left: Type,
    right: Type,
    *,
    subtype_context: SubtypeContext | None = None,
    ignore_promotions: bool = False,
    erase_instances: bool = False,
    keep_erased_types: bool = False,
) -> bool:
    """Is left a proper subtype of right?

    For proper subtypes, there's no need to rely on compatibility due to
    Any types. Every usable type is a proper subtype of itself.

    If erase_instances is True, erase left instance *after* mapping it to supertype
    (this is useful for runtime isinstance() checks). If keep_erased_types is True,
    do not consider ErasedType a subtype of all types (used by type inference against unions).
    """
    if subtype_context is None:
        subtype_context = SubtypeContext(
            ignore_promotions=ignore_promotions,
            erase_instances=erase_instances,
            keep_erased_types=keep_erased_types,
        )
    else:
        assert not any(
            {ignore_promotions, erase_instances, keep_erased_types}
        ), "Don't pass both context and individual flags"
    if type_state.is_assumed_proper_subtype(left, right):
        return True
    if mypy.typeops.is_recursive_pair(left, right):
        # Same as for non-proper subtype, see detailed comment there for explanation.
        with pop_on_exit(type_state.get_assumptions(is_proper=True), left, right):
            return _is_subtype(left, right, subtype_context, proper_subtype=True)
    return _is_subtype(left, right, subtype_context, proper_subtype=True)


def is_equivalent(
    a: Type,
    b: Type,
    *,
    ignore_type_params: bool = False,
    ignore_pos_arg_names: bool = False,
    options: Options | None = None,
    subtype_context: SubtypeContext | None = None,
) -> bool:
    return is_subtype(
        a,
        b,
        ignore_type_params=ignore_type_params,
        ignore_pos_arg_names=ignore_pos_arg_names,
        options=options,
        subtype_context=subtype_context,
    ) and is_subtype(
        b,
        a,
        ignore_type_params=ignore_type_params,
        ignore_pos_arg_names=ignore_pos_arg_names,
        options=options,
        subtype_context=subtype_context,
    )


def is_same_type(
    a: Type, b: Type, ignore_promotions: bool = True, subtype_context: SubtypeContext | None = None
) -> bool:
    """Are these types proper subtypes of each other?

    This means types may have different representation (e.g. an alias, or
    a non-simplified union) but are semantically exchangeable in all contexts.
    """
    # First, use fast path for some common types. This is performance-critical.
    if (
        type(a) is Instance
        and type(b) is Instance
        and a.type == b.type
        and len(a.args) == len(b.args)
        and a.last_known_value is b.last_known_value
    ):
        return all(is_same_type(x, y) for x, y in zip(a.args, b.args))
    elif isinstance(a, TypeVarType) and isinstance(b, TypeVarType) and a.id == b.id:
        return True

    # Note that using ignore_promotions=True (default) makes types like int and int64
    # considered not the same type (which is the case at runtime).
    # Also Union[bool, int] (if it wasn't simplified before) will be different
    # from plain int, etc.
    return is_proper_subtype(
        a, b, ignore_promotions=ignore_promotions, subtype_context=subtype_context
    ) and is_proper_subtype(
        b, a, ignore_promotions=ignore_promotions, subtype_context=subtype_context
    )


# This is a common entry point for subtyping checks (both proper and non-proper).
# Never call this private function directly, use the public versions.
def _is_subtype(
    left: Type, right: Type, subtype_context: SubtypeContext, proper_subtype: bool
) -> bool:
    subtype_context.check_context(proper_subtype)
    orig_right = right
    orig_left = left
    left = get_proper_type(left)
    right = get_proper_type(right)

    # Note: Unpack type should not be a subtype of Any, since it may represent
    # multiple types. This should always go through the visitor, to check arity.
    if (
        not proper_subtype
        and isinstance(right, (AnyType, UnboundType, ErasedType))
        and not isinstance(left, UnpackType)
    ):
        # TODO: should we consider all types proper subtypes of UnboundType and/or
        # ErasedType as we do for non-proper subtyping.
        return True

    if isinstance(right, UnionType) and not isinstance(left, UnionType):
        # Normally, when 'left' is not itself a union, the only way
        # 'left' can be a subtype of the union 'right' is if it is a
        # subtype of one of the items making up the union.
        if proper_subtype:
            is_subtype_of_item = any(
                is_proper_subtype(orig_left, item, subtype_context=subtype_context)
                for item in right.items
            )
        else:
            is_subtype_of_item = any(
                is_subtype(orig_left, item, subtype_context=subtype_context)
                for item in right.items
            )
        # Recombine rhs literal types, to make an enum type a subtype
        # of a union of all enum items as literal types. Only do it if
        # the previous check didn't succeed, since recombining can be
        # expensive.
        # `bool` is a special case, because `bool` is `Literal[True, False]`.
        if (
            not is_subtype_of_item
            and isinstance(left, Instance)
            and (left.type.is_enum or left.type.fullname == "builtins.bool")
        ):
            right = UnionType(
                mypy.typeops.try_contracting_literals_in_union(flatten_nested_unions(right.items))
            )
            if proper_subtype:
                is_subtype_of_item = any(
                    is_proper_subtype(orig_left, item, subtype_context=subtype_context)
                    for item in right.items
                )
            else:
                is_subtype_of_item = any(
                    is_subtype(orig_left, item, subtype_context=subtype_context)
                    for item in right.items
                )
        # However, if 'left' is a type variable T, T might also have
        # an upper bound which is itself a union. This case will be
        # handled below by the SubtypeVisitor. We have to check both
        # possibilities, to handle both cases like T <: Union[T, U]
        # and cases like T <: B where B is the upper bound of T and is
        # a union. (See #2314.)
        if not isinstance(left, TypeVarType):
            return is_subtype_of_item
        elif is_subtype_of_item:
            return True
        # otherwise, fall through
    return left.accept(SubtypeVisitor(orig_right, subtype_context, proper_subtype))


def check_type_parameter(
    left: Type, right: Type, variance: int, proper_subtype: bool, subtype_context: SubtypeContext
) -> bool:
    # It is safe to consider empty collection literals and similar as covariant, since
    # such type can't be stored in a variable, see checker.is_valid_inferred_type().
    if variance == INVARIANT:
        p_left = get_proper_type(left)
        if isinstance(p_left, UninhabitedType) and p_left.ambiguous:
            variance = COVARIANT
    # If variance hasn't been inferred yet, we are lenient and default to
    # covariance. This shouldn't happen often, but it's very difficult to
    # avoid these cases altogether.
    if variance == COVARIANT or variance == VARIANCE_NOT_READY:
        if proper_subtype:
            return is_proper_subtype(left, right, subtype_context=subtype_context)
        else:
            return is_subtype(left, right, subtype_context=subtype_context)
    elif variance == CONTRAVARIANT:
        if proper_subtype:
            return is_proper_subtype(right, left, subtype_context=subtype_context)
        else:
            return is_subtype(right, left, subtype_context=subtype_context)
    else:
        if proper_subtype:
            # We pass ignore_promotions=False because it is a default for subtype checks.
            # The actual value will be taken from the subtype_context, and it is whatever
            # the original caller passed.
            return is_same_type(
                left, right, ignore_promotions=False, subtype_context=subtype_context
            )
        else:
            return is_equivalent(left, right, subtype_context=subtype_context)


class SubtypeVisitor(TypeVisitor[bool]):
    def __init__(self, right: Type, subtype_context: SubtypeContext, proper_subtype: bool) -> None:
        self.right = get_proper_type(right)
        self.orig_right = right
        self.proper_subtype = proper_subtype
        self.subtype_context = subtype_context
        self.options = subtype_context.options
        self._subtype_kind = SubtypeVisitor.build_subtype_kind(subtype_context, proper_subtype)

    @staticmethod
    def build_subtype_kind(subtype_context: SubtypeContext, proper_subtype: bool) -> SubtypeKind:
        return (
            state.strict_optional,
            proper_subtype,
            subtype_context.ignore_type_params,
            subtype_context.ignore_pos_arg_names,
            subtype_context.ignore_declared_variance,
            subtype_context.always_covariant,
            subtype_context.ignore_promotions,
            subtype_context.erase_instances,
            subtype_context.keep_erased_types,
        )

    def _is_subtype(self, left: Type, right: Type) -> bool:
        if self.proper_subtype:
            return is_proper_subtype(left, right, subtype_context=self.subtype_context)
        return is_subtype(left, right, subtype_context=self.subtype_context)

    def _all_subtypes(self, lefts: Iterable[Type], rights: Iterable[Type]) -> bool:
        return all(self._is_subtype(li, ri) for (li, ri) in zip(lefts, rights))

    # visit_x(left) means: is left (which is an instance of X) a subtype of right?

    def visit_unbound_type(self, left: UnboundType) -> bool:
        # This can be called if there is a bad type annotation. The result probably
        # doesn't matter much but by returning True we simplify these bad types away
        # from unions, which could filter out some bogus messages.
        return True

    def visit_any(self, left: AnyType) -> bool:
        return isinstance(self.right, AnyType) if self.proper_subtype else True

    def visit_none_type(self, left: NoneType) -> bool:
        if state.strict_optional:
            if isinstance(self.right, NoneType) or is_named_instance(
                self.right, "builtins.object"
            ):
                return True
            if isinstance(self.right, Instance) and self.right.type.is_protocol:
                members = self.right.type.protocol_members
                # None is compatible with Hashable (and other similar protocols). This is
                # slightly sloppy since we don't check the signature of "__hash__".
                # None is also compatible with `SupportsStr` protocol.
                return not members or all(member in ("__hash__", "__str__") for member in members)
            return False
        else:
            return True

    def visit_uninhabited_type(self, left: UninhabitedType) -> bool:
        return True

    def visit_erased_type(self, left: ErasedType) -> bool:
        # This may be encountered during type inference. The result probably doesn't
        # matter much.
        # TODO: it actually does matter, figure out more principled logic about this.
        return not self.subtype_context.keep_erased_types

    def visit_deleted_type(self, left: DeletedType) -> bool:
        return True

    def visit_instance(self, left: Instance) -> bool:
        if left.type.fallback_to_any and not self.proper_subtype:
            # NOTE: `None` is a *non-subclassable* singleton, therefore no class
            # can by a subtype of it, even with an `Any` fallback.
            # This special case is needed to treat descriptors in classes with
            # dynamic base classes correctly, see #5456.
            return not isinstance(self.right, NoneType)
        right = self.right
        if isinstance(right, TupleType) and right.partial_fallback.type.is_enum:
            return self._is_subtype(left, mypy.typeops.tuple_fallback(right))
        if isinstance(right, TupleType):
            if len(right.items) == 1:
                # Non-normalized Tuple type (may be left after semantic analysis
                # because semanal_typearg visitor is not a type translator).
                item = right.items[0]
                if isinstance(item, UnpackType):
                    unpacked = get_proper_type(item.type)
                    if isinstance(unpacked, Instance):
                        return self._is_subtype(left, unpacked)
            if left.type.has_base(right.partial_fallback.type.fullname):
                if not self.proper_subtype:
                    # Special cases to consider:
                    #   * Plain tuple[Any, ...] instance is a subtype of all tuple types.
                    #   * Foo[*tuple[Any, ...]] (normalized) instance is a subtype of all
                    #     tuples with fallback to Foo (e.g. for variadic NamedTuples).
                    mapped = map_instance_to_supertype(left, right.partial_fallback.type)
                    if is_erased_instance(mapped):
                        if (
                            mapped.type.fullname == "builtins.tuple"
                            or mapped.type.has_type_var_tuple_type
                        ):
                            return True
            return False
        if isinstance(right, TypeVarTupleType):
            # tuple[Any, ...] is like Any in the world of tuples (see special case above).
            if left.type.has_base("builtins.tuple"):
                mapped = map_instance_to_supertype(left, right.tuple_fallback.type)
                if isinstance(get_proper_type(mapped.args[0]), AnyType):
                    return not self.proper_subtype
        if isinstance(right, Instance):
            if type_state.is_cached_subtype_check(self._subtype_kind, left, right):
                return True
            if type_state.is_cached_negative_subtype_check(self._subtype_kind, left, right):
                return False
            if not self.subtype_context.ignore_promotions and not right.type.is_protocol:
                for base in left.type.mro:
                    if base._promote and any(
                        self._is_subtype(p, self.right) for p in base._promote
                    ):
                        type_state.record_subtype_cache_entry(self._subtype_kind, left, right)
                        return True
                # Special case: Low-level integer types are compatible with 'int'. We can't
                # use promotions, since 'int' is already promoted to low-level integer types,
                # and we can't have circular promotions.
                if left.type.alt_promote and left.type.alt_promote.type is right.type:
                    return True
            rname = right.type.fullname
            # Always try a nominal check if possible,
            # there might be errors that a user wants to silence *once*.
            # NamedTuples are a special case, because `NamedTuple` is not listed
            # in `TypeInfo.mro`, so when `(a: NamedTuple) -> None` is used,
            # we need to check for `is_named_tuple` property
            if (
                left.type.has_base(rname)
                or rname == "builtins.object"
                or (
                    rname in TYPED_NAMEDTUPLE_NAMES
                    and any(l.is_named_tuple for l in left.type.mro)
                )
            ) and not self.subtype_context.ignore_declared_variance:
                # Map left type to corresponding right instances.
                t = map_instance_to_supertype(left, right.type)
                if self.subtype_context.erase_instances:
                    erased = erase_type(t)
                    assert isinstance(erased, Instance)
                    t = erased
                nominal = True
                if right.type.has_type_var_tuple_type:
                    # For variadic instances we simply find the correct type argument mappings,
                    # all the heavy lifting is done by the tuple subtyping.
                    assert right.type.type_var_tuple_prefix is not None
                    assert right.type.type_var_tuple_suffix is not None
                    prefix = right.type.type_var_tuple_prefix
                    suffix = right.type.type_var_tuple_suffix
                    tvt = right.type.defn.type_vars[prefix]
                    assert isinstance(tvt, TypeVarTupleType)
                    fallback = tvt.tuple_fallback
                    left_prefix, left_middle, left_suffix = split_with_prefix_and_suffix(
                        t.args, prefix, suffix
                    )
                    right_prefix, right_middle, right_suffix = split_with_prefix_and_suffix(
                        right.args, prefix, suffix
                    )
                    left_args = (
                        left_prefix + (TupleType(list(left_middle), fallback),) + left_suffix
                    )
                    right_args = (
                        right_prefix + (TupleType(list(right_middle), fallback),) + right_suffix
                    )
                    if not self.proper_subtype and is_erased_instance(t):
                        return True
                    if len(left_args) != len(right_args):
                        return False
                    type_params = zip(left_args, right_args, right.type.defn.type_vars)
                else:
                    type_params = zip(t.args, right.args, right.type.defn.type_vars)
                if not self.subtype_context.ignore_type_params:
                    tried_infer = False
                    for lefta, righta, tvar in type_params:
                        if isinstance(tvar, TypeVarType):
                            if tvar.variance == VARIANCE_NOT_READY and not tried_infer:
                                infer_class_variances(right.type)
                                tried_infer = True
                            if (
                                self.subtype_context.always_covariant
                                and tvar.variance == INVARIANT
                            ):
                                variance = COVARIANT
                            else:
                                variance = tvar.variance
                            if not check_type_parameter(
                                lefta, righta, variance, self.proper_subtype, self.subtype_context
                            ):
                                nominal = False
                        else:
                            # TODO: everywhere else ParamSpecs are handled as invariant.
                            if not check_type_parameter(
                                lefta, righta, COVARIANT, self.proper_subtype, self.subtype_context
                            ):
                                nominal = False
                if nominal:
                    type_state.record_subtype_cache_entry(self._subtype_kind, left, right)
                else:
                    type_state.record_negative_subtype_cache_entry(self._subtype_kind, left, right)
                return nominal
            if right.type.is_protocol and is_protocol_implementation(
                left, right, proper_subtype=self.proper_subtype, options=self.options
            ):
                return True
            # We record negative cache entry here, and not in the protocol check like we do for
            # positive cache, to avoid accidentally adding a type that is not a structural
            # subtype, but is a nominal subtype (involving type: ignore override).
            type_state.record_negative_subtype_cache_entry(self._subtype_kind, left, right)
            return False
        if isinstance(right, TypeType):
            item = right.item
            if isinstance(item, TupleType):
                item = mypy.typeops.tuple_fallback(item)
            # TODO: this is a bit arbitrary, we should only skip Any-related cases.
            if not self.proper_subtype:
                if is_named_instance(left, "builtins.type"):
                    return self._is_subtype(TypeType(AnyType(TypeOfAny.special_form)), right)
                if left.type.is_metaclass():
                    if isinstance(item, AnyType):
                        return True
                    if isinstance(item, Instance):
                        return is_named_instance(item, "builtins.object")
        if isinstance(right, LiteralType) and left.last_known_value is not None:
            return self._is_subtype(left.last_known_value, right)
        if isinstance(right, FunctionLike):
            # Special case: Instance can be a subtype of Callable / Overloaded.
            call = find_member("__call__", left, left, is_operator=True)
            if call:
                return self._is_subtype(call, right)
            return False
        else:
            return False

    def visit_type_var(self, left: TypeVarType) -> bool:
        right = self.right
        if isinstance(right, TypeVarType) and left.id == right.id:
            return True
        if left.values and self._is_subtype(UnionType.make_union(left.values), right):
            return True
        return self._is_subtype(left.upper_bound, self.right)

    def visit_param_spec(self, left: ParamSpecType) -> bool:
        right = self.right
        if (
            isinstance(right, ParamSpecType)
            and right.id == left.id
            and right.flavor == left.flavor
        ):
            return self._is_subtype(left.prefix, right.prefix)
        if isinstance(right, Parameters) and are_trivial_parameters(right):
            return True
        return self._is_subtype(left.upper_bound, self.right)

    def visit_type_var_tuple(self, left: TypeVarTupleType) -> bool:
        right = self.right
        if isinstance(right, TypeVarTupleType) and right.id == left.id:
            return left.min_len >= right.min_len
        return self._is_subtype(left.upper_bound, self.right)

    def visit_unpack_type(self, left: UnpackType) -> bool:
        # TODO: Ideally we should not need this (since it is not a real type).
        # Instead callers (upper level types) should handle it when it appears in type list.
        if isinstance(self.right, UnpackType):
            return self._is_subtype(left.type, self.right.type)
        if isinstance(self.right, Instance) and self.right.type.fullname == "builtins.object":
            return True
        return False

    def visit_parameters(self, left: Parameters) -> bool:
        if isinstance(self.right, Parameters):
            return are_parameters_compatible(
                left,
                self.right,
                is_compat=self._is_subtype,
                # TODO: this should pass the current value, but then couple tests fail.
                is_proper_subtype=False,
                ignore_pos_arg_names=self.subtype_context.ignore_pos_arg_names,
            )
        elif isinstance(self.right, Instance):
            return self.right.type.fullname == "builtins.object"
        else:
            return False

    def visit_callable_type(self, left: CallableType) -> bool:
        right = self.right
        if isinstance(right, CallableType):
            if left.type_guard is not None and right.type_guard is not None:
                if not self._is_subtype(left.type_guard, right.type_guard):
                    return False
            elif left.type_is is not None and right.type_is is not None:
                # For TypeIs we have to check both ways; it is unsafe to pass
                # a TypeIs[Child] when a TypeIs[Parent] is expected, because
                # if the narrower returns False, we assume that the narrowed value is
                # *not* a Parent.
                if not self._is_subtype(left.type_is, right.type_is) or not self._is_subtype(
                    right.type_is, left.type_is
                ):
                    return False
            elif right.type_guard is not None and left.type_guard is None:
                # This means that one function has `TypeGuard` and other does not.
                # They are not compatible. See https://github.com/python/mypy/issues/11307
                return False
            elif right.type_is is not None and left.type_is is None:
                # Similarly, if one function has `TypeIs` and the other does not,
                # they are not compatible.
                return False
            return is_callable_compatible(
                left,
                right,
                is_compat=self._is_subtype,
                is_proper_subtype=self.proper_subtype,
                ignore_pos_arg_names=self.subtype_context.ignore_pos_arg_names,
                strict_concatenate=(
                    (self.options.extra_checks or self.options.strict_concatenate)
                    if self.options
                    else False
                ),
            )
        elif isinstance(right, Overloaded):
            return all(self._is_subtype(left, item) for item in right.items)
        elif isinstance(right, Instance):
            if right.type.is_protocol and "__call__" in right.type.protocol_members:
                # OK, a callable can implement a protocol with a `__call__` member.
                # TODO: we should probably explicitly exclude self-types in this case.
                call = find_member("__call__", right, left, is_operator=True)
                assert call is not None
                if self._is_subtype(left, call):
                    if len(right.type.protocol_members) == 1:
                        return True
                    if is_protocol_implementation(left.fallback, right, skip=["__call__"]):
                        return True
            if right.type.is_protocol and left.is_type_obj():
                ret_type = get_proper_type(left.ret_type)
                if isinstance(ret_type, TupleType):
                    ret_type = mypy.typeops.tuple_fallback(ret_type)
                if isinstance(ret_type, Instance) and is_protocol_implementation(
                    ret_type, right, proper_subtype=self.proper_subtype, class_obj=True
                ):
                    return True
            return self._is_subtype(left.fallback, right)
        elif isinstance(right, TypeType):
            # This is unsound, we don't check the __init__ signature.
            return left.is_type_obj() and self._is_subtype(left.ret_type, right.item)
        else:
            return False

    def visit_tuple_type(self, left: TupleType) -> bool:
        right = self.right
        if isinstance(right, Instance):
            if is_named_instance(right, "typing.Sized"):
                return True
            elif is_named_instance(right, TUPLE_LIKE_INSTANCE_NAMES):
                if right.args:
                    iter_type = right.args[0]
                else:
                    if self.proper_subtype:
                        return False
                    iter_type = AnyType(TypeOfAny.special_form)
                if is_named_instance(right, "builtins.tuple") and isinstance(
                    get_proper_type(iter_type), AnyType
                ):
                    # TODO: We shouldn't need this special case. This is currently needed
                    #       for isinstance(x, tuple), though it's unclear why.
                    return True
                for li in left.items:
                    if isinstance(li, UnpackType):
                        unpack = get_proper_type(li.type)
                        if isinstance(unpack, TypeVarTupleType):
                            unpack = get_proper_type(unpack.upper_bound)
                        assert (
                            isinstance(unpack, Instance)
                            and unpack.type.fullname == "builtins.tuple"
                        )
                        li = unpack.args[0]
                    if not self._is_subtype(li, iter_type):
                        return False
                return True
            elif self._is_subtype(left.partial_fallback, right) and self._is_subtype(
                mypy.typeops.tuple_fallback(left), right
            ):
                return True
            return False
        elif isinstance(right, TupleType):
            # If right has a variadic unpack this needs special handling. If there is a TypeVarTuple
            # unpack, item count must coincide. If the left has variadic unpack but right
            # doesn't have one, we will fall through to False down the line.
            if self.variadic_tuple_subtype(left, right):
                return True
            if len(left.items) != len(right.items):
                return False
            if any(not self._is_subtype(l, r) for l, r in zip(left.items, right.items)):
                return False
            if is_named_instance(right.partial_fallback, "builtins.tuple"):
                # No need to verify fallback. This is useful since the calculated fallback
                # may be inconsistent due to how we calculate joins between unions vs.
                # non-unions. For example, join(int, str) == object, whereas
                # join(Union[int, C], Union[str, C]) == Union[int, str, C].
                return True
            if is_named_instance(left.partial_fallback, "builtins.tuple"):
                # Again, no need to verify. At this point we know the right fallback
                # is a subclass of tuple, so if left is plain tuple, it cannot be a subtype.
                return False
            # At this point we know both fallbacks are non-tuple.
            return self._is_subtype(left.partial_fallback, right.partial_fallback)
        else:
            return False

    def variadic_tuple_subtype(self, left: TupleType, right: TupleType) -> bool:
        """Check subtyping between two potentially variadic tuples.

        Most non-trivial cases here are due to variadic unpacks like *tuple[X, ...],
        we handle such unpacks as infinite unions Tuple[()] | Tuple[X] | Tuple[X, X] | ...

        Note: the cases where right is fixed or has *Ts unpack should be handled
        by the caller.
        """
        right_unpack_index = find_unpack_in_list(right.items)
        if right_unpack_index is None:
            # This case should be handled by the caller.
            return False
        right_unpack = right.items[right_unpack_index]
        assert isinstance(right_unpack, UnpackType)
        right_unpacked = get_proper_type(right_unpack.type)
        if not isinstance(right_unpacked, Instance):
            # This case should be handled by the caller.
            return False
        assert right_unpacked.type.fullname == "builtins.tuple"
        right_item = right_unpacked.args[0]
        right_prefix = right_unpack_index
        right_suffix = len(right.items) - right_prefix - 1
        left_unpack_index = find_unpack_in_list(left.items)
        if left_unpack_index is None:
            # Simple case: left is fixed, simply find correct mapping to the right
            # (effectively selecting item with matching length from an infinite union).
            if len(left.items) < right_prefix + right_suffix:
                return False
            prefix, middle, suffix = split_with_prefix_and_suffix(
                tuple(left.items), right_prefix, right_suffix
            )
            if not all(
                self._is_subtype(li, ri) for li, ri in zip(prefix, right.items[:right_prefix])
            ):
                return False
            if right_suffix and not all(
                self._is_subtype(li, ri) for li, ri in zip(suffix, right.items[-right_suffix:])
            ):
                return False
            return all(self._is_subtype(li, right_item) for li in middle)
        else:
            if len(left.items) < len(right.items):
                # There are some items on the left that will never have a matching length
                # on the right.
                return False
            left_prefix = left_unpack_index
            left_suffix = len(left.items) - left_prefix - 1
            left_unpack = left.items[left_unpack_index]
            assert isinstance(left_unpack, UnpackType)
            left_unpacked = get_proper_type(left_unpack.type)
            if not isinstance(left_unpacked, Instance):
                # *Ts unpack can't be split, except if it is all mapped to Anys or objects.
                if self.is_top_type(right_item):
                    right_prefix_types, middle, right_suffix_types = split_with_prefix_and_suffix(
                        tuple(right.items), left_prefix, left_suffix
                    )
                    if not all(
                        self.is_top_type(ri) or isinstance(ri, UnpackType) for ri in middle
                    ):
                        return False
                    # Also check the tails match as well.
                    return self._all_subtypes(
                        left.items[:left_prefix], right_prefix_types
                    ) and self._all_subtypes(left.items[-left_suffix:], right_suffix_types)
                return False
            assert left_unpacked.type.fullname == "builtins.tuple"
            left_item = left_unpacked.args[0]

            # The most tricky case with two variadic unpacks we handle similar to union
            # subtyping: *each* item on the left, must be a subtype of *some* item on the right.
            # For this we first check the "asymptotic case", i.e. that both unpacks a subtypes,
            # and then check subtyping for all finite overlaps.
            if not self._is_subtype(left_item, right_item):
                return False
            max_overlap = max(0, right_prefix - left_prefix, right_suffix - left_suffix)
            for overlap in range(max_overlap + 1):
                repr_items = left.items[:left_prefix] + [left_item] * overlap
                if left_suffix:
                    repr_items += left.items[-left_suffix:]
                left_repr = left.copy_modified(items=repr_items)
                if not self._is_subtype(left_repr, right):
                    return False
            return True

    def is_top_type(self, typ: Type) -> bool:
        if not self.proper_subtype and isinstance(get_proper_type(typ), AnyType):
            return True
        return is_named_instance(typ, "builtins.object")

    def visit_typeddict_type(self, left: TypedDictType) -> bool:
        right = self.right
        if isinstance(right, Instance):
            return self._is_subtype(left.fallback, right)
        elif isinstance(right, TypedDictType):
            if left == right:
                return True  # Fast path
            if not left.names_are_wider_than(right):
                return False
            for name, l, r in left.zip(right):
                # TODO: should we pass on the full subtype_context here and below?
                right_readonly = name in right.readonly_keys
                if not right_readonly:
                    if self.proper_subtype:
                        check = is_same_type(l, r)
                    else:
                        check = is_equivalent(
                            l,
                            r,
                            ignore_type_params=self.subtype_context.ignore_type_params,
                            options=self.options,
                        )
                else:
                    # Read-only items behave covariantly
                    check = self._is_subtype(l, r)
                if not check:
                    return False
                # Non-required key is not compatible with a required key since
                # indexing may fail unexpectedly if a required key is missing.
                # Required key is not compatible with a non-read-only non-required
                # key since the prior doesn't support 'del' but the latter should
                # support it.
                # Required key is compatible with a read-only non-required key.
                required_differ = (name in left.required_keys) != (name in right.required_keys)
                if not right_readonly and required_differ:
                    return False
                # Readonly fields check:
                #
                # A = TypedDict('A', {'x': ReadOnly[int]})
                # B = TypedDict('B', {'x': int})
                # def reset_x(b: B) -> None:
                #     b['x'] = 0
                #
                # So, `A` cannot be a subtype of `B`, while `B` can be a subtype of `A`,
                # because you can use `B` everywhere you use `A`, but not the other way around.
                if name in left.readonly_keys and name not in right.readonly_keys:
                    return False
            # (NOTE: Fallbacks don't matter.)
            return True
        else:
            return False

    def visit_literal_type(self, left: LiteralType) -> bool:
        if isinstance(self.right, LiteralType):
            return left == self.right
        else:
            return self._is_subtype(left.fallback, self.right)

    def visit_overloaded(self, left: Overloaded) -> bool:
        right = self.right
        if isinstance(right, Instance):
            if right.type.is_protocol and "__call__" in right.type.protocol_members:
                # same as for CallableType
                call = find_member("__call__", right, left, is_operator=True)
                assert call is not None
                if self._is_subtype(left, call):
                    if len(right.type.protocol_members) == 1:
                        return True
                    if is_protocol_implementation(left.fallback, right, skip=["__call__"]):
                        return True
            return self._is_subtype(left.fallback, right)
        elif isinstance(right, CallableType):
            for item in left.items:
                if self._is_subtype(item, right):
                    return True
            return False
        elif isinstance(right, Overloaded):
            if left == self.right:
                # When it is the same overload, then the types are equal.
                return True

            # Ensure each overload on the right side (the supertype) is accounted for.
            previous_match_left_index = -1
            matched_overloads = set()

            for right_item in right.items:
                found_match = False

                for left_index, left_item in enumerate(left.items):
                    subtype_match = self._is_subtype(left_item, right_item)

                    # Order matters: we need to make sure that the index of
                    # this item is at least the index of the previous one.
                    if subtype_match and previous_match_left_index <= left_index:
                        previous_match_left_index = left_index
                        found_match = True
                        matched_overloads.add(left_index)
                        break
                    else:
                        # If this one overlaps with the supertype in any way, but it wasn't
                        # an exact match, then it's a potential error.
                        strict_concat = (
                            (self.options.extra_checks or self.options.strict_concatenate)
                            if self.options
                            else False
                        )
                        if left_index not in matched_overloads and (
                            is_callable_compatible(
                                left_item,
                                right_item,
                                is_compat=self._is_subtype,
                                is_proper_subtype=self.proper_subtype,
                                ignore_return=True,
                                ignore_pos_arg_names=self.subtype_context.ignore_pos_arg_names,
                                strict_concatenate=strict_concat,
                            )
                            or is_callable_compatible(
                                right_item,
                                left_item,
                                is_compat=self._is_subtype,
                                is_proper_subtype=self.proper_subtype,
                                ignore_return=True,
                                ignore_pos_arg_names=self.subtype_context.ignore_pos_arg_names,
                                strict_concatenate=strict_concat,
                            )
                        ):
                            return False

                if not found_match:
                    return False
            return True
        elif isinstance(right, UnboundType):
            return True
        elif isinstance(right, TypeType):
            # All the items must have the same type object status, so
            # it's sufficient to query only (any) one of them.
            # This is unsound, we don't check all the __init__ signatures.
            return left.is_type_obj() and self._is_subtype(left.items[0], right)
        else:
            return False

    def visit_union_type(self, left: UnionType) -> bool:
        if isinstance(self.right, Instance):
            literal_types: set[Instance] = set()
            # avoid redundant check for union of literals
            for item in left.relevant_items():
                p_item = get_proper_type(item)
                lit_type = mypy.typeops.simple_literal_type(p_item)
                if lit_type is not None:
                    if lit_type in literal_types:
                        continue
                    literal_types.add(lit_type)
                    item = lit_type
                if not self._is_subtype(item, self.orig_right):
                    return False
            return True

        elif isinstance(self.right, UnionType):
            # prune literals early to avoid nasty quadratic behavior which would otherwise arise when checking
            # subtype relationships between slightly different narrowings of an Enum
            # we achieve O(N+M) instead of O(N*M)

            fast_check: set[ProperType] = set()

            for item in flatten_types(self.right.relevant_items()):
                p_item = get_proper_type(item)
                fast_check.add(p_item)
                if isinstance(p_item, Instance) and p_item.last_known_value is not None:
                    fast_check.add(p_item.last_known_value)

            for item in left.relevant_items():
                p_item = get_proper_type(item)
                if p_item in fast_check:
                    continue
                lit_type = mypy.typeops.simple_literal_type(p_item)
                if lit_type in fast_check:
                    continue
                if not self._is_subtype(item, self.orig_right):
                    return False
            return True

        return all(self._is_subtype(item, self.orig_right) for item in left.items)

    def visit_partial_type(self, left: PartialType) -> bool:
        # This is indeterminate as we don't really know the complete type yet.
        if self.proper_subtype:
            # TODO: What's the right thing to do here?
            return False
        if left.type is None:
            # Special case, partial `None`. This might happen when defining
            # class-level attributes with explicit `None`.
            # We can still recover from this.
            # https://github.com/python/mypy/issues/11105
            return self.visit_none_type(NoneType())
        raise RuntimeError(f'Partial type "{left}" cannot be checked with "issubtype()"')

    def visit_type_type(self, left: TypeType) -> bool:
        right = self.right
<<<<<<< HEAD
        if left.is_type_form:
            if isinstance(right, TypeType):
                if not right.is_type_form:
                    return False
                return self._is_subtype(left.item, right.item)
            if isinstance(right, Instance):
                if right.type.fullname == "builtins.object":
                    return True
=======
        if isinstance(right, TypeType):
            return self._is_subtype(left.item, right.item)
        if isinstance(right, Overloaded) and right.is_type_obj():
            # Same as in other direction: if it's a constructor callable, all
            # items should belong to the same class' constructor, so it's enough
            # to check one of them.
            return self._is_subtype(left, right.items[0])
        if isinstance(right, CallableType):
            if self.proper_subtype and not right.is_type_obj():
                # We can't accept `Type[X]` as a *proper* subtype of Callable[P, X]
                # since this will break transitivity of subtyping.
>>>>>>> 7b4f6311
                return False
            return False
        else:  # not left.is_type_form
            if isinstance(right, TypeType):
                return self._is_subtype(left.item, right.item)
            if isinstance(right, CallableType):
                if self.proper_subtype and not right.is_type_obj():
                    # We can't accept `Type[X]` as a *proper* subtype of Callable[P, X]
                    # since this will break transitivity of subtyping.
                    return False
                # This is unsound, we don't check the __init__ signature.
                return self._is_subtype(left.item, right.ret_type)
            if isinstance(right, Instance):
                if right.type.fullname in ["builtins.object", "builtins.type"]:
                    # TODO: Strictly speaking, the type builtins.type is considered equivalent to
                    #       Type[Any]. However, this would break the is_proper_subtype check in
                    #       conditional_types for cases like isinstance(x, type) when the type
                    #       of x is Type[int]. It's unclear what's the right way to address this.
                    return True
                item = left.item
                if isinstance(item, TypeVarType):
                    item = get_proper_type(item.upper_bound)
                if isinstance(item, Instance):
                    if right.type.is_protocol and is_protocol_implementation(
                        item, right, proper_subtype=self.proper_subtype, class_obj=True
                    ):
                        return True
                    metaclass = item.type.metaclass_type
                    return metaclass is not None and self._is_subtype(metaclass, right)
            return False

    def visit_type_alias_type(self, left: TypeAliasType) -> bool:
        assert False, f"This should be never called, got {left}"


T = TypeVar("T", bound=Type)


@contextmanager
def pop_on_exit(stack: list[tuple[T, T]], left: T, right: T) -> Iterator[None]:
    stack.append((left, right))
    yield
    stack.pop()


def is_protocol_implementation(
    left: Instance,
    right: Instance,
    proper_subtype: bool = False,
    class_obj: bool = False,
    skip: list[str] | None = None,
    options: Options | None = None,
) -> bool:
    """Check whether 'left' implements the protocol 'right'.

    If 'proper_subtype' is True, then check for a proper subtype.
    Treat recursive protocols by using the 'assuming' structural subtype matrix
    (in sparse representation, i.e. as a list of pairs (subtype, supertype)),
    see also comment in nodes.TypeInfo. When we enter a check for classes
    (A, P), defined as following::

      class P(Protocol):
          def f(self) -> P: ...
      class A:
          def f(self) -> A: ...

    this results in A being a subtype of P without infinite recursion.
    On every false result, we pop the assumption, thus avoiding an infinite recursion
    as well.
    """
    assert right.type.is_protocol
    if skip is None:
        skip = []
    # We need to record this check to generate protocol fine-grained dependencies.
    type_state.record_protocol_subtype_check(left.type, right.type)
    # nominal subtyping currently ignores '__init__' and '__new__' signatures
    members_not_to_check = {"__init__", "__new__"}
    members_not_to_check.update(skip)
    # Trivial check that circumvents the bug described in issue 9771:
    if left.type.is_protocol:
        members_right = set(right.type.protocol_members) - members_not_to_check
        members_left = set(left.type.protocol_members) - members_not_to_check
        if not members_right.issubset(members_left):
            return False
    assuming = right.type.assuming_proper if proper_subtype else right.type.assuming
    for l, r in reversed(assuming):
        if l == left and r == right:
            return True
    with pop_on_exit(assuming, left, right):
        for member in right.type.protocol_members:
            if member in members_not_to_check:
                continue
            ignore_names = member != "__call__"  # __call__ can be passed kwargs
            # The third argument below indicates to what self type is bound.
            # We always bind self to the subtype. (Similarly to nominal types).
            supertype = find_member(member, right, left)
            assert supertype is not None

            subtype = mypy.typeops.get_protocol_member(left, member, class_obj)
            # Useful for debugging:
            # print(member, 'of', left, 'has type', subtype)
            # print(member, 'of', right, 'has type', supertype)
            if not subtype:
                return False
            if not proper_subtype:
                # Nominal check currently ignores arg names
                # NOTE: If we ever change this, be sure to also change the call to
                # SubtypeVisitor.build_subtype_kind(...) down below.
                is_compat = is_subtype(
                    subtype, supertype, ignore_pos_arg_names=ignore_names, options=options
                )
            else:
                is_compat = is_proper_subtype(subtype, supertype)
            if not is_compat:
                return False
            if isinstance(get_proper_type(subtype), NoneType) and isinstance(
                get_proper_type(supertype), CallableType
            ):
                # We want __hash__ = None idiom to work even without --strict-optional
                return False
            subflags = get_member_flags(member, left, class_obj=class_obj)
            superflags = get_member_flags(member, right)
            if IS_SETTABLE in superflags:
                # Check opposite direction for settable attributes.
                if IS_EXPLICIT_SETTER in superflags:
                    supertype = find_member(member, right, left, is_lvalue=True)
                if IS_EXPLICIT_SETTER in subflags:
                    subtype = mypy.typeops.get_protocol_member(
                        left, member, class_obj, is_lvalue=True
                    )
                # At this point we know attribute is present on subtype, otherwise we
                # would return False above.
                assert supertype is not None and subtype is not None
                if not is_subtype(supertype, subtype, options=options):
                    return False
            if IS_SETTABLE in superflags and IS_SETTABLE not in subflags:
                return False
            if not class_obj:
                if IS_SETTABLE not in superflags:
                    if IS_CLASSVAR in superflags and IS_CLASSVAR not in subflags:
                        return False
                elif (IS_CLASSVAR in subflags) != (IS_CLASSVAR in superflags):
                    return False
            else:
                if IS_VAR in superflags and IS_CLASSVAR not in subflags:
                    # Only class variables are allowed for class object access.
                    return False
                if IS_CLASSVAR in superflags:
                    # This can be never matched by a class object.
                    return False
            # This rule is copied from nominal check in checker.py
            if IS_CLASS_OR_STATIC in superflags and IS_CLASS_OR_STATIC not in subflags:
                return False

    if not proper_subtype:
        # Nominal check currently ignores arg names, but __call__ is special for protocols
        ignore_names = right.type.protocol_members != ["__call__"]
    else:
        ignore_names = False
    subtype_kind = SubtypeVisitor.build_subtype_kind(
        subtype_context=SubtypeContext(ignore_pos_arg_names=ignore_names),
        proper_subtype=proper_subtype,
    )
    type_state.record_subtype_cache_entry(subtype_kind, left, right)
    return True


def find_member(
    name: str,
    itype: Instance,
    subtype: Type,
    *,
    is_operator: bool = False,
    class_obj: bool = False,
    is_lvalue: bool = False,
) -> Type | None:
    """Find the type of member by 'name' in 'itype's TypeInfo.

    Find the member type after applying type arguments from 'itype', and binding
    'self' to 'subtype'. Return None if member was not found.
    """
    # TODO: this code shares some logic with checkmember.analyze_member_access,
    # consider refactoring.
    info = itype.type
    method = info.get_method(name)
    if method:
        if isinstance(method, Decorator):
            return find_node_type(method.var, itype, subtype, class_obj=class_obj)
        if method.is_property:
            assert isinstance(method, OverloadedFuncDef)
            dec = method.items[0]
            assert isinstance(dec, Decorator)
            # Pass on is_lvalue flag as this may be a property with different setter type.
            return find_node_type(
                dec.var, itype, subtype, class_obj=class_obj, is_lvalue=is_lvalue
            )
        return find_node_type(method, itype, subtype, class_obj=class_obj)
    else:
        # don't have such method, maybe variable or decorator?
        node = info.get(name)
        v = node.node if node else None
        if isinstance(v, Var):
            return find_node_type(v, itype, subtype, class_obj=class_obj)
        if (
            not v
            and name not in ["__getattr__", "__setattr__", "__getattribute__"]
            and not is_operator
            and not class_obj
            and itype.extra_attrs is None  # skip ModuleType.__getattr__
        ):
            for method_name in ("__getattribute__", "__getattr__"):
                # Normally, mypy assumes that instances that define __getattr__ have all
                # attributes with the corresponding return type. If this will produce
                # many false negatives, then this could be prohibited for
                # structural subtyping.
                method = info.get_method(method_name)
                if method and method.info.fullname != "builtins.object":
                    if isinstance(method, Decorator):
                        getattr_type = get_proper_type(find_node_type(method.var, itype, subtype))
                    else:
                        getattr_type = get_proper_type(find_node_type(method, itype, subtype))
                    if isinstance(getattr_type, CallableType):
                        return getattr_type.ret_type
                    return getattr_type
        if itype.type.fallback_to_any or class_obj and itype.type.meta_fallback_to_any:
            return AnyType(TypeOfAny.special_form)
        if isinstance(v, TypeInfo):
            # PEP 544 doesn't specify anything about such use cases. So we just try
            # to do something meaningful (at least we should not crash).
            return TypeType(fill_typevars_with_any(v))
    if itype.extra_attrs and name in itype.extra_attrs.attrs:
        return itype.extra_attrs.attrs[name]
    return None


def get_member_flags(name: str, itype: Instance, class_obj: bool = False) -> set[int]:
    """Detect whether a member 'name' is settable, whether it is an
    instance or class variable, and whether it is class or static method.

    The flags are defined as following:
    * IS_SETTABLE: whether this attribute can be set, not set for methods and
      non-settable properties;
    * IS_CLASSVAR: set if the variable is annotated as 'x: ClassVar[t]';
    * IS_CLASS_OR_STATIC: set for methods decorated with @classmethod or
      with @staticmethod.
    """
    info = itype.type
    method = info.get_method(name)
    setattr_meth = info.get_method("__setattr__")
    if method:
        if isinstance(method, Decorator):
            if method.var.is_staticmethod or method.var.is_classmethod:
                return {IS_CLASS_OR_STATIC}
            elif method.var.is_property:
                return {IS_VAR}
        elif method.is_property:  # this could be settable property
            assert isinstance(method, OverloadedFuncDef)
            dec = method.items[0]
            assert isinstance(dec, Decorator)
            if dec.var.is_settable_property or setattr_meth:
                flags = {IS_VAR, IS_SETTABLE}
                if dec.var.setter_type is not None:
                    flags.add(IS_EXPLICIT_SETTER)
                return flags
            else:
                return {IS_VAR}
        return set()  # Just a regular method
    node = info.get(name)
    if not node:
        if setattr_meth:
            return {IS_SETTABLE}
        if itype.extra_attrs and name in itype.extra_attrs.attrs:
            flags = set()
            if name not in itype.extra_attrs.immutable:
                flags.add(IS_SETTABLE)
            return flags
        return set()
    v = node.node
    # just a variable
    if isinstance(v, Var):
        if v.is_property:
            return {IS_VAR}
        flags = {IS_VAR}
        if not v.is_final:
            flags.add(IS_SETTABLE)
        if v.is_classvar:
            flags.add(IS_CLASSVAR)
        if class_obj and v.is_inferred:
            flags.add(IS_CLASSVAR)
        return flags
    return set()


def find_node_type(
    node: Var | FuncBase,
    itype: Instance,
    subtype: Type,
    class_obj: bool = False,
    is_lvalue: bool = False,
) -> Type:
    """Find type of a variable or method 'node' (maybe also a decorated method).
    Apply type arguments from 'itype', and bind 'self' to 'subtype'.
    """
    from mypy.typeops import bind_self

    if isinstance(node, FuncBase):
        typ: Type | None = mypy.typeops.function_type(
            node, fallback=Instance(itype.type.mro[-1], [])
        )
    else:
        # This part and the one below are simply copies of the logic from checkmember.py.
        if node.is_settable_property and is_lvalue:
            typ = node.setter_type
            if typ is None and node.is_ready:
                typ = node.type
        else:
            typ = node.type
        if typ is not None:
            typ = expand_self_type(node, typ, subtype)
    p_typ = get_proper_type(typ)
    if typ is None:
        return AnyType(TypeOfAny.from_error)
    # We don't need to bind 'self' for static methods, since there is no 'self'.
    if isinstance(node, FuncBase) or (
        isinstance(p_typ, FunctionLike)
        and node.is_initialized_in_class
        and not node.is_staticmethod
    ):
        assert isinstance(p_typ, FunctionLike)
        if class_obj and not (
            node.is_class if isinstance(node, FuncBase) else node.is_classmethod
        ):
            # Don't bind instance methods on class objects.
            signature = p_typ
        else:
            signature = bind_self(
                p_typ, subtype, is_classmethod=isinstance(node, Var) and node.is_classmethod
            )
        if node.is_property and not class_obj:
            assert isinstance(signature, CallableType)
            if (
                isinstance(node, Var)
                and node.is_settable_property
                and is_lvalue
                and node.setter_type is not None
            ):
                typ = signature.arg_types[0]
            else:
                typ = signature.ret_type
        else:
            typ = signature
    itype = map_instance_to_supertype(itype, node.info)
    typ = expand_type_by_instance(typ, itype)
    return typ


def non_method_protocol_members(tp: TypeInfo) -> list[str]:
    """Find all non-callable members of a protocol."""

    assert tp.is_protocol
    result: list[str] = []
    anytype = AnyType(TypeOfAny.special_form)
    instance = Instance(tp, [anytype] * len(tp.defn.type_vars))

    for member in tp.protocol_members:
        typ = get_proper_type(find_member(member, instance, instance))
        if not isinstance(typ, (Overloaded, CallableType)):
            result.append(member)
    return result


def is_callable_compatible(
    left: CallableType,
    right: CallableType,
    *,
    is_compat: Callable[[Type, Type], bool],
    is_proper_subtype: bool,
    is_compat_return: Callable[[Type, Type], bool] | None = None,
    ignore_return: bool = False,
    ignore_pos_arg_names: bool = False,
    check_args_covariantly: bool = False,
    allow_partial_overlap: bool = False,
    strict_concatenate: bool = False,
) -> bool:
    """Is the left compatible with the right, using the provided compatibility check?

    is_compat:
        The check we want to run against the parameters.

    is_compat_return:
        The check we want to run against the return type.
        If None, use the 'is_compat' check.

    check_args_covariantly:
        If true, check if the left's args is compatible with the right's
        instead of the other way around (contravariantly).

        This function is mostly used to check if the left is a subtype of the right which
        is why the default is to check the args contravariantly. However, it's occasionally
        useful to check the args using some other check, so we leave the variance
        configurable.

        For example, when checking the validity of overloads, it's useful to see if
        the first overload alternative has more precise arguments than the second.
        We would want to check the arguments covariantly in that case.

        Note! The following two function calls are NOT equivalent:

            is_callable_compatible(f, g, is_compat=is_subtype, check_args_covariantly=False)
            is_callable_compatible(g, f, is_compat=is_subtype, check_args_covariantly=True)

        The two calls are similar in that they both check the function arguments in
        the same direction: they both run `is_subtype(argument_from_g, argument_from_f)`.

        However, the two calls differ in which direction they check things like
        keyword arguments. For example, suppose f and g are defined like so:

            def f(x: int, *y: int) -> int: ...
            def g(x: int) -> int: ...

        In this case, the first call will succeed and the second will fail: f is a
        valid stand-in for g but not vice-versa.

    allow_partial_overlap:
        By default this function returns True if and only if *all* calls to left are
        also calls to right (with respect to the provided 'is_compat' function).

        If this parameter is set to 'True', we return True if *there exists at least one*
        call to left that's also a call to right.

        In other words, we perform an existential check instead of a universal one;
        we require left to only overlap with right instead of being a subset.

        For example, suppose we set 'is_compat' to some subtype check and compare following:

            f(x: float, y: str = "...", *args: bool) -> str
            g(*args: int) -> str

        This function would normally return 'False': f is not a subtype of g.
        However, we would return True if this parameter is set to 'True': the two
        calls are compatible if the user runs "f_or_g(3)". In the context of that
        specific call, the two functions effectively have signatures of:

            f2(float) -> str
            g2(int) -> str

        Here, f2 is a valid subtype of g2 so we return True.

        Specifically, if this parameter is set this function will:

        -   Ignore optional arguments on either the left or right that have no
            corresponding match.
        -   No longer mandate optional arguments on either side are also optional
            on the other.
        -   No longer mandate that if right has a *arg or **kwarg that left must also
            have the same.

        Note: when this argument is set to True, this function becomes "symmetric" --
        the following calls are equivalent:

            is_callable_compatible(f, g,
                                   is_compat=some_check,
                                   check_args_covariantly=False,
                                   allow_partial_overlap=True)
            is_callable_compatible(g, f,
                                   is_compat=some_check,
                                   check_args_covariantly=True,
                                   allow_partial_overlap=True)

        If the 'some_check' function is also symmetric, the two calls would be equivalent
        whether or not we check the args covariantly.
    """
    # Normalize both types before comparing them.
    left = left.with_unpacked_kwargs().with_normalized_var_args()
    right = right.with_unpacked_kwargs().with_normalized_var_args()

    if is_compat_return is None:
        is_compat_return = is_compat

    # If either function is implicitly typed, ignore positional arg names too
    if left.implicit or right.implicit:
        ignore_pos_arg_names = True

    # Non-type cannot be a subtype of type.
    if right.is_type_obj() and not left.is_type_obj() and not allow_partial_overlap:
        return False

    # A callable L is a subtype of a generic callable R if L is a
    # subtype of every type obtained from R by substituting types for
    # the variables of R. We can check this by simply leaving the
    # generic variables of R as type variables, effectively varying
    # over all possible values.

    # It's okay even if these variables share ids with generic
    # type variables of L, because generating and solving
    # constraints for the variables of L to make L a subtype of R
    # (below) treats type variables on the two sides as independent.
    if left.variables:
        # Apply generic type variables away in left via type inference.
        unified = unify_generic_callable(left, right, ignore_return=ignore_return)
        if unified is None:
            return False
        left = unified

    # Check return types.
    if not ignore_return and not is_compat_return(left.ret_type, right.ret_type):
        return False

    if check_args_covariantly:
        is_compat = flip_compat_check(is_compat)

    if not strict_concatenate and (left.from_concatenate or right.from_concatenate):
        strict_concatenate_check = False
    else:
        strict_concatenate_check = True

    return are_parameters_compatible(
        left,
        right,
        is_compat=is_compat,
        is_proper_subtype=is_proper_subtype,
        ignore_pos_arg_names=ignore_pos_arg_names,
        allow_partial_overlap=allow_partial_overlap,
        strict_concatenate_check=strict_concatenate_check,
    )


def are_trivial_parameters(param: Parameters | NormalizedCallableType) -> bool:
    param_star = param.var_arg()
    param_star2 = param.kw_arg()
    return (
        param.arg_kinds == [ARG_STAR, ARG_STAR2]
        and param_star is not None
        and isinstance(get_proper_type(param_star.typ), AnyType)
        and param_star2 is not None
        and isinstance(get_proper_type(param_star2.typ), AnyType)
    )


def is_trivial_suffix(param: Parameters | NormalizedCallableType) -> bool:
    param_star = param.var_arg()
    param_star2 = param.kw_arg()
    return (
        param.arg_kinds[-2:] == [ARG_STAR, ARG_STAR2]
        and param_star is not None
        and isinstance(get_proper_type(param_star.typ), AnyType)
        and param_star2 is not None
        and isinstance(get_proper_type(param_star2.typ), AnyType)
    )


def are_parameters_compatible(
    left: Parameters | NormalizedCallableType,
    right: Parameters | NormalizedCallableType,
    *,
    is_compat: Callable[[Type, Type], bool],
    is_proper_subtype: bool,
    ignore_pos_arg_names: bool = False,
    allow_partial_overlap: bool = False,
    strict_concatenate_check: bool = False,
) -> bool:
    """Helper function for is_callable_compatible, used for Parameter compatibility"""
    if right.is_ellipsis_args and not is_proper_subtype:
        return True

    left_star = left.var_arg()
    left_star2 = left.kw_arg()
    right_star = right.var_arg()
    right_star2 = right.kw_arg()

    # Treat "def _(*a: Any, **kw: Any) -> X" similarly to "Callable[..., X]"
    if are_trivial_parameters(right) and not is_proper_subtype:
        return True
    trivial_suffix = is_trivial_suffix(right) and not is_proper_subtype

    trivial_vararg_suffix = False
    if (
        right.arg_kinds[-1:] == [ARG_STAR]
        and isinstance(get_proper_type(right.arg_types[-1]), AnyType)
        and not is_proper_subtype
        and all(k.is_positional(star=True) for k in left.arg_kinds)
    ):
        # Similar to how (*Any, **Any) is considered a supertype of all callables, we consider
        # (*Any) a supertype of all callables with positional arguments. This is needed in
        # particular because we often refuse to try type inference if actual type is not
        # a subtype of erased template type.
        trivial_vararg_suffix = True

    # Match up corresponding arguments and check them for compatibility. In
    # every pair (argL, argR) of corresponding arguments from L and R, argL must
    # be "more general" than argR if L is to be a subtype of R.

    # Arguments are corresponding if they either share a name, share a position,
    # or both. If L's corresponding argument is ambiguous, L is not a subtype of R.

    # If left has one corresponding argument by name and another by position,
    # consider them to be one "merged" argument (and not ambiguous) if they're
    # both optional, they're name-only and position-only respectively, and they
    # have the same type.  This rule allows functions with (*args, **kwargs) to
    # properly stand in for the full domain of formal arguments that they're
    # used for in practice.

    # Every argument in R must have a corresponding argument in L, and every
    # required argument in L must have a corresponding argument in R.

    # Phase 1: Confirm every argument in R has a corresponding argument in L.

    # Phase 1a: If left and right can both accept an infinite number of args,
    #           their types must be compatible.
    #
    #           Furthermore, if we're checking for compatibility in all cases,
    #           we confirm that if R accepts an infinite number of arguments,
    #           L must accept the same.
    def _incompatible(left_arg: FormalArgument | None, right_arg: FormalArgument | None) -> bool:
        if right_arg is None:
            return False
        if left_arg is None:
            return not allow_partial_overlap and not trivial_suffix
        return not is_compat(right_arg.typ, left_arg.typ)

    if (
        _incompatible(left_star, right_star)
        and not trivial_vararg_suffix
        or _incompatible(left_star2, right_star2)
    ):
        return False

    # Phase 1b: Check non-star args: for every arg right can accept, left must
    #           also accept. The only exception is if we are allowing partial
    #           overlaps: in that case, we ignore optional args on the right.
    for right_arg in right.formal_arguments():
        left_arg = mypy.typeops.callable_corresponding_argument(left, right_arg)
        if left_arg is None:
            if allow_partial_overlap and not right_arg.required:
                continue
            return False
        if not are_args_compatible(
            left_arg,
            right_arg,
            is_compat,
            ignore_pos_arg_names=ignore_pos_arg_names,
            allow_partial_overlap=allow_partial_overlap,
            allow_imprecise_kinds=right.imprecise_arg_kinds,
        ):
            return False

    if trivial_suffix:
        # For trivial right suffix we *only* check that every non-star right argument
        # has a valid match on the left.
        return True

    # Phase 1c: Check var args. Right has an infinite series of optional positional
    #           arguments. Get all further positional args of left, and make sure
    #           they're more general than the corresponding member in right.
    # TODO: handle suffix in UnpackType (i.e. *args: *Tuple[Ts, X, Y]).
    if right_star is not None and not trivial_vararg_suffix:
        # Synthesize an anonymous formal argument for the right
        right_by_position = right.try_synthesizing_arg_from_vararg(None)
        assert right_by_position is not None

        i = right_star.pos
        assert i is not None
        while i < len(left.arg_kinds) and left.arg_kinds[i].is_positional():
            if allow_partial_overlap and left.arg_kinds[i].is_optional():
                break

            left_by_position = left.argument_by_position(i)
            assert left_by_position is not None

            if not are_args_compatible(
                left_by_position,
                right_by_position,
                is_compat,
                ignore_pos_arg_names=ignore_pos_arg_names,
                allow_partial_overlap=allow_partial_overlap,
            ):
                return False
            i += 1

    # Phase 1d: Check kw args. Right has an infinite series of optional named
    #           arguments. Get all further named args of left, and make sure
    #           they're more general than the corresponding member in right.
    if right_star2 is not None:
        right_names = {name for name in right.arg_names if name is not None}
        left_only_names = set()
        for name, kind in zip(left.arg_names, left.arg_kinds):
            if (
                name is None
                or kind.is_star()
                or name in right_names
                or not strict_concatenate_check
            ):
                continue
            left_only_names.add(name)

        # Synthesize an anonymous formal argument for the right
        right_by_name = right.try_synthesizing_arg_from_kwarg(None)
        assert right_by_name is not None

        for name in left_only_names:
            left_by_name = left.argument_by_name(name)
            assert left_by_name is not None

            if allow_partial_overlap and not left_by_name.required:
                continue

            if not are_args_compatible(
                left_by_name,
                right_by_name,
                is_compat,
                ignore_pos_arg_names=ignore_pos_arg_names,
                allow_partial_overlap=allow_partial_overlap,
            ):
                return False

    # Phase 2: Left must not impose additional restrictions.
    #          (Every required argument in L must have a corresponding argument in R)
    #          Note: we already checked the *arg and **kwarg arguments in phase 1a.
    for left_arg in left.formal_arguments():
        right_by_name = (
            right.argument_by_name(left_arg.name) if left_arg.name is not None else None
        )

        right_by_pos = (
            right.argument_by_position(left_arg.pos) if left_arg.pos is not None else None
        )

        # If the left hand argument corresponds to two right-hand arguments,
        # neither of them can be required.
        if (
            right_by_name is not None
            and right_by_pos is not None
            and right_by_name != right_by_pos
            and (right_by_pos.required or right_by_name.required)
            and strict_concatenate_check
            and not right.imprecise_arg_kinds
        ):
            return False

        # All *required* left-hand arguments must have a corresponding
        # right-hand argument.  Optional args do not matter.
        if left_arg.required and right_by_pos is None and right_by_name is None:
            return False

    return True


def are_args_compatible(
    left: FormalArgument,
    right: FormalArgument,
    is_compat: Callable[[Type, Type], bool],
    *,
    ignore_pos_arg_names: bool,
    allow_partial_overlap: bool,
    allow_imprecise_kinds: bool = False,
) -> bool:
    if left.required and right.required:
        # If both arguments are required allow_partial_overlap has no effect.
        allow_partial_overlap = False

    def is_different(
        left_item: object | None, right_item: object | None, allow_overlap: bool
    ) -> bool:
        """Checks if the left and right items are different.

        If the right item is unspecified (e.g. if the right callable doesn't care
        about what name or position its arg has), we default to returning False.

        If we're allowing partial overlap, we also default to returning False
        if the left callable also doesn't care."""
        if right_item is None:
            return False
        if allow_overlap and left_item is None:
            return False
        return left_item != right_item

    # If right has a specific name it wants this argument to be, left must
    # have the same.
    if is_different(left.name, right.name, allow_partial_overlap):
        # But pay attention to whether we're ignoring positional arg names
        if not ignore_pos_arg_names or right.pos is None:
            return False

    # If right is at a specific position, left must have the same.
    # TODO: partial overlap logic is flawed for positions.
    # We disable it to avoid false positives at a cost of few false negatives.
    if is_different(left.pos, right.pos, allow_overlap=False) and not allow_imprecise_kinds:
        return False

    # If right's argument is optional, left's must also be
    # (unless we're relaxing the checks to allow potential
    # rather than definite compatibility).
    if not allow_partial_overlap and not right.required and left.required:
        return False

    # If we're allowing partial overlaps and neither arg is required,
    # the types don't actually need to be the same
    if allow_partial_overlap and not left.required and not right.required:
        return True

    # Left must have a more general type
    return is_compat(right.typ, left.typ)


def flip_compat_check(is_compat: Callable[[Type, Type], bool]) -> Callable[[Type, Type], bool]:
    def new_is_compat(left: Type, right: Type) -> bool:
        return is_compat(right, left)

    return new_is_compat


def unify_generic_callable(
    type: NormalizedCallableType,
    target: NormalizedCallableType,
    ignore_return: bool,
    return_constraint_direction: int | None = None,
) -> NormalizedCallableType | None:
    """Try to unify a generic callable type with another callable type.

    Return unified CallableType if successful; otherwise, return None.
    """
    import mypy.solve

    if set(type.type_var_ids()) & {v.id for v in mypy.typeops.get_all_type_vars(target)}:
        # Overload overlap check does nasty things like unifying in opposite direction.
        # This can easily create type variable clashes, so we need to refresh.
        type = freshen_function_type_vars(type)

    if return_constraint_direction is None:
        return_constraint_direction = mypy.constraints.SUBTYPE_OF

    constraints: list[mypy.constraints.Constraint] = []
    # There is some special logic for inference in callables, so better use them
    # as wholes instead of picking separate arguments.
    cs = mypy.constraints.infer_constraints(
        type.copy_modified(ret_type=UninhabitedType()),
        target.copy_modified(ret_type=UninhabitedType()),
        mypy.constraints.SUBTYPE_OF,
        skip_neg_op=True,
    )
    constraints.extend(cs)
    if not ignore_return:
        c = mypy.constraints.infer_constraints(
            type.ret_type, target.ret_type, return_constraint_direction
        )
        constraints.extend(c)
    inferred_vars, _ = mypy.solve.solve_constraints(
        type.variables, constraints, allow_polymorphic=True
    )
    if None in inferred_vars:
        return None
    non_none_inferred_vars = cast(list[Type], inferred_vars)
    had_errors = False

    def report(*args: Any) -> None:
        nonlocal had_errors
        had_errors = True

    # This function may be called by the solver, so we need to allow erased types here.
    # We anyway allow checking subtyping between other types containing <Erased>
    # (probably also because solver needs subtyping). See also comment in
    # ExpandTypeVisitor.visit_erased_type().
    applied = mypy.applytype.apply_generic_arguments(
        type, non_none_inferred_vars, report, context=target
    )
    if had_errors:
        return None
    return cast(NormalizedCallableType, applied)


def try_restrict_literal_union(t: UnionType, s: Type) -> list[Type] | None:
    """Return the items of t, excluding any occurrence of s, if and only if
      - t only contains simple literals
      - s is a simple literal

    Otherwise, returns None
    """
    ps = get_proper_type(s)
    if not mypy.typeops.is_simple_literal(ps):
        return None

    new_items: list[Type] = []
    for i in t.relevant_items():
        pi = get_proper_type(i)
        if not mypy.typeops.is_simple_literal(pi):
            return None
        if pi != ps:
            new_items.append(i)
    return new_items


def restrict_subtype_away(t: Type, s: Type) -> Type:
    """Return t minus s for runtime type assertions.

    If we can't determine a precise result, return a supertype of the
    ideal result (just t is a valid result).

    This is used for type inference of runtime type checks such as
    isinstance(). Currently, this just removes elements of a union type.
    """
    p_t = get_proper_type(t)
    if isinstance(p_t, UnionType):
        new_items = try_restrict_literal_union(p_t, s)
        if new_items is None:
            new_items = [
                restrict_subtype_away(item, s)
                for item in p_t.relevant_items()
                if (isinstance(get_proper_type(item), AnyType) or not covers_at_runtime(item, s))
            ]
        return UnionType.make_union(new_items)
    elif isinstance(p_t, TypeVarType):
        return p_t.copy_modified(upper_bound=restrict_subtype_away(p_t.upper_bound, s))
    elif covers_at_runtime(t, s):
        return UninhabitedType()
    else:
        return t


def covers_at_runtime(item: Type, supertype: Type) -> bool:
    """Will isinstance(item, supertype) always return True at runtime?"""
    item = get_proper_type(item)
    supertype = get_proper_type(supertype)

    # Since runtime type checks will ignore type arguments, erase the types.
    supertype = erase_type(supertype)
    if is_proper_subtype(
        erase_type(item), supertype, ignore_promotions=True, erase_instances=True
    ):
        return True
    if isinstance(supertype, Instance):
        if supertype.type.is_protocol:
            # TODO: Implement more robust support for runtime isinstance() checks, see issue #3827.
            if is_proper_subtype(item, supertype, ignore_promotions=True):
                return True
        if isinstance(item, TypedDictType):
            # Special case useful for selecting TypedDicts from unions using isinstance(x, dict).
            if supertype.type.fullname == "builtins.dict":
                return True
        elif isinstance(item, TypeVarType):
            if is_proper_subtype(item.upper_bound, supertype, ignore_promotions=True):
                return True
        elif isinstance(item, Instance) and supertype.type.fullname == "builtins.int":
            # "int" covers all native int types
            if item.type.fullname in MYPYC_NATIVE_INT_NAMES:
                return True
    # TODO: Add more special cases.
    return False


def is_more_precise(left: Type, right: Type, *, ignore_promotions: bool = False) -> bool:
    """Check if left is a more precise type than right.

    A left is a proper subtype of right, left is also more precise than
    right. Also, if right is Any, left is more precise than right, for
    any left.
    """
    # TODO Should List[int] be more precise than List[Any]?
    right = get_proper_type(right)
    if isinstance(right, AnyType):
        return True
    return is_proper_subtype(left, right, ignore_promotions=ignore_promotions)


def all_non_object_members(info: TypeInfo) -> set[str]:
    members = set(info.names)
    for base in info.mro[1:-1]:
        members.update(base.names)
    return members


def infer_variance(info: TypeInfo, i: int) -> bool:
    """Infer the variance of the ith type variable of a generic class.

    Return True if successful. This can fail if some inferred types aren't ready.
    """
    object_type = Instance(info.mro[-1], [])

    for variance in COVARIANT, CONTRAVARIANT, INVARIANT:
        tv = info.defn.type_vars[i]
        assert isinstance(tv, TypeVarType)
        if tv.variance != VARIANCE_NOT_READY:
            continue
        tv.variance = variance
        co = True
        contra = True
        tvar = info.defn.type_vars[i]
        self_type = fill_typevars(info)
        for member in all_non_object_members(info):
            # __mypy-replace is an implementation detail of the dataclass plugin
            if member in ("__init__", "__new__", "__mypy-replace"):
                continue

            if isinstance(self_type, TupleType):
                self_type = mypy.typeops.tuple_fallback(self_type)
            flags = get_member_flags(member, self_type)
            settable = IS_SETTABLE in flags

            node = info[member].node
            if isinstance(node, Var):
                if node.type is None:
                    tv.variance = VARIANCE_NOT_READY
                    return False
                if has_underscore_prefix(member):
                    # Special case to avoid false positives (and to pass conformance tests)
                    settable = False

            # TODO: handle settable properties with setter type different from getter.
            typ = find_member(member, self_type, self_type)
            if typ:
                # It's okay for a method in a generic class with a contravariant type
                # variable to return a generic instance of the class, if it doesn't involve
                # variance (i.e. values of type variables are propagated). Our normal rules
                # would disallow this. Replace such return types with 'Any' to allow this.
                #
                # This could probably be more lenient (e.g. allow self type be nested, don't
                # require all type arguments to be identical to self_type), but this will
                # hopefully cover the vast majority of such cases, including Self.
                typ = erase_return_self_types(typ, self_type)

                typ2 = expand_type(typ, {tvar.id: object_type})
                if not is_subtype(typ, typ2):
                    co = False
                if not is_subtype(typ2, typ):
                    contra = False
                    if settable:
                        co = False

        # Infer variance from base classes, in case they have explicit variances
        for base in info.bases:
            base2 = expand_type(base, {tvar.id: object_type})
            if not is_subtype(base, base2):
                co = False
            if not is_subtype(base2, base):
                contra = False

        if co:
            v = COVARIANT
        elif contra:
            v = CONTRAVARIANT
        else:
            v = INVARIANT
        if v == variance:
            break
        tv.variance = VARIANCE_NOT_READY
    return True


def has_underscore_prefix(name: str) -> bool:
    return name.startswith("_") and not (name.startswith("__") and name.endswith("__"))


def infer_class_variances(info: TypeInfo) -> bool:
    if not info.defn.type_args:
        return True
    tvs = info.defn.type_vars
    success = True
    for i, tv in enumerate(tvs):
        if isinstance(tv, TypeVarType) and tv.variance == VARIANCE_NOT_READY:
            if not infer_variance(info, i):
                success = False
    return success


def erase_return_self_types(typ: Type, self_type: Instance) -> Type:
    """If a typ is function-like and returns self_type, replace return type with Any."""
    proper_type = get_proper_type(typ)
    if isinstance(proper_type, CallableType):
        ret = get_proper_type(proper_type.ret_type)
        if isinstance(ret, Instance) and ret == self_type:
            return proper_type.copy_modified(ret_type=AnyType(TypeOfAny.implementation_artifact))
    elif isinstance(proper_type, Overloaded):
        return Overloaded(
            [
                cast(CallableType, erase_return_self_types(it, self_type))
                for it in proper_type.items
            ]
        )
    return typ


def is_erased_instance(t: Instance) -> bool:
    """Is this an instance where all args are Any types?"""
    if not t.args:
        return False
    for arg in t.args:
        if isinstance(arg, UnpackType):
            unpacked = get_proper_type(arg.type)
            if not isinstance(unpacked, Instance):
                return False
            assert unpacked.type.fullname == "builtins.tuple"
            if not isinstance(get_proper_type(unpacked.args[0]), AnyType):
                return False
        elif not isinstance(get_proper_type(arg), AnyType):
            return False
    return True<|MERGE_RESOLUTION|>--- conflicted
+++ resolved
@@ -1089,7 +1089,6 @@
 
     def visit_type_type(self, left: TypeType) -> bool:
         right = self.right
-<<<<<<< HEAD
         if left.is_type_form:
             if isinstance(right, TypeType):
                 if not right.is_type_form:
@@ -1098,7 +1097,8 @@
             if isinstance(right, Instance):
                 if right.type.fullname == "builtins.object":
                     return True
-=======
+                return False
+            return False
         if isinstance(right, TypeType):
             return self._is_subtype(left.item, right.item)
         if isinstance(right, Overloaded) and right.is_type_obj():
@@ -1110,7 +1110,6 @@
             if self.proper_subtype and not right.is_type_obj():
                 # We can't accept `Type[X]` as a *proper* subtype of Callable[P, X]
                 # since this will break transitivity of subtyping.
->>>>>>> 7b4f6311
                 return False
             return False
         else:  # not left.is_type_form
