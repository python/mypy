from typing import List, Optional, Callable, Tuple, Iterator, Set, Union, cast
from contextlib import contextmanager

from mypy.types import (
    Type, AnyType, UnboundType, TypeVisitor, FormalArgument, NoneTyp, function_type,
    Instance, TypeVarType, CallableType, TupleType, TypedDictType, UnionType, Overloaded,
    ErasedType, PartialType, DeletedType, UninhabitedType, TypeType, is_named_instance,
    FunctionLike, TypeOfAny
)
import mypy.applytype
import mypy.constraints
from mypy.erasetype import erase_type
# Circular import; done in the function instead.
# import mypy.solve
from mypy import messages, sametypes
from mypy.nodes import (
    FuncBase, Var, Decorator, OverloadedFuncDef, TypeInfo, CONTRAVARIANT, COVARIANT,
    ARG_POS, ARG_OPT, ARG_NAMED, ARG_NAMED_OPT, ARG_STAR, ARG_STAR2
)
from mypy.maptype import map_instance_to_supertype
from mypy.expandtype import expand_type_by_instance
from mypy.sametypes import is_same_type
from mypy.typestate import TypeState, SubtypeKind

from mypy import experiments


# Flags for detected protocol members
IS_SETTABLE = 1
IS_CLASSVAR = 2
IS_CLASS_OR_STATIC = 3


TypeParameterChecker = Callable[[Type, Type, int], bool]


def check_type_parameter(lefta: Type, righta: Type, variance: int) -> bool:
    if variance == COVARIANT:
        return is_subtype(lefta, righta, check_type_parameter)
    elif variance == CONTRAVARIANT:
        return is_subtype(righta, lefta, check_type_parameter)
    else:
        return is_equivalent(lefta, righta, check_type_parameter)


def is_subtype(left: Type, right: Type,
               type_parameter_checker: TypeParameterChecker = check_type_parameter,
               *, ignore_pos_arg_names: bool = False,
               ignore_declared_variance: bool = False,
               ignore_promotions: bool = False) -> bool:
    """Is 'left' subtype of 'right'?

    Also consider Any to be a subtype of any type, and vice versa. This
    recursively applies to components of composite types (List[int] is subtype
    of List[Any], for example).

    type_parameter_checker is used to check the type parameters (for example,
    A with B in is_subtype(C[A], C[B]). The default checks for subtype relation
    between the type arguments (e.g., A and B), taking the variance of the
    type var into account.
    """
    if (isinstance(right, AnyType) or isinstance(right, UnboundType)
            or isinstance(right, ErasedType)):
        return True
    elif isinstance(right, UnionType) and not isinstance(left, UnionType):
        # Normally, when 'left' is not itself a union, the only way
        # 'left' can be a subtype of the union 'right' is if it is a
        # subtype of one of the items making up the union.
        is_subtype_of_item = any(is_subtype(left, item, type_parameter_checker,
                                            ignore_pos_arg_names=ignore_pos_arg_names,
                                            ignore_declared_variance=ignore_declared_variance,
                                            ignore_promotions=ignore_promotions)
                                 for item in right.items)
        # However, if 'left' is a type variable T, T might also have
        # an upper bound which is itself a union. This case will be
        # handled below by the SubtypeVisitor. We have to check both
        # possibilities, to handle both cases like T <: Union[T, U]
        # and cases like T <: B where B is the upper bound of T and is
        # a union. (See #2314.)
        if not isinstance(left, TypeVarType):
            return is_subtype_of_item
        elif is_subtype_of_item:
            return True
        # otherwise, fall through
    return left.accept(SubtypeVisitor(right, type_parameter_checker,
                                      ignore_pos_arg_names=ignore_pos_arg_names,
                                      ignore_declared_variance=ignore_declared_variance,
                                      ignore_promotions=ignore_promotions))


def is_subtype_ignoring_tvars(left: Type, right: Type) -> bool:
    def ignore_tvars(s: Type, t: Type, v: int) -> bool:
        return True
    return is_subtype(left, right, ignore_tvars)


def is_equivalent(a: Type,
                  b: Type,
                  type_parameter_checker: TypeParameterChecker = check_type_parameter,
                  *,
                  ignore_pos_arg_names: bool = False
                  ) -> bool:
    return (
        is_subtype(a, b, type_parameter_checker, ignore_pos_arg_names=ignore_pos_arg_names)
        and is_subtype(b, a, type_parameter_checker, ignore_pos_arg_names=ignore_pos_arg_names))


class SubtypeVisitor(TypeVisitor[bool]):

    def __init__(self, right: Type,
                 type_parameter_checker: TypeParameterChecker,
                 *, ignore_pos_arg_names: bool = False,
                 ignore_declared_variance: bool = False,
                 ignore_promotions: bool = False) -> None:
        self.right = right
        self.check_type_parameter = type_parameter_checker
        self.ignore_pos_arg_names = ignore_pos_arg_names
        self.ignore_declared_variance = ignore_declared_variance
        self.ignore_promotions = ignore_promotions
        self._subtype_kind = SubtypeVisitor.build_subtype_kind(
            type_parameter_checker=type_parameter_checker,
            ignore_pos_arg_names=ignore_pos_arg_names,
            ignore_declared_variance=ignore_declared_variance,
            ignore_promotions=ignore_promotions)

    @staticmethod
    def build_subtype_kind(*,
                           type_parameter_checker: TypeParameterChecker = check_type_parameter,
                           ignore_pos_arg_names: bool = False,
                           ignore_declared_variance: bool = False,
                           ignore_promotions: bool = False) -> SubtypeKind:
        return ('subtype',
                type_parameter_checker,
                ignore_pos_arg_names,
                ignore_declared_variance,
                ignore_promotions)

    def _lookup_cache(self, left: Instance, right: Instance) -> bool:
        return TypeState.is_cached_subtype_check(self._subtype_kind, left, right)

    def _record_cache(self, left: Instance, right: Instance) -> None:
        TypeState.record_subtype_cache_entry(self._subtype_kind, left, right)

    def _is_subtype(self, left: Type, right: Type) -> bool:
        return is_subtype(left, right,
                          type_parameter_checker=self.check_type_parameter,
                          ignore_pos_arg_names=self.ignore_pos_arg_names,
                          ignore_declared_variance=self.ignore_declared_variance,
                          ignore_promotions=self.ignore_promotions)

    # visit_x(left) means: is left (which is an instance of X) a subtype of
    # right?

    def visit_unbound_type(self, left: UnboundType) -> bool:
        return True

    def visit_any(self, left: AnyType) -> bool:
        return True

    def visit_none_type(self, left: NoneTyp) -> bool:
        if experiments.STRICT_OPTIONAL:
            return (isinstance(self.right, NoneTyp) or
                    is_named_instance(self.right, 'builtins.object') or
                    isinstance(self.right, Instance) and self.right.type.is_protocol and
                    not self.right.type.protocol_members)
        else:
            return True

    def visit_uninhabited_type(self, left: UninhabitedType) -> bool:
        return True

    def visit_erased_type(self, left: ErasedType) -> bool:
        return True

    def visit_deleted_type(self, left: DeletedType) -> bool:
        return True

    def visit_instance(self, left: Instance) -> bool:
        if left.type.fallback_to_any:
            if isinstance(self.right, NoneTyp):
                # NOTE: `None` is a *non-subclassable* singleton, therefore no class
                # can by a subtype of it, even with an `Any` fallback.
                # This special case is needed to treat descriptors in classes with
                # dynamic base classes correctly, see #5456.
                return False
            return True
        right = self.right
        if isinstance(right, TupleType) and right.fallback.type.is_enum:
            return self._is_subtype(left, right.fallback)
        if isinstance(right, Instance):
            if self._lookup_cache(left, right):
                return True
            if not self.ignore_promotions:
                for base in left.type.mro:
                    if base._promote and self._is_subtype(base._promote, self.right):
                        self._record_cache(left, right)
                        return True
            rname = right.type.fullname()
            # Always try a nominal check if possible,
            # there might be errors that a user wants to silence *once*.
            if ((left.type.has_base(rname) or rname == 'builtins.object') and
                    not self.ignore_declared_variance):
                # Map left type to corresponding right instances.
                t = map_instance_to_supertype(left, right.type)
                nominal = all(self.check_type_parameter(lefta, righta, tvar.variance)
                              for lefta, righta, tvar in
                              zip(t.args, right.args, right.type.defn.type_vars))
                if nominal:
                    self._record_cache(left, right)
                return nominal
            if right.type.is_protocol and is_protocol_implementation(left, right):
                return True
            return False
        if isinstance(right, TypeType):
            item = right.item
            if isinstance(item, TupleType):
                item = item.fallback
            if is_named_instance(left, 'builtins.type'):
                return self._is_subtype(TypeType(AnyType(TypeOfAny.special_form)), right)
            if left.type.is_metaclass():
                if isinstance(item, AnyType):
                    return True
                if isinstance(item, Instance):
                    return is_named_instance(item, 'builtins.object')
        if isinstance(right, CallableType):
            # Special case: Instance can be a subtype of Callable.
            call = find_member('__call__', left, left)
            if call:
                return self._is_subtype(call, right)
            return False
        else:
            return False

    def visit_type_var(self, left: TypeVarType) -> bool:
        right = self.right
        if isinstance(right, TypeVarType) and left.id == right.id:
            return True
        if left.values and self._is_subtype(UnionType.make_simplified_union(left.values), right):
            return True
        return self._is_subtype(left.upper_bound, self.right)

    def visit_callable_type(self, left: CallableType) -> bool:
        right = self.right
        if isinstance(right, CallableType):
            return is_callable_compatible(
                left, right,
                is_compat=self._is_subtype,
                ignore_pos_arg_names=self.ignore_pos_arg_names)
        elif isinstance(right, Overloaded):
            return all(self._is_subtype(left, item) for item in right.items())
        elif isinstance(right, Instance):
<<<<<<< HEAD
            if right.type.is_protocol and right.type.protocol_members == ['__call__']:
                # OK, a callable can implement a protocol with a single `__call__` member.
                # TODO: we should probably explicitly exclude self-types in this case.
                call = find_member('__call__', right, left)
                assert call is not None
                if is_subtype(left, call):
                    return True
            return is_subtype(left.fallback, right,
                              ignore_pos_arg_names=self.ignore_pos_arg_names)
=======
            return self._is_subtype(left.fallback, right)
>>>>>>> 57004569
        elif isinstance(right, TypeType):
            # This is unsound, we don't check the __init__ signature.
            return left.is_type_obj() and self._is_subtype(left.ret_type, right.item)
        else:
            return False

    def visit_tuple_type(self, left: TupleType) -> bool:
        right = self.right
        if isinstance(right, Instance):
            if is_named_instance(right, 'typing.Sized'):
                return True
            elif (is_named_instance(right, 'builtins.tuple') or
                  is_named_instance(right, 'typing.Iterable') or
                  is_named_instance(right, 'typing.Container') or
                  is_named_instance(right, 'typing.Sequence') or
                  is_named_instance(right, 'typing.Reversible')):
                if right.args:
                    iter_type = right.args[0]
                else:
                    iter_type = AnyType(TypeOfAny.special_form)
                return all(self._is_subtype(li, iter_type) for li in left.items)
            elif self._is_subtype(left.fallback, right):
                return True
            return False
        elif isinstance(right, TupleType):
            if len(left.items) != len(right.items):
                return False
            for l, r in zip(left.items, right.items):
                if not self._is_subtype(l, r):
                    return False
            if not self._is_subtype(left.fallback, right.fallback):
                return False
            return True
        else:
            return False

    def visit_typeddict_type(self, left: TypedDictType) -> bool:
        right = self.right
        if isinstance(right, Instance):
            return self._is_subtype(left.fallback, right)
        elif isinstance(right, TypedDictType):
            if not left.names_are_wider_than(right):
                return False
            for name, l, r in left.zip(right):
                if not is_equivalent(l, r, self.check_type_parameter):
                    return False
                # Non-required key is not compatible with a required key since
                # indexing may fail unexpectedly if a required key is missing.
                # Required key is not compatible with a non-required key since
                # the prior doesn't support 'del' but the latter should support
                # it.
                #
                # NOTE: 'del' support is currently not implemented (#3550). We
                #       don't want to have to change subtyping after 'del' support
                #       lands so here we are anticipating that change.
                if (name in left.required_keys) != (name in right.required_keys):
                    return False
            # (NOTE: Fallbacks don't matter.)
            return True
        else:
            return False

    def visit_overloaded(self, left: Overloaded) -> bool:
        right = self.right
        if isinstance(right, Instance):
<<<<<<< HEAD
            if right.type.is_protocol and right.type.protocol_members == ['__call__']:
                # same as for CallableType
                call = find_member('__call__', right, left)
                assert call is not None
                if is_subtype(left, call):
                    return True
            return is_subtype(left.fallback, right)
=======
            return self._is_subtype(left.fallback, right)
>>>>>>> 57004569
        elif isinstance(right, CallableType):
            for item in left.items():
                if self._is_subtype(item, right):
                    return True
            return False
        elif isinstance(right, Overloaded):
            # Ensure each overload in the right side (the supertype) is accounted for.
            previous_match_left_index = -1
            matched_overloads = set()
            possible_invalid_overloads = set()

            for right_index, right_item in enumerate(right.items()):
                found_match = False

                for left_index, left_item in enumerate(left.items()):
                    subtype_match = self._is_subtype(left_item, right_item)\

                    # Order matters: we need to make sure that the index of
                    # this item is at least the index of the previous one.
                    if subtype_match and previous_match_left_index <= left_index:
                        if not found_match:
                            # Update the index of the previous match.
                            previous_match_left_index = left_index
                            found_match = True
                            matched_overloads.add(left_item)
                            possible_invalid_overloads.discard(left_item)
                    else:
                        # If this one overlaps with the supertype in any way, but it wasn't
                        # an exact match, then it's a potential error.
                        if (is_callable_compatible(left_item, right_item,
                                    is_compat=self._is_subtype, ignore_return=True,
                                    ignore_pos_arg_names=self.ignore_pos_arg_names) or
                                is_callable_compatible(right_item, left_item,
                                        is_compat=self._is_subtype, ignore_return=True,
                                        ignore_pos_arg_names=self.ignore_pos_arg_names)):
                            # If this is an overload that's already been matched, there's no
                            # problem.
                            if left_item not in matched_overloads:
                                possible_invalid_overloads.add(left_item)

                if not found_match:
                    return False

            if possible_invalid_overloads:
                # There were potentially invalid overloads that were never matched to the
                # supertype.
                return False
            return True
        elif isinstance(right, UnboundType):
            return True
        elif isinstance(right, TypeType):
            # All the items must have the same type object status, so
            # it's sufficient to query only (any) one of them.
            # This is unsound, we don't check all the __init__ signatures.
            return left.is_type_obj() and self._is_subtype(left.items()[0], right)
        else:
            return False

    def visit_union_type(self, left: UnionType) -> bool:
        return all(self._is_subtype(item, self.right) for item in left.items)

    def visit_partial_type(self, left: PartialType) -> bool:
        # This is indeterminate as we don't really know the complete type yet.
        raise RuntimeError

    def visit_type_type(self, left: TypeType) -> bool:
        right = self.right
        if isinstance(right, TypeType):
            return self._is_subtype(left.item, right.item)
        if isinstance(right, CallableType):
            # This is unsound, we don't check the __init__ signature.
            return self._is_subtype(left.item, right.ret_type)
        if isinstance(right, Instance):
            if right.type.fullname() in ['builtins.object', 'builtins.type']:
                return True
            item = left.item
            if isinstance(item, TypeVarType):
                item = item.upper_bound
            if isinstance(item, Instance):
                metaclass = item.type.metaclass_type
                return metaclass is not None and self._is_subtype(metaclass, right)
        return False


@contextmanager
def pop_on_exit(stack: List[Tuple[Instance, Instance]],
                left: Instance, right: Instance) -> Iterator[None]:
    stack.append((left, right))
    yield
    stack.pop()


def is_protocol_implementation(left: Instance, right: Instance,
                               proper_subtype: bool = False) -> bool:
    """Check whether 'left' implements the protocol 'right'.

    If 'proper_subtype' is True, then check for a proper subtype.
    Treat recursive protocols by using the 'assuming' structural subtype matrix
    (in sparse representation, i.e. as a list of pairs (subtype, supertype)),
    see also comment in nodes.TypeInfo. When we enter a check for classes
    (A, P), defined as following::

      class P(Protocol):
          def f(self) -> P: ...
      class A:
          def f(self) -> A: ...

    this results in A being a subtype of P without infinite recursion.
    On every false result, we pop the assumption, thus avoiding an infinite recursion
    as well.
    """
    assert right.type.is_protocol
    # We need to record this check to generate protocol fine-grained dependencies.
    TypeState.record_protocol_subtype_check(left.type, right.type)
    assuming = right.type.assuming_proper if proper_subtype else right.type.assuming
    for (l, r) in reversed(assuming):
        if sametypes.is_same_type(l, left) and sametypes.is_same_type(r, right):
            return True
    with pop_on_exit(assuming, left, right):
        for member in right.type.protocol_members:
            # nominal subtyping currently ignores '__init__' and '__new__' signatures
            if member in ('__init__', '__new__'):
                continue
            # The third argument below indicates to what self type is bound.
            # We always bind self to the subtype. (Similarly to nominal types).
            supertype = find_member(member, right, left)
            assert supertype is not None
            subtype = find_member(member, left, left)
            # Useful for debugging:
            # print(member, 'of', left, 'has type', subtype)
            # print(member, 'of', right, 'has type', supertype)
            if not subtype:
                return False
            if not proper_subtype:
                # Nominal check currently ignores arg names
                # NOTE: If we ever change this, be sure to also change the call to
                # SubtypeVisitor.build_subtype_kind(...) down below.
                is_compat = is_subtype(subtype, supertype, ignore_pos_arg_names=True)
            else:
                is_compat = is_proper_subtype(subtype, supertype)
            if not is_compat:
                return False
            if isinstance(subtype, NoneTyp) and isinstance(supertype, CallableType):
                # We want __hash__ = None idiom to work even without --strict-optional
                return False
            subflags = get_member_flags(member, left.type)
            superflags = get_member_flags(member, right.type)
            if IS_SETTABLE in superflags:
                # Check opposite direction for settable attributes.
                if not is_subtype(supertype, subtype):
                    return False
            if (IS_CLASSVAR in subflags) != (IS_CLASSVAR in superflags):
                return False
            if IS_SETTABLE in superflags and IS_SETTABLE not in subflags:
                return False
            # This rule is copied from nominal check in checker.py
            if IS_CLASS_OR_STATIC in superflags and IS_CLASS_OR_STATIC not in subflags:
                return False

    if not proper_subtype:
        # Nominal check currently ignores arg names
        subtype_kind = SubtypeVisitor.build_subtype_kind(ignore_pos_arg_names=True)
    else:
        subtype_kind = ProperSubtypeVisitor.build_subtype_kind()
    TypeState.record_subtype_cache_entry(subtype_kind, left, right)
    return True


def find_member(name: str, itype: Instance, subtype: Type) -> Optional[Type]:
    """Find the type of member by 'name' in 'itype's TypeInfo.

    Fin the member type after applying type arguments from 'itype', and binding
    'self' to 'subtype'. Return None if member was not found.
    """
    # TODO: this code shares some logic with checkmember.analyze_member_access,
    # consider refactoring.
    info = itype.type
    method = info.get_method(name)
    if method:
        if method.is_property:
            assert isinstance(method, OverloadedFuncDef)
            dec = method.items[0]
            assert isinstance(dec, Decorator)
            return find_node_type(dec.var, itype, subtype)
        return find_node_type(method, itype, subtype)
    else:
        # don't have such method, maybe variable or decorator?
        node = info.get(name)
        if not node:
            v = None
        else:
            v = node.node
        if isinstance(v, Decorator):
            v = v.var
        if isinstance(v, Var):
            return find_node_type(v, itype, subtype)
        if not v and name not in ['__getattr__', '__setattr__', '__getattribute__']:
            for method_name in ('__getattribute__', '__getattr__'):
                # Normally, mypy assumes that instances that define __getattr__ have all
                # attributes with the corresponding return type. If this will produce
                # many false negatives, then this could be prohibited for
                # structural subtyping.
                method = info.get_method(method_name)
                if method and method.info.fullname() != 'builtins.object':
                    getattr_type = find_node_type(method, itype, subtype)
                    if isinstance(getattr_type, CallableType):
                        return getattr_type.ret_type
        if itype.type.fallback_to_any:
            return AnyType(TypeOfAny.special_form)
    return None


def get_member_flags(name: str, info: TypeInfo) -> Set[int]:
    """Detect whether a member 'name' is settable, whether it is an
    instance or class variable, and whether it is class or static method.

    The flags are defined as following:
    * IS_SETTABLE: whether this attribute can be set, not set for methods and
      non-settable properties;
    * IS_CLASSVAR: set if the variable is annotated as 'x: ClassVar[t]';
    * IS_CLASS_OR_STATIC: set for methods decorated with @classmethod or
      with @staticmethod.
    """
    method = info.get_method(name)
    setattr_meth = info.get_method('__setattr__')
    if method:
        # this could be settable property
        if method.is_property:
            assert isinstance(method, OverloadedFuncDef)
            dec = method.items[0]
            assert isinstance(dec, Decorator)
            if dec.var.is_settable_property or setattr_meth:
                return {IS_SETTABLE}
        return set()
    node = info.get(name)
    if not node:
        if setattr_meth:
            return {IS_SETTABLE}
        return set()
    v = node.node
    if isinstance(v, Decorator):
        if v.var.is_staticmethod or v.var.is_classmethod:
            return {IS_CLASS_OR_STATIC}
    # just a variable
    if isinstance(v, Var) and not v.is_property:
        flags = {IS_SETTABLE}
        if v.is_classvar:
            flags.add(IS_CLASSVAR)
        return flags
    return set()


def find_node_type(node: Union[Var, FuncBase], itype: Instance, subtype: Type) -> Type:
    """Find type of a variable or method 'node' (maybe also a decorated method).
    Apply type arguments from 'itype', and bind 'self' to 'subtype'.
    """
    from mypy.checkmember import bind_self
    if isinstance(node, FuncBase):
        typ = function_type(node,
                            fallback=Instance(itype.type.mro[-1], []))  # type: Optional[Type]
    else:
        typ = node.type
    if typ is None:
        return AnyType(TypeOfAny.from_error)
    # We don't need to bind 'self' for static methods, since there is no 'self'.
    if isinstance(node, FuncBase) or isinstance(typ, FunctionLike) and not node.is_staticmethod:
        assert isinstance(typ, FunctionLike)
        signature = bind_self(typ, subtype)
        if node.is_property:
            assert isinstance(signature, CallableType)
            typ = signature.ret_type
        else:
            typ = signature
    itype = map_instance_to_supertype(itype, node.info)
    typ = expand_type_by_instance(typ, itype)
    return typ


def non_method_protocol_members(tp: TypeInfo) -> List[str]:
    """Find all non-callable members of a protocol."""

    assert tp.is_protocol
    result = []  # type: List[str]
    anytype = AnyType(TypeOfAny.special_form)
    instance = Instance(tp, [anytype] * len(tp.defn.type_vars))

    for member in tp.protocol_members:
        typ = find_member(member, instance, instance)
        if not isinstance(typ, CallableType):
            result.append(member)
    return result


def is_callable_compatible(left: CallableType, right: CallableType,
                           *,
                           is_compat: Callable[[Type, Type], bool],
                           is_compat_return: Optional[Callable[[Type, Type], bool]] = None,
                           ignore_return: bool = False,
                           ignore_pos_arg_names: bool = False,
                           check_args_covariantly: bool = False,
                           allow_partial_overlap: bool = False) -> bool:
    """Is the left compatible with the right, using the provided compatibility check?

    is_compat:
        The check we want to run against the parameters.

    is_compat_return:
        The check we want to run against the return type.
        If None, use the 'is_compat' check.

    check_args_covariantly:
        If true, check if the left's args is compatible with the right's
        instead of the other way around (contravariantly).

        This function is mostly used to check if the left is a subtype of the right which
        is why the default is to check the args contravariantly. However, it's occasionally
        useful to check the args using some other check, so we leave the variance
        configurable.

        For example, when checking the validity of overloads, it's useful to see if
        the first overload alternative has more precise arguments then the second.
        We would want to check the arguments covariantly in that case.

        Note! The following two function calls are NOT equivalent:

            is_callable_compatible(f, g, is_compat=is_subtype, check_args_covariantly=False)
            is_callable_compatible(g, f, is_compat=is_subtype, check_args_covariantly=True)

        The two calls are similar in that they both check the function arguments in
        the same direction: they both run `is_subtype(argument_from_g, argument_from_f)`.

        However, the two calls differ in which direction they check things like
        keyword arguments. For example, suppose f and g are defined like so:

            def f(x: int, *y: int) -> int: ...
            def g(x: int) -> int: ...

        In this case, the first call will succeed and the second will fail: f is a
        valid stand-in for g but not vice-versa.

    allow_partial_overlap:
        By default this function returns True if and only if *all* calls to left are
        also calls to right (with respect to the provided 'is_compat' function).

        If this parameter is set to 'True', we return True if *there exists at least one*
        call to left that's also a call to right.

        In other words, we perform an existential check instead of a universal one;
        we require left to only overlap with right instead of being a subset.

        For example, suppose we set 'is_compat' to some subtype check and compare following:

            f(x: float, y: str = "...", *args: bool) -> str
            g(*args: int) -> str

        This function would normally return 'False': f is not a subtype of g.
        However, we would return True if this parameter is set to 'True': the two
        calls are compatible if the user runs "f_or_g(3)". In the context of that
        specific call, the two functions effectively have signatures of:

            f2(float) -> str
            g2(int) -> str

        Here, f2 is a valid subtype of g2 so we return True.

        Specifically, if this parameter is set this function will:

        -   Ignore optional arguments on either the left or right that have no
            corresponding match.
        -   No longer mandate optional arguments on either side are also optional
            on the other.
        -   No longer mandate that if right has a *arg or **kwarg that left must also
            have the same.

        Note: when this argument is set to True, this function becomes "symmetric" --
        the following calls are equivalent:

            is_callable_compatible(f, g,
                                   is_compat=some_check,
                                   check_args_covariantly=False,
                                   allow_partial_overlap=True)
            is_callable_compatible(g, f,
                                   is_compat=some_check,
                                   check_args_covariantly=True,
                                   allow_partial_overlap=True)

        If the 'some_check' function is also symmetric, the two calls would be equivalent
        whether or not we check the args covariantly.
    """
    if is_compat_return is None:
        is_compat_return = is_compat

    # If either function is implicitly typed, ignore positional arg names too
    if left.implicit or right.implicit:
        ignore_pos_arg_names = True

    # Non-type cannot be a subtype of type.
    if right.is_type_obj() and not left.is_type_obj():
        return False

    # A callable L is a subtype of a generic callable R if L is a
    # subtype of every type obtained from R by substituting types for
    # the variables of R. We can check this by simply leaving the
    # generic variables of R as type variables, effectively varying
    # over all possible values.

    # It's okay even if these variables share ids with generic
    # type variables of L, because generating and solving
    # constraints for the variables of L to make L a subtype of R
    # (below) treats type variables on the two sides as independent.
    if left.variables:
        # Apply generic type variables away in left via type inference.
        unified = unify_generic_callable(left, right, ignore_return=ignore_return)
        if unified is None:
            return False
        else:
            left = unified

    # If we allow partial overlaps, we don't need to leave R generic:
    # if we can find even just a single typevar assignment which
    # would make these callables compatible, we should return True.

    # So, we repeat the above checks in the opposite direction. This also
    # lets us preserve the 'symmetry' property of allow_partial_overlap.
    if allow_partial_overlap and right.variables:
        unified = unify_generic_callable(right, left, ignore_return=ignore_return)
        if unified is not None:
            right = unified

    # Check return types.
    if not ignore_return and not is_compat_return(left.ret_type, right.ret_type):
        return False

    if check_args_covariantly:
        is_compat = flip_compat_check(is_compat)

    if right.is_ellipsis_args:
        return True

    left_star = left.var_arg
    left_star2 = left.kw_arg
    right_star = right.var_arg
    right_star2 = right.kw_arg

    # Match up corresponding arguments and check them for compatibility. In
    # every pair (argL, argR) of corresponding arguments from L and R, argL must
    # be "more general" than argR if L is to be a subtype of R.

    # Arguments are corresponding if they either share a name, share a position,
    # or both. If L's corresponding argument is ambiguous, L is not a subtype of R.

    # If left has one corresponding argument by name and another by position,
    # consider them to be one "merged" argument (and not ambiguous) if they're
    # both optional, they're name-only and position-only respectively, and they
    # have the same type.  This rule allows functions with (*args, **kwargs) to
    # properly stand in for the full domain of formal arguments that they're
    # used for in practice.

    # Every argument in R must have a corresponding argument in L, and every
    # required argument in L must have a corresponding argument in R.

    # Phase 1: Confirm every argument in R has a corresponding argument in L.

    # Phase 1a: If left and right can both accept an infinite number of args,
    #           their types must be compatible.
    #
    #           Furthermore, if we're checking for compatibility in all cases,
    #           we confirm that if R accepts an infinite number of arguments,
    #           L must accept the same.
    def _incompatible(left_arg: Optional[FormalArgument],
                      right_arg: Optional[FormalArgument]) -> bool:
        if right_arg is None:
            return False
        if left_arg is None:
            return not allow_partial_overlap
        return not is_compat(right_arg.typ, left_arg.typ)

    if _incompatible(left_star, right_star) or _incompatible(left_star2, right_star2):
        return False

    # Phase 1b: Check non-star args: for every arg right can accept, left must
    #           also accept. The only exception is if we are allowing partial
    #           partial overlaps: in that case, we ignore optional args on the right.
    for right_arg in right.formal_arguments():
        left_arg = left.corresponding_argument(right_arg)
        if left_arg is None:
            if allow_partial_overlap and not right_arg.required:
                continue
            return False
        if not are_args_compatible(left_arg, right_arg, ignore_pos_arg_names,
                                   allow_partial_overlap, is_compat):
            return False

    # Phase 1c: Check var args. Right has an infinite series of optional positional
    #           arguments. Get all further positional args of left, and make sure
    #           they're more general then the corresponding member in right.
    if right_star is not None:
        # Synthesize an anonymous formal argument for the right
        right_by_position = right.try_synthesizing_arg_from_vararg(None)
        assert right_by_position is not None

        i = right_star.pos
        assert i is not None
        while i < len(left.arg_kinds) and left.arg_kinds[i] in (ARG_POS, ARG_OPT):
            if allow_partial_overlap and left.arg_kinds[i] == ARG_OPT:
                break

            left_by_position = left.argument_by_position(i)
            assert left_by_position is not None

            if not are_args_compatible(left_by_position, right_by_position,
                                       ignore_pos_arg_names, allow_partial_overlap,
                                       is_compat):
                return False
            i += 1

    # Phase 1d: Check kw args. Right has an infinite series of optional named
    #           arguments. Get all further named args of left, and make sure
    #           they're more general then the corresponding member in right.
    if right_star2 is not None:
        right_names = {name for name in right.arg_names if name is not None}
        left_only_names = set()
        for name, kind in zip(left.arg_names, left.arg_kinds):
            if name is None or kind in (ARG_STAR, ARG_STAR2) or name in right_names:
                continue
            left_only_names.add(name)

        # Synthesize an anonymous formal argument for the right
        right_by_name = right.try_synthesizing_arg_from_kwarg(None)
        assert right_by_name is not None

        for name in left_only_names:
            left_by_name = left.argument_by_name(name)
            assert left_by_name is not None

            if allow_partial_overlap and not left_by_name.required:
                continue

            if not are_args_compatible(left_by_name, right_by_name, ignore_pos_arg_names,
                                       allow_partial_overlap, is_compat):
                return False

    # Phase 2: Left must not impose additional restrictions.
    #          (Every required argument in L must have a corresponding argument in R)
    #          Note: we already checked the *arg and **kwarg arguments in phase 1a.
    for left_arg in left.formal_arguments():
        right_by_name = (right.argument_by_name(left_arg.name)
                         if left_arg.name is not None
                         else None)

        right_by_pos = (right.argument_by_position(left_arg.pos)
                        if left_arg.pos is not None
                        else None)

        # If the left hand argument corresponds to two right-hand arguments,
        # neither of them can be required.
        if (right_by_name is not None
                and right_by_pos is not None
                and right_by_name != right_by_pos
                and (right_by_pos.required or right_by_name.required)):
            return False

        # All *required* left-hand arguments must have a corresponding
        # right-hand argument.  Optional args do not matter.
        if left_arg.required and right_by_pos is None and right_by_name is None:
            return False

    return True


def are_args_compatible(
        left: FormalArgument,
        right: FormalArgument,
        ignore_pos_arg_names: bool,
        allow_partial_overlap: bool,
        is_compat: Callable[[Type, Type], bool]) -> bool:
    def is_different(left_item: Optional[object], right_item: Optional[object]) -> bool:
        """Checks if the left and right items are different.

        If the right item is unspecified (e.g. if the right callable doesn't care
        about what name or position its arg has), we default to returning False.

        If we're allowing partial overlap, we also default to returning False
        if the left callable also doesn't care."""
        if right_item is None:
            return False
        if allow_partial_overlap and left_item is None:
            return False
        return left_item != right_item

    # If right has a specific name it wants this argument to be, left must
    # have the same.
    if is_different(left.name, right.name):
        # But pay attention to whether we're ignoring positional arg names
        if not ignore_pos_arg_names or right.pos is None:
            return False

    # If right is at a specific position, left must have the same:
    if is_different(left.pos, right.pos):
        return False

    # If right's argument is optional, left's must also be
    # (unless we're relaxing the checks to allow potential
    # rather then definite compatibility).
    if not allow_partial_overlap and not right.required and left.required:
        return False

    # If we're allowing partial overlaps and neither arg is required,
    # the types don't actually need to be the same
    if allow_partial_overlap and not left.required and not right.required:
        return True

    # Left must have a more general type
    return is_compat(right.typ, left.typ)


def flip_compat_check(is_compat: Callable[[Type, Type], bool]) -> Callable[[Type, Type], bool]:
    def new_is_compat(left: Type, right: Type) -> bool:
        return is_compat(right, left)
    return new_is_compat


def unify_generic_callable(type: CallableType, target: CallableType,
                           ignore_return: bool,
                           return_constraint_direction: int = mypy.constraints.SUBTYPE_OF,
                           ) -> Optional[CallableType]:
    """Try to unify a generic callable type with another callable type.

    Return unified CallableType if successful; otherwise, return None.
    """
    import mypy.solve
    constraints = []  # type: List[mypy.constraints.Constraint]
    for arg_type, target_arg_type in zip(type.arg_types, target.arg_types):
        c = mypy.constraints.infer_constraints(
            arg_type, target_arg_type, mypy.constraints.SUPERTYPE_OF)
        constraints.extend(c)
    if not ignore_return:
        c = mypy.constraints.infer_constraints(
            type.ret_type, target.ret_type, return_constraint_direction)
        constraints.extend(c)
    type_var_ids = [tvar.id for tvar in type.variables]
    inferred_vars = mypy.solve.solve_constraints(type_var_ids, constraints)
    if None in inferred_vars:
        return None
    non_none_inferred_vars = cast(List[Type], inferred_vars)
    msg = messages.temp_message_builder()
    applied = mypy.applytype.apply_generic_arguments(type, non_none_inferred_vars, msg,
                                                     context=target)
    if msg.is_errors():
        return None
    return applied


def restrict_subtype_away(t: Type, s: Type) -> Type:
    """Return t minus s.

    If we can't determine a precise result, return a supertype of the
    ideal result (just t is a valid result).

    This is used for type inference of runtime type checks such as
    isinstance.

    Currently this just removes elements of a union type.
    """
    if isinstance(t, UnionType):
        # Since runtime type checks will ignore type arguments, erase the types.
        erased_s = erase_type(s)
        # TODO: Implement more robust support for runtime isinstance() checks,
        # see issue #3827
        new_items = [item for item in t.relevant_items()
                     if (not (is_proper_subtype(erase_type(item), erased_s) or
                              is_proper_subtype(item, erased_s))
                         or isinstance(item, AnyType))]
        return UnionType.make_union(new_items)
    else:
        return t


def is_proper_subtype(left: Type, right: Type, *, ignore_promotions: bool = False) -> bool:
    """Is left a proper subtype of right?

    For proper subtypes, there's no need to rely on compatibility due to
    Any types. Every usable type is a proper subtype of itself.
    """
    if isinstance(right, UnionType) and not isinstance(left, UnionType):
        return any([is_proper_subtype(left, item, ignore_promotions=ignore_promotions)
                    for item in right.items])
    return left.accept(ProperSubtypeVisitor(right, ignore_promotions=ignore_promotions))


class ProperSubtypeVisitor(TypeVisitor[bool]):
    def __init__(self, right: Type, *, ignore_promotions: bool = False) -> None:
        self.right = right
        self.ignore_promotions = ignore_promotions
        self._subtype_kind = ProperSubtypeVisitor.build_subtype_kind(
            ignore_promotions=ignore_promotions,
        )

    @staticmethod
    def build_subtype_kind(*, ignore_promotions: bool = False) -> SubtypeKind:
        return ('subtype_proper', ignore_promotions)

    def _lookup_cache(self, left: Instance, right: Instance) -> bool:
        return TypeState.is_cached_subtype_check(self._subtype_kind, left, right)

    def _record_cache(self, left: Instance, right: Instance) -> None:
        TypeState.record_subtype_cache_entry(self._subtype_kind, left, right)

    def _is_proper_subtype(self, left: Type, right: Type) -> bool:
        return is_proper_subtype(left, right, ignore_promotions=self.ignore_promotions)

    def visit_unbound_type(self, left: UnboundType) -> bool:
        # This can be called if there is a bad type annotation. The result probably
        # doesn't matter much but by returning True we simplify these bad types away
        # from unions, which could filter out some bogus messages.
        return True

    def visit_any(self, left: AnyType) -> bool:
        return isinstance(self.right, AnyType)

    def visit_none_type(self, left: NoneTyp) -> bool:
        if experiments.STRICT_OPTIONAL:
            return (isinstance(self.right, NoneTyp) or
                    is_named_instance(self.right, 'builtins.object'))
        return True

    def visit_uninhabited_type(self, left: UninhabitedType) -> bool:
        return True

    def visit_erased_type(self, left: ErasedType) -> bool:
        # This may be encountered during type inference. The result probably doesn't
        # matter much.
        return True

    def visit_deleted_type(self, left: DeletedType) -> bool:
        return True

    def visit_instance(self, left: Instance) -> bool:
        right = self.right
        if isinstance(right, Instance):
            if self._lookup_cache(left, right):
                return True
            if not self.ignore_promotions:
                for base in left.type.mro:
                    if base._promote and self._is_proper_subtype(base._promote, right):
                        self._record_cache(left, right)
                        return True

            if left.type.has_base(right.type.fullname()):
                def check_argument(leftarg: Type, rightarg: Type, variance: int) -> bool:
                    if variance == COVARIANT:
                        return self._is_proper_subtype(leftarg, rightarg)
                    elif variance == CONTRAVARIANT:
                        return self._is_proper_subtype(rightarg, leftarg)
                    else:
                        return sametypes.is_same_type(leftarg, rightarg)
                # Map left type to corresponding right instances.
                left = map_instance_to_supertype(left, right.type)

                nominal = all(check_argument(ta, ra, tvar.variance) for ta, ra, tvar in
                              zip(left.args, right.args, right.type.defn.type_vars))
                if nominal:
                    self._record_cache(left, right)
                return nominal
            if (right.type.is_protocol and
                    is_protocol_implementation(left, right, proper_subtype=True)):
                return True
            return False
        if isinstance(right, CallableType):
            call = find_member('__call__', left, left)
            if call:
                return self._is_proper_subtype(call, right)
            return False
        return False

    def visit_type_var(self, left: TypeVarType) -> bool:
        if isinstance(self.right, TypeVarType) and left.id == self.right.id:
            return True
        if left.values and is_subtype(UnionType.make_simplified_union(left.values), self.right,
                                      ignore_promotions=self.ignore_promotions):
            return True
        return self._is_proper_subtype(left.upper_bound, self.right)

    def visit_callable_type(self, left: CallableType) -> bool:
        right = self.right
        if isinstance(right, CallableType):
            return is_callable_compatible(left, right, is_compat=self._is_proper_subtype)
        elif isinstance(right, Overloaded):
            return all(self._is_proper_subtype(left, item)
                       for item in right.items())
        elif isinstance(right, Instance):
            return self._is_proper_subtype(left.fallback, right)
        elif isinstance(right, TypeType):
            # This is unsound, we don't check the __init__ signature.
            return left.is_type_obj() and self._is_proper_subtype(left.ret_type, right.item)
        return False

    def visit_tuple_type(self, left: TupleType) -> bool:
        right = self.right
        if isinstance(right, Instance):
            if (is_named_instance(right, 'builtins.tuple') or
                    is_named_instance(right, 'typing.Iterable') or
                    is_named_instance(right, 'typing.Container') or
                    is_named_instance(right, 'typing.Sequence') or
                    is_named_instance(right, 'typing.Reversible')):
                if not right.args:
                    return False
                iter_type = right.args[0]
                if is_named_instance(right, 'builtins.tuple') and isinstance(iter_type, AnyType):
                    # TODO: We shouldn't need this special case. This is currently needed
                    #       for isinstance(x, tuple), though it's unclear why.
                    return True
                return all(self._is_proper_subtype(li, iter_type) for li in left.items)
            return self._is_proper_subtype(left.fallback, right)
        elif isinstance(right, TupleType):
            if len(left.items) != len(right.items):
                return False
            for l, r in zip(left.items, right.items):
                if not self._is_proper_subtype(l, r):
                    return False
            return self._is_proper_subtype(left.fallback, right.fallback)
        return False

    def visit_typeddict_type(self, left: TypedDictType) -> bool:
        right = self.right
        if isinstance(right, TypedDictType):
            for name, typ in left.items.items():
                if name in right.items and not is_same_type(typ, right.items[name]):
                    return False
            for name, typ in right.items.items():
                if name not in left.items:
                    return False
            return True
        return self._is_proper_subtype(left.fallback, right)

    def visit_overloaded(self, left: Overloaded) -> bool:
        # TODO: What's the right thing to do here?
        return False

    def visit_union_type(self, left: UnionType) -> bool:
        return all([self._is_proper_subtype(item, self.right) for item in left.items])

    def visit_partial_type(self, left: PartialType) -> bool:
        # TODO: What's the right thing to do here?
        return False

    def visit_type_type(self, left: TypeType) -> bool:
        # TODO: Handle metaclasses?
        right = self.right
        if isinstance(right, TypeType):
            # This is unsound, we don't check the __init__ signature.
            return self._is_proper_subtype(left.item, right.item)
        if isinstance(right, CallableType):
            # This is also unsound because of __init__.
            return right.is_type_obj() and self._is_proper_subtype(left.item, right.ret_type)
        if isinstance(right, Instance):
            if right.type.fullname() == 'builtins.type':
                # TODO: Strictly speaking, the type builtins.type is considered equivalent to
                #       Type[Any]. However, this would break the is_proper_subtype check in
                #       conditional_type_map for cases like isinstance(x, type) when the type
                #       of x is Type[int]. It's unclear what's the right way to address this.
                return True
            if right.type.fullname() == 'builtins.object':
                return True
        return False


def is_more_precise(left: Type, right: Type, *, ignore_promotions: bool = False) -> bool:
    """Check if left is a more precise type than right.

    A left is a proper subtype of right, left is also more precise than
    right. Also, if right is Any, left is more precise than right, for
    any left.
    """
    # TODO Should List[int] be more precise than List[Any]?
    if isinstance(right, AnyType):
        return True
    return is_proper_subtype(left, right, ignore_promotions=ignore_promotions)<|MERGE_RESOLUTION|>--- conflicted
+++ resolved
@@ -249,19 +249,14 @@
         elif isinstance(right, Overloaded):
             return all(self._is_subtype(left, item) for item in right.items())
         elif isinstance(right, Instance):
-<<<<<<< HEAD
             if right.type.is_protocol and right.type.protocol_members == ['__call__']:
                 # OK, a callable can implement a protocol with a single `__call__` member.
                 # TODO: we should probably explicitly exclude self-types in this case.
                 call = find_member('__call__', right, left)
                 assert call is not None
-                if is_subtype(left, call):
+                if self._is_subtype(left, call):
                     return True
-            return is_subtype(left.fallback, right,
-                              ignore_pos_arg_names=self.ignore_pos_arg_names)
-=======
             return self._is_subtype(left.fallback, right)
->>>>>>> 57004569
         elif isinstance(right, TypeType):
             # This is unsound, we don't check the __init__ signature.
             return left.is_type_obj() and self._is_subtype(left.ret_type, right.item)
@@ -327,17 +322,13 @@
     def visit_overloaded(self, left: Overloaded) -> bool:
         right = self.right
         if isinstance(right, Instance):
-<<<<<<< HEAD
             if right.type.is_protocol and right.type.protocol_members == ['__call__']:
                 # same as for CallableType
                 call = find_member('__call__', right, left)
                 assert call is not None
-                if is_subtype(left, call):
+                if self._is_subtype(left, call):
                     return True
-            return is_subtype(left.fallback, right)
-=======
             return self._is_subtype(left.fallback, right)
->>>>>>> 57004569
         elif isinstance(right, CallableType):
             for item in left.items():
                 if self._is_subtype(item, right):
