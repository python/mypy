--- conflicted
+++ resolved
@@ -2365,7 +2365,50 @@
     if isinstance(obj, type) and issubclass(obj, SymbolNode) and obj is not SymbolNode
 }
 
-<<<<<<< HEAD
+
+def check_arg_kinds(arg_kinds: List[int], nodes: List[T], fail: Callable[[str, T], None]) -> None:
+    is_var_arg = False
+    is_kw_arg = False
+    seen_named = False
+    seen_opt = False
+    for kind, node in zip(arg_kinds, nodes):
+        if kind == ARG_POS:
+            if is_var_arg or is_kw_arg or seen_named or seen_opt:
+                fail("Required positional args may not appear "
+                     "after default, named or var args",
+                     node)
+                break
+        elif kind == ARG_OPT:
+            if is_var_arg or is_kw_arg or seen_named:
+                fail("Positional default args may not appear after named or var args", node)
+                break
+            seen_opt = True
+        elif kind == ARG_STAR:
+            if is_var_arg or is_kw_arg or seen_named:
+                fail("Var args may not appear after named or var args", node)
+                break
+            is_var_arg = True
+        elif kind == ARG_NAMED or kind == ARG_NAMED_OPT:
+            seen_named = True
+            if is_kw_arg:
+                fail("A **kwargs argument must be the last argument", node)
+                break
+        elif kind == ARG_STAR2:
+            if is_kw_arg:
+                fail("You may only have one **kwargs argument", node)
+                break
+            is_kw_arg = True
+
+
+def check_arg_names(names: List[str], nodes: List[T], fail: Callable[[str, T], None],
+                    description: str = 'function definition') -> None:
+    seen_names = set()  # type: Set[str]
+    for name, node in zip(names, nodes):
+        if name is not None and name in seen_names:
+            fail("Duplicate argument '{}' in {}".format(name, description), node)
+            break
+        seen_names.add(name)
+
 # [Note Literals and literal_hash]
 # ~~~~~~~~~~~~~~~~~~~~~~~~~~~~~~~~
 #
@@ -2469,49 +2512,4 @@
     if literal_hash(e):
         return LITERAL_YES
 
-    return LITERAL_NO
-=======
-
-def check_arg_kinds(arg_kinds: List[int], nodes: List[T], fail: Callable[[str, T], None]) -> None:
-    is_var_arg = False
-    is_kw_arg = False
-    seen_named = False
-    seen_opt = False
-    for kind, node in zip(arg_kinds, nodes):
-        if kind == ARG_POS:
-            if is_var_arg or is_kw_arg or seen_named or seen_opt:
-                fail("Required positional args may not appear "
-                     "after default, named or var args",
-                     node)
-                break
-        elif kind == ARG_OPT:
-            if is_var_arg or is_kw_arg or seen_named:
-                fail("Positional default args may not appear after named or var args", node)
-                break
-            seen_opt = True
-        elif kind == ARG_STAR:
-            if is_var_arg or is_kw_arg or seen_named:
-                fail("Var args may not appear after named or var args", node)
-                break
-            is_var_arg = True
-        elif kind == ARG_NAMED or kind == ARG_NAMED_OPT:
-            seen_named = True
-            if is_kw_arg:
-                fail("A **kwargs argument must be the last argument", node)
-                break
-        elif kind == ARG_STAR2:
-            if is_kw_arg:
-                fail("You may only have one **kwargs argument", node)
-                break
-            is_kw_arg = True
-
-
-def check_arg_names(names: List[str], nodes: List[T], fail: Callable[[str, T], None],
-                    description: str = 'function definition') -> None:
-    seen_names = set()  # type: Set[str]
-    for name, node in zip(names, nodes):
-        if name is not None and name in seen_names:
-            fail("Duplicate argument '{}' in {}".format(name, description), node)
-            break
-        seen_names.add(name)
->>>>>>> 88e8ef28
+    return LITERAL_NO