"""Abstract syntax tree node classes (i.e. parse tree)."""

from __future__ import annotations

import os
from abc import abstractmethod
from collections import defaultdict
from collections.abc import Iterator, Sequence
from enum import Enum, unique
from typing import TYPE_CHECKING, Any, Callable, Final, Optional, TypeVar, Union, cast
from typing_extensions import TypeAlias as _TypeAlias, TypeGuard

from mypy_extensions import trait

import mypy.strconv
from mypy.options import Options
from mypy.util import is_dunder, is_typeshed_file, maybe_mangled, short_type
from mypy.visitor import ExpressionVisitor, NodeVisitor, StatementVisitor

if TYPE_CHECKING:
    from mypy.patterns import Pattern


class Context:
    """Base type for objects that are valid as error message locations."""

    __slots__ = ("line", "column", "end_line", "end_column")

    def __init__(self, line: int = -1, column: int = -1) -> None:
        self.line = line
        self.column = column
        self.end_line: int | None = None
        self.end_column: int | None = None

    def set_line(
        self,
        target: Context | int,
        column: int | None = None,
        end_line: int | None = None,
        end_column: int | None = None,
    ) -> None:
        """If target is a node, pull line (and column) information
        into this node. If column is specified, this will override any column
        information coming from a node.
        """
        if isinstance(target, int):
            self.line = target
        else:
            self.line = target.line
            self.column = target.column
            self.end_line = target.end_line
            self.end_column = target.end_column

        if column is not None:
            self.column = column

        if end_line is not None:
            self.end_line = end_line

        if end_column is not None:
            self.end_column = end_column


if TYPE_CHECKING:
    # break import cycle only needed for mypy
    import mypy.types


T = TypeVar("T")

JsonDict: _TypeAlias = dict[str, Any]


# Symbol table node kinds
#
# TODO rename to use more descriptive names

LDEF: Final = 0
GDEF: Final = 1
MDEF: Final = 2

# Placeholder for a name imported via 'from ... import'. Second phase of
# semantic will replace this the actual imported reference. This is
# needed so that we can detect whether a name has been imported during
# XXX what?
UNBOUND_IMPORTED: Final = 3

# RevealExpr node kinds
REVEAL_TYPE: Final = 0
REVEAL_LOCALS: Final = 1

# Kinds of 'literal' expressions.
#
# Use the function mypy.literals.literal to calculate these.
#
# TODO: Can we make these less confusing?
LITERAL_YES: Final = 2  # Value of expression known statically
LITERAL_TYPE: Final = 1  # Type of expression can be narrowed (e.g. variable reference)
LITERAL_NO: Final = 0  # None of the above

node_kinds: Final = {LDEF: "Ldef", GDEF: "Gdef", MDEF: "Mdef", UNBOUND_IMPORTED: "UnboundImported"}
inverse_node_kinds: Final = {_kind: _name for _name, _kind in node_kinds.items()}


implicit_module_attrs: Final = {
    "__name__": "__builtins__.str",
    "__doc__": None,  # depends on Python version, see semanal.py
    "__path__": None,  # depends on if the module is a package
    "__file__": "__builtins__.str",
    "__package__": "__builtins__.str",
    "__annotations__": None,  # dict[str, Any] bounded in add_implicit_module_attrs()
    "__spec__": None,  # importlib.machinery.ModuleSpec bounded in add_implicit_module_attrs()
}


# These aliases exist because built-in class objects are not subscriptable.
# For example `list[int]` fails at runtime. Instead List[int] should be used.
type_aliases: Final = {
    "typing.List": "builtins.list",
    "typing.Dict": "builtins.dict",
    "typing.Set": "builtins.set",
    "typing.FrozenSet": "builtins.frozenset",
    "typing.ChainMap": "collections.ChainMap",
    "typing.Counter": "collections.Counter",
    "typing.DefaultDict": "collections.defaultdict",
    "typing.Deque": "collections.deque",
    "typing.OrderedDict": "collections.OrderedDict",
    # HACK: a lie in lieu of actual support for PEP 675
    "typing.LiteralString": "builtins.str",
}

# This keeps track of the oldest supported Python version where the corresponding
# alias source is available.
type_aliases_source_versions: Final = {"typing.LiteralString": (3, 11)}

# This keeps track of aliases in `typing_extensions`, which we treat specially.
typing_extensions_aliases: Final = {
    # See: https://github.com/python/mypy/issues/11528
    "typing_extensions.OrderedDict": "collections.OrderedDict",
    # HACK: a lie in lieu of actual support for PEP 675
    "typing_extensions.LiteralString": "builtins.str",
}

reverse_builtin_aliases: Final = {
    "builtins.list": "typing.List",
    "builtins.dict": "typing.Dict",
    "builtins.set": "typing.Set",
    "builtins.frozenset": "typing.FrozenSet",
}

_nongen_builtins: Final = {"builtins.tuple": "typing.Tuple", "builtins.enumerate": ""}
_nongen_builtins.update((name, alias) for alias, name in type_aliases.items())
# Drop OrderedDict from this for backward compatibility
del _nongen_builtins["collections.OrderedDict"]
# HACK: consequence of hackily treating LiteralString as an alias for str
del _nongen_builtins["builtins.str"]


def get_nongen_builtins(python_version: tuple[int, int]) -> dict[str, str]:
    # After 3.9 with pep585 generic builtins are allowed
    return _nongen_builtins if python_version < (3, 9) else {}


RUNTIME_PROTOCOL_DECOS: Final = (
    "typing.runtime_checkable",
    "typing_extensions.runtime",
    "typing_extensions.runtime_checkable",
)

LAMBDA_NAME: Final = "<lambda>"


class Node(Context):
    """Common base class for all non-type parse tree nodes."""

    __slots__ = ()

    def __str__(self) -> str:
        return self.accept(mypy.strconv.StrConv(options=Options()))

    def str_with_options(self, options: Options) -> str:
        a = self.accept(mypy.strconv.StrConv(options=options))
        assert a
        return a

    def accept(self, visitor: NodeVisitor[T]) -> T:
        raise RuntimeError("Not implemented", type(self))


@trait
class Statement(Node):
    """A statement node."""

    __slots__ = ()

    def accept(self, visitor: StatementVisitor[T]) -> T:
        raise RuntimeError("Not implemented", type(self))


@trait
class Expression(Node):
    """An expression node."""

    __slots__ = ()

    def accept(self, visitor: ExpressionVisitor[T]) -> T:
        raise RuntimeError("Not implemented", type(self))


class FakeExpression(Expression):
    """A dummy expression.

    We need a dummy expression in one place, and can't instantiate Expression
    because it is a trait and mypyc barfs.
    """

    __slots__ = ()


# TODO:
# Lvalue = Union['NameExpr', 'MemberExpr', 'IndexExpr', 'SuperExpr', 'StarExpr'
#                'TupleExpr']; see #1783.
Lvalue: _TypeAlias = Expression


@trait
class SymbolNode(Node):
    """Nodes that can be stored in a symbol table."""

    __slots__ = ()

    @property
    @abstractmethod
    def name(self) -> str:
        pass

    # Fully qualified name
    @property
    @abstractmethod
    def fullname(self) -> str:
        pass

    @abstractmethod
    def serialize(self) -> JsonDict:
        pass

    @classmethod
    def deserialize(cls, data: JsonDict) -> SymbolNode:
        classname = data[".class"]
        method = deserialize_map.get(classname)
        if method is not None:
            return method(data)
        raise NotImplementedError(f"unexpected .class {classname}")


# Items: fullname, related symbol table node, surrounding type (if any)
Definition: _TypeAlias = tuple[str, "SymbolTableNode", Optional["TypeInfo"]]


class MypyFile(SymbolNode):
    """The abstract syntax tree of a single source file."""

    __slots__ = (
        "_fullname",
        "path",
        "defs",
        "alias_deps",
        "is_bom",
        "names",
        "imports",
        "ignored_lines",
        "skipped_lines",
        "is_stub",
        "is_cache_skeleton",
        "is_partial_stub_package",
        "plugin_deps",
        "future_import_flags",
        "_is_typeshed_file",
    )

    __match_args__ = ("name", "path", "defs")

    # Fully qualified module name
    _fullname: str
    # Path to the file (empty string if not known)
    path: str
    # Top-level definitions and statements
    defs: list[Statement]
    # Type alias dependencies as mapping from target to set of alias full names
    alias_deps: defaultdict[str, set[str]]
    # Is there a UTF-8 BOM at the start?
    is_bom: bool
    names: SymbolTable
    # All import nodes within the file (also ones within functions etc.)
    imports: list[ImportBase]
    # Lines on which to ignore certain errors when checking.
    # If the value is empty, ignore all errors; otherwise, the list contains all
    # error codes to ignore.
    ignored_lines: dict[int, list[str]]
    # Lines that were skipped during semantic analysis e.g. due to ALWAYS_FALSE, MYPY_FALSE,
    # or platform/version checks. Those lines would not be type-checked.
    skipped_lines: set[int]
    # Is this file represented by a stub file (.pyi)?
    is_stub: bool
    # Is this loaded from the cache and thus missing the actual body of the file?
    is_cache_skeleton: bool
    # Does this represent an __init__.pyi stub with a module __getattr__
    # (i.e. a partial stub package), for such packages we suppress any missing
    # module errors in addition to missing attribute errors.
    is_partial_stub_package: bool
    # Plugin-created dependencies
    plugin_deps: dict[str, set[str]]
    # Future imports defined in this file. Populated during semantic analysis.
    future_import_flags: set[str]
    _is_typeshed_file: bool | None

    def __init__(
        self,
        defs: list[Statement],
        imports: list[ImportBase],
        is_bom: bool = False,
        ignored_lines: dict[int, list[str]] | None = None,
    ) -> None:
        super().__init__()
        self.defs = defs
        self.line = 1  # Dummy line number
        self.column = 0  # Dummy column
        self.imports = imports
        self.is_bom = is_bom
        self.alias_deps = defaultdict(set)
        self.plugin_deps = {}
        if ignored_lines:
            self.ignored_lines = ignored_lines
        else:
            self.ignored_lines = {}
        self.skipped_lines = set()

        self.path = ""
        self.is_stub = False
        self.is_cache_skeleton = False
        self.is_partial_stub_package = False
        self.future_import_flags = set()
        self._is_typeshed_file = None

    def local_definitions(self) -> Iterator[Definition]:
        """Return all definitions within the module (including nested).

        This doesn't include imported definitions.
        """
        return local_definitions(self.names, self.fullname)

    @property
    def name(self) -> str:
        return "" if not self._fullname else self._fullname.split(".")[-1]

    @property
    def fullname(self) -> str:
        return self._fullname

    def accept(self, visitor: NodeVisitor[T]) -> T:
        return visitor.visit_mypy_file(self)

    def is_package_init_file(self) -> bool:
        return len(self.path) != 0 and os.path.basename(self.path).startswith("__init__.")

    def is_future_flag_set(self, flag: str) -> bool:
        return flag in self.future_import_flags

    def is_typeshed_file(self, options: Options) -> bool:
        # Cache result since this is called a lot
        if self._is_typeshed_file is None:
            self._is_typeshed_file = is_typeshed_file(options.abs_custom_typeshed_dir, self.path)
        return self._is_typeshed_file

    def serialize(self) -> JsonDict:
        return {
            ".class": "MypyFile",
            "_fullname": self._fullname,
            "names": self.names.serialize(self._fullname),
            "is_stub": self.is_stub,
            "path": self.path,
            "is_partial_stub_package": self.is_partial_stub_package,
            "future_import_flags": list(self.future_import_flags),
        }

    @classmethod
    def deserialize(cls, data: JsonDict) -> MypyFile:
        assert data[".class"] == "MypyFile", data
        tree = MypyFile([], [])
        tree._fullname = data["_fullname"]
        tree.names = SymbolTable.deserialize(data["names"])
        tree.is_stub = data["is_stub"]
        tree.path = data["path"]
        tree.is_partial_stub_package = data["is_partial_stub_package"]
        tree.is_cache_skeleton = True
        tree.future_import_flags = set(data["future_import_flags"])
        return tree


class ImportBase(Statement):
    """Base class for all import statements."""

    __slots__ = ("is_unreachable", "is_top_level", "is_mypy_only", "assignments")

    is_unreachable: bool  # Set by semanal.SemanticAnalyzerPass1 if inside `if False` etc.
    is_top_level: bool  # Ditto if outside any class or def
    is_mypy_only: bool  # Ditto if inside `if TYPE_CHECKING` or `if MYPY`

    # If an import replaces existing definitions, we construct dummy assignment
    # statements that assign the imported names to the names in the current scope,
    # for type checking purposes. Example:
    #
    #     x = 1
    #     from m import x   <-- add assignment representing "x = m.x"
    assignments: list[AssignmentStmt]

    def __init__(self) -> None:
        super().__init__()
        self.assignments = []
        self.is_unreachable = False
        self.is_top_level = False
        self.is_mypy_only = False


class Import(ImportBase):
    """import m [as n]"""

    __slots__ = ("ids",)

    __match_args__ = ("ids",)

    ids: list[tuple[str, str | None]]  # (module id, as id)

    def __init__(self, ids: list[tuple[str, str | None]]) -> None:
        super().__init__()
        self.ids = ids

    def accept(self, visitor: StatementVisitor[T]) -> T:
        return visitor.visit_import(self)


class ImportFrom(ImportBase):
    """from m import x [as y], ..."""

    __slots__ = ("id", "names", "relative")

    __match_args__ = ("id", "names", "relative")

    id: str
    relative: int
    names: list[tuple[str, str | None]]  # Tuples (name, as name)

    def __init__(self, id: str, relative: int, names: list[tuple[str, str | None]]) -> None:
        super().__init__()
        self.id = id
        self.names = names
        self.relative = relative

    def accept(self, visitor: StatementVisitor[T]) -> T:
        return visitor.visit_import_from(self)


class ImportAll(ImportBase):
    """from m import *"""

    __slots__ = ("id", "relative")

    __match_args__ = ("id", "relative")

    id: str
    relative: int

    def __init__(self, id: str, relative: int) -> None:
        super().__init__()
        self.id = id
        self.relative = relative

    def accept(self, visitor: StatementVisitor[T]) -> T:
        return visitor.visit_import_all(self)


FUNCBASE_FLAGS: Final = ["is_property", "is_class", "is_static", "is_final"]


class FuncBase(Node):
    """Abstract base class for function-like nodes.

    N.B: Although this has SymbolNode subclasses (FuncDef,
    OverloadedFuncDef), avoid calling isinstance(..., FuncBase) on
    something that is typed as SymbolNode.  This is to work around
    mypy bug #3603, in which mypy doesn't understand multiple
    inheritance very well, and will assume that a SymbolNode
    cannot be a FuncBase.

    Instead, test against SYMBOL_FUNCBASE_TYPES, which enumerates
    SymbolNode subclasses that are also FuncBase subclasses.
    """

    __slots__ = (
        "type",
        "unanalyzed_type",
        "info",
        "is_property",
        "is_class",  # Uses "@classmethod" (explicit or implicit)
        "is_static",  # Uses "@staticmethod" (explicit or implicit)
        "is_final",  # Uses "@final"
        "is_explicit_override",  # Uses "@override"
        "is_type_check_only",  # Uses "@type_check_only"
        "_fullname",
    )

    def __init__(self) -> None:
        super().__init__()
        # Type signature. This is usually CallableType or Overloaded, but it can be
        # something else for decorated functions.
        self.type: mypy.types.ProperType | None = None
        # Original, not semantically analyzed type (used for reprocessing)
        self.unanalyzed_type: mypy.types.ProperType | None = None
        # If method, reference to TypeInfo
        self.info = FUNC_NO_INFO
        self.is_property = False
        self.is_class = False
        self.is_static = False
        self.is_final = False
        self.is_explicit_override = False
        self.is_type_check_only = False
        # Name with module prefix
        self._fullname = ""

    @property
    @abstractmethod
    def name(self) -> str:
        pass

    @property
    def fullname(self) -> str:
        return self._fullname


OverloadPart: _TypeAlias = Union["FuncDef", "Decorator"]


class OverloadedFuncDef(FuncBase, SymbolNode, Statement):
    """A logical node representing all the variants of a multi-declaration function.

    A multi-declaration function is often an @overload, but can also be a
    @property with a setter and a/or a deleter.

    This node has no explicit representation in the source program.
    Overloaded variants must be consecutive in the source file.
    """

    __slots__ = ("items", "unanalyzed_items", "impl", "deprecated")

    items: list[OverloadPart]
    unanalyzed_items: list[OverloadPart]
    impl: OverloadPart | None
    deprecated: str | None

    def __init__(self, items: list[OverloadPart]) -> None:
        super().__init__()
        self.items = items
        self.unanalyzed_items = items.copy()
        self.impl = None
        self.deprecated = None
        if items:
            # TODO: figure out how to reliably set end position (we don't know the impl here).
            self.set_line(items[0].line, items[0].column)

    @property
    def name(self) -> str:
        if self.items:
            return self.items[0].name
        else:
            # This may happen for malformed overload
            assert self.impl is not None
            return self.impl.name

    def accept(self, visitor: StatementVisitor[T]) -> T:
        return visitor.visit_overloaded_func_def(self)

    def serialize(self) -> JsonDict:
        return {
            ".class": "OverloadedFuncDef",
            "items": [i.serialize() for i in self.items],
            "type": None if self.type is None else self.type.serialize(),
            "fullname": self._fullname,
            "impl": None if self.impl is None else self.impl.serialize(),
            "flags": get_flags(self, FUNCBASE_FLAGS),
            "deprecated": self.deprecated,
        }

    @classmethod
    def deserialize(cls, data: JsonDict) -> OverloadedFuncDef:
        assert data[".class"] == "OverloadedFuncDef"
        res = OverloadedFuncDef(
            [cast(OverloadPart, SymbolNode.deserialize(d)) for d in data["items"]]
        )
        if data.get("impl") is not None:
            res.impl = cast(OverloadPart, SymbolNode.deserialize(data["impl"]))
            # set line for empty overload items, as not set in __init__
            if len(res.items) > 0:
                res.set_line(res.impl.line)
        if data.get("type") is not None:
            typ = mypy.types.deserialize_type(data["type"])
            assert isinstance(typ, mypy.types.ProperType)
            res.type = typ
        res._fullname = data["fullname"]
        set_flags(res, data["flags"])
        res.deprecated = data["deprecated"]
        # NOTE: res.info will be set in the fixup phase.
        return res

    def is_dynamic(self) -> bool:
        return all(item.is_dynamic() for item in self.items)


class Argument(Node):
    """A single argument in a FuncItem."""

    __slots__ = ("variable", "type_annotation", "initializer", "kind", "pos_only")

    __match_args__ = ("variable", "type_annotation", "initializer", "kind", "pos_only")

    def __init__(
        self,
        variable: Var,
        type_annotation: mypy.types.Type | None,
        initializer: Expression | None,
        kind: ArgKind,
        pos_only: bool = False,
    ) -> None:
        super().__init__()
        self.variable = variable
        self.type_annotation = type_annotation
        self.initializer = initializer
        self.kind = kind  # must be an ARG_* constant
        self.pos_only = pos_only

    def set_line(
        self,
        target: Context | int,
        column: int | None = None,
        end_line: int | None = None,
        end_column: int | None = None,
    ) -> None:
        super().set_line(target, column, end_line, end_column)

        if self.initializer and self.initializer.line < 0:
            self.initializer.set_line(self.line, self.column, self.end_line, self.end_column)

        self.variable.set_line(self.line, self.column, self.end_line, self.end_column)


# These specify the kind of a TypeParam
TYPE_VAR_KIND: Final = 0
PARAM_SPEC_KIND: Final = 1
TYPE_VAR_TUPLE_KIND: Final = 2


class TypeParam:
    __slots__ = ("name", "kind", "upper_bound", "values", "default")

    def __init__(
        self,
        name: str,
        kind: int,
        upper_bound: mypy.types.Type | None,
        values: list[mypy.types.Type],
        default: mypy.types.Type | None,
    ) -> None:
        self.name = name
        self.kind = kind
        self.upper_bound = upper_bound
        self.values = values
        self.default = default


FUNCITEM_FLAGS: Final = FUNCBASE_FLAGS + [
    "is_overload",
    "is_generator",
    "is_coroutine",
    "is_async_generator",
    "is_awaitable_coroutine",
]


class FuncItem(FuncBase):
    """Base class for nodes usable as overloaded function items."""

    __slots__ = (
        "arguments",  # Note that can be unset if deserialized (type is a lie!)
        "arg_names",  # Names of arguments
        "arg_kinds",  # Kinds of arguments
        "min_args",  # Minimum number of arguments
        "max_pos",  # Maximum number of positional arguments, -1 if no explicit
        # limit (*args not included)
        "type_args",  # New-style type parameters (PEP 695)
        "body",  # Body of the function
        "is_overload",  # Is this an overload variant of function with more than
        # one overload variant?
        "is_generator",  # Contains a yield statement?
        "is_coroutine",  # Defined using 'async def' syntax?
        "is_async_generator",  # Is an async def generator?
        "is_awaitable_coroutine",  # Decorated with '@{typing,asyncio}.coroutine'?
        "expanded",  # Variants of function with type variables with values expanded
    )

    __deletable__ = ("arguments", "max_pos", "min_args")

    def __init__(
        self,
        arguments: list[Argument] | None = None,
        body: Block | None = None,
        typ: mypy.types.FunctionLike | None = None,
        type_args: list[TypeParam] | None = None,
    ) -> None:
        super().__init__()
        self.arguments = arguments or []
        self.arg_names = [None if arg.pos_only else arg.variable.name for arg in self.arguments]
        self.arg_kinds: list[ArgKind] = [arg.kind for arg in self.arguments]
        self.max_pos: int = self.arg_kinds.count(ARG_POS) + self.arg_kinds.count(ARG_OPT)
        self.type_args: list[TypeParam] | None = type_args
        self.body: Block = body or Block([])
        self.type = typ
        self.unanalyzed_type = typ
        self.is_overload: bool = False
        self.is_generator: bool = False
        self.is_coroutine: bool = False
        self.is_async_generator: bool = False
        self.is_awaitable_coroutine: bool = False
        self.expanded: list[FuncItem] = []

        self.min_args = 0
        for i in range(len(self.arguments)):
            if self.arguments[i] is None and i < self.max_fixed_argc():
                self.min_args = i + 1

    def max_fixed_argc(self) -> int:
        return self.max_pos

    def is_dynamic(self) -> bool:
        return self.type is None


FUNCDEF_FLAGS: Final = FUNCITEM_FLAGS + [
    "is_decorated",
    "is_conditional",
    "is_trivial_body",
    "is_mypy_only",
]

# Abstract status of a function
NOT_ABSTRACT: Final = 0
# Explicitly abstract (with @abstractmethod or overload without implementation)
IS_ABSTRACT: Final = 1
# Implicitly abstract: used for functions with trivial bodies defined in Protocols
IMPLICITLY_ABSTRACT: Final = 2


class FuncDef(FuncItem, SymbolNode, Statement):
    """Function definition.

    This is a non-lambda function defined using 'def'.
    """

    __slots__ = (
        "_name",
        "is_decorated",
        "is_conditional",
        "abstract_status",
        "original_def",
        "is_trivial_body",
        "is_mypy_only",
        # Present only when a function is decorated with @typing.dataclass_transform or similar
        "dataclass_transform_spec",
        "docstring",
        "deprecated",
    )

    __match_args__ = ("name", "arguments", "type", "body")

    # Note that all __init__ args must have default values
    def __init__(
        self,
        name: str = "",  # Function name
        arguments: list[Argument] | None = None,
        body: Block | None = None,
        typ: mypy.types.FunctionLike | None = None,
        type_args: list[TypeParam] | None = None,
    ) -> None:
        super().__init__(arguments, body, typ, type_args)
        self._name = name
        self.is_decorated = False
        self.is_conditional = False  # Defined conditionally (within block)?
        self.abstract_status = NOT_ABSTRACT
        # Is this an abstract method with trivial body?
        # Such methods can't be called via super().
        self.is_trivial_body = False
        # Original conditional definition
        self.original_def: None | FuncDef | Var | Decorator = None
        # Definitions that appear in if TYPE_CHECKING are marked with this flag.
        self.is_mypy_only = False
        self.dataclass_transform_spec: DataclassTransformSpec | None = None
        self.docstring: str | None = None
        self.deprecated: str | None = None

    @property
    def name(self) -> str:
        return self._name

    def accept(self, visitor: StatementVisitor[T]) -> T:
        return visitor.visit_func_def(self)

    def serialize(self) -> JsonDict:
        # We're deliberating omitting arguments and storing only arg_names and
        # arg_kinds for space-saving reasons (arguments is not used in later
        # stages of mypy).
        # TODO: After a FuncDef is deserialized, the only time we use `arg_names`
        # and `arg_kinds` is when `type` is None and we need to infer a type. Can
        # we store the inferred type ahead of time?
        return {
            ".class": "FuncDef",
            "name": self._name,
            "fullname": self._fullname,
            "arg_names": self.arg_names,
            "arg_kinds": [int(x.value) for x in self.arg_kinds],
            "type": None if self.type is None else self.type.serialize(),
            "flags": get_flags(self, FUNCDEF_FLAGS),
            "abstract_status": self.abstract_status,
            # TODO: Do we need expanded, original_def?
            "dataclass_transform_spec": (
                None
                if self.dataclass_transform_spec is None
                else self.dataclass_transform_spec.serialize()
            ),
            "deprecated": self.deprecated,
        }

    @classmethod
    def deserialize(cls, data: JsonDict) -> FuncDef:
        assert data[".class"] == "FuncDef"
        body = Block([])
        ret = FuncDef(
            data["name"],
            [],
            body,
            (
                None
                if data["type"] is None
                else cast(mypy.types.FunctionLike, mypy.types.deserialize_type(data["type"]))
            ),
        )
        ret._fullname = data["fullname"]
        set_flags(ret, data["flags"])
        # NOTE: ret.info is set in the fixup phase.
        ret.arg_names = data["arg_names"]
        ret.arg_kinds = [ArgKind(x) for x in data["arg_kinds"]]
        ret.abstract_status = data["abstract_status"]
        ret.dataclass_transform_spec = (
            DataclassTransformSpec.deserialize(data["dataclass_transform_spec"])
            if data["dataclass_transform_spec"] is not None
            else None
        )
        ret.deprecated = data["deprecated"]
        # Leave these uninitialized so that future uses will trigger an error
        del ret.arguments
        del ret.max_pos
        del ret.min_args
        return ret


# All types that are both SymbolNodes and FuncBases. See the FuncBase
# docstring for the rationale.
# See https://github.com/python/mypy/pull/13607#issuecomment-1236357236
# TODO: we want to remove this at some point and just use `FuncBase` ideally.
SYMBOL_FUNCBASE_TYPES: Final = (OverloadedFuncDef, FuncDef)


class Decorator(SymbolNode, Statement):
    """A decorated function.

    A single Decorator object can include any number of function decorators.
    """

    __slots__ = ("func", "decorators", "original_decorators", "var", "is_overload")

    __match_args__ = ("decorators", "var", "func")

    func: FuncDef  # Decorated function
    decorators: list[Expression]  # Decorators (may be empty)
    # Some decorators are removed by semanal, keep the original here.
    original_decorators: list[Expression]
    # TODO: This is mostly used for the type; consider replacing with a 'type' attribute
    var: Var  # Represents the decorated function obj
    is_overload: bool

    def __init__(self, func: FuncDef, decorators: list[Expression], var: Var) -> None:
        super().__init__()
        self.func = func
        self.decorators = decorators
        self.original_decorators = decorators.copy()
        self.var = var
        self.is_overload = False

    @property
    def name(self) -> str:
        return self.func.name

    @property
    def fullname(self) -> str:
        return self.func.fullname

    @property
    def is_final(self) -> bool:
        return self.func.is_final

    @property
    def info(self) -> TypeInfo:
        return self.func.info

    @property
    def type(self) -> mypy.types.Type | None:
        return self.var.type

    def accept(self, visitor: StatementVisitor[T]) -> T:
        return visitor.visit_decorator(self)

    def serialize(self) -> JsonDict:
        return {
            ".class": "Decorator",
            "func": self.func.serialize(),
            "var": self.var.serialize(),
            "is_overload": self.is_overload,
        }

    @classmethod
    def deserialize(cls, data: JsonDict) -> Decorator:
        assert data[".class"] == "Decorator"
        dec = Decorator(FuncDef.deserialize(data["func"]), [], Var.deserialize(data["var"]))
        dec.is_overload = data["is_overload"]
        return dec

    def is_dynamic(self) -> bool:
        return self.func.is_dynamic()


VAR_FLAGS: Final = [
    "is_self",
    "is_cls",
    "is_initialized_in_class",
    "is_staticmethod",
    "is_classmethod",
    "is_property",
    "is_settable_property",
    "is_suppressed_import",
    "is_classvar",
    "is_abstract_var",
    "is_final",
    "is_index_var",
    "final_unset_in_class",
    "final_set_in_init",
    "explicit_self_type",
    "is_ready",
    "is_inferred",
    "invalid_partial_type",
    "from_module_getattr",
    "has_explicit_value",
    "allow_incompatible_override",
]


class Var(SymbolNode):
    """A variable.

    It can refer to global/local variable or a data attribute.
    """

    __slots__ = (
        "_name",
        "_fullname",
        "info",
        "type",
        "setter_type",
        "final_value",
        "is_self",
        "is_cls",
        "is_ready",
        "is_inferred",
        "is_initialized_in_class",
        "is_staticmethod",
        "is_classmethod",
        "is_property",
        "is_settable_property",
        "is_classvar",
        "is_abstract_var",
        "is_final",
        "is_index_var",
        "final_unset_in_class",
        "final_set_in_init",
        "is_suppressed_import",
        "explicit_self_type",
        "from_module_getattr",
        "has_explicit_value",
        "allow_incompatible_override",
        "invalid_partial_type",
    )

    __match_args__ = ("name", "type", "final_value")

    def __init__(self, name: str, type: mypy.types.Type | None = None) -> None:
        super().__init__()
        self._name = name  # Name without module prefix
        # TODO: Should be Optional[str]
        self._fullname = ""  # Name with module prefix
        # TODO: Should be Optional[TypeInfo]
        self.info = VAR_NO_INFO
        self.type: mypy.types.Type | None = type  # Declared or inferred type, or None
        # The setter type for settable properties.
        self.setter_type: mypy.types.CallableType | None = None
        # Is this the first argument to an ordinary method (usually "self")?
        self.is_self = False
        # Is this the first argument to a classmethod (typically "cls")?
        self.is_cls = False
        self.is_ready = True  # If inferred, is the inferred type available?
        self.is_inferred = self.type is None
        # Is this initialized explicitly to a non-None value in class body?
        self.is_initialized_in_class = False
        self.is_staticmethod = False
        self.is_classmethod = False
        self.is_property = False
        self.is_settable_property = False
        self.is_classvar = False
        self.is_abstract_var = False
        self.is_index_var = False
        # Set to true when this variable refers to a module we were unable to
        # parse for some reason (eg a silenced module)
        self.is_suppressed_import = False
        # Was this "variable" (rather a constant) defined as Final[...]?
        self.is_final = False
        # If constant value is a simple literal,
        # store the literal value (unboxed) for the benefit of
        # tools like mypyc.
        self.final_value: int | float | complex | bool | str | None = None
        # Where the value was set (only for class attributes)
        self.final_unset_in_class = False
        self.final_set_in_init = False
        # This is True for a variable that was declared on self with an explicit type:
        #     class C:
        #         def __init__(self) -> None:
        #             self.x: int
        # This case is important because this defines a new Var, even if there is one
        # present in a superclass (without explicit type this doesn't create a new Var).
        # See SemanticAnalyzer.analyze_member_lvalue() for details.
        self.explicit_self_type = False
        # If True, this is an implicit Var created due to module-level __getattr__.
        self.from_module_getattr = False
        # Var can be created with an explicit value `a = 1` or without one `a: int`,
        # we need a way to tell which one is which.
        self.has_explicit_value = False
        # If True, subclasses can override this with an incompatible type.
        self.allow_incompatible_override = False
        # If True, this means we didn't manage to infer full type and fall back to
        # something like list[Any]. We may decide to not use such types as context.
        self.invalid_partial_type = False

    @property
    def name(self) -> str:
        return self._name

    @property
    def fullname(self) -> str:
        return self._fullname

    def __repr__(self) -> str:
        return f"<Var {self.fullname!r} at {hex(id(self))}>"

    def accept(self, visitor: NodeVisitor[T]) -> T:
        return visitor.visit_var(self)

    def serialize(self) -> JsonDict:
        # TODO: Leave default values out?
        # NOTE: Sometimes self.is_ready is False here, but we don't care.
        data: JsonDict = {
            ".class": "Var",
            "name": self._name,
            "fullname": self._fullname,
            "type": None if self.type is None else self.type.serialize(),
            "setter_type": None if self.setter_type is None else self.setter_type.serialize(),
            "flags": get_flags(self, VAR_FLAGS),
        }
        if self.final_value is not None:
            data["final_value"] = self.final_value
        return data

    @classmethod
    def deserialize(cls, data: JsonDict) -> Var:
        assert data[".class"] == "Var"
        name = data["name"]
        type = None if data["type"] is None else mypy.types.deserialize_type(data["type"])
        setter_type = (
            None
            if data["setter_type"] is None
            else mypy.types.deserialize_type(data["setter_type"])
        )
        v = Var(name, type)
        assert (
            setter_type is None
            or isinstance(setter_type, mypy.types.ProperType)
            and isinstance(setter_type, mypy.types.CallableType)
        )
        v.setter_type = setter_type
        v.is_ready = False  # Override True default set in __init__
        v._fullname = data["fullname"]
        set_flags(v, data["flags"])
        v.final_value = data.get("final_value")
        return v


class ClassDef(Statement):
    """Class definition"""

    __slots__ = (
        "name",
        "_fullname",
        "defs",
        "type_args",
        "type_vars",
        "base_type_exprs",
        "removed_base_type_exprs",
        "info",
        "metaclass",
        "decorators",
        "keywords",
        "analyzed",
        "has_incompatible_baseclass",
        "docstring",
        "removed_statements",
    )

    __match_args__ = ("name", "defs")

    name: str  # Name of the class without module prefix
    _fullname: str  # Fully qualified name of the class
    defs: Block
    # New-style type parameters (PEP 695), unanalyzed
    type_args: list[TypeParam] | None
    # Semantically analyzed type parameters (all syntax variants)
    type_vars: list[mypy.types.TypeVarLikeType]
    # Base class expressions (not semantically analyzed -- can be arbitrary expressions)
    base_type_exprs: list[Expression]
    # Special base classes like Generic[...] get moved here during semantic analysis
    removed_base_type_exprs: list[Expression]
    info: TypeInfo  # Related TypeInfo
    metaclass: Expression | None
    decorators: list[Expression]
    keywords: dict[str, Expression]
    analyzed: Expression | None
    has_incompatible_baseclass: bool
    # Used by special forms like NamedTuple and TypedDict to store invalid statements
    removed_statements: list[Statement]

    def __init__(
        self,
        name: str,
        defs: Block,
        type_vars: list[mypy.types.TypeVarLikeType] | None = None,
        base_type_exprs: list[Expression] | None = None,
        metaclass: Expression | None = None,
        keywords: list[tuple[str, Expression]] | None = None,
        type_args: list[TypeParam] | None = None,
    ) -> None:
        super().__init__()
        self.name = name
        self._fullname = ""
        self.defs = defs
        self.type_vars = type_vars or []
        self.type_args = type_args
        self.base_type_exprs = base_type_exprs or []
        self.removed_base_type_exprs = []
        self.info = CLASSDEF_NO_INFO
        self.metaclass = metaclass
        self.decorators = []
        self.keywords = dict(keywords) if keywords else {}
        self.analyzed = None
        self.has_incompatible_baseclass = False
        self.docstring: str | None = None
        self.removed_statements = []

    @property
    def fullname(self) -> str:
        return self._fullname

    @fullname.setter
    def fullname(self, v: str) -> None:
        self._fullname = v

    def accept(self, visitor: StatementVisitor[T]) -> T:
        return visitor.visit_class_def(self)

    def is_generic(self) -> bool:
        return self.info.is_generic()

    def serialize(self) -> JsonDict:
        # Not serialized: defs, base_type_exprs, metaclass, decorators,
        # analyzed (for named tuples etc.)
        return {
            ".class": "ClassDef",
            "name": self.name,
            "fullname": self.fullname,
            "type_vars": [v.serialize() for v in self.type_vars],
        }

    @classmethod
    def deserialize(cls, data: JsonDict) -> ClassDef:
        assert data[".class"] == "ClassDef"
        res = ClassDef(
            data["name"],
            Block([]),
            # https://github.com/python/mypy/issues/12257
            [
                cast(mypy.types.TypeVarLikeType, mypy.types.deserialize_type(v))
                for v in data["type_vars"]
            ],
        )
        res.fullname = data["fullname"]
        return res


class GlobalDecl(Statement):
    """Declaration global x, y, ..."""

    __slots__ = ("names",)

    __match_args__ = ("names",)

    names: list[str]

    def __init__(self, names: list[str]) -> None:
        super().__init__()
        self.names = names

    def accept(self, visitor: StatementVisitor[T]) -> T:
        return visitor.visit_global_decl(self)


class NonlocalDecl(Statement):
    """Declaration nonlocal x, y, ..."""

    __slots__ = ("names",)

    __match_args__ = ("names",)

    names: list[str]

    def __init__(self, names: list[str]) -> None:
        super().__init__()
        self.names = names

    def accept(self, visitor: StatementVisitor[T]) -> T:
        return visitor.visit_nonlocal_decl(self)


class Block(Statement):
    __slots__ = ("body", "is_unreachable")

    __match_args__ = ("body", "is_unreachable")

    def __init__(self, body: list[Statement], *, is_unreachable: bool = False) -> None:
        super().__init__()
        self.body = body
        # True if we can determine that this block is not executed during semantic
        # analysis. For example, this applies to blocks that are protected by
        # something like "if PY3:" when using Python 2. However, some code is
        # only considered unreachable during type checking and this is not true
        # in those cases.
        self.is_unreachable = is_unreachable

    def accept(self, visitor: StatementVisitor[T]) -> T:
        return visitor.visit_block(self)


# Statements


class ExpressionStmt(Statement):
    """An expression as a statement, such as print(s)."""

    __slots__ = ("expr",)

    __match_args__ = ("expr",)

    expr: Expression

    def __init__(self, expr: Expression) -> None:
        super().__init__()
        self.expr = expr

    def accept(self, visitor: StatementVisitor[T]) -> T:
        return visitor.visit_expression_stmt(self)


class AssignmentStmt(Statement):
    """Assignment statement.

    The same node class is used for single assignment, multiple assignment
    (e.g. x, y = z) and chained assignment (e.g. x = y = z), assignments
    that define new names, and assignments with explicit types ("# type: t"
    or "x: t [= ...]").

    An lvalue can be NameExpr, TupleExpr, ListExpr, MemberExpr, or IndexExpr.
    """

    __slots__ = (
        "lvalues",
        "rvalue",
        "type",
        "unanalyzed_type",
        "new_syntax",
        "is_alias_def",
        "is_final_def",
        "invalid_recursive_alias",
    )

    __match_args__ = ("lvalues", "rvalues", "type")

    lvalues: list[Lvalue]
    # This is a TempNode if and only if no rvalue (x: t).
    rvalue: Expression
    # Declared type in a comment, may be None.
    type: mypy.types.Type | None
    # Original, not semantically analyzed type in annotation (used for reprocessing)
    unanalyzed_type: mypy.types.Type | None
    # This indicates usage of PEP 526 type annotation syntax in assignment.
    new_syntax: bool
    # Does this assignment define a type alias?
    is_alias_def: bool
    # Is this a final definition?
    # Final attributes can't be re-assigned once set, and can't be overridden
    # in a subclass. This flag is not set if an attempted declaration was found to
    # be invalid during semantic analysis. It is still set to `True` if
    # a final declaration overrides another final declaration (this is checked
    # during type checking when MROs are known).
    is_final_def: bool
    # Stop further processing of this assignment, to prevent flipping back and forth
    # during semantic analysis passes.
    invalid_recursive_alias: bool

    def __init__(
        self,
        lvalues: list[Lvalue],
        rvalue: Expression,
        type: mypy.types.Type | None = None,
        new_syntax: bool = False,
    ) -> None:
        super().__init__()
        self.lvalues = lvalues
        self.rvalue = rvalue
        self.type = type
        self.unanalyzed_type = type
        self.new_syntax = new_syntax
        self.is_alias_def = False
        self.is_final_def = False
        self.invalid_recursive_alias = False

    def accept(self, visitor: StatementVisitor[T]) -> T:
        return visitor.visit_assignment_stmt(self)


class OperatorAssignmentStmt(Statement):
    """Operator assignment statement such as x += 1"""

    __slots__ = ("op", "lvalue", "rvalue")

    __match_args__ = ("lvalue", "op", "rvalue")

    op: str  # TODO: Enum?
    lvalue: Lvalue
    rvalue: Expression

    def __init__(self, op: str, lvalue: Lvalue, rvalue: Expression) -> None:
        super().__init__()
        self.op = op
        self.lvalue = lvalue
        self.rvalue = rvalue

    def accept(self, visitor: StatementVisitor[T]) -> T:
        return visitor.visit_operator_assignment_stmt(self)


class WhileStmt(Statement):
    __slots__ = ("expr", "body", "else_body")

    __match_args__ = ("expr", "body", "else_body")

    expr: Expression
    body: Block
    else_body: Block | None

    def __init__(self, expr: Expression, body: Block, else_body: Block | None) -> None:
        super().__init__()
        self.expr = expr
        self.body = body
        self.else_body = else_body

    def accept(self, visitor: StatementVisitor[T]) -> T:
        return visitor.visit_while_stmt(self)


class ForStmt(Statement):
    __slots__ = (
        "index",
        "index_type",
        "unanalyzed_index_type",
        "inferred_item_type",
        "inferred_iterator_type",
        "expr",
        "body",
        "else_body",
        "is_async",
    )

    __match_args__ = ("index", "index_type", "expr", "body", "else_body")

    # Index variables
    index: Lvalue
    # Type given by type comments for index, can be None
    index_type: mypy.types.Type | None
    # Original, not semantically analyzed type in annotation (used for reprocessing)
    unanalyzed_index_type: mypy.types.Type | None
    # Inferred iterable item type
    inferred_item_type: mypy.types.Type | None
    # Inferred iterator type
    inferred_iterator_type: mypy.types.Type | None
    # Expression to iterate
    expr: Expression
    body: Block
    else_body: Block | None
    is_async: bool  # True if `async for ...` (PEP 492, Python 3.5)

    def __init__(
        self,
        index: Lvalue,
        expr: Expression,
        body: Block,
        else_body: Block | None,
        index_type: mypy.types.Type | None = None,
    ) -> None:
        super().__init__()
        self.index = index
        self.index_type = index_type
        self.unanalyzed_index_type = index_type
        self.inferred_item_type = None
        self.inferred_iterator_type = None
        self.expr = expr
        self.body = body
        self.else_body = else_body
        self.is_async = False

    def accept(self, visitor: StatementVisitor[T]) -> T:
        return visitor.visit_for_stmt(self)


class ReturnStmt(Statement):
    __slots__ = ("expr",)

    __match_args__ = ("expr",)

    expr: Expression | None

    def __init__(self, expr: Expression | None) -> None:
        super().__init__()
        self.expr = expr

    def accept(self, visitor: StatementVisitor[T]) -> T:
        return visitor.visit_return_stmt(self)


class AssertStmt(Statement):
    __slots__ = ("expr", "msg")

    __match_args__ = ("expr", "msg")

    expr: Expression
    msg: Expression | None

    def __init__(self, expr: Expression, msg: Expression | None = None) -> None:
        super().__init__()
        self.expr = expr
        self.msg = msg

    def accept(self, visitor: StatementVisitor[T]) -> T:
        return visitor.visit_assert_stmt(self)


class DelStmt(Statement):
    __slots__ = ("expr",)

    __match_args__ = ("expr",)

    expr: Lvalue

    def __init__(self, expr: Lvalue) -> None:
        super().__init__()
        self.expr = expr

    def accept(self, visitor: StatementVisitor[T]) -> T:
        return visitor.visit_del_stmt(self)


class BreakStmt(Statement):
    __slots__ = ()

    def accept(self, visitor: StatementVisitor[T]) -> T:
        return visitor.visit_break_stmt(self)


class ContinueStmt(Statement):
    __slots__ = ()

    def accept(self, visitor: StatementVisitor[T]) -> T:
        return visitor.visit_continue_stmt(self)


class PassStmt(Statement):
    __slots__ = ()

    def accept(self, visitor: StatementVisitor[T]) -> T:
        return visitor.visit_pass_stmt(self)


class IfStmt(Statement):
    __slots__ = ("expr", "body", "else_body")

    __match_args__ = ("expr", "body", "else_body")

    expr: list[Expression]
    body: list[Block]
    else_body: Block | None

    def __init__(self, expr: list[Expression], body: list[Block], else_body: Block | None) -> None:
        super().__init__()
        self.expr = expr
        self.body = body
        self.else_body = else_body

    def accept(self, visitor: StatementVisitor[T]) -> T:
        return visitor.visit_if_stmt(self)


class RaiseStmt(Statement):
    __slots__ = ("expr", "from_expr")

    __match_args__ = ("expr", "from_expr")

    # Plain 'raise' is a valid statement.
    expr: Expression | None
    from_expr: Expression | None

    def __init__(self, expr: Expression | None, from_expr: Expression | None) -> None:
        super().__init__()
        self.expr = expr
        self.from_expr = from_expr

    def accept(self, visitor: StatementVisitor[T]) -> T:
        return visitor.visit_raise_stmt(self)


class TryStmt(Statement):
    __slots__ = ("body", "types", "vars", "handlers", "else_body", "finally_body", "is_star")

    __match_args__ = ("body", "types", "vars", "handlers", "else_body", "finally_body", "is_star")

    body: Block  # Try body
    # Plain 'except:' also possible
    types: list[Expression | None]  # Except type expressions
    vars: list[NameExpr | None]  # Except variable names
    handlers: list[Block]  # Except bodies
    else_body: Block | None
    finally_body: Block | None
    # Whether this is try ... except* (added in Python 3.11)
    is_star: bool

    def __init__(
        self,
        body: Block,
        vars: list[NameExpr | None],
        types: list[Expression | None],
        handlers: list[Block],
        else_body: Block | None,
        finally_body: Block | None,
    ) -> None:
        super().__init__()
        self.body = body
        self.vars = vars
        self.types = types
        self.handlers = handlers
        self.else_body = else_body
        self.finally_body = finally_body
        self.is_star = False

    def accept(self, visitor: StatementVisitor[T]) -> T:
        return visitor.visit_try_stmt(self)


class WithStmt(Statement):
    __slots__ = ("expr", "target", "unanalyzed_type", "analyzed_types", "body", "is_async")

    __match_args__ = ("expr", "target", "body")

    expr: list[Expression]
    target: list[Lvalue | None]
    # Type given by type comments for target, can be None
    unanalyzed_type: mypy.types.Type | None
    # Semantically analyzed types from type comment (TypeList type expanded)
    analyzed_types: list[mypy.types.Type]
    body: Block
    is_async: bool  # True if `async with ...` (PEP 492, Python 3.5)

    def __init__(
        self,
        expr: list[Expression],
        target: list[Lvalue | None],
        body: Block,
        target_type: mypy.types.Type | None = None,
    ) -> None:
        super().__init__()
        self.expr = expr
        self.target = target
        self.unanalyzed_type = target_type
        self.analyzed_types = []
        self.body = body
        self.is_async = False

    def accept(self, visitor: StatementVisitor[T]) -> T:
        return visitor.visit_with_stmt(self)


class MatchStmt(Statement):
    __slots__ = ("subject", "patterns", "guards", "bodies")

    __match_args__ = ("subject", "patterns", "guards", "bodies")

    subject: Expression
    patterns: list[Pattern]
    guards: list[Expression | None]
    bodies: list[Block]

    def __init__(
        self,
        subject: Expression,
        patterns: list[Pattern],
        guards: list[Expression | None],
        bodies: list[Block],
    ) -> None:
        super().__init__()
        assert len(patterns) == len(guards) == len(bodies)
        self.subject = subject
        self.patterns = patterns
        self.guards = guards
        self.bodies = bodies

    def accept(self, visitor: StatementVisitor[T]) -> T:
        return visitor.visit_match_stmt(self)


class TypeAliasStmt(Statement):
    __slots__ = ("name", "type_args", "value", "invalid_recursive_alias", "alias_node")

    __match_args__ = ("name", "type_args", "value")

    name: NameExpr
    type_args: list[TypeParam]
    value: LambdaExpr  # Return value will get translated into a type
    invalid_recursive_alias: bool
    alias_node: TypeAlias | None

    def __init__(self, name: NameExpr, type_args: list[TypeParam], value: LambdaExpr) -> None:
        super().__init__()
        self.name = name
        self.type_args = type_args
        self.value = value
        self.invalid_recursive_alias = False
        self.alias_node = None

    def accept(self, visitor: StatementVisitor[T]) -> T:
        return visitor.visit_type_alias_stmt(self)


# Expressions


class IntExpr(Expression):
    """Integer literal"""

    __slots__ = ("value",)

    __match_args__ = ("value",)

    value: int  # 0 by default

    def __init__(self, value: int) -> None:
        super().__init__()
        self.value = value

    def accept(self, visitor: ExpressionVisitor[T]) -> T:
        return visitor.visit_int_expr(self)


# How mypy uses StrExpr and BytesExpr:
#
# b'x' -> BytesExpr
# 'x', u'x' -> StrExpr


class StrExpr(Expression):
    """String literal"""

    __slots__ = ("value",)

    __match_args__ = ("value",)

    value: str  # '' by default

    def __init__(self, value: str) -> None:
        super().__init__()
        self.value = value

    def accept(self, visitor: ExpressionVisitor[T]) -> T:
        return visitor.visit_str_expr(self)


def is_StrExpr_list(seq: list[Expression]) -> TypeGuard[list[StrExpr]]:  # noqa: N802
    return all(isinstance(item, StrExpr) for item in seq)


class BytesExpr(Expression):
    """Bytes literal"""

    __slots__ = ("value",)

    __match_args__ = ("value",)

    # Note: we deliberately do NOT use bytes here because it ends up
    # unnecessarily complicating a lot of the result logic. For example,
    # we'd have to worry about converting the bytes into a format we can
    # easily serialize/deserialize to and from JSON, would have to worry
    # about turning the bytes into a human-readable representation in
    # error messages...
    #
    # It's more convenient to just store the human-readable representation
    # from the very start.
    value: str

    def __init__(self, value: str) -> None:
        super().__init__()
        self.value = value

    def accept(self, visitor: ExpressionVisitor[T]) -> T:
        return visitor.visit_bytes_expr(self)


class FloatExpr(Expression):
    """Float literal"""

    __slots__ = ("value",)

    __match_args__ = ("value",)

    value: float  # 0.0 by default

    def __init__(self, value: float) -> None:
        super().__init__()
        self.value = value

    def accept(self, visitor: ExpressionVisitor[T]) -> T:
        return visitor.visit_float_expr(self)


class ComplexExpr(Expression):
    """Complex literal"""

    __slots__ = ("value",)

    __match_args__ = ("value",)

    value: complex

    def __init__(self, value: complex) -> None:
        super().__init__()
        self.value = value

    def accept(self, visitor: ExpressionVisitor[T]) -> T:
        return visitor.visit_complex_expr(self)


class EllipsisExpr(Expression):
    """Ellipsis (...)"""

    __slots__ = ()

    def accept(self, visitor: ExpressionVisitor[T]) -> T:
        return visitor.visit_ellipsis(self)


class StarExpr(Expression):
    """Star expression"""

    __slots__ = ("expr", "valid")

    __match_args__ = ("expr", "valid")

    expr: Expression
    valid: bool

    def __init__(self, expr: Expression) -> None:
        super().__init__()
        self.expr = expr

        # Whether this starred expression is used in a tuple/list and as lvalue
        self.valid = False

    def accept(self, visitor: ExpressionVisitor[T]) -> T:
        return visitor.visit_star_expr(self)


class RefExpr(Expression):
    """Abstract base class for name-like constructs"""

    __slots__ = (
        "kind",
        "node",
        "_fullname",
        "is_new_def",
        "is_inferred_def",
        "is_alias_rvalue",
        "type_guard",
        "type_is",
    )

    def __init__(self) -> None:
        super().__init__()
        # LDEF/GDEF/MDEF/... (None if not available)
        self.kind: int | None = None
        # Var, FuncDef or TypeInfo that describes this
        self.node: SymbolNode | None = None
        # Fully qualified name (or name if not global)
        self._fullname = ""
        # Does this define a new name?
        self.is_new_def = False
        # Does this define a new name with inferred type?
        #
        # For members, after semantic analysis, this does not take base
        # classes into consideration at all; the type checker deals with these.
        self.is_inferred_def = False
        # Is this expression appears as an rvalue of a valid type alias definition?
        self.is_alias_rvalue = False
        # Cache type guard from callable_type.type_guard
        self.type_guard: mypy.types.Type | None = None
        # And same for TypeIs
        self.type_is: mypy.types.Type | None = None

    @property
    def fullname(self) -> str:
        return self._fullname

    @fullname.setter
    def fullname(self, v: str) -> None:
        self._fullname = v


class NameExpr(RefExpr):
    """Name expression

    This refers to a local name, global name or a module.
    """

    __slots__ = ("name", "is_special_form")

    __match_args__ = ("name", "node")

    def __init__(self, name: str) -> None:
        super().__init__()
        self.name = name  # Name referred to
        # Is this a l.h.s. of a special form assignment like typed dict or type variable?
        self.is_special_form = False

    def accept(self, visitor: ExpressionVisitor[T]) -> T:
        return visitor.visit_name_expr(self)

    def serialize(self) -> JsonDict:
        assert False, f"Serializing NameExpr: {self}"


class MemberExpr(RefExpr):
    """Member access expression x.y"""

    __slots__ = ("expr", "name", "def_var")

    __match_args__ = ("expr", "name", "node")

    def __init__(self, expr: Expression, name: str) -> None:
        super().__init__()
        self.expr = expr
        self.name = name
        # The variable node related to a definition through 'self.x = <initializer>'.
        # The nodes of other kinds of member expressions are resolved during type checking.
        self.def_var: Var | None = None

    def accept(self, visitor: ExpressionVisitor[T]) -> T:
        return visitor.visit_member_expr(self)


# Kinds of arguments
@unique
class ArgKind(Enum):
    # Positional argument
    ARG_POS = 0
    # Positional, optional argument (functions only, not calls)
    ARG_OPT = 1
    # *arg argument
    ARG_STAR = 2
    # Keyword argument x=y in call, or keyword-only function arg
    ARG_NAMED = 3
    # **arg argument
    ARG_STAR2 = 4
    # In an argument list, keyword-only and also optional
    ARG_NAMED_OPT = 5

    def is_positional(self, star: bool = False) -> bool:
        return self == ARG_POS or self == ARG_OPT or (star and self == ARG_STAR)

    def is_named(self, star: bool = False) -> bool:
        return self == ARG_NAMED or self == ARG_NAMED_OPT or (star and self == ARG_STAR2)

    def is_required(self) -> bool:
        return self == ARG_POS or self == ARG_NAMED

    def is_optional(self) -> bool:
        return self == ARG_OPT or self == ARG_NAMED_OPT

    def is_star(self) -> bool:
        return self == ARG_STAR or self == ARG_STAR2


ARG_POS: Final = ArgKind.ARG_POS
ARG_OPT: Final = ArgKind.ARG_OPT
ARG_STAR: Final = ArgKind.ARG_STAR
ARG_NAMED: Final = ArgKind.ARG_NAMED
ARG_STAR2: Final = ArgKind.ARG_STAR2
ARG_NAMED_OPT: Final = ArgKind.ARG_NAMED_OPT


class CallExpr(Expression):
    """Call expression.

    This can also represent several special forms that are syntactically calls
    such as cast(...) and None  # type: ....
    """

    __slots__ = ("callee", "args", "arg_kinds", "arg_names", "analyzed")

    __match_args__ = ("callee", "args", "arg_kinds", "arg_names")

    def __init__(
        self,
        callee: Expression,
        args: list[Expression],
        arg_kinds: list[ArgKind],
        arg_names: list[str | None],
        analyzed: Expression | None = None,
    ) -> None:
        super().__init__()
        if not arg_names:
            arg_names = [None] * len(args)

        self.callee = callee
        self.args = args
        self.arg_kinds = arg_kinds  # ARG_ constants
        # Each name can be None if not a keyword argument.
        self.arg_names: list[str | None] = arg_names
        # If not None, the node that represents the meaning of the CallExpr. For
        # cast(...) this is a CastExpr.
        self.analyzed = analyzed

    def accept(self, visitor: ExpressionVisitor[T]) -> T:
        return visitor.visit_call_expr(self)


class YieldFromExpr(Expression):
    __slots__ = ("expr",)

    __match_args__ = ("expr",)

    expr: Expression

    def __init__(self, expr: Expression) -> None:
        super().__init__()
        self.expr = expr

    def accept(self, visitor: ExpressionVisitor[T]) -> T:
        return visitor.visit_yield_from_expr(self)


class YieldExpr(Expression):
    __slots__ = ("expr",)

    __match_args__ = ("expr",)

    expr: Expression | None

    def __init__(self, expr: Expression | None) -> None:
        super().__init__()
        self.expr = expr

    def accept(self, visitor: ExpressionVisitor[T]) -> T:
        return visitor.visit_yield_expr(self)


class IndexExpr(Expression):
    """Index expression x[y].

    Also wraps type application such as List[int] as a special form.
    """

    __slots__ = ("base", "index", "method_type", "analyzed")

    __match_args__ = ("base", "index")

    base: Expression
    index: Expression
    # Inferred __getitem__ method type
    method_type: mypy.types.Type | None
    # If not None, this is actually semantically a type application
    # Class[type, ...] or a type alias initializer.
    analyzed: TypeApplication | TypeAliasExpr | None

    def __init__(self, base: Expression, index: Expression) -> None:
        super().__init__()
        self.base = base
        self.index = index
        self.method_type = None
        self.analyzed = None

    def accept(self, visitor: ExpressionVisitor[T]) -> T:
        return visitor.visit_index_expr(self)


class UnaryExpr(Expression):
    """Unary operation"""

    __slots__ = ("op", "expr", "method_type")

    __match_args__ = ("op", "expr")

    op: str  # TODO: Enum?
    expr: Expression
    # Inferred operator method type
    method_type: mypy.types.Type | None

    def __init__(self, op: str, expr: Expression) -> None:
        super().__init__()
        self.op = op
        self.expr = expr
        self.method_type = None

    def accept(self, visitor: ExpressionVisitor[T]) -> T:
        return visitor.visit_unary_expr(self)


class AssignmentExpr(Expression):
    """Assignment expressions in Python 3.8+, like "a := 2"."""

    __slots__ = ("target", "value")

    __match_args__ = ("target", "value")

    def __init__(self, target: Expression, value: Expression) -> None:
        super().__init__()
        self.target = target
        self.value = value

    def accept(self, visitor: ExpressionVisitor[T]) -> T:
        return visitor.visit_assignment_expr(self)


class OpExpr(Expression):
    """Binary operation.

    The dot (.), [] and comparison operators have more specific nodes.
    """

    __slots__ = (
        "op",
        "left",
        "right",
        "method_type",
        "right_always",
        "right_unreachable",
        "analyzed",
    )

    __match_args__ = ("left", "op", "right")

    op: str  # TODO: Enum?
    left: Expression
    right: Expression
    # Inferred type for the operator method type (when relevant).
    method_type: mypy.types.Type | None
    # Per static analysis only: Is the right side going to be evaluated every time?
    right_always: bool
    # Per static analysis only: Is the right side unreachable?
    right_unreachable: bool
    # Used for expressions that represent a type "X | Y" in some contexts
    analyzed: TypeAliasExpr | None

    def __init__(
        self, op: str, left: Expression, right: Expression, analyzed: TypeAliasExpr | None = None
    ) -> None:
        super().__init__()
        self.op = op
        self.left = left
        self.right = right
        self.method_type = None
        self.right_always = False
        self.right_unreachable = False
        self.analyzed = analyzed

    def accept(self, visitor: ExpressionVisitor[T]) -> T:
        return visitor.visit_op_expr(self)


class ComparisonExpr(Expression):
    """Comparison expression (e.g. a < b > c < d)."""

    __slots__ = ("operators", "operands", "method_types")

    __match_args__ = ("operands", "operators")

    operators: list[str]
    operands: list[Expression]
    # Inferred type for the operator methods (when relevant; None for 'is').
    method_types: list[mypy.types.Type | None]

    def __init__(self, operators: list[str], operands: list[Expression]) -> None:
        super().__init__()
        self.operators = operators
        self.operands = operands
        self.method_types = []

    def pairwise(self) -> Iterator[tuple[str, Expression, Expression]]:
        """If this comparison expr is "a < b is c == d", yields the sequence
        ("<", a, b), ("is", b, c), ("==", c, d)
        """
        for i, operator in enumerate(self.operators):
            yield operator, self.operands[i], self.operands[i + 1]

    def accept(self, visitor: ExpressionVisitor[T]) -> T:
        return visitor.visit_comparison_expr(self)


class SliceExpr(Expression):
    """Slice expression (e.g. 'x:y', 'x:', '::2' or ':').

    This is only valid as index in index expressions.
    """

    __slots__ = ("begin_index", "end_index", "stride")

    __match_args__ = ("begin_index", "end_index", "stride")

    begin_index: Expression | None
    end_index: Expression | None
    stride: Expression | None

    def __init__(
        self,
        begin_index: Expression | None,
        end_index: Expression | None,
        stride: Expression | None,
    ) -> None:
        super().__init__()
        self.begin_index = begin_index
        self.end_index = end_index
        self.stride = stride

    def accept(self, visitor: ExpressionVisitor[T]) -> T:
        return visitor.visit_slice_expr(self)


class CastExpr(Expression):
    """Cast expression cast(type, expr)."""

    __slots__ = ("expr", "type")

    __match_args__ = ("expr", "type")

    expr: Expression
    type: mypy.types.Type

    def __init__(self, expr: Expression, typ: mypy.types.Type) -> None:
        super().__init__()
        self.expr = expr
        self.type = typ

    def accept(self, visitor: ExpressionVisitor[T]) -> T:
        return visitor.visit_cast_expr(self)


class AssertTypeExpr(Expression):
    """Represents a typing.assert_type(expr, type) call."""

    __slots__ = ("expr", "type")

    __match_args__ = ("expr", "type")

    expr: Expression
    type: mypy.types.Type

    def __init__(self, expr: Expression, typ: mypy.types.Type) -> None:
        super().__init__()
        self.expr = expr
        self.type = typ

    def accept(self, visitor: ExpressionVisitor[T]) -> T:
        return visitor.visit_assert_type_expr(self)


class RevealExpr(Expression):
    """Reveal type expression reveal_type(expr) or reveal_locals() expression."""

    __slots__ = ("expr", "kind", "local_nodes", "is_imported")

    __match_args__ = ("expr", "kind", "local_nodes", "is_imported")

    expr: Expression | None
    kind: int
    local_nodes: list[Var] | None

    def __init__(
        self,
        kind: int,
        expr: Expression | None = None,
        local_nodes: list[Var] | None = None,
        is_imported: bool = False,
    ) -> None:
        super().__init__()
        self.expr = expr
        self.kind = kind
        self.local_nodes = local_nodes
        self.is_imported = is_imported

    def accept(self, visitor: ExpressionVisitor[T]) -> T:
        return visitor.visit_reveal_expr(self)


class SuperExpr(Expression):
    """Expression super().name"""

    __slots__ = ("name", "info", "call")

    __match_args__ = ("name", "call", "info")

    name: str
    info: TypeInfo | None  # Type that contains this super expression
    call: CallExpr  # The expression super(...)

    def __init__(self, name: str, call: CallExpr) -> None:
        super().__init__()
        self.name = name
        self.call = call
        self.info = None

    def accept(self, visitor: ExpressionVisitor[T]) -> T:
        return visitor.visit_super_expr(self)


class LambdaExpr(FuncItem, Expression):
    """Lambda expression"""

    __match_args__ = ("arguments", "arg_names", "arg_kinds", "body")

    @property
    def name(self) -> str:
        return LAMBDA_NAME

    def expr(self) -> Expression:
        """Return the expression (the body) of the lambda."""
        ret = self.body.body[-1]
        assert isinstance(ret, ReturnStmt)
        expr = ret.expr
        assert expr is not None  # lambda can't have empty body
        return expr

    def accept(self, visitor: ExpressionVisitor[T]) -> T:
        return visitor.visit_lambda_expr(self)

    def is_dynamic(self) -> bool:
        return False


class ListExpr(Expression):
    """List literal expression [...]."""

    __slots__ = ("items",)

    __match_args__ = ("items",)

    items: list[Expression]

    def __init__(self, items: list[Expression]) -> None:
        super().__init__()
        self.items = items

    def accept(self, visitor: ExpressionVisitor[T]) -> T:
        return visitor.visit_list_expr(self)


class DictExpr(Expression):
    """Dictionary literal expression {key: value, ...}."""

    __slots__ = ("items",)

    __match_args__ = ("items",)

    items: list[tuple[Expression | None, Expression]]

    def __init__(self, items: list[tuple[Expression | None, Expression]]) -> None:
        super().__init__()
        self.items = items

    def accept(self, visitor: ExpressionVisitor[T]) -> T:
        return visitor.visit_dict_expr(self)


class TupleExpr(Expression):
    """Tuple literal expression (..., ...)

    Also lvalue sequences (..., ...) and [..., ...]"""

    __slots__ = ("items",)

    __match_args__ = ("items",)

    items: list[Expression]

    def __init__(self, items: list[Expression]) -> None:
        super().__init__()
        self.items = items

    def accept(self, visitor: ExpressionVisitor[T]) -> T:
        return visitor.visit_tuple_expr(self)


class SetExpr(Expression):
    """Set literal expression {value, ...}."""

    __slots__ = ("items",)

    __match_args__ = ("items",)

    items: list[Expression]

    def __init__(self, items: list[Expression]) -> None:
        super().__init__()
        self.items = items

    def accept(self, visitor: ExpressionVisitor[T]) -> T:
        return visitor.visit_set_expr(self)


class GeneratorExpr(Expression):
    """Generator expression ... for ... in ... [ for ...  in ... ] [ if ... ]."""

    __slots__ = ("left_expr", "sequences", "condlists", "is_async", "indices")

    __match_args__ = ("left_expr", "indices", "sequences", "condlists")

    left_expr: Expression
    sequences: list[Expression]
    condlists: list[list[Expression]]
    is_async: list[bool]
    indices: list[Lvalue]

    def __init__(
        self,
        left_expr: Expression,
        indices: list[Lvalue],
        sequences: list[Expression],
        condlists: list[list[Expression]],
        is_async: list[bool],
    ) -> None:
        super().__init__()
        self.left_expr = left_expr
        self.sequences = sequences
        self.condlists = condlists
        self.indices = indices
        self.is_async = is_async

    def accept(self, visitor: ExpressionVisitor[T]) -> T:
        return visitor.visit_generator_expr(self)


class ListComprehension(Expression):
    """List comprehension (e.g. [x + 1 for x in a])"""

    __slots__ = ("generator",)

    __match_args__ = ("generator",)

    generator: GeneratorExpr

    def __init__(self, generator: GeneratorExpr) -> None:
        super().__init__()
        self.generator = generator

    def accept(self, visitor: ExpressionVisitor[T]) -> T:
        return visitor.visit_list_comprehension(self)


class SetComprehension(Expression):
    """Set comprehension (e.g. {x + 1 for x in a})"""

    __slots__ = ("generator",)

    __match_args__ = ("generator",)

    generator: GeneratorExpr

    def __init__(self, generator: GeneratorExpr) -> None:
        super().__init__()
        self.generator = generator

    def accept(self, visitor: ExpressionVisitor[T]) -> T:
        return visitor.visit_set_comprehension(self)


class DictionaryComprehension(Expression):
    """Dictionary comprehension (e.g. {k: v for k, v in a}"""

    __slots__ = ("key", "value", "sequences", "condlists", "is_async", "indices")

    __match_args__ = ("key", "value", "indices", "sequences", "condlists")

    key: Expression
    value: Expression
    sequences: list[Expression]
    condlists: list[list[Expression]]
    is_async: list[bool]
    indices: list[Lvalue]

    def __init__(
        self,
        key: Expression,
        value: Expression,
        indices: list[Lvalue],
        sequences: list[Expression],
        condlists: list[list[Expression]],
        is_async: list[bool],
    ) -> None:
        super().__init__()
        self.key = key
        self.value = value
        self.sequences = sequences
        self.condlists = condlists
        self.indices = indices
        self.is_async = is_async

    def accept(self, visitor: ExpressionVisitor[T]) -> T:
        return visitor.visit_dictionary_comprehension(self)


class ConditionalExpr(Expression):
    """Conditional expression (e.g. x if y else z)"""

    __slots__ = ("cond", "if_expr", "else_expr")

    __match_args__ = ("if_expr", "cond", "else_expr")

    cond: Expression
    if_expr: Expression
    else_expr: Expression

    def __init__(self, cond: Expression, if_expr: Expression, else_expr: Expression) -> None:
        super().__init__()
        self.cond = cond
        self.if_expr = if_expr
        self.else_expr = else_expr

    def accept(self, visitor: ExpressionVisitor[T]) -> T:
        return visitor.visit_conditional_expr(self)


class TypeApplication(Expression):
    """Type application expr[type, ...]"""

    __slots__ = ("expr", "types")

    __match_args__ = ("expr", "types")

    expr: Expression
    types: list[mypy.types.Type]

    def __init__(self, expr: Expression, types: list[mypy.types.Type]) -> None:
        super().__init__()
        self.expr = expr
        self.types = types

    def accept(self, visitor: ExpressionVisitor[T]) -> T:
        return visitor.visit_type_application(self)


# Variance of a type variable. For example, T in the definition of
# List[T] is invariant, so List[int] is not a subtype of List[object],
# and also List[object] is not a subtype of List[int].
#
# The T in Iterable[T] is covariant, so Iterable[int] is a subtype of
# Iterable[object], but not vice versa.
#
# If T is contravariant in Foo[T], Foo[object] is a subtype of
# Foo[int], but not vice versa.
INVARIANT: Final = 0
COVARIANT: Final = 1
CONTRAVARIANT: Final = 2
VARIANCE_NOT_READY: Final = 3  # Variance hasn't been inferred (using Python 3.12 syntax)


class TypeVarLikeExpr(SymbolNode, Expression):
    """Base class for TypeVarExpr, ParamSpecExpr and TypeVarTupleExpr.

    Note that they are constructed by the semantic analyzer.
    """

    __slots__ = ("_name", "_fullname", "upper_bound", "default", "variance", "is_new_style")

    _name: str
    _fullname: str
    # Upper bound: only subtypes of upper_bound are valid as values. By default
    # this is 'object', meaning no restriction.
    upper_bound: mypy.types.Type
    # Default: used to resolve the TypeVar if the default is not explicitly given.
    # By default this is 'AnyType(TypeOfAny.from_omitted_generics)'. See PEP 696.
    default: mypy.types.Type
    # Variance of the type variable. Invariant is the default.
    # TypeVar(..., covariant=True) defines a covariant type variable.
    # TypeVar(..., contravariant=True) defines a contravariant type
    # variable.
    variance: int

    def __init__(
        self,
        name: str,
        fullname: str,
        upper_bound: mypy.types.Type,
        default: mypy.types.Type,
        variance: int = INVARIANT,
        is_new_style: bool = False,
        line: int = -1,
    ) -> None:
        super().__init__(line=line)
        self._name = name
        self._fullname = fullname
        self.upper_bound = upper_bound
        self.default = default
        self.variance = variance
        self.is_new_style = is_new_style

    @property
    def name(self) -> str:
        return self._name

    @property
    def fullname(self) -> str:
        return self._fullname


# All types that are both SymbolNodes and Expressions.
# Use when common children of them are needed.
SYMBOL_NODE_EXPRESSION_TYPES: Final = (TypeVarLikeExpr,)


class TypeVarExpr(TypeVarLikeExpr):
    """Type variable expression TypeVar(...).

    This is also used to represent type variables in symbol tables.

    A type variable is not valid as a type unless bound in a TypeVarLikeScope.
    That happens within:

     1. a generic class that uses the type variable as a type argument or
     2. a generic function that refers to the type variable in its signature.
    """

    __slots__ = ("values",)

    __match_args__ = ("name", "values", "upper_bound", "default")

    # Value restriction: only types in the list are valid as values. If the
    # list is empty, there is no restriction.
    values: list[mypy.types.Type]

    def __init__(
        self,
        name: str,
        fullname: str,
        values: list[mypy.types.Type],
        upper_bound: mypy.types.Type,
        default: mypy.types.Type,
        variance: int = INVARIANT,
        is_new_style: bool = False,
        line: int = -1,
    ) -> None:
        super().__init__(name, fullname, upper_bound, default, variance, is_new_style, line=line)
        self.values = values

    def accept(self, visitor: ExpressionVisitor[T]) -> T:
        return visitor.visit_type_var_expr(self)

    def serialize(self) -> JsonDict:
        return {
            ".class": "TypeVarExpr",
            "name": self._name,
            "fullname": self._fullname,
            "values": [t.serialize() for t in self.values],
            "upper_bound": self.upper_bound.serialize(),
            "default": self.default.serialize(),
            "variance": self.variance,
        }

    @classmethod
    def deserialize(cls, data: JsonDict) -> TypeVarExpr:
        assert data[".class"] == "TypeVarExpr"
        return TypeVarExpr(
            data["name"],
            data["fullname"],
            [mypy.types.deserialize_type(v) for v in data["values"]],
            mypy.types.deserialize_type(data["upper_bound"]),
            mypy.types.deserialize_type(data["default"]),
            data["variance"],
        )


class ParamSpecExpr(TypeVarLikeExpr):
    __slots__ = ()

    __match_args__ = ("name", "upper_bound", "default")

    def accept(self, visitor: ExpressionVisitor[T]) -> T:
        return visitor.visit_paramspec_expr(self)

    def serialize(self) -> JsonDict:
        return {
            ".class": "ParamSpecExpr",
            "name": self._name,
            "fullname": self._fullname,
            "upper_bound": self.upper_bound.serialize(),
            "default": self.default.serialize(),
            "variance": self.variance,
        }

    @classmethod
    def deserialize(cls, data: JsonDict) -> ParamSpecExpr:
        assert data[".class"] == "ParamSpecExpr"
        return ParamSpecExpr(
            data["name"],
            data["fullname"],
            mypy.types.deserialize_type(data["upper_bound"]),
            mypy.types.deserialize_type(data["default"]),
            data["variance"],
        )


class TypeVarTupleExpr(TypeVarLikeExpr):
    """Type variable tuple expression TypeVarTuple(...)."""

    __slots__ = "tuple_fallback"

    tuple_fallback: mypy.types.Instance

    __match_args__ = ("name", "upper_bound", "default")

    def __init__(
        self,
        name: str,
        fullname: str,
        upper_bound: mypy.types.Type,
        tuple_fallback: mypy.types.Instance,
        default: mypy.types.Type,
        variance: int = INVARIANT,
        is_new_style: bool = False,
        line: int = -1,
    ) -> None:
        super().__init__(name, fullname, upper_bound, default, variance, is_new_style, line=line)
        self.tuple_fallback = tuple_fallback

    def accept(self, visitor: ExpressionVisitor[T]) -> T:
        return visitor.visit_type_var_tuple_expr(self)

    def serialize(self) -> JsonDict:
        return {
            ".class": "TypeVarTupleExpr",
            "name": self._name,
            "fullname": self._fullname,
            "upper_bound": self.upper_bound.serialize(),
            "tuple_fallback": self.tuple_fallback.serialize(),
            "default": self.default.serialize(),
            "variance": self.variance,
        }

    @classmethod
    def deserialize(cls, data: JsonDict) -> TypeVarTupleExpr:
        assert data[".class"] == "TypeVarTupleExpr"
        return TypeVarTupleExpr(
            data["name"],
            data["fullname"],
            mypy.types.deserialize_type(data["upper_bound"]),
            mypy.types.Instance.deserialize(data["tuple_fallback"]),
            mypy.types.deserialize_type(data["default"]),
            data["variance"],
        )


class TypeAliasExpr(Expression):
    """Type alias expression (rvalue)."""

    __slots__ = ("node",)

    __match_args__ = ("node",)

    node: TypeAlias

    def __init__(self, node: TypeAlias) -> None:
        super().__init__()
        self.node = node

    def accept(self, visitor: ExpressionVisitor[T]) -> T:
        return visitor.visit_type_alias_expr(self)


class NamedTupleExpr(Expression):
    """Named tuple expression namedtuple(...) or NamedTuple(...)."""

    __slots__ = ("info", "is_typed")

    __match_args__ = ("info",)

    # The class representation of this named tuple (its tuple_type attribute contains
    # the tuple item types)
    info: TypeInfo
    is_typed: bool  # whether this class was created with typing(_extensions).NamedTuple

    def __init__(self, info: TypeInfo, is_typed: bool = False) -> None:
        super().__init__()
        self.info = info
        self.is_typed = is_typed

    def accept(self, visitor: ExpressionVisitor[T]) -> T:
        return visitor.visit_namedtuple_expr(self)


class TypedDictExpr(Expression):
    """Typed dict expression TypedDict(...)."""

    __slots__ = ("info",)

    __match_args__ = ("info",)

    # The class representation of this typed dict
    info: TypeInfo

    def __init__(self, info: TypeInfo) -> None:
        super().__init__()
        self.info = info

    def accept(self, visitor: ExpressionVisitor[T]) -> T:
        return visitor.visit_typeddict_expr(self)


class EnumCallExpr(Expression):
    """Named tuple expression Enum('name', 'val1 val2 ...')."""

    __slots__ = ("info", "items", "values")

    __match_args__ = ("info", "items", "values")

    # The class representation of this enumerated type
    info: TypeInfo
    # The item names (for debugging)
    items: list[str]
    values: list[Expression | None]

    def __init__(self, info: TypeInfo, items: list[str], values: list[Expression | None]) -> None:
        super().__init__()
        self.info = info
        self.items = items
        self.values = values

    def accept(self, visitor: ExpressionVisitor[T]) -> T:
        return visitor.visit_enum_call_expr(self)


class PromoteExpr(Expression):
    """Ducktype class decorator expression _promote(...)."""

    __slots__ = ("type",)

    type: mypy.types.ProperType

    def __init__(self, type: mypy.types.ProperType) -> None:
        super().__init__()
        self.type = type

    def accept(self, visitor: ExpressionVisitor[T]) -> T:
        return visitor.visit__promote_expr(self)


class NewTypeExpr(Expression):
    """NewType expression NewType(...)."""

    __slots__ = ("name", "old_type", "info")

    __match_args__ = ("name", "old_type", "info")

    name: str
    # The base type (the second argument to NewType)
    old_type: mypy.types.Type | None
    # The synthesized class representing the new type (inherits old_type)
    info: TypeInfo | None

    def __init__(
        self, name: str, old_type: mypy.types.Type | None, line: int, column: int
    ) -> None:
        super().__init__(line=line, column=column)
        self.name = name
        self.old_type = old_type
        self.info = None

    def accept(self, visitor: ExpressionVisitor[T]) -> T:
        return visitor.visit_newtype_expr(self)


class AwaitExpr(Expression):
    """Await expression (await ...)."""

    __slots__ = ("expr",)

    __match_args__ = ("expr",)

    expr: Expression

    def __init__(self, expr: Expression) -> None:
        super().__init__()
        self.expr = expr

    def accept(self, visitor: ExpressionVisitor[T]) -> T:
        return visitor.visit_await_expr(self)


# Constants


class TempNode(Expression):
    """Temporary dummy node used during type checking.

    This node is not present in the original program; it is just an artifact
    of the type checker implementation. It only represents an opaque node with
    some fixed type.
    """

    __slots__ = ("type", "no_rhs")

    type: mypy.types.Type
    # Is this TempNode used to indicate absence of a right hand side in an annotated assignment?
    # (e.g. for 'x: int' the rvalue is TempNode(AnyType(TypeOfAny.special_form), no_rhs=True))
    no_rhs: bool

    def __init__(
        self, typ: mypy.types.Type, no_rhs: bool = False, *, context: Context | None = None
    ) -> None:
        """Construct a dummy node; optionally borrow line/column from context object."""
        super().__init__()
        self.type = typ
        self.no_rhs = no_rhs
        if context is not None:
            self.line = context.line
            self.column = context.column

    def __repr__(self) -> str:
        return "TempNode:%d(%s)" % (self.line, str(self.type))

    def accept(self, visitor: ExpressionVisitor[T]) -> T:
        return visitor.visit_temp_node(self)


# Special attributes not collected as protocol members by Python 3.12
# See typing._SPECIAL_NAMES
EXCLUDED_PROTOCOL_ATTRIBUTES: Final = frozenset(
    {
        "__abstractmethods__",
        "__annotations__",
        "__dict__",
        "__doc__",
        "__init__",
        "__module__",
        "__new__",
        "__slots__",
        "__subclasshook__",
        "__weakref__",
        "__class_getitem__",  # Since Python 3.9
    }
)

# Attributes that can optionally be defined in the body of a subclass of
# enum.Enum but are removed from the class __dict__ by EnumMeta.
EXCLUDED_ENUM_ATTRIBUTES: Final = frozenset({"_ignore_", "_order_", "__order__"})


class TypeInfo(SymbolNode):
    """The type structure of a single class.

    Each TypeInfo corresponds one-to-one to a ClassDef, which
    represents the AST of the class.

    In type-theory terms, this is a "type constructor", and if the
    class is generic then it will be a type constructor of higher kind.
    Where the class is used in an actual type, it's in the form of an
    Instance, which amounts to a type application of the tycon to
    the appropriate number of arguments.
    """

    __slots__ = (
        "_fullname",
        "module_name",
        "defn",
        "mro",
        "_mro_refs",
        "bad_mro",
        "is_final",
        "declared_metaclass",
        "metaclass_type",
        "names",
        "is_abstract",
        "is_protocol",
        "runtime_protocol",
        "abstract_attributes",
        "deletable_attributes",
        "slots",
        "assuming",
        "assuming_proper",
        "inferring",
        "is_enum",
        "fallback_to_any",
        "meta_fallback_to_any",
        "type_vars",
        "has_param_spec_type",
        "bases",
        "_promote",
        "tuple_type",
        "special_alias",
        "is_named_tuple",
        "typeddict_type",
        "is_newtype",
        "is_intersection",
        "metadata",
        "alt_promote",
        "has_type_var_tuple_type",
        "type_var_tuple_prefix",
        "type_var_tuple_suffix",
        "self_type",
        "dataclass_transform_spec",
        "is_type_check_only",
        "deprecated",
    )

    _fullname: str  # Fully qualified name
    # Fully qualified name for the module this type was defined in. This
    # information is also in the fullname, but is harder to extract in the
    # case of nested class definitions.
    module_name: str
    defn: ClassDef  # Corresponding ClassDef
    # Method Resolution Order: the order of looking up attributes. The first
    # value always to refers to this class.
    mro: list[TypeInfo]
    # Used to stash the names of the mro classes temporarily between
    # deserialization and fixup. See deserialize() for why.
    _mro_refs: list[str] | None
    bad_mro: bool  # Could not construct full MRO
    is_final: bool

    declared_metaclass: mypy.types.Instance | None
    metaclass_type: mypy.types.Instance | None

    names: SymbolTable  # Names defined directly in this type
    is_abstract: bool  # Does the class have any abstract attributes?
    is_protocol: bool  # Is this a protocol class?
    runtime_protocol: bool  # Does this protocol support isinstance checks?
    # List of names of abstract attributes together with their abstract status.
    # The abstract status must be one of `NOT_ABSTRACT`, `IS_ABSTRACT`, `IMPLICITLY_ABSTRACT`.
    abstract_attributes: list[tuple[str, int]]
    deletable_attributes: list[str]  # Used by mypyc only
    # Does this type have concrete `__slots__` defined?
    # If class does not have `__slots__` defined then it is `None`,
    # if it has empty `__slots__` then it is an empty set.
    slots: set[str] | None

    # The attributes 'assuming' and 'assuming_proper' represent structural subtype matrices.
    #
    # In languages with structural subtyping, one can keep a global subtype matrix like this:
    #   . A B C .
    #   A 1 0 0
    #   B 1 1 1
    #   C 1 0 1
    #   .
    # where 1 indicates that the type in corresponding row is a subtype of the type
    # in corresponding column. This matrix typically starts filled with all 1's and
    # a typechecker tries to "disprove" every subtyping relation using atomic (or nominal) types.
    # However, we don't want to keep this huge global state. Instead, we keep the subtype
    # information in the form of list of pairs (subtype, supertype) shared by all Instances
    # with given supertype's TypeInfo. When we enter a subtype check we push a pair in this list
    # thus assuming that we started with 1 in corresponding matrix element. Such algorithm allows
    # to treat recursive and mutually recursive protocols and other kinds of complex situations.
    #
    # If concurrent/parallel type checking will be added in future,
    # then there should be one matrix per thread/process to avoid false negatives
    # during the type checking phase.
    assuming: list[tuple[mypy.types.Instance, mypy.types.Instance]]
    assuming_proper: list[tuple[mypy.types.Instance, mypy.types.Instance]]
    # Ditto for temporary 'inferring' stack of recursive constraint inference.
    # It contains Instances of protocol types that appeared as an argument to
    # constraints.infer_constraints(). We need 'inferring' to avoid infinite recursion for
    # recursive and mutually recursive protocols.
    #
    # We make 'assuming' and 'inferring' attributes here instead of passing they as kwargs,
    # since this would require to pass them in many dozens of calls. In particular,
    # there is a dependency infer_constraint -> is_subtype -> is_callable_subtype ->
    # -> infer_constraints.
    inferring: list[mypy.types.Instance]
    # 'inferring' and 'assuming' can't be made sets, since we need to use
    # is_same_type to correctly treat unions.

    # Classes inheriting from Enum shadow their true members with a __getattr__, so we
    # have to treat them as a special case.
    is_enum: bool
    # If true, any unknown attributes should have type 'Any' instead
    # of generating a type error.  This would be true if there is a
    # base class with type 'Any', but other use cases may be
    # possible. This is similar to having __getattr__ that returns Any
    # (and __setattr__), but without the __getattr__ method.
    fallback_to_any: bool

    # Same as above but for cases where metaclass has type Any. This will suppress
    # all attribute errors only for *class object* access.
    meta_fallback_to_any: bool

    # Information related to type annotations.

    # Generic type variable names (full names)
    type_vars: list[str]

    # Whether this class has a ParamSpec type variable
    has_param_spec_type: bool

    # Direct base classes.
    bases: list[mypy.types.Instance]

    # Another type which this type will be treated as a subtype of,
    # even though it's not a subclass in Python.  The non-standard
    # `@_promote` decorator introduces this, and there are also
    # several builtin examples, in particular `int` -> `float`.
    _promote: list[mypy.types.ProperType]

    # This is used for promoting native integer types such as 'i64' to
    # 'int'. (_promote is used for the other direction.) This only
    # supports one-step promotions (e.g., i64 -> int, not
    # i64 -> int -> float, and this isn't used to promote in joins.
    #
    # This results in some unintuitive results, such as that even
    # though i64 is compatible with int and int is compatible with
    # float, i64 is *not* compatible with float.
    alt_promote: mypy.types.Instance | None

    # Representation of a Tuple[...] base class, if the class has any
    # (e.g., for named tuples). If this is not None, the actual Type
    # object used for this class is not an Instance but a TupleType;
    # the corresponding Instance is set as the fallback type of the
    # tuple type.
    tuple_type: mypy.types.TupleType | None

    # Is this a named tuple type?
    is_named_tuple: bool

    # If this class is defined by the TypedDict type constructor,
    # then this is not None.
    typeddict_type: mypy.types.TypedDictType | None

    # Is this a newtype type?
    is_newtype: bool

    # Is this a synthesized intersection type?
    is_intersection: bool

    # This is a dictionary that will be serialized and un-serialized as is.
    # It is useful for plugins to add their data to save in the cache.
    metadata: dict[str, JsonDict]

    # Store type alias representing this type (for named tuples and TypedDicts).
    # Although definitions of these types are stored in symbol tables as TypeInfo,
    # when a type analyzer will find them, it should construct a TupleType, or
    # a TypedDict type. However, we can't use the plain types, since if the definition
    # is recursive, this will create an actual recursive structure of types (i.e. as
    # internal Python objects) causing infinite recursions everywhere during type checking.
    # To overcome this, we create a TypeAlias node, that will point to these types.
    # We store this node in the `special_alias` attribute, because it must be the same node
    # in case we are doing multiple semantic analysis passes.
    special_alias: TypeAlias | None

    # Shared type variable for typing.Self in this class (if used, otherwise None).
    self_type: mypy.types.TypeVarType | None

    # Added if the corresponding class is directly decorated with `typing.dataclass_transform`
    dataclass_transform_spec: DataclassTransformSpec | None

    # Is set to `True` when class is decorated with `@typing.type_check_only`
    is_type_check_only: bool

    # The type's deprecation message (in case it is deprecated)
    deprecated: str | None

    FLAGS: Final = [
        "is_abstract",
        "is_enum",
        "fallback_to_any",
        "meta_fallback_to_any",
        "is_named_tuple",
        "is_newtype",
        "is_protocol",
        "runtime_protocol",
        "is_final",
        "is_intersection",
    ]

    def __init__(self, names: SymbolTable, defn: ClassDef, module_name: str) -> None:
        """Initialize a TypeInfo."""
        super().__init__()
        self._fullname = defn.fullname
        self.names = names
        self.defn = defn
        self.module_name = module_name
        self.type_vars = []
        self.has_param_spec_type = False
        self.has_type_var_tuple_type = False
        self.bases = []
        self.mro = []
        self._mro_refs = None
        self.bad_mro = False
        self.declared_metaclass = None
        self.metaclass_type = None
        self.is_abstract = False
        self.abstract_attributes = []
        self.deletable_attributes = []
        self.slots = None
        self.assuming = []
        self.assuming_proper = []
        self.inferring = []
        self.is_protocol = False
        self.runtime_protocol = False
        self.type_var_tuple_prefix: int | None = None
        self.type_var_tuple_suffix: int | None = None
        self.add_type_vars()
        self.is_final = False
        self.is_enum = False
        self.fallback_to_any = False
        self.meta_fallback_to_any = False
        self._promote = []
        self.alt_promote = None
        self.tuple_type = None
        self.special_alias = None
        self.is_named_tuple = False
        self.typeddict_type = None
        self.is_newtype = False
        self.is_intersection = False
        self.metadata = {}
        self.self_type = None
        self.dataclass_transform_spec = None
        self.is_type_check_only = False
        self.deprecated = None

    def add_type_vars(self) -> None:
        self.has_type_var_tuple_type = False
        if self.defn.type_vars:
            for i, vd in enumerate(self.defn.type_vars):
                if isinstance(vd, mypy.types.ParamSpecType):
                    self.has_param_spec_type = True
                if isinstance(vd, mypy.types.TypeVarTupleType):
                    assert not self.has_type_var_tuple_type
                    self.has_type_var_tuple_type = True
                    self.type_var_tuple_prefix = i
                    self.type_var_tuple_suffix = len(self.defn.type_vars) - i - 1
                self.type_vars.append(vd.name)

    @property
    def name(self) -> str:
        """Short name."""
        return self.defn.name

    @property
    def fullname(self) -> str:
        return self._fullname

    def is_generic(self) -> bool:
        """Is the type generic (i.e. does it have type variables)?"""
        return len(self.type_vars) > 0

    def get(self, name: str) -> SymbolTableNode | None:
        for cls in self.mro:
            n = cls.names.get(name)
            if n:
                return n
        return None

    def get_containing_type_info(self, name: str) -> TypeInfo | None:
        for cls in self.mro:
            if name in cls.names:
                return cls
        return None

    @property
    def protocol_members(self) -> list[str]:
        # Protocol members are names of all attributes/methods defined in a protocol
        # and in all its supertypes (except for 'object').
        members: set[str] = set()
        assert self.mro, "This property can be only accessed after MRO is (re-)calculated"
        for base in self.mro[:-1]:  # we skip "object" since everyone implements it
            if base.is_protocol:
                for name, node in base.names.items():
                    if isinstance(node.node, (TypeAlias, TypeVarExpr, MypyFile)):
                        # These are auxiliary definitions (and type aliases are prohibited).
                        continue
                    if name in EXCLUDED_PROTOCOL_ATTRIBUTES:
                        continue
                    members.add(name)
        return sorted(members)

    @property
    def enum_members(self) -> list[str]:
        return [
            name
            for name, sym in self.names.items()
            if (
<<<<<<< HEAD
                isinstance(sym.node, Var)
                and name not in EXCLUDED_ENUM_ATTRIBUTES
                and not (is_dunder(name) or maybe_mangled(name, self.name))
                and sym.node.has_explicit_value
=======
                (
                    isinstance(sym.node, Var)
                    and name not in EXCLUDED_ENUM_ATTRIBUTES
                    and not name.startswith("__")
                    and sym.node.has_explicit_value
                    and not (
                        isinstance(
                            typ := mypy.types.get_proper_type(sym.node.type), mypy.types.Instance
                        )
                        and typ.type.fullname == "enum.nonmember"
                    )
                )
                or (
                    isinstance(sym.node, Decorator)
                    and any(
                        dec.fullname == "enum.member"
                        for dec in sym.node.decorators
                        if isinstance(dec, RefExpr)
                    )
                )
>>>>>>> 52c7735f
            )
        ]

    def __getitem__(self, name: str) -> SymbolTableNode:
        n = self.get(name)
        if n:
            return n
        else:
            raise KeyError(name)

    def __repr__(self) -> str:
        return f"<TypeInfo {self.fullname}>"

    def __bool__(self) -> bool:
        # We defined this here instead of just overriding it in
        # FakeInfo so that mypyc can generate a direct call instead of
        # using the generic bool handling.
        return not isinstance(self, FakeInfo)

    def has_readable_member(self, name: str) -> bool:
        return self.get(name) is not None

    def get_method(self, name: str) -> FuncBase | Decorator | None:
        for cls in self.mro:
            if name in cls.names:
                node = cls.names[name].node
                if isinstance(node, SYMBOL_FUNCBASE_TYPES):
                    return node
                elif isinstance(node, Decorator):  # Two `if`s make `mypyc` happy
                    return node
                else:
                    return None
        return None

    def calculate_metaclass_type(self) -> mypy.types.Instance | None:
        declared = self.declared_metaclass
        if declared is not None and not declared.type.has_base("builtins.type"):
            return declared
        if self._fullname == "builtins.type":
            return mypy.types.Instance(self, [])
        candidates = [
            s.declared_metaclass
            for s in self.mro
            if s.declared_metaclass is not None and s.declared_metaclass.type is not None
        ]
        for c in candidates:
            if all(other.type in c.type.mro for other in candidates):
                return c
        return None

    def is_metaclass(self) -> bool:
        return (
            self.has_base("builtins.type")
            or self.fullname == "abc.ABCMeta"
            or self.fallback_to_any
        )

    def has_base(self, fullname: str) -> bool:
        """Return True if type has a base type with the specified name.

        This can be either via extension or via implementation.
        """
        for cls in self.mro:
            if cls.fullname == fullname:
                return True
        return False

    def direct_base_classes(self) -> list[TypeInfo]:
        """Return a direct base classes.

        Omit base classes of other base classes.
        """
        return [base.type for base in self.bases]

    def update_tuple_type(self, typ: mypy.types.TupleType) -> None:
        """Update tuple_type and special_alias as needed."""
        self.tuple_type = typ
        alias = TypeAlias.from_tuple_type(self)
        if not self.special_alias:
            self.special_alias = alias
        else:
            self.special_alias.target = alias.target

    def update_typeddict_type(self, typ: mypy.types.TypedDictType) -> None:
        """Update typeddict_type and special_alias as needed."""
        self.typeddict_type = typ
        alias = TypeAlias.from_typeddict_type(self)
        if not self.special_alias:
            self.special_alias = alias
        else:
            self.special_alias.target = alias.target

    def __str__(self) -> str:
        """Return a string representation of the type.

        This includes the most important information about the type.
        """
        options = Options()
        return self.dump(
            str_conv=mypy.strconv.StrConv(options=options),
            type_str_conv=mypy.types.TypeStrVisitor(options=options),
        )

    def dump(
        self, str_conv: mypy.strconv.StrConv, type_str_conv: mypy.types.TypeStrVisitor
    ) -> str:
        """Return a string dump of the contents of the TypeInfo."""

        base: str = ""

        def type_str(typ: mypy.types.Type) -> str:
            return typ.accept(type_str_conv)

        head = "TypeInfo" + str_conv.format_id(self)
        if self.bases:
            base = f"Bases({', '.join(type_str(base) for base in self.bases)})"
        mro = "Mro({})".format(
            ", ".join(item.fullname + str_conv.format_id(item) for item in self.mro)
        )
        names = []
        for name in sorted(self.names):
            description = name + str_conv.format_id(self.names[name].node)
            node = self.names[name].node
            if isinstance(node, Var) and node.type:
                description += f" ({type_str(node.type)})"
            names.append(description)
        items = [f"Name({self.fullname})", base, mro, ("Names", names)]
        if self.declared_metaclass:
            items.append(f"DeclaredMetaclass({type_str(self.declared_metaclass)})")
        if self.metaclass_type:
            items.append(f"MetaclassType({type_str(self.metaclass_type)})")
        return mypy.strconv.dump_tagged(items, head, str_conv=str_conv)

    def serialize(self) -> JsonDict:
        # NOTE: This is where all ClassDefs originate, so there shouldn't be duplicates.
        data = {
            ".class": "TypeInfo",
            "module_name": self.module_name,
            "fullname": self.fullname,
            "names": self.names.serialize(self.fullname),
            "defn": self.defn.serialize(),
            "abstract_attributes": self.abstract_attributes,
            "type_vars": self.type_vars,
            "has_param_spec_type": self.has_param_spec_type,
            "bases": [b.serialize() for b in self.bases],
            "mro": [c.fullname for c in self.mro],
            "_promote": [p.serialize() for p in self._promote],
            "alt_promote": None if self.alt_promote is None else self.alt_promote.serialize(),
            "declared_metaclass": (
                None if self.declared_metaclass is None else self.declared_metaclass.serialize()
            ),
            "metaclass_type": (
                None if self.metaclass_type is None else self.metaclass_type.serialize()
            ),
            "tuple_type": None if self.tuple_type is None else self.tuple_type.serialize(),
            "typeddict_type": (
                None if self.typeddict_type is None else self.typeddict_type.serialize()
            ),
            "flags": get_flags(self, TypeInfo.FLAGS),
            "metadata": self.metadata,
            "slots": sorted(self.slots) if self.slots is not None else None,
            "deletable_attributes": self.deletable_attributes,
            "self_type": self.self_type.serialize() if self.self_type is not None else None,
            "dataclass_transform_spec": (
                self.dataclass_transform_spec.serialize()
                if self.dataclass_transform_spec is not None
                else None
            ),
            "deprecated": self.deprecated,
        }
        return data

    @classmethod
    def deserialize(cls, data: JsonDict) -> TypeInfo:
        names = SymbolTable.deserialize(data["names"])
        defn = ClassDef.deserialize(data["defn"])
        module_name = data["module_name"]
        ti = TypeInfo(names, defn, module_name)
        ti._fullname = data["fullname"]
        # TODO: Is there a reason to reconstruct ti.subtypes?
        ti.abstract_attributes = [(attr[0], attr[1]) for attr in data["abstract_attributes"]]
        ti.type_vars = data["type_vars"]
        ti.has_param_spec_type = data["has_param_spec_type"]
        ti.bases = [mypy.types.Instance.deserialize(b) for b in data["bases"]]
        _promote = []
        for p in data["_promote"]:
            t = mypy.types.deserialize_type(p)
            assert isinstance(t, mypy.types.ProperType)
            _promote.append(t)
        ti._promote = _promote
        ti.alt_promote = (
            None
            if data["alt_promote"] is None
            else mypy.types.Instance.deserialize(data["alt_promote"])
        )
        ti.declared_metaclass = (
            None
            if data["declared_metaclass"] is None
            else mypy.types.Instance.deserialize(data["declared_metaclass"])
        )
        ti.metaclass_type = (
            None
            if data["metaclass_type"] is None
            else mypy.types.Instance.deserialize(data["metaclass_type"])
        )
        # NOTE: ti.mro will be set in the fixup phase based on these
        # names.  The reason we need to store the mro instead of just
        # recomputing it from base classes has to do with a subtle
        # point about fine-grained incremental: the cache files might
        # not be loaded until after a class in the mro has changed its
        # bases, which causes the mro to change. If we recomputed our
        # mro, we would compute the *new* mro, which leaves us with no
        # way to detect that the mro has changed! Thus we need to make
        # sure to load the original mro so that once the class is
        # rechecked, it can tell that the mro has changed.
        ti._mro_refs = data["mro"]
        ti.tuple_type = (
            None
            if data["tuple_type"] is None
            else mypy.types.TupleType.deserialize(data["tuple_type"])
        )
        ti.typeddict_type = (
            None
            if data["typeddict_type"] is None
            else mypy.types.TypedDictType.deserialize(data["typeddict_type"])
        )
        ti.metadata = data["metadata"]
        ti.slots = set(data["slots"]) if data["slots"] is not None else None
        ti.deletable_attributes = data["deletable_attributes"]
        set_flags(ti, data["flags"])
        st = data["self_type"]
        ti.self_type = mypy.types.TypeVarType.deserialize(st) if st is not None else None
        if data.get("dataclass_transform_spec") is not None:
            ti.dataclass_transform_spec = DataclassTransformSpec.deserialize(
                data["dataclass_transform_spec"]
            )
        ti.deprecated = data.get("deprecated")
        return ti


class FakeInfo(TypeInfo):
    __slots__ = ("msg",)

    # types.py defines a single instance of this class, called types.NOT_READY.
    # This instance is used as a temporary placeholder in the process of de-serialization
    # of 'Instance' types. The de-serialization happens in two steps: In the first step,
    # Instance.type is set to NOT_READY. In the second step (in fixup.py) it is replaced by
    # an actual TypeInfo. If you see the assertion error below, then most probably something
    # went wrong during the second step and an 'Instance' that raised this error was not fixed.
    # Note:
    # 'None' is not used as a dummy value for two reasons:
    # 1. This will require around 80-100 asserts to make 'mypy --strict-optional mypy'
    #    pass cleanly.
    # 2. If NOT_READY value is accidentally used somewhere, it will be obvious where the value
    #    is from, whereas a 'None' value could come from anywhere.
    #
    # Additionally, this serves as a more general-purpose placeholder
    # for missing TypeInfos in a number of places where the excuses
    # for not being Optional are a little weaker.
    #
    # TypeInfo defines a __bool__ method that returns False for FakeInfo
    # so that it can be conveniently tested against in the same way that it
    # would be if things were properly optional.
    def __init__(self, msg: str) -> None:
        self.msg = msg

    def __getattribute__(self, attr: str) -> type:
        # Handle __class__ so that isinstance still works...
        if attr == "__class__":
            return object.__getattribute__(self, attr)  # type: ignore[no-any-return]
        raise AssertionError(object.__getattribute__(self, "msg"))


VAR_NO_INFO: Final[TypeInfo] = FakeInfo("Var is lacking info")
CLASSDEF_NO_INFO: Final[TypeInfo] = FakeInfo("ClassDef is lacking info")
FUNC_NO_INFO: Final[TypeInfo] = FakeInfo("FuncBase for non-methods lack info")
MISSING_FALLBACK: Final = FakeInfo("fallback can't be filled out until semanal")


class TypeAlias(SymbolNode):
    """
    A symbol node representing a type alias.

    Type alias is a static concept, in contrast to variables with types
    like Type[...]. Namely:
        * type aliases
            - can be used in type context (annotations)
            - cannot be re-assigned
        * variables with type Type[...]
            - cannot be used in type context
            - but can be re-assigned

    An alias can be defined only by an assignment to a name (not any other lvalues).

    Such assignment defines an alias by default. To define a variable,
    an explicit Type[...] annotation is required. As an exception,
    at non-global scope non-subscripted rvalue creates a variable even without
    an annotation. This exception exists to accommodate the common use case of
    class-valued attributes. See SemanticAnalyzerPass2.check_and_set_up_type_alias
    for details.

    Aliases can be generic. We use bound type variables for generic aliases, similar
    to classes. Essentially, type aliases work as macros that expand textually.
    The definition and expansion rules are following:

        1. An alias targeting a generic class without explicit variables act as
        the given class (this doesn't apply to TypedDict, Tuple and Callable, which
        are not proper classes but special type constructors):

            A = List
            AA = List[Any]

            x: A  # same as List[Any]
            x: A[int]  # same as List[int]

            x: AA  # same as List[Any]
            x: AA[int]  # Error!

            C = Callable  # Same as Callable[..., Any]
            T = Tuple  # Same as Tuple[Any, ...]

        2. An alias using explicit type variables in its rvalue expects
        replacements (type arguments) for these variables. If missing, they
        are treated as Any, like for other generics:

            B = List[Tuple[T, T]]

            x: B  # same as List[Tuple[Any, Any]]
            x: B[int]  # same as List[Tuple[int, int]]

            def f(x: B[T]) -> T: ...  # without T, Any would be used here

        3. An alias can be defined using another aliases. In the definition
        rvalue the Any substitution doesn't happen for top level unsubscripted
        generic classes:

            A = List
            B = A  # here A is expanded to List, _not_ List[Any],
                   # to match the Python runtime behaviour
            x: B[int]  # same as List[int]
            C = List[A]  # this expands to List[List[Any]]

            AA = List[T]
            D = AA  # here AA expands to List[Any]
            x: D[int]  # Error!

    Note: the fact that we support aliases like `A = List` means that the target
    type will be initially an instance type with wrong number of type arguments.
    Such instances are all fixed either during or after main semantic analysis passes.
    We therefore store the difference between `List` and `List[Any]` rvalues (targets)
    using the `no_args` flag.

    Meaning of other fields:

    target: The target type. For generic aliases contains bound type variables
        as nested types (currently TypeVar and ParamSpec are supported).
    _fullname: Qualified name of this type alias. This is used in particular
        to track fine grained dependencies from aliases.
    alias_tvars: Type variables used to define this alias.
    normalized: Used to distinguish between `A = List`, and `A = list`. Both
        are internally stored using `builtins.list` (because `typing.List` is
        itself an alias), while the second cannot be subscripted because of
        Python runtime limitation.
    line and column: Line and column on the original alias definition.
    eager: If True, immediately expand alias when referred to (useful for aliases
        within functions that can't be looked up from the symbol table)
    """

    __slots__ = (
        "target",
        "_fullname",
        "alias_tvars",
        "no_args",
        "normalized",
        "_is_recursive",
        "eager",
        "tvar_tuple_index",
        "python_3_12_type_alias",
    )

    __match_args__ = ("name", "target", "alias_tvars", "no_args")

    def __init__(
        self,
        target: mypy.types.Type,
        fullname: str,
        line: int,
        column: int,
        *,
        alias_tvars: list[mypy.types.TypeVarLikeType] | None = None,
        no_args: bool = False,
        normalized: bool = False,
        eager: bool = False,
        python_3_12_type_alias: bool = False,
    ) -> None:
        self._fullname = fullname
        self.target = target
        if alias_tvars is None:
            alias_tvars = []
        self.alias_tvars = alias_tvars
        self.no_args = no_args
        self.normalized = normalized
        # This attribute is manipulated by TypeAliasType. If non-None,
        # it is the cached value.
        self._is_recursive: bool | None = None
        self.eager = eager
        self.python_3_12_type_alias = python_3_12_type_alias
        self.tvar_tuple_index = None
        for i, t in enumerate(alias_tvars):
            if isinstance(t, mypy.types.TypeVarTupleType):
                self.tvar_tuple_index = i
        super().__init__(line, column)

    @classmethod
    def from_tuple_type(cls, info: TypeInfo) -> TypeAlias:
        """Generate an alias to the tuple type described by a given TypeInfo.

        NOTE: this doesn't set type alias type variables (for generic tuple types),
        they must be set by the caller (when fully analyzed).
        """
        assert info.tuple_type
        # TODO: is it possible to refactor this to set the correct type vars here?
        return TypeAlias(
            info.tuple_type.copy_modified(
                # Create an Instance similar to fill_typevars().
                fallback=mypy.types.Instance(
                    info, mypy.types.type_vars_as_args(info.defn.type_vars)
                )
            ),
            info.fullname,
            info.line,
            info.column,
        )

    @classmethod
    def from_typeddict_type(cls, info: TypeInfo) -> TypeAlias:
        """Generate an alias to the TypedDict type described by a given TypeInfo.

        NOTE: this doesn't set type alias type variables (for generic TypedDicts),
        they must be set by the caller (when fully analyzed).
        """
        assert info.typeddict_type
        # TODO: is it possible to refactor this to set the correct type vars here?
        return TypeAlias(
            info.typeddict_type.copy_modified(
                # Create an Instance similar to fill_typevars().
                fallback=mypy.types.Instance(
                    info, mypy.types.type_vars_as_args(info.defn.type_vars)
                )
            ),
            info.fullname,
            info.line,
            info.column,
        )

    @property
    def name(self) -> str:
        return self._fullname.split(".")[-1]

    @property
    def fullname(self) -> str:
        return self._fullname

    @property
    def has_param_spec_type(self) -> bool:
        return any(isinstance(v, mypy.types.ParamSpecType) for v in self.alias_tvars)

    def serialize(self) -> JsonDict:
        data: JsonDict = {
            ".class": "TypeAlias",
            "fullname": self._fullname,
            "target": self.target.serialize(),
            "alias_tvars": [v.serialize() for v in self.alias_tvars],
            "no_args": self.no_args,
            "normalized": self.normalized,
            "line": self.line,
            "column": self.column,
            "python_3_12_type_alias": self.python_3_12_type_alias,
        }
        return data

    def accept(self, visitor: NodeVisitor[T]) -> T:
        return visitor.visit_type_alias(self)

    @classmethod
    def deserialize(cls, data: JsonDict) -> TypeAlias:
        assert data[".class"] == "TypeAlias"
        fullname = data["fullname"]
        alias_tvars = [mypy.types.deserialize_type(v) for v in data["alias_tvars"]]
        assert all(isinstance(t, mypy.types.TypeVarLikeType) for t in alias_tvars)
        target = mypy.types.deserialize_type(data["target"])
        no_args = data["no_args"]
        normalized = data["normalized"]
        line = data["line"]
        column = data["column"]
        python_3_12_type_alias = data["python_3_12_type_alias"]
        return cls(
            target,
            fullname,
            line,
            column,
            alias_tvars=cast(list[mypy.types.TypeVarLikeType], alias_tvars),
            no_args=no_args,
            normalized=normalized,
            python_3_12_type_alias=python_3_12_type_alias,
        )


class PlaceholderNode(SymbolNode):
    """Temporary symbol node that will later become a real SymbolNode.

    These are only present during semantic analysis when using the new
    semantic analyzer. These are created if some essential dependencies
    of a definition are not yet complete.

    A typical use is for names imported from a module which is still
    incomplete (within an import cycle):

      from m import f  # Initially may create PlaceholderNode

    This is particularly important if the imported shadows a name from
    an enclosing scope or builtins:

      from m import int  # Placeholder avoids mixups with builtins.int

    Another case where this is useful is when there is another definition
    or assignment:

      from m import f
      def f() -> None: ...

    In the above example, the presence of PlaceholderNode allows us to
    handle the second definition as a redefinition.

    They are also used to create PlaceholderType instances for types
    that refer to incomplete types. Example:

      class C(Sequence[C]): ...

    We create a PlaceholderNode (with becomes_typeinfo=True) for C so
    that the type C in Sequence[C] can be bound.

    Attributes:

      fullname: Full name of the PlaceholderNode.
      node: AST node that contains the definition that caused this to
          be created. This is useful for tracking order of incomplete definitions
          and for debugging.
      becomes_typeinfo: If True, this refers something that could later
          become a TypeInfo. It can't be used with type variables, in
          particular, as this would cause issues with class type variable
          detection.

    The long-term purpose of placeholder nodes/types is to evolve into
    something that can support general recursive types.
    """

    __slots__ = ("_fullname", "node", "becomes_typeinfo")

    def __init__(
        self, fullname: str, node: Node, line: int, *, becomes_typeinfo: bool = False
    ) -> None:
        self._fullname = fullname
        self.node = node
        self.becomes_typeinfo = becomes_typeinfo
        self.line = line

    @property
    def name(self) -> str:
        return self._fullname.split(".")[-1]

    @property
    def fullname(self) -> str:
        return self._fullname

    def serialize(self) -> JsonDict:
        assert False, "PlaceholderNode can't be serialized"

    def accept(self, visitor: NodeVisitor[T]) -> T:
        return visitor.visit_placeholder_node(self)


class SymbolTableNode:
    """Description of a name binding in a symbol table.

    These are only used as values in module (global), function (local)
    and class symbol tables (see SymbolTable). The name that is bound is
    the key in SymbolTable.

    Symbol tables don't contain direct references to AST nodes primarily
    because there can be multiple symbol table references to a single
    AST node (due to imports and aliases), and different references can
    behave differently. This class describes the unique properties of
    each reference.

    The most fundamental attribute is 'node', which is the AST node that
    the name refers to.

    The kind is usually one of LDEF, GDEF or MDEF, depending on the scope
    of the definition. These three kinds can usually be used
    interchangeably and the difference between local, global and class
    scopes is mostly descriptive, with no semantic significance.
    However, some tools that consume mypy ASTs may care about these so
    they should be correct.

    Attributes:
        node: AST node of definition. Among others, this can be one of
            FuncDef, Var, TypeInfo, TypeVarExpr or MypyFile -- or None
            for cross_ref that hasn't been fixed up yet.
        kind: Kind of node. Possible values:
               - LDEF: local definition
               - GDEF: global (module-level) definition
               - MDEF: class member definition
               - UNBOUND_IMPORTED: temporary kind for imported names (we
                 don't know the final kind yet)
        module_public: If False, this name won't be imported via
            'from <module> import *'. This has no effect on names within
            classes.
        module_hidden: If True, the name will be never exported (needed for
            stub files)
        cross_ref: For deserialized MypyFile nodes, the referenced module
            name; for other nodes, optionally the name of the referenced object.
        implicit: Was this defined by assignment to self attribute?
        plugin_generated: Was this symbol generated by a plugin?
            (And therefore needs to be removed in aststrip.)
        no_serialize: Do not serialize this node if True. This is used to prevent
            keys in the cache that refer to modules on which this file does not
            depend. Currently this can happen if there is a module not in build
            used e.g. like this:
                import a.b.c # type: ignore
            This will add a submodule symbol to parent module `a` symbol table,
            but `a.b` is _not_ added as its dependency. Therefore, we should
            not serialize these symbols as they may not be found during fixup
            phase, instead they will be re-added during subsequent patch parents
            phase.
            TODO: Refactor build.py to make dependency tracking more transparent
            and/or refactor look-up functions to not require parent patching.

    NOTE: No other attributes should be added to this class unless they
    are shared by all node kinds.
    """

    __slots__ = (
        "kind",
        "node",
        "module_public",
        "module_hidden",
        "cross_ref",
        "implicit",
        "plugin_generated",
        "no_serialize",
    )

    def __init__(
        self,
        kind: int,
        node: SymbolNode | None,
        module_public: bool = True,
        implicit: bool = False,
        module_hidden: bool = False,
        *,
        plugin_generated: bool = False,
        no_serialize: bool = False,
    ) -> None:
        self.kind = kind
        self.node = node
        self.module_public = module_public
        self.implicit = implicit
        self.module_hidden = module_hidden
        self.cross_ref: str | None = None
        self.plugin_generated = plugin_generated
        self.no_serialize = no_serialize

    @property
    def fullname(self) -> str | None:
        if self.node is not None:
            return self.node.fullname
        else:
            return None

    @property
    def type(self) -> mypy.types.Type | None:
        node = self.node
        if isinstance(node, (Var, SYMBOL_FUNCBASE_TYPES)) and node.type is not None:
            return node.type
        elif isinstance(node, Decorator):
            return node.var.type
        else:
            return None

    def copy(self) -> SymbolTableNode:
        new = SymbolTableNode(
            self.kind, self.node, self.module_public, self.implicit, self.module_hidden
        )
        new.cross_ref = self.cross_ref
        return new

    def __str__(self) -> str:
        s = f"{node_kinds[self.kind]}/{short_type(self.node)}"
        if isinstance(self.node, SymbolNode):
            s += f" ({self.node.fullname})"
        # Include declared type of variables and functions.
        if self.type is not None:
            s += f" : {self.type}"
        if self.cross_ref:
            s += f" cross_ref:{self.cross_ref}"
        return s

    def serialize(self, prefix: str, name: str) -> JsonDict:
        """Serialize a SymbolTableNode.

        Args:
          prefix: full name of the containing module or class; or None
          name: name of this object relative to the containing object
        """
        data: JsonDict = {".class": "SymbolTableNode", "kind": node_kinds[self.kind]}
        if self.module_hidden:
            data["module_hidden"] = True
        if not self.module_public:
            data["module_public"] = False
        if self.implicit:
            data["implicit"] = True
        if self.plugin_generated:
            data["plugin_generated"] = True
        if isinstance(self.node, MypyFile):
            data["cross_ref"] = self.node.fullname
        else:
            assert self.node is not None, f"{prefix}:{name}"
            if prefix is not None:
                fullname = self.node.fullname
                if (
                    "." in fullname
                    and fullname != prefix + "." + name
                    and not (isinstance(self.node, Var) and self.node.from_module_getattr)
                ):
                    assert not isinstance(
                        self.node, PlaceholderNode
                    ), f"Definition of {fullname} is unexpectedly incomplete"
                    data["cross_ref"] = fullname
                    return data
            data["node"] = self.node.serialize()
        return data

    @classmethod
    def deserialize(cls, data: JsonDict) -> SymbolTableNode:
        assert data[".class"] == "SymbolTableNode"
        kind = inverse_node_kinds[data["kind"]]
        if "cross_ref" in data:
            # This will be fixed up later.
            stnode = SymbolTableNode(kind, None)
            stnode.cross_ref = data["cross_ref"]
        else:
            assert "node" in data, data
            node = SymbolNode.deserialize(data["node"])
            stnode = SymbolTableNode(kind, node)
        if "module_hidden" in data:
            stnode.module_hidden = data["module_hidden"]
        if "module_public" in data:
            stnode.module_public = data["module_public"]
        if "implicit" in data:
            stnode.implicit = data["implicit"]
        if "plugin_generated" in data:
            stnode.plugin_generated = data["plugin_generated"]
        return stnode


class SymbolTable(dict[str, SymbolTableNode]):
    """Static representation of a namespace dictionary.

    This is used for module, class and function namespaces.
    """

    __slots__ = ()

    def __str__(self) -> str:
        a: list[str] = []
        for key, value in self.items():
            # Filter out the implicit import of builtins.
            if isinstance(value, SymbolTableNode):
                if (
                    value.fullname != "builtins"
                    and (value.fullname or "").split(".")[-1] not in implicit_module_attrs
                ):
                    a.append("  " + str(key) + " : " + str(value))
            else:
                # Used in debugging:
                a.append("  <invalid item>")  # type: ignore[unreachable]
        a = sorted(a)
        a.insert(0, "SymbolTable(")
        a[-1] += ")"
        return "\n".join(a)

    def copy(self) -> SymbolTable:
        return SymbolTable([(key, node.copy()) for key, node in self.items()])

    def serialize(self, fullname: str) -> JsonDict:
        data: JsonDict = {".class": "SymbolTable"}
        for key, value in self.items():
            # Skip __builtins__: it's a reference to the builtins
            # module that gets added to every module by
            # SemanticAnalyzerPass2.visit_file(), but it shouldn't be
            # accessed by users of the module.
            if key == "__builtins__" or value.no_serialize:
                continue
            data[key] = value.serialize(fullname, key)
        return data

    @classmethod
    def deserialize(cls, data: JsonDict) -> SymbolTable:
        assert data[".class"] == "SymbolTable"
        st = SymbolTable()
        for key, value in data.items():
            if key != ".class":
                st[key] = SymbolTableNode.deserialize(value)
        return st


class DataclassTransformSpec:
    """Specifies how a dataclass-like transform should be applied. The fields here are based on the
    parameters accepted by `typing.dataclass_transform`."""

    __slots__ = (
        "eq_default",
        "order_default",
        "kw_only_default",
        "frozen_default",
        "field_specifiers",
    )

    def __init__(
        self,
        *,
        eq_default: bool | None = None,
        order_default: bool | None = None,
        kw_only_default: bool | None = None,
        field_specifiers: tuple[str, ...] | None = None,
        # Specified outside of PEP 681:
        # frozen_default was added to CPythonin https://github.com/python/cpython/pull/99958 citing
        # positive discussion in typing-sig
        frozen_default: bool | None = None,
    ) -> None:
        self.eq_default = eq_default if eq_default is not None else True
        self.order_default = order_default if order_default is not None else False
        self.kw_only_default = kw_only_default if kw_only_default is not None else False
        self.frozen_default = frozen_default if frozen_default is not None else False
        self.field_specifiers = field_specifiers if field_specifiers is not None else ()

    def serialize(self) -> JsonDict:
        return {
            "eq_default": self.eq_default,
            "order_default": self.order_default,
            "kw_only_default": self.kw_only_default,
            "frozen_default": self.frozen_default,
            "field_specifiers": list(self.field_specifiers),
        }

    @classmethod
    def deserialize(cls, data: JsonDict) -> DataclassTransformSpec:
        return DataclassTransformSpec(
            eq_default=data.get("eq_default"),
            order_default=data.get("order_default"),
            kw_only_default=data.get("kw_only_default"),
            frozen_default=data.get("frozen_default"),
            field_specifiers=tuple(data.get("field_specifiers", [])),
        )


def get_flags(node: Node, names: list[str]) -> list[str]:
    return [name for name in names if getattr(node, name)]


def set_flags(node: Node, flags: list[str]) -> None:
    for name in flags:
        setattr(node, name, True)


def get_member_expr_fullname(expr: MemberExpr) -> str | None:
    """Return the qualified name representation of a member expression.

    Return a string of form foo.bar, foo.bar.baz, or similar, or None if the
    argument cannot be represented in this form.
    """
    initial: str | None = None
    if isinstance(expr.expr, NameExpr):
        initial = expr.expr.name
    elif isinstance(expr.expr, MemberExpr):
        initial = get_member_expr_fullname(expr.expr)
    if initial is None:
        return None
    return f"{initial}.{expr.name}"


deserialize_map: Final = {
    key: obj.deserialize
    for key, obj in globals().items()
    if type(obj) is not FakeInfo
    and isinstance(obj, type)
    and issubclass(obj, SymbolNode)
    and obj is not SymbolNode
}


def check_arg_kinds(
    arg_kinds: list[ArgKind], nodes: list[T], fail: Callable[[str, T], None]
) -> None:
    is_var_arg = False
    is_kw_arg = False
    seen_named = False
    seen_opt = False
    for kind, node in zip(arg_kinds, nodes):
        if kind == ARG_POS:
            if is_var_arg or is_kw_arg or seen_named or seen_opt:
                fail(
                    "Required positional args may not appear after default, named or var args",
                    node,
                )
                break
        elif kind == ARG_OPT:
            if is_var_arg or is_kw_arg or seen_named:
                fail("Positional default args may not appear after named or var args", node)
                break
            seen_opt = True
        elif kind == ARG_STAR:
            if is_var_arg or is_kw_arg or seen_named:
                fail("Var args may not appear after named or var args", node)
                break
            is_var_arg = True
        elif kind == ARG_NAMED or kind == ARG_NAMED_OPT:
            seen_named = True
            if is_kw_arg:
                fail("A **kwargs argument must be the last argument", node)
                break
        elif kind == ARG_STAR2:
            if is_kw_arg:
                fail("You may only have one **kwargs argument", node)
                break
            is_kw_arg = True


def check_arg_names(
    names: Sequence[str | None],
    nodes: list[T],
    fail: Callable[[str, T], None],
    description: str = "function definition",
) -> None:
    seen_names: set[str | None] = set()
    for name, node in zip(names, nodes):
        if name is not None and name in seen_names:
            fail(f'Duplicate argument "{name}" in {description}', node)
            break
        seen_names.add(name)


def is_class_var(expr: NameExpr) -> bool:
    """Return whether the expression is ClassVar[...]"""
    if isinstance(expr.node, Var):
        return expr.node.is_classvar
    return False


def is_final_node(node: SymbolNode | None) -> bool:
    """Check whether `node` corresponds to a final attribute."""
    return isinstance(node, (Var, FuncDef, OverloadedFuncDef, Decorator)) and node.is_final


def local_definitions(
    names: SymbolTable, name_prefix: str, info: TypeInfo | None = None
) -> Iterator[Definition]:
    """Iterate over local definitions (not imported) in a symbol table.

    Recursively iterate over class members and nested classes.
    """
    # TODO: What should the name be? Or maybe remove it?
    for name, symnode in names.items():
        shortname = name
        if "-redef" in name:
            # Restore original name from mangled name of multiply defined function
            shortname = name.split("-redef")[0]
        fullname = name_prefix + "." + shortname
        node = symnode.node
        if node and node.fullname == fullname:
            yield fullname, symnode, info
            if isinstance(node, TypeInfo):
                yield from local_definitions(node.names, fullname, node)<|MERGE_RESOLUTION|>--- conflicted
+++ resolved
@@ -3247,16 +3247,10 @@
             name
             for name, sym in self.names.items()
             if (
-<<<<<<< HEAD
-                isinstance(sym.node, Var)
-                and name not in EXCLUDED_ENUM_ATTRIBUTES
-                and not (is_dunder(name) or maybe_mangled(name, self.name))
-                and sym.node.has_explicit_value
-=======
                 (
                     isinstance(sym.node, Var)
                     and name not in EXCLUDED_ENUM_ATTRIBUTES
-                    and not name.startswith("__")
+                    and not (is_dunder(name) or maybe_mangled(name, self.name))
                     and sym.node.has_explicit_value
                     and not (
                         isinstance(
@@ -3273,7 +3267,6 @@
                         if isinstance(dec, RefExpr)
                     )
                 )
->>>>>>> 52c7735f
             )
         ]
 
