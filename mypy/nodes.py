--- conflicted
+++ resolved
@@ -10,11 +10,8 @@
 import mypy.strconv
 from mypy.visitor import NodeVisitor, StatementVisitor, ExpressionVisitor
 from mypy.util import short_type
-<<<<<<< HEAD
 if TYPE_CHECKING:
     from mypy.typeinfo import TypeInfo
-=======
->>>>>>> 9aef23b7
 
 
 class Context:
@@ -1933,299 +1930,6 @@
         return visitor.visit_temp_node(self)
 
 
-<<<<<<< HEAD
-=======
-class TypeInfo(SymbolNode):
-    """The type structure of a single class.
-
-    Each TypeInfo corresponds one-to-one to a ClassDef, which
-    represents the AST of the class.
-
-    In type-theory terms, this is a "type constructor", and if the
-    class is generic then it will be a type constructor of higher kind.
-    Where the class is used in an actual type, it's in the form of an
-    Instance, which amounts to a type application of the tycon to
-    the appropriate number of arguments.
-    """
-
-    _fullname = None  # type: str          # Fully qualified name
-    # Fully qualified name for the module this type was defined in. This
-    # information is also in the fullname, but is harder to extract in the
-    # case of nested class definitions.
-    module_name = None  # type: str
-    defn = None  # type: ClassDef          # Corresponding ClassDef
-    # Method Resolution Order: the order of looking up attributes. The first
-    # value always to refers to this class.
-    mro = None  # type: List[TypeInfo]
-
-    declared_metaclass = None  # type: Optional[mypy.types.Instance]
-    metaclass_type = None  # type: mypy.types.Instance
-
-    subtypes = None  # type: Set[TypeInfo] # Direct subclasses encountered so far
-    names = None  # type: SymbolTable      # Names defined directly in this type
-    is_abstract = False                    # Does the class have any abstract attributes?
-    abstract_attributes = None  # type: List[str]
-    # Classes inheriting from Enum shadow their true members with a __getattr__, so we
-    # have to treat them as a special case.
-    is_enum = False
-    # If true, any unknown attributes should have type 'Any' instead
-    # of generating a type error.  This would be true if there is a
-    # base class with type 'Any', but other use cases may be
-    # possible. This is similar to having __getattr__ that returns Any
-    # (and __setattr__), but without the __getattr__ method.
-    fallback_to_any = False
-
-    # Information related to type annotations.
-
-    # Generic type variable names
-    type_vars = None  # type: List[str]
-
-    # Direct base classes.
-    bases = None  # type: List[mypy.types.Instance]
-
-    # Another type which this type will be treated as a subtype of,
-    # even though it's not a subclass in Python.  The non-standard
-    # `@_promote` decorator introduces this, and there are also
-    # several builtin examples, in particular `int` -> `float`.
-    _promote = None  # type: mypy.types.Type
-
-    # Representation of a Tuple[...] base class, if the class has any
-    # (e.g., for named tuples). If this is not None, the actual Type
-    # object used for this class is not an Instance but a TupleType;
-    # the corresponding Instance is set as the fallback type of the
-    # tuple type.
-    tuple_type = None  # type: Optional[mypy.types.TupleType]
-
-    # Is this a named tuple type?
-    is_named_tuple = False
-
-    # If this class is defined by the TypedDict type constructor,
-    # then this is not None.
-    typeddict_type = None  # type: Optional[mypy.types.TypedDictType]
-
-    # Is this a newtype type?
-    is_newtype = False
-
-    FLAGS = [
-        'is_abstract', 'is_enum', 'fallback_to_any', 'is_named_tuple',
-        'is_newtype'
-    ]
-
-    def __init__(self, names: 'SymbolTable', defn: ClassDef, module_name: str) -> None:
-        """Initialize a TypeInfo."""
-        self.names = names
-        self.defn = defn
-        self.module_name = module_name
-        self.subtypes = set()
-        self.type_vars = []
-        self.bases = []
-        # Leave self.mro uninitialized until we compute it for real,
-        # so we don't accidentally try to use it prematurely.
-        self._fullname = defn.fullname
-        self.is_abstract = False
-        self.abstract_attributes = []
-        self.add_type_vars()
-
-    def add_type_vars(self) -> None:
-        if self.defn.type_vars:
-            for vd in self.defn.type_vars:
-                self.type_vars.append(vd.name)
-
-    def name(self) -> str:
-        """Short name."""
-        return self.defn.name
-
-    def fullname(self) -> str:
-        return self._fullname
-
-    def is_generic(self) -> bool:
-        """Is the type generic (i.e. does it have type variables)?"""
-        return len(self.type_vars) > 0
-
-    def get(self, name: str) -> 'SymbolTableNode':
-        for cls in self.mro:
-            n = cls.names.get(name)
-            if n:
-                return n
-        return None
-
-    def __getitem__(self, name: str) -> 'SymbolTableNode':
-        n = self.get(name)
-        if n:
-            return n
-        else:
-            raise KeyError(name)
-
-    def __repr__(self) -> str:
-        return '<TypeInfo %s>' % self.fullname()
-
-    # IDEA: Refactor the has* methods to be more consistent and document
-    #       them.
-
-    def has_readable_member(self, name: str) -> bool:
-        return self.get(name) is not None
-
-    def has_method(self, name: str) -> bool:
-        return self.get_method(name) is not None
-
-    def get_method(self, name: str) -> FuncBase:
-        if self.mro is None:  # Might be because of a previous error.
-            return None
-        for cls in self.mro:
-            if name in cls.names:
-                node = cls.names[name].node
-                if isinstance(node, FuncBase):
-                    return node
-                else:
-                    return None
-        return None
-
-    def calculate_mro(self) -> None:
-        """Calculate and set mro (method resolution order).
-
-        Raise MroError if cannot determine mro.
-        """
-        mro = linearize_hierarchy(self)
-        assert mro, "Could not produce a MRO at all for %s" % (self,)
-        self.mro = mro
-        self.is_enum = self._calculate_is_enum()
-
-    def calculate_metaclass_type(self) -> 'Optional[mypy.types.Instance]':
-        declared = self.declared_metaclass
-        if declared is not None and not declared.type.has_base('builtins.type'):
-            return declared
-        if self._fullname == 'builtins.type':
-            return mypy.types.Instance(self, [])
-        candidates = [s.declared_metaclass
-                      for s in self.mro
-                      if s.declared_metaclass is not None
-                      and s.declared_metaclass.type is not None]
-        for c in candidates:
-            if c.type.mro is None:
-                continue
-            if all(other.type in c.type.mro for other in candidates):
-                return c
-        return None
-
-    def is_metaclass(self) -> bool:
-        return (self.has_base('builtins.type') or self.fullname() == 'abc.ABCMeta' or
-                self.fallback_to_any)
-
-    def _calculate_is_enum(self) -> bool:
-        """
-        If this is "enum.Enum" itself, then yes, it's an enum.
-        If the flag .is_enum has been set on anything in the MRO, it's an enum.
-        """
-        if self.fullname() == ENUM_BASECLASS:
-            return True
-        if self.mro:
-            return any(type_info.is_enum for type_info in self.mro)
-        return False
-
-    def has_base(self, fullname: str) -> bool:
-        """Return True if type has a base type with the specified name.
-
-        This can be either via extension or via implementation.
-        """
-        if self.mro:
-            for cls in self.mro:
-                if cls.fullname() == fullname:
-                    return True
-        return False
-
-    def direct_base_classes(self) -> 'List[TypeInfo]':
-        """Return a direct base classes.
-
-        Omit base classes of other base classes.
-        """
-        return [base.type for base in self.bases]
-
-    def __str__(self) -> str:
-        """Return a string representation of the type.
-
-        This includes the most important information about the type.
-        """
-        return self.dump()
-
-    def dump(self,
-             str_conv: 'mypy.strconv.StrConv' = None,
-             type_str_conv: 'mypy.types.TypeStrVisitor' = None) -> str:
-        """Return a string dump of the contents of the TypeInfo."""
-        if not str_conv:
-            str_conv = mypy.strconv.StrConv()
-        base = None  # type: str
-
-        def type_str(typ: 'mypy.types.Type') -> str:
-            if type_str_conv:
-                return typ.accept(type_str_conv)
-            return str(typ)
-
-        head = 'TypeInfo' + str_conv.format_id(self)
-        if self.bases:
-            base = 'Bases({})'.format(', '.join(type_str(base)
-                                                for base in self.bases))
-        mro = 'Mro({})'.format(', '.join(item.fullname() + str_conv.format_id(item)
-                                         for item in self.mro))
-        names = []
-        for name in sorted(self.names):
-            description = name + str_conv.format_id(self.names[name].node)
-            node = self.names[name].node
-            if isinstance(node, Var) and node.type:
-                description += ' ({})'.format(type_str(node.type))
-            names.append(description)
-        return mypy.strconv.dump_tagged(
-            ['Name({})'.format(self.fullname()),
-             base,
-             mro,
-             ('Names', names)],
-            head,
-            str_conv=str_conv)
-
-    def serialize(self) -> JsonDict:
-        # NOTE: This is where all ClassDefs originate, so there shouldn't be duplicates.
-        data = {'.class': 'TypeInfo',
-                'module_name': self.module_name,
-                'fullname': self.fullname(),
-                'names': self.names.serialize(self.fullname()),
-                'defn': self.defn.serialize(),
-                'abstract_attributes': self.abstract_attributes,
-                'type_vars': self.type_vars,
-                'bases': [b.serialize() for b in self.bases],
-                '_promote': None if self._promote is None else self._promote.serialize(),
-                'declared_metaclass': (None if self.declared_metaclass is None
-                                       else self.declared_metaclass.serialize()),
-                'tuple_type': None if self.tuple_type is None else self.tuple_type.serialize(),
-                'typeddict_type':
-                    None if self.typeddict_type is None else self.typeddict_type.serialize(),
-                'flags': get_flags(self, TypeInfo.FLAGS),
-                }
-        return data
-
-    @classmethod
-    def deserialize(cls, data: JsonDict) -> 'TypeInfo':
-        names = SymbolTable.deserialize(data['names'])
-        defn = ClassDef.deserialize(data['defn'])
-        module_name = data['module_name']
-        ti = TypeInfo(names, defn, module_name)
-        ti._fullname = data['fullname']
-        # TODO: Is there a reason to reconstruct ti.subtypes?
-        ti.abstract_attributes = data['abstract_attributes']
-        ti.type_vars = data['type_vars']
-        ti.bases = [mypy.types.Instance.deserialize(b) for b in data['bases']]
-        ti._promote = (None if data['_promote'] is None
-                       else mypy.types.deserialize_type(data['_promote']))
-        ti.declared_metaclass = (None if data['declared_metaclass'] is None
-                                 else mypy.types.Instance.deserialize(data['declared_metaclass']))
-        # NOTE: ti.metaclass_type and ti.mro will be set in the fixup phase.
-        ti.tuple_type = (None if data['tuple_type'] is None
-                         else mypy.types.TupleType.deserialize(data['tuple_type']))
-        ti.typeddict_type = (None if data['typeddict_type'] is None
-                            else mypy.types.TypedDictType.deserialize(data['typeddict_type']))
-        set_flags(ti, data['flags'])
-        return ti
-
-
->>>>>>> 9aef23b7
 class SymbolTableNode:
     # Kind of node. Possible values:
     #  - LDEF: local definition (of any kind)
