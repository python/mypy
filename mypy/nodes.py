"""Abstract syntax tree node classes (i.e. parse tree)."""

import os
import re
from abc import abstractmethod, ABCMeta

from typing import (
    Any, TypeVar, List, Tuple, cast, Set, Dict, Union, Optional
)

from mypy.lex import Token
import mypy.strconv
from mypy.visitor import NodeVisitor
from mypy.util import dump_tagged, short_type


class Context:
    """Base type for objects that are valid as error message locations."""
    @abstractmethod
    def get_line(self) -> int: pass

    @abstractmethod
    def get_column(self) -> int: pass


if False:
    # break import cycle only needed for mypy
    import mypy.types


T = TypeVar('T')

JsonDict = Dict[str, Any]


# Symbol table node kinds
#
# TODO rename to use more descriptive names

LDEF = 0  # type: int
GDEF = 1  # type: int
MDEF = 2  # type: int
MODULE_REF = 3  # type: int
# Type variable declared using TypeVar(...) has kind UNBOUND_TVAR. It's not
# valid as a type. A type variable is valid as a type (kind BOUND_TVAR) within
# (1) a generic class that uses the type variable as a type argument or
# (2) a generic function that refers to the type variable in its signature.
UNBOUND_TVAR = 4  # type: int
BOUND_TVAR = 5  # type: int
TYPE_ALIAS = 6  # type: int
# Placeholder for a name imported via 'from ... import'. Second phase of
# semantic will replace this the actual imported reference. This is
# needed so that we can detect whether a name has been imported during
# XXX what?
UNBOUND_IMPORTED = 7  # type: int


LITERAL_YES = 2
LITERAL_TYPE = 1
LITERAL_NO = 0

# Hard coded name of Enum baseclass.
ENUM_BASECLASS = "enum.Enum"

node_kinds = {
    LDEF: 'Ldef',
    GDEF: 'Gdef',
    MDEF: 'Mdef',
    MODULE_REF: 'ModuleRef',
    UNBOUND_TVAR: 'UnboundTvar',
    BOUND_TVAR: 'Tvar',
    TYPE_ALIAS: 'TypeAlias',
    UNBOUND_IMPORTED: 'UnboundImported',
}
inverse_node_kinds = {_kind: _name for _name, _kind in node_kinds.items()}


implicit_module_attrs = {'__name__': '__builtins__.str',
                         '__doc__': '__builtins__.str',
                         '__file__': '__builtins__.str',
                         '__package__': '__builtins__.str'}


type_aliases = {
    'typing.List': '__builtins__.list',
    'typing.Dict': '__builtins__.dict',
    'typing.Set': '__builtins__.set',
}

reverse_type_aliases = dict((name.replace('__builtins__', 'builtins'), alias)
                            for alias, name in type_aliases.items())  # type: Dict[str, str]


# See [Note Literals and literal_hash] below
Key = tuple


class Node(Context):
    """Common base class for all non-type parse tree nodes."""

    line = -1
    column = -1

<<<<<<< HEAD
=======
    # TODO: Move to Expression
    # See [Note Literals and literal_hash] below
    literal = LITERAL_NO
    literal_hash = None  # type: Key

>>>>>>> 74d66dab
    def __str__(self) -> str:
        ans = self.accept(mypy.strconv.StrConv())
        if ans is None:
            return repr(self)
        return ans

    def set_line(self, target: Union[Token, 'Node', int], column: int = None) -> None:
        """If target is a node or token, pull line (and column) information
        into this node. If column is specified, this will override any column
        information coming from a node/token.
        """
        if isinstance(target, int):
            self.line = target
        else:
            self.line = target.line
            self.column = target.column

        if column is not None:
            self.column = column

    def get_line(self) -> int:
        # TODO this should be just 'line'
        return self.line

    def get_column(self) -> int:
        # TODO this should be just 'column'
        return self.column

    def accept(self, visitor: NodeVisitor[T]) -> T:
        raise RuntimeError('Not implemented')


class Statement(Node):
    """A statement node."""


class Expression(Node):
    """An expression node."""
    literal = LITERAL_NO
    literal_hash = None  # type: object


# TODO:
# Lvalue = Union['NameExpr', 'MemberExpr', 'IndexExpr', 'SuperExpr', 'StarExpr'
#                'TupleExpr', 'ListExpr']; see #1783.
Lvalue = Expression


# [Note Literals and literal_hash]
# ~~~~~~~~~~~~~~~~~~~~~~~~~~~~~~~~
#
# Mypy uses the term "literal" to refer to any expression built out of
# the following:
#
# * Plain literal expressions, like `1` (integer, float, string, etc.)
#
# * Compound literal expressions, like `(lit1, lit2)` (list, dict,
#   set, or tuple)
#
# * Operator expressions, like `lit1 + lit2`
#
# * Variable references, like `x`
#
# * Member references, like `lit.m`
#
# * Index expressions, like `lit[0]`
#
# A typical "literal" looks like `x[(i,j+1)].m`.
#
# An expression that is a literal has a `literal_hash`, with the
# following properties.
#
# * `literal_hash` is a Key: a tuple containing basic data types and
#   possibly other Keys. So it can be used as a key in a dictionary
#   that will be compared by value (as opposed to the Node itself,
#   which is compared by identity).
#
# * Two expressions have equal `literal_hash`es if and only if they
#   are syntactically equal expressions. (NB: Actually, we also
#   identify as equal expressions like `3` and `3.0`; is this a good
#   idea?)
#
# * The elements of `literal_hash` that are tuples are exactly the
#   subexpressions of the original expression (e.g. the base and index
#   of an index expression, or the operands of an operator expression).

class SymbolNode(Node):
    # Nodes that can be stored in a symbol table.

    # TODO do not use methods for these

    @abstractmethod
    def name(self) -> str: pass

    @abstractmethod
    def fullname(self) -> str: pass

    @abstractmethod
    def serialize(self) -> JsonDict: pass

    @classmethod
    def deserialize(cls, data: JsonDict) -> 'SymbolNode':
        classname = data['.class']
        glo = globals()
        if classname in glo:
            cl = glo[classname]
            if issubclass(cl, cls) and 'deserialize' in cl.__dict__:
                return cl.deserialize(data)
        raise NotImplementedError('unexpected .class {}'.format(classname))


class MypyFile(SymbolNode):
    """The abstract syntax tree of a single source file."""

    # Module name ('__main__' for initial file)
    _name = None      # type: str
    # Fully qualified module name
    _fullname = None  # type: str
    # Path to the file (None if not known)
    path = ''
    # Top-level definitions and statements
    defs = None  # type: List[Statement]
    # Is there a UTF-8 BOM at the start?
    is_bom = False
    names = None  # type: SymbolTable
    # All import nodes within the file (also ones within functions etc.)
    imports = None  # type: List[ImportBase]
    # Lines to ignore when checking
    ignored_lines = None  # type: Set[int]
    # Is this file represented by a stub file (.pyi)?
    is_stub = False

    def __init__(self,
                 defs: List[Statement],
                 imports: List['ImportBase'],
                 is_bom: bool = False,
                 ignored_lines: Set[int] = None) -> None:
        self.defs = defs
        self.line = 1  # Dummy line number
        self.imports = imports
        self.is_bom = is_bom
        if ignored_lines:
            self.ignored_lines = ignored_lines
        else:
            self.ignored_lines = set()

    def name(self) -> str:
        return self._name

    def fullname(self) -> str:
        return self._fullname

    def accept(self, visitor: NodeVisitor[T]) -> T:
        return visitor.visit_mypy_file(self)

    def is_package_init_file(self) -> bool:
        return not (self.path is None) and len(self.path) != 0 \
            and os.path.basename(self.path).startswith('__init__.')

    def serialize(self) -> JsonDict:
        return {'.class': 'MypyFile',
                '_name': self._name,
                '_fullname': self._fullname,
                'names': self.names.serialize(self._fullname),
                'is_stub': self.is_stub,
                'path': self.path,
                }

    @classmethod
    def deserialize(cls, data: JsonDict) -> 'MypyFile':
        assert data['.class'] == 'MypyFile', data
        tree = MypyFile([], [])
        tree._name = data['_name']
        tree._fullname = data['_fullname']
        tree.names = SymbolTable.deserialize(data['names'])
        tree.is_stub = data['is_stub']
        tree.path = data['path']
        return tree


class ImportBase(Statement):
    """Base class for all import statements."""
    is_unreachable = False
    is_top_level = False  # Set by semanal.FirstPass
    # If an import replaces existing definitions, we construct dummy assignment
    # statements that assign the imported names to the names in the current scope,
    # for type checking purposes. Example:
    #
    #     x = 1
    #     from m import x   <-- add assignment representing "x = m.x"
    assignments = None  # type: List[AssignmentStmt]

    def __init__(self) -> None:
        self.assignments = []


class Import(ImportBase):
    """import m [as n]"""

    ids = None  # type: List[Tuple[str, Optional[str]]]     # (module id, as id)

    def __init__(self, ids: List[Tuple[str, Optional[str]]]) -> None:
        super().__init__()
        self.ids = ids

    def accept(self, visitor: NodeVisitor[T]) -> T:
        return visitor.visit_import(self)


class ImportFrom(ImportBase):
    """from m import x [as y], ..."""

    id = None  # type: str
    relative = None  # type: int
    names = None  # type: List[Tuple[str, Optional[str]]]  # Tuples (name, as name)

    def __init__(self, id: str, relative: int, names: List[Tuple[str, Optional[str]]]) -> None:
        super().__init__()
        self.id = id
        self.names = names
        self.relative = relative

    def accept(self, visitor: NodeVisitor[T]) -> T:
        return visitor.visit_import_from(self)


class ImportAll(ImportBase):
    """from m import *"""
    id = None  # type: str
    relative = None  # type: int

    def __init__(self, id: str, relative: int) -> None:
        super().__init__()
        self.id = id
        self.relative = relative

    def accept(self, visitor: NodeVisitor[T]) -> T:
        return visitor.visit_import_all(self)


class FuncBase(Node):
    """Abstract base class for function-like nodes"""

    # Type signature. This is usually CallableType or Overloaded, but it can be something else for
    # decorated functions/
    type = None  # type: mypy.types.Type
    # If method, reference to TypeInfo
    info = None  # type: TypeInfo
    is_property = False
    _fullname = None  # type: str       # Name with module prefix

    @abstractmethod
    def name(self) -> str: pass

    def fullname(self) -> str:
        return self._fullname

    def is_method(self) -> bool:
        return bool(self.info)


class OverloadedFuncDef(FuncBase, SymbolNode, Statement):
    """A logical node representing all the variants of an overloaded function.

    This node has no explicit representation in the source program.
    Overloaded variants must be consecutive in the source file.
    """

    items = None  # type: List[Decorator]

    def __init__(self, items: List['Decorator']) -> None:
        self.items = items
        self.set_line(items[0].line)

    def name(self) -> str:
        return self.items[0].func.name()

    def accept(self, visitor: NodeVisitor[T]) -> T:
        return visitor.visit_overloaded_func_def(self)

    def serialize(self) -> JsonDict:
        return {'.class': 'OverloadedFuncDef',
                'items': [i.serialize() for i in self.items],
                'type': None if self.type is None else self.type.serialize(),
                'fullname': self._fullname,
                'is_property': self.is_property,
                }

    @classmethod
    def deserialize(cls, data: JsonDict) -> 'OverloadedFuncDef':
        assert data['.class'] == 'OverloadedFuncDef'
        res = OverloadedFuncDef([Decorator.deserialize(d) for d in data['items']])
        if data.get('type') is not None:
            res.type = mypy.types.Type.deserialize(data['type'])
        res._fullname = data['fullname']
        res.is_property = data['is_property']
        # NOTE: res.info will be set in the fixup phase.
        return res


class Argument(Node):
    """A single argument in a FuncItem."""

    variable = None  # type: Var
    type_annotation = None  # type: Optional[mypy.types.Type]
    initializer = None  # type: Optional[Expression]
    kind = None  # type: int
    initialization_statement = None  # type: Optional[AssignmentStmt]

    def __init__(self, variable: 'Var', type_annotation: 'Optional[mypy.types.Type]',
            initializer: Optional[Expression], kind: int,
            initialization_statement: Optional['AssignmentStmt'] = None) -> None:
        self.variable = variable

        self.type_annotation = type_annotation
        self.initializer = initializer

        self.initialization_statement = initialization_statement
        if not self.initialization_statement:
            self.initialization_statement = self._initialization_statement()

        self.kind = kind

    def _initialization_statement(self) -> Optional['AssignmentStmt']:
        """Convert the initializer into an assignment statement.
        """
        if not self.initializer:
            return None

        rvalue = self.initializer
        lvalue = NameExpr(self.variable.name())
        assign = AssignmentStmt([lvalue], rvalue)
        return assign

    def set_line(self, target: Union[Token, Node, int], column: int = None) -> None:
        super().set_line(target, column)

        if self.initializer:
            self.initializer.set_line(self.line, self.column)

        self.variable.set_line(self.line, self.column)

        if self.initialization_statement:
            self.initialization_statement.set_line(self.line, self.column)
            self.initialization_statement.lvalues[0].set_line(self.line, self.column)


class FuncItem(FuncBase):
    arguments = []  # type: List[Argument]
    arg_names = []  # type: List[str]
    arg_kinds = []  # type: List[int]
    # Minimum number of arguments
    min_args = 0
    # Maximum number of positional arguments, -1 if no explicit limit (*args not included)
    max_pos = 0
    body = None  # type: Block
    # Is this an overload variant of function with more than one overload variant?
    is_overload = False
    is_generator = False   # Contains a yield statement?
    is_coroutine = False   # Defined using 'async def' syntax?
    is_awaitable_coroutine = False  # Decorated with '@{typing,asyncio}.coroutine'?
    is_static = False      # Uses @staticmethod?
    is_class = False       # Uses @classmethod?
    # Variants of function with type variables with values expanded
    expanded = None  # type: List[FuncItem]

    FLAGS = [
        'is_overload', 'is_generator', 'is_coroutine', 'is_awaitable_coroutine',
        'is_static', 'is_class',
    ]

    def __init__(self, arguments: List[Argument], body: 'Block',
                 typ: 'mypy.types.FunctionLike' = None) -> None:
        self.arguments = arguments
        self.arg_names = [arg.variable.name() for arg in self.arguments]
        self.arg_kinds = [arg.kind for arg in self.arguments]
        self.max_pos = self.arg_kinds.count(ARG_POS) + self.arg_kinds.count(ARG_OPT)
        self.body = body
        self.type = typ
        self.expanded = []

        self.min_args = 0
        for i in range(len(self.arguments)):
            if self.arguments[i] is None and i < self.max_fixed_argc():
                self.min_args = i + 1

    def max_fixed_argc(self) -> int:
        return self.max_pos

    def set_line(self, target: Union[Token, Node, int], column: int = None) -> None:
        super().set_line(target, column)
        for arg in self.arguments:
            arg.set_line(self.line, self.column)

    def is_dynamic(self) -> bool:
        return self.type is None


class FuncDef(FuncItem, SymbolNode, Statement):
    """Function definition.

    This is a non-lambda function defined using 'def'.
    """

    is_decorated = False
    is_conditional = False             # Defined conditionally (within block)?
    is_abstract = False
    is_property = False
    original_def = None  # type: Union[None, FuncDef, Var]  # Original conditional definition

    FLAGS = FuncItem.FLAGS + [
        'is_decorated', 'is_conditional', 'is_abstract', 'is_property'
    ]

    def __init__(self,
                 name: str,              # Function name
                 arguments: List[Argument],
                 body: 'Block',
                 typ: 'mypy.types.FunctionLike' = None) -> None:
        super().__init__(arguments, body, typ)
        self._name = name

    def name(self) -> str:
        return self._name

    def accept(self, visitor: NodeVisitor[T]) -> T:
        return visitor.visit_func_def(self)

    def is_constructor(self) -> bool:
        return self.info is not None and self._name == '__init__'

    def serialize(self) -> JsonDict:
        # We're deliberating omitting arguments and storing only arg_names and
        # arg_kinds for space-saving reasons (arguments is not used in later
        # stages of mypy).
        # TODO: After a FuncDef is deserialized, the only time we use `arg_names`
        # and `arg_kinds` is when `type` is None and we need to infer a type. Can
        # we store the inferred type ahead of time?
        return {'.class': 'FuncDef',
                'name': self._name,
                'fullname': self._fullname,
                'arg_names': self.arg_names,
                'arg_kinds': self.arg_kinds,
                'type': None if self.type is None else self.type.serialize(),
                'flags': get_flags(self, FuncDef.FLAGS),
                # TODO: Do we need expanded, original_def?
                }

    @classmethod
    def deserialize(cls, data: JsonDict) -> 'FuncDef':
        assert data['.class'] == 'FuncDef'
        body = Block([])
        ret = FuncDef(data['name'],
                      [],
                      body,
                      (None if data['type'] is None
                       else mypy.types.FunctionLike.deserialize(data['type'])))
        ret._fullname = data['fullname']
        set_flags(ret, data['flags'])
        # NOTE: ret.info is set in the fixup phase.
        ret.arg_names = data['arg_names']
        ret.arg_kinds = data['arg_kinds']
        # Mark these as 'None' so that future uses will trigger an error
        ret.arguments = None
        ret.max_pos = None
        ret.min_args = None
        return ret


class Decorator(SymbolNode, Statement):
    """A decorated function.

    A single Decorator object can include any number of function decorators.
    """

    func = None  # type: FuncDef                # Decorated function
    decorators = None  # type: List[Expression] # Decorators, at least one  # XXX Not true
    var = None  # type: Var                     # Represents the decorated function obj
    is_overload = False

    def __init__(self, func: FuncDef, decorators: List[Expression],
                 var: 'Var') -> None:
        self.func = func
        self.decorators = decorators
        self.var = var
        self.is_overload = False

    def name(self) -> str:
        return self.func.name()

    def fullname(self) -> str:
        return self.func.fullname()

    def accept(self, visitor: NodeVisitor[T]) -> T:
        return visitor.visit_decorator(self)

    def serialize(self) -> JsonDict:
        return {'.class': 'Decorator',
                'func': self.func.serialize(),
                'var': self.var.serialize(),
                'is_overload': self.is_overload,
                }

    @classmethod
    def deserialize(cls, data: JsonDict) -> 'Decorator':
        assert data['.class'] == 'Decorator'
        dec = Decorator(FuncDef.deserialize(data['func']),
                        [],
                        Var.deserialize(data['var']))
        dec.is_overload = data['is_overload']
        return dec


class Var(SymbolNode):
    """A variable.

    It can refer to global/local variable or a data attribute.
    """

    _name = None      # type: str   # Name without module prefix
    _fullname = None  # type: str   # Name with module prefix
    info = None  # type: TypeInfo   # Defining class (for member variables)
    type = None  # type: mypy.types.Type # Declared or inferred type, or None
    # Is this the first argument to an ordinary method (usually "self")?
    is_self = False
    is_ready = False  # If inferred, is the inferred type available?
    # Is this initialized explicitly to a non-None value in class body?
    is_initialized_in_class = False
    is_staticmethod = False
    is_classmethod = False
    is_property = False
    is_settable_property = False
    # Set to true when this variable refers to a module we were unable to
    # parse for some reason (eg a silenced module)
    is_suppressed_import = False

    FLAGS = [
        'is_self', 'is_ready', 'is_initialized_in_class', 'is_staticmethod',
        'is_classmethod', 'is_property', 'is_settable_property', 'is_suppressed_import'
    ]

    def __init__(self, name: str, type: 'mypy.types.Type' = None) -> None:
        self._name = name
        self.type = type
        self.is_self = False
        self.is_ready = True
        self.is_initialized_in_class = False

    def name(self) -> str:
        return self._name

    def fullname(self) -> str:
        return self._fullname

    def accept(self, visitor: NodeVisitor[T]) -> T:
        return visitor.visit_var(self)

    def serialize(self) -> JsonDict:
        # TODO: Leave default values out?
        # NOTE: Sometimes self.is_ready is False here, but we don't care.
        data = {'.class': 'Var',
                'name': self._name,
                'fullname': self._fullname,
                'type': None if self.type is None else self.type.serialize(),
                'flags': get_flags(self, Var.FLAGS),
                }  # type: JsonDict
        return data

    @classmethod
    def deserialize(cls, data: JsonDict) -> 'Var':
        assert data['.class'] == 'Var'
        name = data['name']
        type = None if data['type'] is None else mypy.types.Type.deserialize(data['type'])
        v = Var(name, type)
        v._fullname = data['fullname']
        set_flags(v, data['flags'])
        return v


class ClassDef(Statement):
    """Class definition"""

    name = None  # type: str       # Name of the class without module prefix
    fullname = None  # type: str   # Fully qualified name of the class
    defs = None  # type: Block
    type_vars = None  # type: List[mypy.types.TypeVarDef]
    # Base class expressions (not semantically analyzed -- can be arbitrary expressions)
    base_type_exprs = None  # type: List[Expression]
    info = None  # type: TypeInfo  # Related TypeInfo
    metaclass = ''
    decorators = None  # type: List[Expression]
    # Built-in/extension class? (single implementation inheritance only)
    is_builtinclass = False
    has_incompatible_baseclass = False

    def __init__(self,
                 name: str,
                 defs: 'Block',
                 type_vars: List['mypy.types.TypeVarDef'] = None,
                 base_type_exprs: List[Expression] = None,
                 metaclass: str = None) -> None:
        self.name = name
        self.defs = defs
        self.type_vars = type_vars or []
        self.base_type_exprs = base_type_exprs or []
        self.metaclass = metaclass
        self.decorators = []

    def accept(self, visitor: NodeVisitor[T]) -> T:
        return visitor.visit_class_def(self)

    def is_generic(self) -> bool:
        return self.info.is_generic()

    def serialize(self) -> JsonDict:
        # Not serialized: defs, base_type_exprs, decorators
        return {'.class': 'ClassDef',
                'name': self.name,
                'fullname': self.fullname,
                'type_vars': [v.serialize() for v in self.type_vars],
                'metaclass': self.metaclass,
                'is_builtinclass': self.is_builtinclass,
                }

    @classmethod
    def deserialize(self, data: JsonDict) -> 'ClassDef':
        assert data['.class'] == 'ClassDef'
        res = ClassDef(data['name'],
                       Block([]),
                       [mypy.types.TypeVarDef.deserialize(v) for v in data['type_vars']],
                       metaclass=data['metaclass'],
                       )
        res.fullname = data['fullname']
        res.is_builtinclass = data['is_builtinclass']
        return res


class GlobalDecl(Statement):
    """Declaration global x, y, ..."""

    names = None  # type: List[str]

    def __init__(self, names: List[str]) -> None:
        self.names = names

    def accept(self, visitor: NodeVisitor[T]) -> T:
        return visitor.visit_global_decl(self)


class NonlocalDecl(Statement):
    """Declaration nonlocal x, y, ..."""

    names = None  # type: List[str]

    def __init__(self, names: List[str]) -> None:
        self.names = names

    def accept(self, visitor: NodeVisitor[T]) -> T:
        return visitor.visit_nonlocal_decl(self)


class Block(Statement):
    body = None  # type: List[Statement]
    # True if we can determine that this block is not executed. For example,
    # this applies to blocks that are protected by something like "if PY3:"
    # when using Python 2.
    is_unreachable = False

    def __init__(self, body: List[Statement]) -> None:
        self.body = body

    def accept(self, visitor: NodeVisitor[T]) -> T:
        return visitor.visit_block(self)


# Statements


class ExpressionStmt(Statement):
    """An expression as a statement, such as print(s)."""
    expr = None  # type: Expression

    def __init__(self, expr: Expression) -> None:
        self.expr = expr

    def accept(self, visitor: NodeVisitor[T]) -> T:
        return visitor.visit_expression_stmt(self)


class AssignmentStmt(Statement):
    """Assignment statement
    The same node class is used for single assignment, multiple assignment
    (e.g. x, y = z) and chained assignment (e.g. x = y = z), assignments
    that define new names, and assignments with explicit types (# type).

    An lvalue can be NameExpr, TupleExpr, ListExpr, MemberExpr, IndexExpr.
    """

    lvalues = None  # type: List[Lvalue]
    rvalue = None  # type: Expression
    # Declared type in a comment, may be None.
    type = None  # type: mypy.types.Type
    # This indicates usage of PEP 526 type annotation syntax in assignment.
    new_syntax = False  # type: bool

    def __init__(self, lvalues: List[Lvalue], rvalue: Expression,
                 type: 'mypy.types.Type' = None, new_syntax: bool = False) -> None:
        self.lvalues = lvalues
        self.rvalue = rvalue
        self.type = type
        self.new_syntax = new_syntax

    def accept(self, visitor: NodeVisitor[T]) -> T:
        return visitor.visit_assignment_stmt(self)


class OperatorAssignmentStmt(Statement):
    """Operator assignment statement such as x += 1"""

    op = ''
    lvalue = None  # type: Lvalue
    rvalue = None  # type: Expression

    def __init__(self, op: str, lvalue: Lvalue, rvalue: Expression) -> None:
        self.op = op
        self.lvalue = lvalue
        self.rvalue = rvalue

    def accept(self, visitor: NodeVisitor[T]) -> T:
        return visitor.visit_operator_assignment_stmt(self)


class WhileStmt(Statement):
    expr = None  # type: Expression
    body = None  # type: Block
    else_body = None  # type: Block

    def __init__(self, expr: Expression, body: Block, else_body: Block) -> None:
        self.expr = expr
        self.body = body
        self.else_body = else_body

    def accept(self, visitor: NodeVisitor[T]) -> T:
        return visitor.visit_while_stmt(self)


class ForStmt(Statement):
    # Index variables
    index = None  # type: Lvalue
    # Expression to iterate
    expr = None  # type: Expression
    body = None  # type: Block
    else_body = None  # type: Block
    is_async = False  # True if `async for ...` (PEP 492, Python 3.5)

    def __init__(self, index: Lvalue, expr: Expression, body: Block,
                 else_body: Block) -> None:
        self.index = index
        self.expr = expr
        self.body = body
        self.else_body = else_body

    def accept(self, visitor: NodeVisitor[T]) -> T:
        return visitor.visit_for_stmt(self)


class ReturnStmt(Statement):
    expr = None  # type: Optional[Expression]

    def __init__(self, expr: Optional[Expression]) -> None:
        self.expr = expr

    def accept(self, visitor: NodeVisitor[T]) -> T:
        return visitor.visit_return_stmt(self)


class AssertStmt(Statement):
    expr = None  # type: Expression

    def __init__(self, expr: Expression) -> None:
        self.expr = expr

    def accept(self, visitor: NodeVisitor[T]) -> T:
        return visitor.visit_assert_stmt(self)


class DelStmt(Statement):
    expr = None  # type: Lvalue

    def __init__(self, expr: Lvalue) -> None:
        self.expr = expr

    def accept(self, visitor: NodeVisitor[T]) -> T:
        return visitor.visit_del_stmt(self)


class BreakStmt(Statement):
    def accept(self, visitor: NodeVisitor[T]) -> T:
        return visitor.visit_break_stmt(self)


class ContinueStmt(Statement):
    def accept(self, visitor: NodeVisitor[T]) -> T:
        return visitor.visit_continue_stmt(self)


class PassStmt(Statement):
    def accept(self, visitor: NodeVisitor[T]) -> T:
        return visitor.visit_pass_stmt(self)


class IfStmt(Statement):
    expr = None  # type: List[Expression]
    body = None  # type: List[Block]
    else_body = None  # type: Block

    def __init__(self, expr: List[Expression], body: List[Block],
                 else_body: Block) -> None:
        self.expr = expr
        self.body = body
        self.else_body = else_body

    def accept(self, visitor: NodeVisitor[T]) -> T:
        return visitor.visit_if_stmt(self)


class RaiseStmt(Statement):
    expr = None  # type: Expression
    from_expr = None  # type: Expression

    def __init__(self, expr: Expression, from_expr: Expression = None) -> None:
        self.expr = expr
        self.from_expr = from_expr

    def accept(self, visitor: NodeVisitor[T]) -> T:
        return visitor.visit_raise_stmt(self)


class TryStmt(Statement):
    body = None  # type: Block                # Try body
    types = None  # type: List[Expression]    # Except type expressions
    vars = None  # type: List[NameExpr]     # Except variable names
    handlers = None  # type: List[Block]      # Except bodies
    else_body = None  # type: Block
    finally_body = None  # type: Block

    def __init__(self, body: Block, vars: List['NameExpr'], types: List[Expression],
                 handlers: List[Block], else_body: Block,
                 finally_body: Block) -> None:
        self.body = body
        self.vars = vars
        self.types = types
        self.handlers = handlers
        self.else_body = else_body
        self.finally_body = finally_body

    def accept(self, visitor: NodeVisitor[T]) -> T:
        return visitor.visit_try_stmt(self)


class WithStmt(Statement):
    expr = None  # type: List[Expression]
    target = None  # type: List[Lvalue]
    body = None  # type: Block
    is_async = False  # True if `async with ...` (PEP 492, Python 3.5)

    def __init__(self, expr: List[Expression], target: List[Lvalue],
                 body: Block) -> None:
        self.expr = expr
        self.target = target
        self.body = body

    def accept(self, visitor: NodeVisitor[T]) -> T:
        return visitor.visit_with_stmt(self)


class PrintStmt(Statement):
    """Python 2 print statement"""

    args = None  # type: List[Expression]
    newline = False
    # The file-like target object (given using >>).
    target = None  # type: Optional[Expression]

    def __init__(self, args: List[Expression], newline: bool, target: Expression = None) -> None:
        self.args = args
        self.newline = newline
        self.target = target

    def accept(self, visitor: NodeVisitor[T]) -> T:
        return visitor.visit_print_stmt(self)


class ExecStmt(Statement):
    """Python 2 exec statement"""

    expr = None  # type: Expression
    variables1 = None  # type: Optional[Expression]
    variables2 = None  # type: Optional[Expression]

    def __init__(self, expr: Expression,
                 variables1: Optional[Expression],
                 variables2: Optional[Expression]) -> None:
        self.expr = expr
        self.variables1 = variables1
        self.variables2 = variables2

    def accept(self, visitor: NodeVisitor[T]) -> T:
        return visitor.visit_exec_stmt(self)


# Expressions


class IntExpr(Expression):
    """Integer literal"""

    value = 0
    literal = LITERAL_YES

    def __init__(self, value: int) -> None:
        self.value = value
        self.literal_hash = ('Literal', value)

    def accept(self, visitor: NodeVisitor[T]) -> T:
        return visitor.visit_int_expr(self)


# How mypy uses StrExpr, BytesExpr, and UnicodeExpr:
# In Python 2 mode:
# b'x', 'x' -> StrExpr
# u'x' -> UnicodeExpr
# BytesExpr is unused
#
# In Python 3 mode:
# b'x' -> BytesExpr
# 'x', u'x' -> StrExpr
# UnicodeExpr is unused

class StrExpr(Expression):
    """String literal"""

    value = ''
    literal = LITERAL_YES

    def __init__(self, value: str) -> None:
        self.value = value
        self.literal_hash = ('Literal', value)

    def accept(self, visitor: NodeVisitor[T]) -> T:
        return visitor.visit_str_expr(self)


class BytesExpr(Expression):
    """Bytes literal"""

    value = ''  # TODO use bytes
    literal = LITERAL_YES

    def __init__(self, value: str) -> None:
        self.value = value
        self.literal_hash = ('Literal', value)

    def accept(self, visitor: NodeVisitor[T]) -> T:
        return visitor.visit_bytes_expr(self)


class UnicodeExpr(Expression):
    """Unicode literal (Python 2.x)"""

    value = ''  # TODO use bytes
    literal = LITERAL_YES

    def __init__(self, value: str) -> None:
        self.value = value
        self.literal_hash = ('Literal', value)

    def accept(self, visitor: NodeVisitor[T]) -> T:
        return visitor.visit_unicode_expr(self)


class FloatExpr(Expression):
    """Float literal"""

    value = 0.0
    literal = LITERAL_YES

    def __init__(self, value: float) -> None:
        self.value = value
        self.literal_hash = ('Literal', value)

    def accept(self, visitor: NodeVisitor[T]) -> T:
        return visitor.visit_float_expr(self)


class ComplexExpr(Expression):
    """Complex literal"""

    value = 0.0j
    literal = LITERAL_YES

    def __init__(self, value: complex) -> None:
        self.value = value
        self.literal_hash = ('Literal', value)

    def accept(self, visitor: NodeVisitor[T]) -> T:
        return visitor.visit_complex_expr(self)


class EllipsisExpr(Expression):
    """Ellipsis (...)"""

    def accept(self, visitor: NodeVisitor[T]) -> T:
        return visitor.visit_ellipsis(self)


class StarExpr(Expression):
    """Star expression"""

    expr = None  # type: Expression

    def __init__(self, expr: Expression) -> None:
        self.expr = expr
        self.literal = self.expr.literal
        self.literal_hash = ('Star', expr.literal_hash,)

        # Whether this starred expression is used in a tuple/list and as lvalue
        self.valid = False

    def accept(self, visitor: NodeVisitor[T]) -> T:
        return visitor.visit_star_expr(self)


class RefExpr(Expression):
    """Abstract base class for name-like constructs"""

    kind = None  # type: int      # LDEF/GDEF/MDEF/... (None if not available)
    node = None  # type: SymbolNode  # Var, FuncDef or TypeInfo that describes this
    fullname = None  # type: str  # Fully qualified name (or name if not global)

    # Does this define a new name with inferred type?
    #
    # For members, after semantic analysis, this does not take base
    # classes into consideration at all; the type checker deals with these.
    is_def = False


class NameExpr(RefExpr):
    """Name expression

    This refers to a local name, global name or a module.
    """

    name = None  # type: str      # Name referred to (may be qualified)

    literal = LITERAL_TYPE

    def __init__(self, name: str) -> None:
        self.name = name
        self.literal_hash = ('Var', name,)

    def accept(self, visitor: NodeVisitor[T]) -> T:
        return visitor.visit_name_expr(self)

    def serialize(self) -> JsonDict:
        # TODO: Find out where and why NameExpr is being serialized (if at all).
        assert False, "Serializing NameExpr: %s" % (self,)
        return {'.class': 'NameExpr',
                'kind': self.kind,
                'node': None if self.node is None else self.node.serialize(),
                'fullname': self.fullname,
                'is_def': self.is_def,
                'name': self.name,
                'literal': self.literal,
                }

    @classmethod
    def deserialize(cls, data: JsonDict) -> 'NameExpr':
        assert data['.class'] == 'NameExpr'
        ret = NameExpr(data['name'])
        ret.kind = data['kind']
        ret.node = None if data['node'] is None else SymbolNode.deserialize(data['node'])
        ret.fullname = data['fullname']
        ret.is_def = data['is_def']
        ret.literal = data['literal']
        return ret


class MemberExpr(RefExpr):
    """Member access expression x.y"""

    expr = None  # type: Expression
    name = None  # type: str
    # The variable node related to a definition.
    def_var = None  # type: Var

    def __init__(self, expr: Expression, name: str) -> None:
        self.expr = expr
        self.name = name
        self.literal = self.expr.literal
        self.literal_hash = ('Member', expr.literal_hash, name)

    def accept(self, visitor: NodeVisitor[T]) -> T:
        return visitor.visit_member_expr(self)


# Kinds of arguments

# Positional argument
ARG_POS = 0  # type: int
# Positional, optional argument (functions only, not calls)
ARG_OPT = 1  # type: int
# *arg argument
ARG_STAR = 2  # type: int
# Keyword argument x=y in call, or keyword-only function arg
ARG_NAMED = 3  # type: int
# **arg argument
ARG_STAR2 = 4  # type: int


class CallExpr(Expression):
    """Call expression.

    This can also represent several special forms that are syntactically calls
    such as cast(...) and None  # type: ....
    """

    callee = None  # type: Expression
    args = None  # type: List[Expression]
    arg_kinds = None  # type: List[int]  # ARG_ constants
    # Each name can be None if not a keyword argument.
    arg_names = None  # type: List[str]
    # If not None, the node that represents the meaning of the CallExpr. For
    # cast(...) this is a CastExpr.
    analyzed = None  # type: Optional[Expression]

    def __init__(self, callee: Expression, args: List[Expression], arg_kinds: List[int],
                 arg_names: List[str] = None, analyzed: Expression = None) -> None:
        if not arg_names:
            arg_names = [None] * len(args)

        self.callee = callee
        self.args = args
        self.arg_kinds = arg_kinds
        self.arg_names = arg_names
        self.analyzed = analyzed

    def accept(self, visitor: NodeVisitor[T]) -> T:
        return visitor.visit_call_expr(self)


class YieldFromExpr(Expression):
    expr = None  # type: Expression

    def __init__(self, expr: Expression) -> None:
        self.expr = expr

    def accept(self, visitor: NodeVisitor[T]) -> T:
        return visitor.visit_yield_from_expr(self)


class YieldExpr(Expression):
    expr = None  # type: Optional[Expression]

    def __init__(self, expr: Optional[Expression]) -> None:
        self.expr = expr

    def accept(self, visitor: NodeVisitor[T]) -> T:
        return visitor.visit_yield_expr(self)


class IndexExpr(Expression):
    """Index expression x[y].

    Also wraps type application such as List[int] as a special form.
    """

    base = None  # type: Expression
    index = None  # type: Expression
    # Inferred __getitem__ method type
    method_type = None  # type: mypy.types.Type
    # If not None, this is actually semantically a type application
    # Class[type, ...] or a type alias initializer.
    analyzed = None  # type: Union[TypeApplication, TypeAliasExpr]

    def __init__(self, base: Expression, index: Expression) -> None:
        self.base = base
        self.index = index
        self.analyzed = None
        if self.index.literal == LITERAL_YES:
            self.literal = self.base.literal
            self.literal_hash = ('Index', base.literal_hash,
                                 index.literal_hash)

    def accept(self, visitor: NodeVisitor[T]) -> T:
        return visitor.visit_index_expr(self)


class UnaryExpr(Expression):
    """Unary operation"""

    op = ''
    expr = None  # type: Expression
    # Inferred operator method type
    method_type = None  # type: mypy.types.Type

    def __init__(self, op: str, expr: Expression) -> None:
        self.op = op
        self.expr = expr
        self.literal = self.expr.literal
        self.literal_hash = ('Unary', op, expr.literal_hash)

    def accept(self, visitor: NodeVisitor[T]) -> T:
        return visitor.visit_unary_expr(self)


# Map from binary operator id to related method name (in Python 3).
op_methods = {
    '+': '__add__',
    '-': '__sub__',
    '*': '__mul__',
    '/': '__truediv__',
    '%': '__mod__',
    '//': '__floordiv__',
    '**': '__pow__',
    '&': '__and__',
    '|': '__or__',
    '^': '__xor__',
    '<<': '__lshift__',
    '>>': '__rshift__',
    '==': '__eq__',
    '!=': '__ne__',
    '<': '__lt__',
    '>=': '__ge__',
    '>': '__gt__',
    '<=': '__le__',
    'in': '__contains__',
}  # type: Dict[str, str]

comparison_fallback_method = '__cmp__'
ops_falling_back_to_cmp = {'__ne__', '__eq__',
                           '__lt__', '__le__',
                           '__gt__', '__ge__'}


ops_with_inplace_method = {
    '+', '-', '*', '/', '%', '//', '**', '&', '|', '^', '<<', '>>'}

inplace_operator_methods = set(
    '__i' + op_methods[op][2:] for op in ops_with_inplace_method)

reverse_op_methods = {
    '__add__': '__radd__',
    '__sub__': '__rsub__',
    '__mul__': '__rmul__',
    '__truediv__': '__rtruediv__',
    '__mod__': '__rmod__',
    '__floordiv__': '__rfloordiv__',
    '__pow__': '__rpow__',
    '__and__': '__rand__',
    '__or__': '__ror__',
    '__xor__': '__rxor__',
    '__lshift__': '__rlshift__',
    '__rshift__': '__rrshift__',
    '__eq__': '__eq__',
    '__ne__': '__ne__',
    '__lt__': '__gt__',
    '__ge__': '__le__',
    '__gt__': '__lt__',
    '__le__': '__ge__',
}

normal_from_reverse_op = dict((m, n) for n, m in reverse_op_methods.items())
reverse_op_method_set = set(reverse_op_methods.values())


class OpExpr(Expression):
    """Binary operation (other than . or [] or comparison operators,
    which have specific nodes)."""

    op = ''
    left = None  # type: Expression
    right = None  # type: Expression
    # Inferred type for the operator method type (when relevant).
    method_type = None  # type: mypy.types.Type

    def __init__(self, op: str, left: Expression, right: Expression) -> None:
        self.op = op
        self.left = left
        self.right = right
        self.literal = min(self.left.literal, self.right.literal)
        self.literal_hash = ('Binary', op, left.literal_hash, right.literal_hash)

    def accept(self, visitor: NodeVisitor[T]) -> T:
        return visitor.visit_op_expr(self)


class ComparisonExpr(Expression):
    """Comparison expression (e.g. a < b > c < d)."""

    operators = None  # type: List[str]
    operands = None  # type: List[Expression]
    # Inferred type for the operator methods (when relevant; None for 'is').
    method_types = None  # type: List[mypy.types.Type]

    def __init__(self, operators: List[str], operands: List[Expression]) -> None:
        self.operators = operators
        self.operands = operands
        self.method_types = []
        self.literal = min(o.literal for o in self.operands)
<<<<<<< HEAD
        self.literal_hash = (('Comparison',) + tuple(operators) +
                             tuple(o.literal_hash for o in operands))  # type: ignore
=======
        self.literal_hash = ((cast(Any, 'Comparison'),) + tuple(operators) +
                             tuple(o.literal_hash for o in operands))
>>>>>>> 74d66dab

    def accept(self, visitor: NodeVisitor[T]) -> T:
        return visitor.visit_comparison_expr(self)


class SliceExpr(Expression):
    """Slice expression (e.g. 'x:y', 'x:', '::2' or ':').

    This is only valid as index in index expressions.
    """

    begin_index = None  # type: Optional[Expression]
    end_index = None  # type: Optional[Expression]
    stride = None  # type: Optional[Expression]

    def __init__(self, begin_index: Optional[Expression],
                 end_index: Optional[Expression],
                 stride: Optional[Expression]) -> None:
        self.begin_index = begin_index
        self.end_index = end_index
        self.stride = stride

    def accept(self, visitor: NodeVisitor[T]) -> T:
        return visitor.visit_slice_expr(self)


class CastExpr(Expression):
    """Cast expression cast(type, expr)."""

    expr = None  # type: Expression
    type = None  # type: mypy.types.Type

    def __init__(self, expr: Expression, typ: 'mypy.types.Type') -> None:
        self.expr = expr
        self.type = typ

    def accept(self, visitor: NodeVisitor[T]) -> T:
        return visitor.visit_cast_expr(self)


class RevealTypeExpr(Expression):
    """Reveal type expression reveal_type(expr)."""

    expr = None  # type: Expression

    def __init__(self, expr: Expression) -> None:
        self.expr = expr

    def accept(self, visitor: NodeVisitor[T]) -> T:
        return visitor.visit_reveal_type_expr(self)


class SuperExpr(Expression):
    """Expression super().name"""

    name = ''
    info = None  # type: TypeInfo  # Type that contains this super expression

    def __init__(self, name: str) -> None:
        self.name = name

    def accept(self, visitor: NodeVisitor[T]) -> T:
        return visitor.visit_super_expr(self)


class FuncExpr(FuncItem, Expression):
    """Lambda expression"""

    def name(self) -> str:
        return '<lambda>'

    def expr(self) -> Expression:
        """Return the expression (the body) of the lambda."""
        ret = cast(ReturnStmt, self.body.body[-1])
        return ret.expr

    def accept(self, visitor: NodeVisitor[T]) -> T:
        return visitor.visit_func_expr(self)


class ListExpr(Expression):
    """List literal expression [...]."""

    items = None  # type: List[Expression]

    def __init__(self, items: List[Expression]) -> None:
        self.items = items
        if all(x.literal == LITERAL_YES for x in items):
            self.literal = LITERAL_YES
<<<<<<< HEAD
            self.literal_hash = ('List',) + tuple(x.literal_hash for x in items)  # type: ignore
=======
            self.literal_hash = (cast(Any, 'List'),) + tuple(x.literal_hash for x in items)
>>>>>>> 74d66dab

    def accept(self, visitor: NodeVisitor[T]) -> T:
        return visitor.visit_list_expr(self)


class DictExpr(Expression):
    """Dictionary literal expression {key: value, ...}."""

    items = None  # type: List[Tuple[Expression, Expression]]

    def __init__(self, items: List[Tuple[Expression, Expression]]) -> None:
        self.items = items
        # key is None for **item, e.g. {'a': 1, **x} has
        # keys ['a', None] and values [1, x].
        if all(x[0] and x[0].literal == LITERAL_YES and x[1].literal == LITERAL_YES
               for x in items):
            self.literal = LITERAL_YES
            self.literal_hash = (cast(Any, 'Dict'),) + tuple(
                (x[0].literal_hash, x[1].literal_hash) for x in items)

    def accept(self, visitor: NodeVisitor[T]) -> T:
        return visitor.visit_dict_expr(self)


class TupleExpr(Expression):
    """Tuple literal expression (..., ...)"""

    items = None  # type: List[Expression]

    def __init__(self, items: List[Expression]) -> None:
        self.items = items
        if all(x.literal == LITERAL_YES for x in items):
            self.literal = LITERAL_YES
<<<<<<< HEAD
            self.literal_hash = ('Tuple',) + tuple(x.literal_hash for x in items)  # type: ignore
=======
            self.literal_hash = (cast(Any, 'Tuple'),) + tuple(x.literal_hash for x in items)
>>>>>>> 74d66dab

    def accept(self, visitor: NodeVisitor[T]) -> T:
        return visitor.visit_tuple_expr(self)


class SetExpr(Expression):
    """Set literal expression {value, ...}."""

    items = None  # type: List[Expression]

    def __init__(self, items: List[Expression]) -> None:
        self.items = items
        if all(x.literal == LITERAL_YES for x in items):
            self.literal = LITERAL_YES
<<<<<<< HEAD
            self.literal_hash = ('Set',) + tuple(x.literal_hash for x in items)  # type: ignore
=======
            self.literal_hash = (cast(Any, 'Set'),) + tuple(x.literal_hash for x in items)
>>>>>>> 74d66dab

    def accept(self, visitor: NodeVisitor[T]) -> T:
        return visitor.visit_set_expr(self)


class GeneratorExpr(Expression):
    """Generator expression ... for ... in ... [ for ...  in ... ] [ if ... ]."""

    left_expr = None  # type: Expression
    sequences = None  # type: List[Expression]
    condlists = None  # type: List[List[Expression]]
    indices = None  # type: List[Lvalue]

    def __init__(self, left_expr: Expression, indices: List[Lvalue],
                 sequences: List[Expression], condlists: List[List[Expression]]) -> None:
        self.left_expr = left_expr
        self.sequences = sequences
        self.condlists = condlists
        self.indices = indices

    def accept(self, visitor: NodeVisitor[T]) -> T:
        return visitor.visit_generator_expr(self)


class ListComprehension(Expression):
    """List comprehension (e.g. [x + 1 for x in a])"""

    generator = None  # type: GeneratorExpr

    def __init__(self, generator: GeneratorExpr) -> None:
        self.generator = generator

    def accept(self, visitor: NodeVisitor[T]) -> T:
        return visitor.visit_list_comprehension(self)


class SetComprehension(Expression):
    """Set comprehension (e.g. {x + 1 for x in a})"""

    generator = None  # type: GeneratorExpr

    def __init__(self, generator: GeneratorExpr) -> None:
        self.generator = generator

    def accept(self, visitor: NodeVisitor[T]) -> T:
        return visitor.visit_set_comprehension(self)


class DictionaryComprehension(Expression):
    """Dictionary comprehension (e.g. {k: v for k, v in a}"""

    key = None  # type: Expression
    value = None  # type: Expression
    sequences = None  # type: List[Expression]
    condlists = None  # type: List[List[Expression]]
    indices = None  # type: List[Lvalue]

    def __init__(self, key: Expression, value: Expression, indices: List[Lvalue],
                 sequences: List[Expression], condlists: List[List[Expression]]) -> None:
        self.key = key
        self.value = value
        self.sequences = sequences
        self.condlists = condlists
        self.indices = indices

    def accept(self, visitor: NodeVisitor[T]) -> T:
        return visitor.visit_dictionary_comprehension(self)


class ConditionalExpr(Expression):
    """Conditional expression (e.g. x if y else z)"""

    cond = None  # type: Expression
    if_expr = None  # type: Expression
    else_expr = None  # type: Expression

    def __init__(self, cond: Expression, if_expr: Expression, else_expr: Expression) -> None:
        self.cond = cond
        self.if_expr = if_expr
        self.else_expr = else_expr

    def accept(self, visitor: NodeVisitor[T]) -> T:
        return visitor.visit_conditional_expr(self)


class BackquoteExpr(Expression):
    """Python 2 expression `...`."""

    expr = None  # type: Expression

    def __init__(self, expr: Expression) -> None:
        self.expr = expr

    def accept(self, visitor: NodeVisitor[T]) -> T:
        return visitor.visit_backquote_expr(self)


class TypeApplication(Expression):
    """Type application expr[type, ...]"""

    expr = None  # type: Expression
    types = None  # type: List[mypy.types.Type]

    def __init__(self, expr: Expression, types: List['mypy.types.Type']) -> None:
        self.expr = expr
        self.types = types

    def accept(self, visitor: NodeVisitor[T]) -> T:
        return visitor.visit_type_application(self)


# Variance of a type variable. For example, T in the definition of
# List[T] is invariant, so List[int] is not a subtype of List[object],
# and also List[object] is not a subtype of List[int].
#
# The T in Iterable[T] is covariant, so Iterable[int] is a subtype of
# Iterable[object], but not vice versa.
#
# If T is contravariant in Foo[T], Foo[object] is a subtype of
# Foo[int], but not vice versa.
INVARIANT = 0  # type: int
COVARIANT = 1  # type: int
CONTRAVARIANT = 2  # type: int


class TypeVarExpr(SymbolNode, Expression):
    """Type variable expression TypeVar(...)."""

    _name = ''
    _fullname = ''
    # Value restriction: only types in the list are valid as values. If the
    # list is empty, there is no restriction.
    values = None  # type: List[mypy.types.Type]
    # Upper bound: only subtypes of upper_bound are valid as values. By default
    # this is 'object', meaning no restriction.
    upper_bound = None  # type: mypy.types.Type
    # Variance of the type variable. Invariant is the default.
    # TypeVar(..., covariant=True) defines a covariant type variable.
    # TypeVar(..., contravariant=True) defines a contravariant type
    # variable.
    variance = INVARIANT

    def __init__(self, name: str, fullname: str,
                 values: List['mypy.types.Type'],
                 upper_bound: 'mypy.types.Type',
                 variance: int=INVARIANT) -> None:
        self._name = name
        self._fullname = fullname
        self.values = values
        self.upper_bound = upper_bound
        self.variance = variance

    def name(self) -> str:
        return self._name

    def fullname(self) -> str:
        return self._fullname

    def accept(self, visitor: NodeVisitor[T]) -> T:
        return visitor.visit_type_var_expr(self)

    def serialize(self) -> JsonDict:
        return {'.class': 'TypeVarExpr',
                'name': self._name,
                'fullname': self._fullname,
                'values': [t.serialize() for t in self.values],
                'upper_bound': self.upper_bound.serialize(),
                'variance': self.variance,
                }

    @classmethod
    def deserialize(cls, data: JsonDict) -> 'TypeVarExpr':
        assert data['.class'] == 'TypeVarExpr'
        return TypeVarExpr(data['name'],
                           data['fullname'],
                           [mypy.types.Type.deserialize(v) for v in data['values']],
                           mypy.types.Type.deserialize(data['upper_bound']),
                           data['variance'])


class TypeAliasExpr(Expression):
    """Type alias expression (rvalue)."""

    type = None  # type: mypy.types.Type

    def __init__(self, type: 'mypy.types.Type') -> None:
        self.type = type

    def accept(self, visitor: NodeVisitor[T]) -> T:
        return visitor.visit_type_alias_expr(self)


class NamedTupleExpr(Expression):
    """Named tuple expression namedtuple(...)."""

    # The class representation of this named tuple (its tuple_type attribute contains
    # the tuple item types)
    info = None  # type: TypeInfo

    def __init__(self, info: 'TypeInfo') -> None:
        self.info = info

    def accept(self, visitor: NodeVisitor[T]) -> T:
        return visitor.visit_namedtuple_expr(self)


class PromoteExpr(Expression):
    """Ducktype class decorator expression _promote(...)."""

    type = None  # type: mypy.types.Type

    def __init__(self, type: 'mypy.types.Type') -> None:
        self.type = type

    def accept(self, visitor: NodeVisitor[T]) -> T:
        return visitor.visit__promote_expr(self)


class NewTypeExpr(Expression):
    """NewType expression NewType(...)."""
    name = None  # type: str
    old_type = None  # type: mypy.types.Type

    info = None  # type: Optional[TypeInfo]

    def __init__(self, name: str, old_type: 'mypy.types.Type', line: int) -> None:
        self.name = name
        self.old_type = old_type

    def accept(self, visitor: NodeVisitor[T]) -> T:
        return visitor.visit_newtype_expr(self)


class AwaitExpr(Expression):
    """Await expression (await ...)."""

    expr = None  # type: Expression

    def __init__(self, expr: Expression) -> None:
        self.expr = expr

    def accept(self, visitor: NodeVisitor[T]) -> T:
        return visitor.visit_await_expr(self)


# Constants


class TempNode(Expression):
    """Temporary dummy node used during type checking.

    This node is not present in the original program; it is just an artifact
    of the type checker implementation. It only represents an opaque node with
    some fixed type.
    """

    type = None  # type: mypy.types.Type

    def __init__(self, typ: 'mypy.types.Type') -> None:
        self.type = typ

    def __repr__(self):
        return 'TempNode(%s)' % str(self.type)

    def accept(self, visitor: NodeVisitor[T]) -> T:
        return visitor.visit_temp_node(self)


class TypeInfo(SymbolNode):
    """The type structure of a single class.

    Each TypeInfo corresponds one-to-one to a ClassDef, which
    represents the AST of the class.

    In type-theory terms, this is a "type constructor", and if the
    class is generic then it will be a type constructor of higher kind.
    Where the class is used in an actual type, it's in the form of an
    Instance, which amounts to a type application of the tycon to
    the appropriate number of arguments.
    """

    _fullname = None  # type: str          # Fully qualified name
    # Fully qualified name for the module this type was defined in. This
    # information is also in the fullname, but is harder to extract in the
    # case of nested class definitions.
    module_name = None  # type: str
    defn = None  # type: ClassDef          # Corresponding ClassDef
    # Method Resolution Order: the order of looking up attributes. The first
    # value always to refers to this class.
    mro = None  # type: List[TypeInfo]
    subtypes = None  # type: Set[TypeInfo] # Direct subclasses encountered so far
    names = None  # type: SymbolTable      # Names defined directly in this type
    is_abstract = False                    # Does the class have any abstract attributes?
    abstract_attributes = None  # type: List[str]
    # Classes inheriting from Enum shadow their true members with a __getattr__, so we
    # have to treat them as a special case.
    is_enum = False
    # If true, any unknown attributes should have type 'Any' instead
    # of generating a type error.  This would be true if there is a
    # base class with type 'Any', but other use cases may be
    # possible. This is similar to having __getattr__ that returns Any
    # (and __setattr__), but without the __getattr__ method.
    fallback_to_any = False

    # Information related to type annotations.

    # Generic type variable names
    type_vars = None  # type: List[str]

    # Direct base classes.
    bases = None  # type: List[mypy.types.Instance]

    # Another type which this type will be treated as a subtype of,
    # even though it's not a subclass in Python.  The non-standard
    # `@_promote` decorator introduces this, and there are also
    # several builtin examples, in particular `int` -> `float`.
    _promote = None  # type: mypy.types.Type

    # Representation of a Tuple[...] base class, if the class has any
    # (e.g., for named tuples). If this is not None, the actual Type
    # object used for this class is not an Instance but a TupleType;
    # the corresponding Instance is set as the fallback type of the
    # tuple type.
    tuple_type = None  # type: mypy.types.TupleType

    # Is this a named tuple type?
    is_named_tuple = False

    # Is this a newtype type?
    is_newtype = False

    # Is this a dummy from deserialization?
    is_dummy = False

    # Alternative to fullname() for 'anonymous' classes.
    alt_fullname = None  # type: Optional[str]

    FLAGS = [
        'is_abstract', 'is_enum', 'fallback_to_any', 'is_named_tuple',
        'is_newtype', 'is_dummy'
    ]

    def __init__(self, names: 'SymbolTable', defn: ClassDef, module_name: str) -> None:
        """Initialize a TypeInfo."""
        self.names = names
        self.defn = defn
        self.module_name = module_name
        self.subtypes = set()
        self.type_vars = []
        self.bases = []
        # Leave self.mro uninitialized until we compute it for real,
        # so we don't accidentally try to use it prematurely.
        self._fullname = defn.fullname
        self.is_abstract = False
        self.abstract_attributes = []
        if defn.type_vars:
            for vd in defn.type_vars:
                self.type_vars.append(vd.name)

    def name(self) -> str:
        """Short name."""
        return self.defn.name

    def fullname(self) -> str:
        return self._fullname

    def is_generic(self) -> bool:
        """Is the type generic (i.e. does it have type variables)?"""
        return len(self.type_vars) > 0

    def get(self, name: str) -> 'SymbolTableNode':
        for cls in self.mro:
            n = cls.names.get(name)
            if n:
                return n
        return None

    def __getitem__(self, name: str) -> 'SymbolTableNode':
        n = self.get(name)
        if n:
            return n
        else:
            raise KeyError(name)

    def __repr__(self) -> str:
        return '<TypeInfo %s>' % self.fullname()

    # IDEA: Refactor the has* methods to be more consistent and document
    #       them.

    def has_readable_member(self, name: str) -> bool:
        return self.get(name) is not None

    def has_writable_member(self, name: str) -> bool:
        return self.has_var(name)

    def has_var(self, name: str) -> bool:
        return self.get_var(name) is not None

    def has_method(self, name: str) -> bool:
        return self.get_method(name) is not None

    def get_var(self, name: str) -> Var:
        for cls in self.mro:
            if name in cls.names:
                node = cls.names[name].node
                if isinstance(node, Var):
                    return node
                else:
                    return None
        return None

    def get_var_or_getter(self, name: str) -> SymbolNode:
        # TODO getter
        return self.get_var(name)

    def get_var_or_setter(self, name: str) -> SymbolNode:
        # TODO setter
        return self.get_var(name)

    def get_method(self, name: str) -> FuncBase:
        if self.mro is None:  # Might be because of a previous error.
            return None
        for cls in self.mro:
            if name in cls.names:
                node = cls.names[name].node
                if isinstance(node, FuncBase):
                    return node
                else:
                    return None
        return None

    def calculate_mro(self) -> None:
        """Calculate and set mro (method resolution order).

        Raise MroError if cannot determine mro.
        """
        mro = linearize_hierarchy(self)
        assert mro, "Could not produce a MRO at all for %s" % (self,)
        self.mro = mro
        self.is_enum = self._calculate_is_enum()

    def _calculate_is_enum(self) -> bool:
        """
        If this is "enum.Enum" itself, then yes, it's an enum.
        If the flag .is_enum has been set on anything in the MRO, it's an enum.
        """
        if self.fullname() == ENUM_BASECLASS:
            return True
        if self.mro:
            return any(type_info.is_enum for type_info in self.mro)
        return False

    def has_base(self, fullname: str) -> bool:
        """Return True if type has a base type with the specified name.

        This can be either via extension or via implementation.
        """
        if self.mro:
            for cls in self.mro:
                if cls.fullname() == fullname:
                    return True
        return False

    def all_subtypes(self) -> 'Set[TypeInfo]':
        """Return TypeInfos of all subtypes, including this type, as a set."""
        subtypes = set([self])
        for subt in self.subtypes:
            for t in subt.all_subtypes():
                subtypes.add(t)
        return subtypes

    def all_base_classes(self) -> 'List[TypeInfo]':
        """Return a list of base classes, including indirect bases."""
        assert False

    def direct_base_classes(self) -> 'List[TypeInfo]':
        """Return a direct base classes.

        Omit base classes of other base classes.
        """
        return [base.type for base in self.bases]

    def __str__(self) -> str:
        """Return a string representation of the type.

        This includes the most important information about the type.
        """
        base = None  # type: str
        if self.bases:
            base = 'Bases({})'.format(', '.join(str(base)
                                                for base in self.bases))
        return dump_tagged(['Name({})'.format(self.fullname()),
                            base,
                            ('Names', sorted(self.names.keys()))],
                           'TypeInfo')

    def serialize(self) -> JsonDict:
        # NOTE: This is where all ClassDefs originate, so there shouldn't be duplicates.
        data = {'.class': 'TypeInfo',
                'module_name': self.module_name,
                'fullname': self.fullname(),
                'alt_fullname': self.alt_fullname,
                'names': self.names.serialize(self.alt_fullname or self.fullname()),
                'defn': self.defn.serialize(),
                'abstract_attributes': self.abstract_attributes,
                'type_vars': self.type_vars,
                'bases': [b.serialize() for b in self.bases],
                '_promote': None if self._promote is None else self._promote.serialize(),
                'tuple_type': None if self.tuple_type is None else self.tuple_type.serialize(),
                'flags': get_flags(self, TypeInfo.FLAGS),
                }
        return data

    @classmethod
    def deserialize(cls, data: JsonDict) -> 'TypeInfo':
        names = SymbolTable.deserialize(data['names'])
        defn = ClassDef.deserialize(data['defn'])
        module_name = data['module_name']
        ti = TypeInfo(names, defn, module_name)
        ti._fullname = data['fullname']
        ti.alt_fullname = data['alt_fullname']
        # TODO: Is there a reason to reconstruct ti.subtypes?
        ti.abstract_attributes = data['abstract_attributes']
        ti.type_vars = data['type_vars']
        ti.bases = [mypy.types.Instance.deserialize(b) for b in data['bases']]
        ti._promote = (None if data['_promote'] is None
                       else mypy.types.Type.deserialize(data['_promote']))
        ti.tuple_type = (None if data['tuple_type'] is None
                         else mypy.types.TupleType.deserialize(data['tuple_type']))
        set_flags(ti, data['flags'])
        return ti


class SymbolTableNode:
    # Kind of node. Possible values:
    #  - LDEF: local definition (of any kind)
    #  - GDEF: global (module-level) definition
    #  - MDEF: class member definition
    #  - UNBOUND_TVAR: TypeVar(...) definition, not bound
    #  - TVAR: type variable in a bound scope (generic function / generic clas)
    #  - MODULE_REF: reference to a module
    #  - TYPE_ALIAS: type alias
    #  - UNBOUND_IMPORTED: temporary kind for imported names
    kind = None  # type: int
    # AST node of definition (FuncDef/Var/TypeInfo/Decorator/TypeVarExpr,
    # or None for a bound type variable).
    node = None  # type: Optional[SymbolNode]
    # Type variable definition (for bound type variables only)
    tvar_def = None  # type: Optional[mypy.types.TypeVarDef]
    # Module id (e.g. "foo.bar") or None
    mod_id = ''
    # If this not None, override the type of the 'node' attribute.
    type_override = None  # type: Optional[mypy.types.Type]
    # If False, this name won't be imported via 'from <module> import *'.
    # This has no effect on names within classes.
    module_public = True
    # For deserialized MODULE_REF nodes, the referenced module name;
    # for other nodes, optionally the name of the referenced object.
    cross_ref = None  # type: Optional[str]

    def __init__(self, kind: int, node: Optional[SymbolNode], mod_id: str = None,
                 typ: 'mypy.types.Type' = None,
                 tvar_def: 'mypy.types.TypeVarDef' = None,
                 module_public: bool = True) -> None:
        self.kind = kind
        self.node = node
        self.type_override = typ
        self.mod_id = mod_id
        self.tvar_def = tvar_def
        self.module_public = module_public

    @property
    def fullname(self) -> str:
        if self.node is not None:
            return self.node.fullname()
        else:
            return None

    @property
    def type(self) -> 'mypy.types.Type':
        # IDEA: Get rid of the Any type.
        node = self.node  # type: Any
        if self.type_override is not None:
            return self.type_override
        elif ((isinstance(node, Var) or isinstance(node, FuncDef))
              and node.type is not None):
            return node.type
        elif isinstance(node, Decorator):
            return node.var.type
        else:
            return None

    def __str__(self) -> str:
        s = '{}/{}'.format(node_kinds[self.kind], short_type(self.node))
        if self.mod_id is not None:
            s += ' ({})'.format(self.mod_id)
        # Include declared type of variables and functions.
        if self.type is not None:
            s += ' : {}'.format(self.type)
        return s

    def serialize(self, prefix: str, name: str) -> JsonDict:
        """Serialize a SymbolTableNode.

        Args:
          prefix: full name of the containing module or class; or None
          name: name of this object relative to the containing object
        """
        data = {'.class': 'SymbolTableNode',
                'kind': node_kinds[self.kind],
                }  # type: JsonDict
        if self.tvar_def:
            data['tvar_def'] = self.tvar_def.serialize()
        if not self.module_public:
            data['module_public'] = False
        if self.kind == MODULE_REF:
            assert self.node is not None, "Missing module cross ref in %s for %s" % (prefix, name)
            data['cross_ref'] = self.node.fullname()
        else:
            if self.node is not None:
                if prefix is not None:
                    # Check whether this is an alias for another object.
                    # If the object's canonical full name differs from
                    # the full name computed from prefix and name,
                    # it's an alias, and we serialize it as a cross ref.
                    if isinstance(self.node, TypeInfo):
                        fullname = self.node.alt_fullname or self.node.fullname()
                    else:
                        fullname = self.node.fullname()
                    if (fullname is not None and '.' in fullname and
                            fullname != prefix + '.' + name):
                        data['cross_ref'] = fullname
                        return data
                data['node'] = self.node.serialize()
            if self.type_override is not None:
                data['type_override'] = self.type_override.serialize()
        return data

    @classmethod
    def deserialize(cls, data: JsonDict) -> 'SymbolTableNode':
        assert data['.class'] == 'SymbolTableNode'
        kind = inverse_node_kinds[data['kind']]
        if 'cross_ref' in data:
            # This will be fixed up later.
            stnode = SymbolTableNode(kind, None)
            stnode.cross_ref = data['cross_ref']
        else:
            node = None
            if 'node' in data:
                node = SymbolNode.deserialize(data['node'])
            typ = None
            if 'type_override' in data:
                typ = mypy.types.Type.deserialize(data['type_override'])
            stnode = SymbolTableNode(kind, node, typ=typ)
        if 'tvar_def' in data:
            stnode.tvar_def = mypy.types.TypeVarDef.deserialize(data['tvar_def'])
        if 'module_public' in data:
            stnode.module_public = data['module_public']
        return stnode


class SymbolTable(Dict[str, SymbolTableNode]):
    def __str__(self) -> str:
        a = []  # type: List[str]
        for key, value in self.items():
            # Filter out the implicit import of builtins.
            if isinstance(value, SymbolTableNode):
                if (value.fullname != 'builtins' and
                        (value.fullname or '').split('.')[-1] not in
                        implicit_module_attrs):
                    a.append('  ' + str(key) + ' : ' + str(value))
            else:
                a.append('  <invalid item>')
        a = sorted(a)
        a.insert(0, 'SymbolTable(')
        a[-1] += ')'
        return '\n'.join(a)

    def serialize(self, fullname: str) -> JsonDict:
        data = {'.class': 'SymbolTable'}  # type: JsonDict
        for key, value in self.items():
            # Skip __builtins__: it's a reference to the builtins
            # module that gets added to every module by
            # SemanticAnalyzer.visit_file(), but it shouldn't be
            # accessed by users of the module.
            if key == '__builtins__':
                continue
            data[key] = value.serialize(fullname, key)
        return data

    @classmethod
    def deserialize(cls, data: JsonDict) -> 'SymbolTable':
        assert data['.class'] == 'SymbolTable'
        st = SymbolTable()
        for key, value in data.items():
            if key != '.class':
                st[key] = SymbolTableNode.deserialize(value)
        return st


def function_type(func: FuncBase, fallback: 'mypy.types.Instance') -> 'mypy.types.FunctionLike':
    if func.type:
        assert isinstance(func.type, mypy.types.FunctionLike)
        return func.type
    else:
        # Implicit type signature with dynamic types.
        # Overloaded functions always have a signature, so func must be an ordinary function.
        fdef = cast(FuncDef, func)
        name = func.name()
        if name:
            name = '"{}"'.format(name)

        return mypy.types.CallableType(
            [mypy.types.AnyType()] * len(fdef.arg_names),
            fdef.arg_kinds,
            fdef.arg_names,
            mypy.types.AnyType(),
            fallback,
            name,
            implicit=True,
        )


def method_type_with_fallback(func: FuncBase,
                              fallback: 'mypy.types.Instance') -> 'mypy.types.FunctionLike':
    """Return the signature of a method (omit self)."""
    return method_type(function_type(func, fallback))


def method_type(sig: 'mypy.types.FunctionLike') -> 'mypy.types.FunctionLike':
    if isinstance(sig, mypy.types.CallableType):
        return method_callable(sig)
    else:
        sig = cast(mypy.types.Overloaded, sig)
        items = []  # type: List[mypy.types.CallableType]
        for c in sig.items():
            items.append(method_callable(c))
        return mypy.types.Overloaded(items)


def method_callable(c: 'mypy.types.CallableType') -> 'mypy.types.CallableType':
    if c.arg_kinds and c.arg_kinds[0] == ARG_STAR:
        # The signature is of the form 'def foo(*args, ...)'.
        # In this case we shouldn't drop the first arg,
        # since self will be absorbed by the *args.
        return c
    return c.copy_modified(arg_types=c.arg_types[1:],
                           arg_kinds=c.arg_kinds[1:],
                           arg_names=c.arg_names[1:])


class MroError(Exception):
    """Raised if a consistent mro cannot be determined for a class."""


def linearize_hierarchy(info: TypeInfo) -> List[TypeInfo]:
    # TODO describe
    if info.mro:
        return info.mro
    bases = info.direct_base_classes()
    lin_bases = []
    for base in bases:
        assert base is not None, "Cannot linearize bases for %s %s" % (info.fullname(), bases)
        lin_bases.append(linearize_hierarchy(base))
    lin_bases.append(bases)
    return [info] + merge(lin_bases)


def merge(seqs: List[List[TypeInfo]]) -> List[TypeInfo]:
    seqs = [s[:] for s in seqs]
    result = []  # type: List[TypeInfo]
    while True:
        seqs = [s for s in seqs if s]
        if not seqs:
            return result
        for seq in seqs:
            head = seq[0]
            if not [s for s in seqs if head in s[1:]]:
                break
        else:
            raise MroError()
        result.append(head)
        for s in seqs:
            if s[0] is head:
                del s[0]


def get_flags(node: Node, names: List[str]) -> List[str]:
    return [name for name in names if getattr(node, name)]


def set_flags(node: Node, flags: List[str]) -> None:
    for name in flags:
        setattr(node, name, True)<|MERGE_RESOLUTION|>--- conflicted
+++ resolved
@@ -101,14 +101,6 @@
     line = -1
     column = -1
 
-<<<<<<< HEAD
-=======
-    # TODO: Move to Expression
-    # See [Note Literals and literal_hash] below
-    literal = LITERAL_NO
-    literal_hash = None  # type: Key
-
->>>>>>> 74d66dab
     def __str__(self) -> str:
         ans = self.accept(mypy.strconv.StrConv())
         if ans is None:
@@ -1419,13 +1411,8 @@
         self.operands = operands
         self.method_types = []
         self.literal = min(o.literal for o in self.operands)
-<<<<<<< HEAD
         self.literal_hash = (('Comparison',) + tuple(operators) +
                              tuple(o.literal_hash for o in operands))  # type: ignore
-=======
-        self.literal_hash = ((cast(Any, 'Comparison'),) + tuple(operators) +
-                             tuple(o.literal_hash for o in operands))
->>>>>>> 74d66dab
 
     def accept(self, visitor: NodeVisitor[T]) -> T:
         return visitor.visit_comparison_expr(self)
@@ -1515,11 +1502,7 @@
         self.items = items
         if all(x.literal == LITERAL_YES for x in items):
             self.literal = LITERAL_YES
-<<<<<<< HEAD
             self.literal_hash = ('List',) + tuple(x.literal_hash for x in items)  # type: ignore
-=======
-            self.literal_hash = (cast(Any, 'List'),) + tuple(x.literal_hash for x in items)
->>>>>>> 74d66dab
 
     def accept(self, visitor: NodeVisitor[T]) -> T:
         return visitor.visit_list_expr(self)
@@ -1553,11 +1536,7 @@
         self.items = items
         if all(x.literal == LITERAL_YES for x in items):
             self.literal = LITERAL_YES
-<<<<<<< HEAD
             self.literal_hash = ('Tuple',) + tuple(x.literal_hash for x in items)  # type: ignore
-=======
-            self.literal_hash = (cast(Any, 'Tuple'),) + tuple(x.literal_hash for x in items)
->>>>>>> 74d66dab
 
     def accept(self, visitor: NodeVisitor[T]) -> T:
         return visitor.visit_tuple_expr(self)
@@ -1572,11 +1551,7 @@
         self.items = items
         if all(x.literal == LITERAL_YES for x in items):
             self.literal = LITERAL_YES
-<<<<<<< HEAD
             self.literal_hash = ('Set',) + tuple(x.literal_hash for x in items)  # type: ignore
-=======
-            self.literal_hash = (cast(Any, 'Set'),) + tuple(x.literal_hash for x in items)
->>>>>>> 74d66dab
 
     def accept(self, visitor: NodeVisitor[T]) -> T:
         return visitor.visit_set_expr(self)
