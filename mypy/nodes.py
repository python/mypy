--- conflicted
+++ resolved
@@ -141,11 +141,8 @@
 _nongen_builtins = {'builtins.tuple': 'typing.Tuple',
                     'builtins.enumerate': ''}  # type: Final
 _nongen_builtins.update((name, alias) for alias, name in type_aliases.items())
-<<<<<<< HEAD
-=======
 # Drop OrderedDict from this for backward compatibility
 del _nongen_builtins['collections.OrderedDict']
->>>>>>> 40b2da38
 
 
 def get_nongen_builtins(python_version: Tuple[int, int]) -> Dict[str, str]:
