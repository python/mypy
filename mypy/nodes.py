--- conflicted
+++ resolved
@@ -155,12 +155,6 @@
 
 class Expression(Node):
     """An expression node."""
-<<<<<<< HEAD
-=======
-    literal = LITERAL_NO
-    literal_hash = None  # type: Optional[Key]
-
->>>>>>> 2d677847
     def accept(self, visitor: ExpressionVisitor[T]) -> T:
         raise RuntimeError('Not implemented')
 
@@ -2508,7 +2502,7 @@
 #   of an index expression, or the operands of an operator expression).
 
 
-def literal_hash(e: Expression) -> Key:
+def literal_hash(e: Expression) -> Optional[Key]:
     if isinstance(e, (IntExpr, FloatExpr, ComplexExpr, StrExpr, BytesExpr, UnicodeExpr)):
         return ('Literal', e.value)
 
