--- conflicted
+++ resolved
@@ -42,11 +42,7 @@
     write_tag,
 )
 from mypy.options import Options
-<<<<<<< HEAD
-from mypy.util import is_dunder, is_typeshed_file, maybe_mangled, short_type
-=======
-from mypy.util import is_sunder, is_typeshed_file, short_type
->>>>>>> b8ee1f5d
+from mypy.util import is_dunder, is_sunder, is_typeshed_file, maybe_mangled, short_type
 from mypy.visitor import ExpressionVisitor, NodeVisitor, StatementVisitor
 
 if TYPE_CHECKING:
@@ -3582,21 +3578,6 @@
 
     @property
     def enum_members(self) -> list[str]:
-<<<<<<< HEAD
-        return [
-            name
-            for name, sym in self.names.items()
-            if (
-                (
-                    isinstance(sym.node, Var)
-                    and name not in EXCLUDED_ENUM_ATTRIBUTES
-                    and not (is_dunder(name) or maybe_mangled(name, self.name))
-                    and sym.node.has_explicit_value
-                    and not (
-                        isinstance(
-                            typ := mypy.types.get_proper_type(sym.node.type), mypy.types.Instance
-                        )
-=======
         # TODO: cache the results?
         members = []
         for name, sym in self.names.items():
@@ -3627,7 +3608,8 @@
                     # TODO: properly support ignored names from `_ignore_`
                     name in EXCLUDED_ENUM_ATTRIBUTES
                     or is_sunder(name)
-                    or name.startswith("__")  # dunder and private
+                    or is_dunder(name)
+                    or maybe_mangled(name, self.name)
                 ):
                     continue  # name is excluded
 
@@ -3640,7 +3622,6 @@
                         isinstance(typ, mypy.types.FunctionLike) and not typ.is_type_obj()
                     ) or (  # explicit `@member` is required
                         isinstance(typ, mypy.types.Instance)
->>>>>>> b8ee1f5d
                         and typ.type.fullname == "enum.nonmember"
                     ):
                         continue  # name is not a member
