"""Abstract syntax tree node classes (i.e. parse tree)."""

import os
from abc import abstractmethod
from collections import OrderedDict, defaultdict
from typing import (
    Any, TypeVar, List, Tuple, cast, Set, Dict, Union, Optional, Callable, Sequence
)

MYPY = False
if MYPY:
    from typing import DefaultDict

import mypy.strconv
from mypy.util import short_type
from mypy.visitor import NodeVisitor, StatementVisitor, ExpressionVisitor


class Context:
    """Base type for objects that are valid as error message locations."""

    line = -1
    column = -1

    def __init__(self, line: int = -1, column: int = -1) -> None:
        self.line = line
        self.column = column

    def set_line(self, target: Union['Context', int], column: Optional[int] = None) -> None:
        """If target is a node, pull line (and column) information
        into this node. If column is specified, this will override any column
        information coming from a node.
        """
        if isinstance(target, int):
            self.line = target
        else:
            self.line = target.line
            self.column = target.column

        if column is not None:
            self.column = column

    def get_line(self) -> int:
        """Don't use. Use x.line."""
        return self.line

    def get_column(self) -> int:
        """Don't use. Use x.column."""
        return self.column


if False:
    # break import cycle only needed for mypy
    import mypy.types


T = TypeVar('T')

JsonDict = Dict[str, Any]


# Symbol table node kinds
#
# TODO rename to use more descriptive names

LDEF = 0  # type: int
GDEF = 1  # type: int
MDEF = 2  # type: int
MODULE_REF = 3  # type: int
# Type variable declared using TypeVar(...) has kind TVAR. It's not
# valid as a type unless bound in a TypeVarScope.  That happens within:
# (1) a generic class that uses the type variable as a type argument or
# (2) a generic function that refers to the type variable in its signature.
TVAR = 4  # type: int

TYPE_ALIAS = 6  # type: int
# Placeholder for a name imported via 'from ... import'. Second phase of
# semantic will replace this the actual imported reference. This is
# needed so that we can detect whether a name has been imported during
# XXX what?
UNBOUND_IMPORTED = 7  # type: int


LITERAL_YES = 2
LITERAL_TYPE = 1
LITERAL_NO = 0

node_kinds = {
    LDEF: 'Ldef',
    GDEF: 'Gdef',
    MDEF: 'Mdef',
    MODULE_REF: 'ModuleRef',
    TVAR: 'Tvar',
    TYPE_ALIAS: 'TypeAlias',
    UNBOUND_IMPORTED: 'UnboundImported',
}
inverse_node_kinds = {_kind: _name for _name, _kind in node_kinds.items()}


implicit_module_attrs = {'__name__': '__builtins__.str',
                         '__doc__': None,  # depends on Python version, see semanal.py
                         '__file__': '__builtins__.str',
                         '__package__': '__builtins__.str'}


type_aliases = {
    'typing.List': '__builtins__.list',
    'typing.Dict': '__builtins__.dict',
    'typing.Set': '__builtins__.set',
    'typing.FrozenSet': '__builtins__.frozenset',
}

reverse_type_aliases = dict((name.replace('__builtins__', 'builtins'), alias)
                            for alias, name in type_aliases.items())  # type: Dict[str, str]

collections_type_aliases = {
    'typing.ChainMap': '__mypy_collections__.ChainMap',
    'typing.Counter': '__mypy_collections__.Counter',
    'typing.DefaultDict': '__mypy_collections__.defaultdict',
    'typing.Deque': '__mypy_collections__.deque',
}

reverse_collection_aliases = dict((name.replace('__mypy_collections__', 'collections'), alias)
                                  for alias, name in
                                  collections_type_aliases.items())  # type: Dict[str, str]

nongen_builtins = {'builtins.tuple': 'typing.Tuple',
                   'builtins.enumerate': ''}
nongen_builtins.update(reverse_type_aliases)
nongen_builtins.update(reverse_collection_aliases)


class Node(Context):
    """Common base class for all non-type parse tree nodes."""

    def __str__(self) -> str:
        ans = self.accept(mypy.strconv.StrConv())
        if ans is None:
            return repr(self)
        return ans

    def accept(self, visitor: NodeVisitor[T]) -> T:
        raise RuntimeError('Not implemented')


class Statement(Node):
    """A statement node."""
    def accept(self, visitor: StatementVisitor[T]) -> T:
        raise RuntimeError('Not implemented')


class Expression(Node):
    """An expression node."""
    def accept(self, visitor: ExpressionVisitor[T]) -> T:
        raise RuntimeError('Not implemented')


# TODO:
# Lvalue = Union['NameExpr', 'MemberExpr', 'IndexExpr', 'SuperExpr', 'StarExpr'
#                'TupleExpr']; see #1783.
Lvalue = Expression


class SymbolNode(Node):
    # Nodes that can be stored in a symbol table.

    # TODO do not use methods for these

    @abstractmethod
    def name(self) -> str: pass

    @abstractmethod
    def fullname(self) -> str: pass

    @abstractmethod
    def serialize(self) -> JsonDict: pass

    @classmethod
    def deserialize(cls, data: JsonDict) -> 'SymbolNode':
        classname = data['.class']
        method = deserialize_map.get(classname)
        if method is not None:
            return method(data)
        raise NotImplementedError('unexpected .class {}'.format(classname))


class MypyFile(SymbolNode):
    """The abstract syntax tree of a single source file."""

    # Module name ('__main__' for initial file)
    _name = None      # type: str
    # Fully qualified module name
    _fullname = None  # type: str
    # Path to the file (None if not known)
    path = ''
    # Top-level definitions and statements
    defs = None  # type: List[Statement]
    # Type alias dependencies as mapping from target to set of alias full names
    alias_deps = None  # type: DefaultDict[str, Set[str]]
    # Is there a UTF-8 BOM at the start?
    is_bom = False
    names = None  # type: SymbolTable
    # All import nodes within the file (also ones within functions etc.)
    imports = None  # type: List[ImportBase]
    # Lines to ignore when checking
    ignored_lines = None  # type: Set[int]
    # Is this file represented by a stub file (.pyi)?
    is_stub = False
    # Is this loaded from the cache and thus missing the actual body of the file?
    is_cache_skeleton = False

    def __init__(self,
                 defs: List[Statement],
                 imports: List['ImportBase'],
                 is_bom: bool = False,
                 ignored_lines: Optional[Set[int]] = None) -> None:
        self.defs = defs
        self.line = 1  # Dummy line number
        self.imports = imports
        self.is_bom = is_bom
        self.alias_deps = defaultdict(set)
        if ignored_lines:
            self.ignored_lines = ignored_lines
        else:
            self.ignored_lines = set()

    def name(self) -> str:
        return self._name

    def fullname(self) -> str:
        return self._fullname

    def accept(self, visitor: NodeVisitor[T]) -> T:
        return visitor.visit_mypy_file(self)

    def is_package_init_file(self) -> bool:
        return not (self.path is None) and len(self.path) != 0 \
            and os.path.basename(self.path).startswith('__init__.')

    def serialize(self) -> JsonDict:
        return {'.class': 'MypyFile',
                '_name': self._name,
                '_fullname': self._fullname,
                'names': self.names.serialize(self._fullname),
                'is_stub': self.is_stub,
                'path': self.path,
                }

    @classmethod
    def deserialize(cls, data: JsonDict) -> 'MypyFile':
        assert data['.class'] == 'MypyFile', data
        tree = MypyFile([], [])
        tree._name = data['_name']
        tree._fullname = data['_fullname']
        tree.names = SymbolTable.deserialize(data['names'])
        tree.is_stub = data['is_stub']
        tree.path = data['path']
        tree.is_cache_skeleton = True
        return tree


class ImportBase(Statement):
    """Base class for all import statements."""

    is_unreachable = False  # Set by semanal.SemanticAnalyzerPass1 if inside `if False` etc.
    is_top_level = False  # Ditto if outside any class or def
    is_mypy_only = False  # Ditto if inside `if TYPE_CHECKING` or `if MYPY`

    # If an import replaces existing definitions, we construct dummy assignment
    # statements that assign the imported names to the names in the current scope,
    # for type checking purposes. Example:
    #
    #     x = 1
    #     from m import x   <-- add assignment representing "x = m.x"
    assignments = None  # type: List[AssignmentStmt]

    def __init__(self) -> None:
        self.assignments = []


class Import(ImportBase):
    """import m [as n]"""

    ids = None  # type: List[Tuple[str, Optional[str]]]     # (module id, as id)

    def __init__(self, ids: List[Tuple[str, Optional[str]]]) -> None:
        super().__init__()
        self.ids = ids

    def accept(self, visitor: StatementVisitor[T]) -> T:
        return visitor.visit_import(self)


class ImportFrom(ImportBase):
    """from m import x [as y], ..."""

    id = None  # type: str
    relative = None  # type: int
    names = None  # type: List[Tuple[str, Optional[str]]]  # Tuples (name, as name)

    def __init__(self, id: str, relative: int, names: List[Tuple[str, Optional[str]]]) -> None:
        super().__init__()
        self.id = id
        self.names = names
        self.relative = relative

    def accept(self, visitor: StatementVisitor[T]) -> T:
        return visitor.visit_import_from(self)


class ImportAll(ImportBase):
    """from m import *"""
    id = None  # type: str
    relative = None  # type: int
    imported_names = None  # type: List[str]

    def __init__(self, id: str, relative: int) -> None:
        super().__init__()
        self.id = id
        self.relative = relative
        self.imported_names = []

    def accept(self, visitor: StatementVisitor[T]) -> T:
        return visitor.visit_import_all(self)


class ImportedName(SymbolNode):
    """Indirect reference to a fullname stored in symbol table.

    This node is not present in the original program as such. This is
    just a temporary artifact in binding imported names. After semantic
    analysis pass 2, these references should be replaced with direct
    reference to a real AST node.

    Note that this is neither a Statement nor an Expression so this
    can't be visited.
    """

    def __init__(self, target_fullname: str) -> None:
        self.target_fullname = target_fullname

    def name(self) -> str:
        return self.target_fullname.split('.')[-1]

    def fullname(self) -> str:
        return self.target_fullname

    def serialize(self) -> JsonDict:
        assert False, "ImportedName leaked from semantic analysis"

    @classmethod
    def deserialize(cls, data: JsonDict) -> 'ImportedName':
        assert False, "ImportedName should never be serialized"

    def __str__(self) -> str:
        return 'ImportedName(%s)' % self.target_fullname


class FuncBase(Node):
    """Abstract base class for function-like nodes"""

    # Type signature. This is usually CallableType or Overloaded, but it can be something else for
    # decorated functions/
    type = None  # type: Optional[mypy.types.Type]
    # Original, not semantically analyzed type (used for reprocessing)
    unanalyzed_type = None  # type: Optional[mypy.types.Type]
    # If method, reference to TypeInfo
    # TODO: The type should be Optional[TypeInfo]
    info = None  # type: TypeInfo
    is_property = False
    _fullname = None  # type: str       # Name with module prefix

    @abstractmethod
    def name(self) -> str: pass

    def fullname(self) -> str:
        return self._fullname


OverloadPart = Union['FuncDef', 'Decorator']


class OverloadedFuncDef(FuncBase, SymbolNode, Statement):
    """A logical node representing all the variants of a multi-declaration function.

    A multi-declaration function is often an @overload, but can also be a
    @property with a setter and a/or a deleter.

    This node has no explicit representation in the source program.
    Overloaded variants must be consecutive in the source file.
    """

    items = None  # type: List[OverloadPart]
    impl = None  # type: Optional[OverloadPart]

    def __init__(self, items: List['OverloadPart']) -> None:
        assert len(items) > 0
        self.items = items
        self.impl = None
        self.set_line(items[0].line)

    def name(self) -> str:
        return self.items[0].name()

    def accept(self, visitor: StatementVisitor[T]) -> T:
        return visitor.visit_overloaded_func_def(self)

    def serialize(self) -> JsonDict:
        return {'.class': 'OverloadedFuncDef',
                'items': [i.serialize() for i in self.items],
                'type': None if self.type is None else self.type.serialize(),
                'fullname': self._fullname,
                'is_property': self.is_property,
                'impl': None if self.impl is None else self.impl.serialize()
                }

    @classmethod
    def deserialize(cls, data: JsonDict) -> 'OverloadedFuncDef':
        assert data['.class'] == 'OverloadedFuncDef'
        res = OverloadedFuncDef([
            cast(OverloadPart, SymbolNode.deserialize(d))
            for d in data['items']])
        if data.get('impl') is not None:
            res.impl = cast(OverloadPart, SymbolNode.deserialize(data['impl']))
        if data.get('type') is not None:
            res.type = mypy.types.deserialize_type(data['type'])
        res._fullname = data['fullname']
        res.is_property = data['is_property']
        # NOTE: res.info will be set in the fixup phase.
        return res


class Argument(Node):
    """A single argument in a FuncItem."""

    variable = None  # type: Var
    type_annotation = None  # type: Optional[mypy.types.Type]
    initializer = None  # type: Optional[Expression]
    kind = None  # type: int  # must be an ARG_* constant

    def __init__(self, variable: 'Var', type_annotation: 'Optional[mypy.types.Type]',
                 initializer: Optional[Expression], kind: int) -> None:
        self.variable = variable
        self.type_annotation = type_annotation
        self.initializer = initializer
        self.kind = kind

    def set_line(self, target: Union[Context, int], column: Optional[int] = None) -> None:
        super().set_line(target, column)

        if self.initializer:
            self.initializer.set_line(self.line, self.column)

        self.variable.set_line(self.line, self.column)


class FuncItem(FuncBase):
    arguments = []  # type: List[Argument]  # Note: Can be None if deserialized (type is a lie!)
    arg_names = []  # type: List[str]
    arg_kinds = []  # type: List[int]
    # Minimum number of arguments
    min_args = 0
    # Maximum number of positional arguments, -1 if no explicit limit (*args not included)
    max_pos = 0
    body = None  # type: Block
    # Is this an overload variant of function with more than one overload variant?
    is_overload = False
    is_generator = False   # Contains a yield statement?
    is_coroutine = False   # Defined using 'async def' syntax?
    is_async_generator = False  # Is an async def generator?
    is_awaitable_coroutine = False  # Decorated with '@{typing,asyncio}.coroutine'?
    is_static = False      # Uses @staticmethod?
    is_class = False       # Uses @classmethod?
    # Variants of function with type variables with values expanded
    expanded = None  # type: List[FuncItem]

    FLAGS = [
        'is_overload', 'is_generator', 'is_coroutine', 'is_async_generator',
        'is_awaitable_coroutine', 'is_static', 'is_class',
    ]

    def __init__(self, arguments: List[Argument], body: 'Block',
                 typ: 'Optional[mypy.types.FunctionLike]' = None) -> None:
        self.arguments = arguments
        self.arg_names = [arg.variable.name() for arg in self.arguments]
        self.arg_kinds = [arg.kind for arg in self.arguments]
        self.max_pos = self.arg_kinds.count(ARG_POS) + self.arg_kinds.count(ARG_OPT)
        self.body = body
        self.type = typ
        self.unanalyzed_type = typ
        self.expanded = []

        self.min_args = 0
        for i in range(len(self.arguments)):
            if self.arguments[i] is None and i < self.max_fixed_argc():
                self.min_args = i + 1

    def max_fixed_argc(self) -> int:
        return self.max_pos

    def set_line(self, target: Union[Context, int], column: Optional[int] = None) -> None:
        super().set_line(target, column)
        for arg in self.arguments:
            arg.set_line(self.line, self.column)

    def is_dynamic(self) -> bool:
        return self.type is None


class FuncDef(FuncItem, SymbolNode, Statement):
    """Function definition.

    This is a non-lambda function defined using 'def'.
    """

    is_decorated = False
    is_conditional = False             # Defined conditionally (within block)?
    is_abstract = False
    is_property = False
    # Original conditional definition
    original_def = None  # type: Union[None, FuncDef, Var, Decorator]

    FLAGS = FuncItem.FLAGS + [
        'is_decorated', 'is_conditional', 'is_abstract', 'is_property'
    ]

    def __init__(self,
                 name: str,              # Function name
                 arguments: List[Argument],
                 body: 'Block',
                 typ: 'Optional[mypy.types.FunctionLike]' = None) -> None:
        super().__init__(arguments, body, typ)
        self._name = name

    def name(self) -> str:
        return self._name

    def accept(self, visitor: StatementVisitor[T]) -> T:
        return visitor.visit_func_def(self)

    def serialize(self) -> JsonDict:
        # We're deliberating omitting arguments and storing only arg_names and
        # arg_kinds for space-saving reasons (arguments is not used in later
        # stages of mypy).
        # TODO: After a FuncDef is deserialized, the only time we use `arg_names`
        # and `arg_kinds` is when `type` is None and we need to infer a type. Can
        # we store the inferred type ahead of time?
        return {'.class': 'FuncDef',
                'name': self._name,
                'fullname': self._fullname,
                'arg_names': self.arg_names,
                'arg_kinds': self.arg_kinds,
                'type': None if self.type is None else self.type.serialize(),
                'flags': get_flags(self, FuncDef.FLAGS),
                # TODO: Do we need expanded, original_def?
                }

    @classmethod
    def deserialize(cls, data: JsonDict) -> 'FuncDef':
        assert data['.class'] == 'FuncDef'
        body = Block([])
        ret = FuncDef(data['name'],
                      [],
                      body,
                      (None if data['type'] is None
                       else cast(mypy.types.FunctionLike,
                                 mypy.types.deserialize_type(data['type']))))
        ret._fullname = data['fullname']
        set_flags(ret, data['flags'])
        # NOTE: ret.info is set in the fixup phase.
        ret.arg_names = data['arg_names']
        ret.arg_kinds = data['arg_kinds']
        # Mark these as 'None' so that future uses will trigger an error
        _dummy = None  # type: Any
        ret.arguments = _dummy
        ret.max_pos = _dummy
        ret.min_args = _dummy
        return ret


class Decorator(SymbolNode, Statement):
    """A decorated function.

    A single Decorator object can include any number of function decorators.
    """

    func = None  # type: FuncDef                # Decorated function
    decorators = None  # type: List[Expression] # Decorators (may be empty)
    # TODO: This is mostly used for the type; consider replacing with a 'type' attribute
    var = None  # type: Var                     # Represents the decorated function obj
    is_overload = False

    def __init__(self, func: FuncDef, decorators: List[Expression],
                 var: 'Var') -> None:
        self.func = func
        self.decorators = decorators
        self.var = var
        self.is_overload = False

    def name(self) -> str:
        return self.func.name()

    def fullname(self) -> str:
        return self.func.fullname()

    @property
    def info(self) -> 'TypeInfo':
        return self.func.info

    @property
    def type(self) -> 'Optional[mypy.types.Type]':
        return self.var.type

    def accept(self, visitor: StatementVisitor[T]) -> T:
        return visitor.visit_decorator(self)

    def serialize(self) -> JsonDict:
        return {'.class': 'Decorator',
                'func': self.func.serialize(),
                'var': self.var.serialize(),
                'is_overload': self.is_overload,
                }

    @classmethod
    def deserialize(cls, data: JsonDict) -> 'Decorator':
        assert data['.class'] == 'Decorator'
        dec = Decorator(FuncDef.deserialize(data['func']),
                        [],
                        Var.deserialize(data['var']))
        dec.is_overload = data['is_overload']
        return dec


class Var(SymbolNode):
    """A variable.

    It can refer to global/local variable or a data attribute.
    """

    _name = None      # type: str   # Name without module prefix
    _fullname = None  # type: str   # Name with module prefix
    # TODO: The following should be Optional[TypeInfo]
    info = None  # type: TypeInfo   # Defining class (for member variables)
    type = None  # type: Optional[mypy.types.Type] # Declared or inferred type, or None
    # Is this the first argument to an ordinary method (usually "self")?
    is_self = False
    is_ready = False  # If inferred, is the inferred type available?
    # Is this initialized explicitly to a non-None value in class body?
    is_inferred = False
    is_initialized_in_class = False
    is_staticmethod = False
    is_classmethod = False
    is_property = False
    is_settable_property = False
    is_classvar = False
    is_abstract_var = False
    # Set to true when this variable refers to a module we were unable to
    # parse for some reason (eg a silenced module)
    is_suppressed_import = False

    FLAGS = [
        'is_self', 'is_initialized_in_class', 'is_staticmethod',
        'is_classmethod', 'is_property', 'is_settable_property', 'is_suppressed_import',
        'is_classvar', 'is_abstract_var'
    ]

    def __init__(self, name: str, type: 'Optional[mypy.types.Type]' = None) -> None:
        self._name = name
        self.type = type
        if self.type is None:
            self.is_inferred = True
        self.is_self = False
        self.is_ready = True
        self.is_initialized_in_class = False

    def name(self) -> str:
        return self._name

    def fullname(self) -> str:
        return self._fullname

    def accept(self, visitor: StatementVisitor[T]) -> T:
        return visitor.visit_var(self)

    def serialize(self) -> JsonDict:
        # TODO: Leave default values out?
        # NOTE: Sometimes self.is_ready is False here, but we don't care.
        data = {'.class': 'Var',
                'name': self._name,
                'fullname': self._fullname,
                'type': None if self.type is None else self.type.serialize(),
                'flags': get_flags(self, Var.FLAGS),
                }  # type: JsonDict
        return data

    @classmethod
    def deserialize(cls, data: JsonDict) -> 'Var':
        assert data['.class'] == 'Var'
        name = data['name']
        type = None if data['type'] is None else mypy.types.deserialize_type(data['type'])
        v = Var(name, type)
        v._fullname = data['fullname']
        set_flags(v, data['flags'])
        return v


class ClassDef(Statement):
    """Class definition"""

    name = None  # type: str       # Name of the class without module prefix
    fullname = None  # type: str   # Fully qualified name of the class
    defs = None  # type: Block
    type_vars = None  # type: List[mypy.types.TypeVarDef]
    # Base class expressions (not semantically analyzed -- can be arbitrary expressions)
    base_type_exprs = None  # type: List[Expression]
    # Special base classes like Generic[...] get moved here during semantic analysis
    removed_base_type_exprs = None  # type: List[Expression]
    info = None  # type: TypeInfo  # Related TypeInfo
    metaclass = None  # type: Optional[Expression]
    decorators = None  # type: List[Expression]
    keywords = None  # type: OrderedDict[str, Expression]
    analyzed = None  # type: Optional[Expression]
    has_incompatible_baseclass = False

    def __init__(self,
                 name: str,
                 defs: 'Block',
                 type_vars: Optional[List['mypy.types.TypeVarDef']] = None,
                 base_type_exprs: Optional[List[Expression]] = None,
                 metaclass: Optional[Expression] = None,
                 keywords: Optional[List[Tuple[str, Expression]]] = None) -> None:
        self.name = name
        self.defs = defs
        self.type_vars = type_vars or []
        self.base_type_exprs = base_type_exprs or []
        self.removed_base_type_exprs = []
        self.metaclass = metaclass
        self.decorators = []
        self.keywords = OrderedDict(keywords or [])

    def accept(self, visitor: StatementVisitor[T]) -> T:
        return visitor.visit_class_def(self)

    def is_generic(self) -> bool:
        return self.info.is_generic()

    def serialize(self) -> JsonDict:
        # Not serialized: defs, base_type_exprs, metaclass, decorators,
        # analyzed (for named tuples etc.)
        return {'.class': 'ClassDef',
                'name': self.name,
                'fullname': self.fullname,
                'type_vars': [v.serialize() for v in self.type_vars],
                }

    @classmethod
    def deserialize(self, data: JsonDict) -> 'ClassDef':
        assert data['.class'] == 'ClassDef'
        res = ClassDef(data['name'],
                       Block([]),
                       [mypy.types.TypeVarDef.deserialize(v) for v in data['type_vars']],
                       )
        res.fullname = data['fullname']
        return res


class GlobalDecl(Statement):
    """Declaration global x, y, ..."""

    names = None  # type: List[str]

    def __init__(self, names: List[str]) -> None:
        self.names = names

    def accept(self, visitor: StatementVisitor[T]) -> T:
        return visitor.visit_global_decl(self)


class NonlocalDecl(Statement):
    """Declaration nonlocal x, y, ..."""

    names = None  # type: List[str]

    def __init__(self, names: List[str]) -> None:
        self.names = names

    def accept(self, visitor: StatementVisitor[T]) -> T:
        return visitor.visit_nonlocal_decl(self)


class Block(Statement):
    body = None  # type: List[Statement]
    # True if we can determine that this block is not executed during semantic
    # analysis. For example, this applies to blocks that are protected by
    # something like "if PY3:" when using Python 2. However, some code is
    # only considered unreachable during type checking and this is not true
    # in those cases.
    is_unreachable = False

    def __init__(self, body: List[Statement]) -> None:
        self.body = body

    def accept(self, visitor: StatementVisitor[T]) -> T:
        return visitor.visit_block(self)


# Statements


class ExpressionStmt(Statement):
    """An expression as a statement, such as print(s)."""
    expr = None  # type: Expression

    def __init__(self, expr: Expression) -> None:
        self.expr = expr

    def accept(self, visitor: StatementVisitor[T]) -> T:
        return visitor.visit_expression_stmt(self)


class AssignmentStmt(Statement):
    """Assignment statement
    The same node class is used for single assignment, multiple assignment
    (e.g. x, y = z) and chained assignment (e.g. x = y = z), assignments
    that define new names, and assignments with explicit types (# type).

    An lvalue can be NameExpr, TupleExpr, ListExpr, MemberExpr, IndexExpr.
    """

    lvalues = None  # type: List[Lvalue]
    rvalue = None  # type: Expression
    # Declared type in a comment, may be None.
    type = None  # type: Optional[mypy.types.Type]
    # Original, not semantically analyzed type in annotation (used for reprocessing)
    unanalyzed_type = None  # type: Optional[mypy.types.Type]
    # This indicates usage of PEP 526 type annotation syntax in assignment.
    new_syntax = False  # type: bool
    # Does this assignment define a type alias?
    is_alias_def = False

    def __init__(self, lvalues: List[Lvalue], rvalue: Expression,
                 type: 'Optional[mypy.types.Type]' = None, new_syntax: bool = False) -> None:
        self.lvalues = lvalues
        self.rvalue = rvalue
        self.type = type
        self.unanalyzed_type = type
        self.new_syntax = new_syntax

    def accept(self, visitor: StatementVisitor[T]) -> T:
        return visitor.visit_assignment_stmt(self)


class OperatorAssignmentStmt(Statement):
    """Operator assignment statement such as x += 1"""

    op = ''
    lvalue = None  # type: Lvalue
    rvalue = None  # type: Expression

    def __init__(self, op: str, lvalue: Lvalue, rvalue: Expression) -> None:
        self.op = op
        self.lvalue = lvalue
        self.rvalue = rvalue

    def accept(self, visitor: StatementVisitor[T]) -> T:
        return visitor.visit_operator_assignment_stmt(self)


class WhileStmt(Statement):
    expr = None  # type: Expression
    body = None  # type: Block
    else_body = None  # type: Optional[Block]

    def __init__(self, expr: Expression, body: Block, else_body: Optional[Block]) -> None:
        self.expr = expr
        self.body = body
        self.else_body = else_body

    def accept(self, visitor: StatementVisitor[T]) -> T:
        return visitor.visit_while_stmt(self)


class ForStmt(Statement):
    # Index variables
    index = None  # type: Lvalue
    # Type given by type comments for index, can be None
    index_type = None  # type: Optional[mypy.types.Type]
    # Inferred iterable item type
    inferred_item_type = None  # type: Optional[mypy.types.Type]
    # Expression to iterate
    expr = None  # type: Expression
    body = None  # type: Block
    else_body = None  # type: Optional[Block]
    is_async = False  # True if `async for ...` (PEP 492, Python 3.5)

    def __init__(self,
                 index: Lvalue,
                 expr: Expression,
                 body: Block,
                 else_body: Optional[Block],
                 index_type: 'Optional[mypy.types.Type]' = None) -> None:
        self.index = index
        self.index_type = index_type
        self.expr = expr
        self.body = body
        self.else_body = else_body

    def accept(self, visitor: StatementVisitor[T]) -> T:
        return visitor.visit_for_stmt(self)


class ReturnStmt(Statement):
    expr = None  # type: Optional[Expression]

    def __init__(self, expr: Optional[Expression]) -> None:
        self.expr = expr

    def accept(self, visitor: StatementVisitor[T]) -> T:
        return visitor.visit_return_stmt(self)


class AssertStmt(Statement):
    expr = None  # type: Expression
    msg = None  # type: Optional[Expression]

    def __init__(self, expr: Expression, msg: Optional[Expression] = None) -> None:
        self.expr = expr
        self.msg = msg

    def accept(self, visitor: StatementVisitor[T]) -> T:
        return visitor.visit_assert_stmt(self)


class DelStmt(Statement):
    expr = None  # type: Lvalue

    def __init__(self, expr: Lvalue) -> None:
        self.expr = expr

    def accept(self, visitor: StatementVisitor[T]) -> T:
        return visitor.visit_del_stmt(self)


class BreakStmt(Statement):
    def accept(self, visitor: StatementVisitor[T]) -> T:
        return visitor.visit_break_stmt(self)


class ContinueStmt(Statement):
    def accept(self, visitor: StatementVisitor[T]) -> T:
        return visitor.visit_continue_stmt(self)


class PassStmt(Statement):
    def accept(self, visitor: StatementVisitor[T]) -> T:
        return visitor.visit_pass_stmt(self)


class IfStmt(Statement):
    expr = None  # type: List[Expression]
    body = None  # type: List[Block]
    else_body = None  # type: Optional[Block]

    def __init__(self, expr: List[Expression], body: List[Block],
                 else_body: Optional[Block]) -> None:
        self.expr = expr
        self.body = body
        self.else_body = else_body

    def accept(self, visitor: StatementVisitor[T]) -> T:
        return visitor.visit_if_stmt(self)


class RaiseStmt(Statement):
    # Plain 'raise' is a valid statement.
    expr = None  # type: Optional[Expression]
    from_expr = None  # type: Optional[Expression]

    def __init__(self, expr: Optional[Expression], from_expr: Optional[Expression]) -> None:
        self.expr = expr
        self.from_expr = from_expr

    def accept(self, visitor: StatementVisitor[T]) -> T:
        return visitor.visit_raise_stmt(self)


class TryStmt(Statement):
    body = None  # type: Block                # Try body
    # Plain 'except:' also possible
    types = None  # type: List[Optional[Expression]]    # Except type expressions
    vars = None  # type: List[Optional[NameExpr]]     # Except variable names
    handlers = None  # type: List[Block]      # Except bodies
    else_body = None  # type: Optional[Block]
    finally_body = None  # type: Optional[Block]

    def __init__(self, body: Block, vars: List['Optional[NameExpr]'],
                 types: List[Optional[Expression]],
                 handlers: List[Block], else_body: Optional[Block],
                 finally_body: Optional[Block]) -> None:
        self.body = body
        self.vars = vars
        self.types = types
        self.handlers = handlers
        self.else_body = else_body
        self.finally_body = finally_body

    def accept(self, visitor: StatementVisitor[T]) -> T:
        return visitor.visit_try_stmt(self)


class WithStmt(Statement):
    expr = None  # type: List[Expression]
    target = None  # type: List[Optional[Lvalue]]
    # Type given by type comments for target, can be None
    target_type = None  # type: Optional[mypy.types.Type]
    body = None  # type: Block
    is_async = False  # True if `async with ...` (PEP 492, Python 3.5)

    def __init__(self, expr: List[Expression], target: List[Optional[Lvalue]],
                 body: Block, target_type: 'Optional[mypy.types.Type]' = None) -> None:
        self.expr = expr
        self.target = target
        self.target_type = target_type
        self.body = body

    def accept(self, visitor: StatementVisitor[T]) -> T:
        return visitor.visit_with_stmt(self)


class PrintStmt(Statement):
    """Python 2 print statement"""

    args = None  # type: List[Expression]
    newline = False
    # The file-like target object (given using >>).
    target = None  # type: Optional[Expression]

    def __init__(self,
                 args: List[Expression],
                 newline: bool,
                 target: Optional[Expression] = None) -> None:
        self.args = args
        self.newline = newline
        self.target = target

    def accept(self, visitor: StatementVisitor[T]) -> T:
        return visitor.visit_print_stmt(self)


class ExecStmt(Statement):
    """Python 2 exec statement"""

    expr = None  # type: Expression
    globals = None  # type: Optional[Expression]
    locals = None  # type: Optional[Expression]

    def __init__(self, expr: Expression,
                 globals: Optional[Expression],
                 locals: Optional[Expression]) -> None:
        self.expr = expr
        self.globals = globals
        self.locals = locals

    def accept(self, visitor: StatementVisitor[T]) -> T:
        return visitor.visit_exec_stmt(self)


# Expressions


class IntExpr(Expression):
    """Integer literal"""

    value = 0

    def __init__(self, value: int) -> None:
        self.value = value

    def accept(self, visitor: ExpressionVisitor[T]) -> T:
        return visitor.visit_int_expr(self)


# How mypy uses StrExpr, BytesExpr, and UnicodeExpr:
# In Python 2 mode:
# b'x', 'x' -> StrExpr
# u'x' -> UnicodeExpr
# BytesExpr is unused
#
# In Python 3 mode:
# b'x' -> BytesExpr
# 'x', u'x' -> StrExpr
# UnicodeExpr is unused

class StrExpr(Expression):
    """String literal"""

    value = ''

    def __init__(self, value: str) -> None:
        self.value = value

    def accept(self, visitor: ExpressionVisitor[T]) -> T:
        return visitor.visit_str_expr(self)


class BytesExpr(Expression):
    """Bytes literal"""

    value = ''  # TODO use bytes

    def __init__(self, value: str) -> None:
        self.value = value

    def accept(self, visitor: ExpressionVisitor[T]) -> T:
        return visitor.visit_bytes_expr(self)


class UnicodeExpr(Expression):
    """Unicode literal (Python 2.x)"""

    value = ''  # TODO use bytes

    def __init__(self, value: str) -> None:
        self.value = value

    def accept(self, visitor: ExpressionVisitor[T]) -> T:
        return visitor.visit_unicode_expr(self)


class FloatExpr(Expression):
    """Float literal"""

    value = 0.0

    def __init__(self, value: float) -> None:
        self.value = value

    def accept(self, visitor: ExpressionVisitor[T]) -> T:
        return visitor.visit_float_expr(self)


class ComplexExpr(Expression):
    """Complex literal"""

    value = 0.0j

    def __init__(self, value: complex) -> None:
        self.value = value

    def accept(self, visitor: ExpressionVisitor[T]) -> T:
        return visitor.visit_complex_expr(self)


class EllipsisExpr(Expression):
    """Ellipsis (...)"""

    def accept(self, visitor: ExpressionVisitor[T]) -> T:
        return visitor.visit_ellipsis(self)


class StarExpr(Expression):
    """Star expression"""

    expr = None  # type: Expression

    def __init__(self, expr: Expression) -> None:
        self.expr = expr

        # Whether this starred expression is used in a tuple/list and as lvalue
        self.valid = False

    def accept(self, visitor: ExpressionVisitor[T]) -> T:
        return visitor.visit_star_expr(self)


class RefExpr(Expression):
    """Abstract base class for name-like constructs"""

    kind = None  # type: Optional[int]      # LDEF/GDEF/MDEF/... (None if not available)
    node = None  # type: Optional[SymbolNode]  # Var, FuncDef or TypeInfo that describes this
    fullname = None  # type: Optional[str]  # Fully qualified name (or name if not global)

    # Does this define a new name?
    is_new_def = False
    # Does this define a new name with inferred type?
    #
    # For members, after semantic analysis, this does not take base
    # classes into consideration at all; the type checker deals with these.
    is_inferred_def = False


class NameExpr(RefExpr):
    """Name expression

    This refers to a local name, global name or a module.
    """

    name = None  # type: str      # Name referred to (may be qualified)

    def __init__(self, name: str) -> None:
        self.name = name

    def accept(self, visitor: ExpressionVisitor[T]) -> T:
        return visitor.visit_name_expr(self)

    def serialize(self) -> JsonDict:
        # TODO: Find out where and why NameExpr is being serialized (if at all).
        assert False, "Serializing NameExpr: %s" % (self,)
        return {'.class': 'NameExpr',
                'kind': self.kind,
                'node': None if self.node is None else self.node.serialize(),
                'fullname': self.fullname,
                'is_new_def': self.is_new_def,
                'is_inferred_def': self.is_inferred_def,
                'name': self.name,
                }

    @classmethod
    def deserialize(cls, data: JsonDict) -> 'NameExpr':
        assert data['.class'] == 'NameExpr'
        ret = NameExpr(data['name'])
        ret.kind = data['kind']
        ret.node = None if data['node'] is None else SymbolNode.deserialize(data['node'])
        ret.fullname = data['fullname']
        ret.is_new_def = data['is_new_def']
        ret.is_inferred_def = data['is_inferred_def']
        return ret


class MemberExpr(RefExpr):
    """Member access expression x.y"""

    expr = None  # type: Expression
    name = None  # type: str
    # The variable node related to a definition through 'self.x = <initializer>'.
    # The nodes of other kinds of member expressions are resolved during type checking.
    def_var = None  # type: Optional[Var]

    def __init__(self, expr: Expression, name: str) -> None:
        self.expr = expr
        self.name = name

    def accept(self, visitor: ExpressionVisitor[T]) -> T:
        return visitor.visit_member_expr(self)


# Kinds of arguments

# Positional argument
ARG_POS = 0  # type: int
# Positional, optional argument (functions only, not calls)
ARG_OPT = 1  # type: int
# *arg argument
ARG_STAR = 2  # type: int
# Keyword argument x=y in call, or keyword-only function arg
ARG_NAMED = 3  # type: int
# **arg argument
ARG_STAR2 = 4  # type: int
# In an argument list, keyword-only and also optional
ARG_NAMED_OPT = 5


class CallExpr(Expression):
    """Call expression.

    This can also represent several special forms that are syntactically calls
    such as cast(...) and None  # type: ....
    """

    callee = None  # type: Expression
    args = None  # type: List[Expression]
    arg_kinds = None  # type: List[int]  # ARG_ constants
    # Each name can be None if not a keyword argument.
    arg_names = None  # type: List[Optional[str]]
    # If not None, the node that represents the meaning of the CallExpr. For
    # cast(...) this is a CastExpr.
    analyzed = None  # type: Optional[Expression]

    def __init__(self,
                 callee: Expression,
                 args: List[Expression],
                 arg_kinds: List[int],
                 arg_names: List[Optional[str]],
                 analyzed: Optional[Expression] = None) -> None:
        if not arg_names:
            arg_names = [None] * len(args)

        self.callee = callee
        self.args = args
        self.arg_kinds = arg_kinds
        self.arg_names = arg_names
        self.analyzed = analyzed

    def accept(self, visitor: ExpressionVisitor[T]) -> T:
        return visitor.visit_call_expr(self)


class YieldFromExpr(Expression):
    expr = None  # type: Expression

    def __init__(self, expr: Expression) -> None:
        self.expr = expr

    def accept(self, visitor: ExpressionVisitor[T]) -> T:
        return visitor.visit_yield_from_expr(self)


class YieldExpr(Expression):
    expr = None  # type: Optional[Expression]

    def __init__(self, expr: Optional[Expression]) -> None:
        self.expr = expr

    def accept(self, visitor: ExpressionVisitor[T]) -> T:
        return visitor.visit_yield_expr(self)


class IndexExpr(Expression):
    """Index expression x[y].

    Also wraps type application such as List[int] as a special form.
    """

    base = None  # type: Expression
    index = None  # type: Expression
    # Inferred __getitem__ method type
    method_type = None  # type: mypy.types.Type
    # If not None, this is actually semantically a type application
    # Class[type, ...] or a type alias initializer.
    analyzed = None  # type: Union[TypeApplication, TypeAliasExpr, None]

    def __init__(self, base: Expression, index: Expression) -> None:
        self.base = base
        self.index = index
        self.analyzed = None

    def accept(self, visitor: ExpressionVisitor[T]) -> T:
        return visitor.visit_index_expr(self)


class UnaryExpr(Expression):
    """Unary operation"""

    op = ''
    expr = None  # type: Expression
    # Inferred operator method type
    method_type = None  # type: Optional[mypy.types.Type]

    def __init__(self, op: str, expr: Expression) -> None:
        self.op = op
        self.expr = expr

    def accept(self, visitor: ExpressionVisitor[T]) -> T:
        return visitor.visit_unary_expr(self)


# Map from binary operator id to related method name (in Python 3).
op_methods = {
    '+': '__add__',
    '-': '__sub__',
    '*': '__mul__',
    '/': '__truediv__',
    '%': '__mod__',
    'divmod': '__divmod__',
    '//': '__floordiv__',
    '**': '__pow__',
    '@': '__matmul__',
    '&': '__and__',
    '|': '__or__',
    '^': '__xor__',
    '<<': '__lshift__',
    '>>': '__rshift__',
    '==': '__eq__',
    '!=': '__ne__',
    '<': '__lt__',
    '>=': '__ge__',
    '>': '__gt__',
    '<=': '__le__',
    'in': '__contains__',
}  # type: Dict[str, str]

comparison_fallback_method = '__cmp__'
ops_falling_back_to_cmp = {'__ne__', '__eq__',
                           '__lt__', '__le__',
                           '__gt__', '__ge__'}


ops_with_inplace_method = {
    '+', '-', '*', '/', '%', '//', '**', '@', '&', '|', '^', '<<', '>>'}

inplace_operator_methods = set(
    '__i' + op_methods[op][2:] for op in ops_with_inplace_method)

reverse_op_methods = {
    '__add__': '__radd__',
    '__sub__': '__rsub__',
    '__mul__': '__rmul__',
    '__truediv__': '__rtruediv__',
    '__mod__': '__rmod__',
    '__divmod__': '__rdivmod__',
    '__floordiv__': '__rfloordiv__',
    '__pow__': '__rpow__',
    '__matmul__': '__rmatmul__',
    '__and__': '__rand__',
    '__or__': '__ror__',
    '__xor__': '__rxor__',
    '__lshift__': '__rlshift__',
    '__rshift__': '__rrshift__',
    '__eq__': '__eq__',
    '__ne__': '__ne__',
    '__lt__': '__gt__',
    '__ge__': '__le__',
    '__gt__': '__lt__',
    '__le__': '__ge__',
}

normal_from_reverse_op = dict((m, n) for n, m in reverse_op_methods.items())
reverse_op_method_set = set(reverse_op_methods.values())

unary_op_methods = {
    '-': '__neg__',
    '+': '__pos__',
    '~': '__invert__',
}


class OpExpr(Expression):
    """Binary operation (other than . or [] or comparison operators,
    which have specific nodes)."""

    op = ''
    left = None  # type: Expression
    right = None  # type: Expression
    # Inferred type for the operator method type (when relevant).
    method_type = None  # type: Optional[mypy.types.Type]
    # Is the right side going to be evaluated every time?
    right_always = False
    # Is the right side unreachable?
    right_unreachable = False

    def __init__(self, op: str, left: Expression, right: Expression) -> None:
        self.op = op
        self.left = left
        self.right = right

    def accept(self, visitor: ExpressionVisitor[T]) -> T:
        return visitor.visit_op_expr(self)


class ComparisonExpr(Expression):
    """Comparison expression (e.g. a < b > c < d)."""

    operators = None  # type: List[str]
    operands = None  # type: List[Expression]
    # Inferred type for the operator methods (when relevant; None for 'is').
    method_types = None  # type: List[Optional[mypy.types.Type]]

    def __init__(self, operators: List[str], operands: List[Expression]) -> None:
        self.operators = operators
        self.operands = operands
        self.method_types = []

    def accept(self, visitor: ExpressionVisitor[T]) -> T:
        return visitor.visit_comparison_expr(self)


class SliceExpr(Expression):
    """Slice expression (e.g. 'x:y', 'x:', '::2' or ':').

    This is only valid as index in index expressions.
    """

    begin_index = None  # type: Optional[Expression]
    end_index = None  # type: Optional[Expression]
    stride = None  # type: Optional[Expression]

    def __init__(self, begin_index: Optional[Expression],
                 end_index: Optional[Expression],
                 stride: Optional[Expression]) -> None:
        self.begin_index = begin_index
        self.end_index = end_index
        self.stride = stride

    def accept(self, visitor: ExpressionVisitor[T]) -> T:
        return visitor.visit_slice_expr(self)


class CastExpr(Expression):
    """Cast expression cast(type, expr)."""

    expr = None  # type: Expression
    type = None  # type: mypy.types.Type

    def __init__(self, expr: Expression, typ: 'mypy.types.Type') -> None:
        self.expr = expr
        self.type = typ

    def accept(self, visitor: ExpressionVisitor[T]) -> T:
        return visitor.visit_cast_expr(self)


class RevealTypeExpr(Expression):
    """Reveal type expression reveal_type(expr)."""

    expr = None  # type: Expression

    def __init__(self, expr: Expression) -> None:
        self.expr = expr

    def accept(self, visitor: ExpressionVisitor[T]) -> T:
        return visitor.visit_reveal_type_expr(self)


class SuperExpr(Expression):
    """Expression super().name"""

    name = ''
    info = None  # type: Optional[TypeInfo]  # Type that contains this super expression
    call = None  # type: CallExpr  # The expression super(...)

    def __init__(self, name: str, call: CallExpr) -> None:
        self.name = name
        self.call = call

    def accept(self, visitor: ExpressionVisitor[T]) -> T:
        return visitor.visit_super_expr(self)


class LambdaExpr(FuncItem, Expression):
    """Lambda expression"""

    def name(self) -> str:
        return '<lambda>'

    def expr(self) -> Expression:
        """Return the expression (the body) of the lambda."""
        ret = cast(ReturnStmt, self.body.body[-1])
        expr = ret.expr
        assert expr is not None  # lambda can't have empty body
        return expr

    def accept(self, visitor: ExpressionVisitor[T]) -> T:
        return visitor.visit_lambda_expr(self)

    def is_dynamic(self) -> bool:
        return False


class ListExpr(Expression):
    """List literal expression [...]."""

    items = None  # type: List[Expression]

    def __init__(self, items: List[Expression]) -> None:
        self.items = items

    def accept(self, visitor: ExpressionVisitor[T]) -> T:
        return visitor.visit_list_expr(self)


class DictExpr(Expression):
    """Dictionary literal expression {key: value, ...}."""

    items = None  # type: List[Tuple[Expression, Expression]]

    def __init__(self, items: List[Tuple[Expression, Expression]]) -> None:
        self.items = items

    def accept(self, visitor: ExpressionVisitor[T]) -> T:
        return visitor.visit_dict_expr(self)


class TupleExpr(Expression):
    """Tuple literal expression (..., ...)

    Also lvalue sequences (..., ...) and [..., ...]"""

    items = None  # type: List[Expression]

    def __init__(self, items: List[Expression]) -> None:
        self.items = items

    def accept(self, visitor: ExpressionVisitor[T]) -> T:
        return visitor.visit_tuple_expr(self)


class SetExpr(Expression):
    """Set literal expression {value, ...}."""

    items = None  # type: List[Expression]

    def __init__(self, items: List[Expression]) -> None:
        self.items = items

    def accept(self, visitor: ExpressionVisitor[T]) -> T:
        return visitor.visit_set_expr(self)


class GeneratorExpr(Expression):
    """Generator expression ... for ... in ... [ for ...  in ... ] [ if ... ]."""

    left_expr = None  # type: Expression
    sequences = None  # type: List[Expression]
    condlists = None  # type: List[List[Expression]]
    is_async = None  # type: List[bool]
    indices = None  # type: List[Lvalue]

    def __init__(self, left_expr: Expression, indices: List[Lvalue],
                 sequences: List[Expression], condlists: List[List[Expression]],
                 is_async: List[bool]) -> None:
        self.left_expr = left_expr
        self.sequences = sequences
        self.condlists = condlists
        self.indices = indices
        self.is_async = is_async

    def accept(self, visitor: ExpressionVisitor[T]) -> T:
        return visitor.visit_generator_expr(self)


class ListComprehension(Expression):
    """List comprehension (e.g. [x + 1 for x in a])"""

    generator = None  # type: GeneratorExpr

    def __init__(self, generator: GeneratorExpr) -> None:
        self.generator = generator

    def accept(self, visitor: ExpressionVisitor[T]) -> T:
        return visitor.visit_list_comprehension(self)


class SetComprehension(Expression):
    """Set comprehension (e.g. {x + 1 for x in a})"""

    generator = None  # type: GeneratorExpr

    def __init__(self, generator: GeneratorExpr) -> None:
        self.generator = generator

    def accept(self, visitor: ExpressionVisitor[T]) -> T:
        return visitor.visit_set_comprehension(self)


class DictionaryComprehension(Expression):
    """Dictionary comprehension (e.g. {k: v for k, v in a}"""

    key = None  # type: Expression
    value = None  # type: Expression
    sequences = None  # type: List[Expression]
    condlists = None  # type: List[List[Expression]]
    is_async = None  # type: List[bool]
    indices = None  # type: List[Lvalue]

    def __init__(self, key: Expression, value: Expression, indices: List[Lvalue],
                 sequences: List[Expression], condlists: List[List[Expression]],
                 is_async: List[bool]) -> None:
        self.key = key
        self.value = value
        self.sequences = sequences
        self.condlists = condlists
        self.indices = indices
        self.is_async = is_async

    def accept(self, visitor: ExpressionVisitor[T]) -> T:
        return visitor.visit_dictionary_comprehension(self)


class ConditionalExpr(Expression):
    """Conditional expression (e.g. x if y else z)"""

    cond = None  # type: Expression
    if_expr = None  # type: Expression
    else_expr = None  # type: Expression

    def __init__(self, cond: Expression, if_expr: Expression, else_expr: Expression) -> None:
        self.cond = cond
        self.if_expr = if_expr
        self.else_expr = else_expr

    def accept(self, visitor: ExpressionVisitor[T]) -> T:
        return visitor.visit_conditional_expr(self)


class BackquoteExpr(Expression):
    """Python 2 expression `...`."""

    expr = None  # type: Expression

    def __init__(self, expr: Expression) -> None:
        self.expr = expr

    def accept(self, visitor: ExpressionVisitor[T]) -> T:
        return visitor.visit_backquote_expr(self)


class TypeApplication(Expression):
    """Type application expr[type, ...]"""

    expr = None  # type: Expression
    types = None  # type: List[mypy.types.Type]

    def __init__(self, expr: Expression, types: List['mypy.types.Type']) -> None:
        self.expr = expr
        self.types = types

    def accept(self, visitor: ExpressionVisitor[T]) -> T:
        return visitor.visit_type_application(self)


# Variance of a type variable. For example, T in the definition of
# List[T] is invariant, so List[int] is not a subtype of List[object],
# and also List[object] is not a subtype of List[int].
#
# The T in Iterable[T] is covariant, so Iterable[int] is a subtype of
# Iterable[object], but not vice versa.
#
# If T is contravariant in Foo[T], Foo[object] is a subtype of
# Foo[int], but not vice versa.
INVARIANT = 0  # type: int
COVARIANT = 1  # type: int
CONTRAVARIANT = 2  # type: int


class TypeVarExpr(SymbolNode, Expression):
    """Type variable expression TypeVar(...)."""

    _name = ''
    _fullname = ''
    # Value restriction: only types in the list are valid as values. If the
    # list is empty, there is no restriction.
    values = None  # type: List[mypy.types.Type]
    # Upper bound: only subtypes of upper_bound are valid as values. By default
    # this is 'object', meaning no restriction.
    upper_bound = None  # type: mypy.types.Type
    # Variance of the type variable. Invariant is the default.
    # TypeVar(..., covariant=True) defines a covariant type variable.
    # TypeVar(..., contravariant=True) defines a contravariant type
    # variable.
    variance = INVARIANT

    def __init__(self, name: str, fullname: str,
                 values: List['mypy.types.Type'],
                 upper_bound: 'mypy.types.Type',
                 variance: int=INVARIANT) -> None:
        self._name = name
        self._fullname = fullname
        self.values = values
        self.upper_bound = upper_bound
        self.variance = variance

    def name(self) -> str:
        return self._name

    def fullname(self) -> str:
        return self._fullname

    def accept(self, visitor: ExpressionVisitor[T]) -> T:
        return visitor.visit_type_var_expr(self)

    def serialize(self) -> JsonDict:
        return {'.class': 'TypeVarExpr',
                'name': self._name,
                'fullname': self._fullname,
                'values': [t.serialize() for t in self.values],
                'upper_bound': self.upper_bound.serialize(),
                'variance': self.variance,
                }

    @classmethod
    def deserialize(cls, data: JsonDict) -> 'TypeVarExpr':
        assert data['.class'] == 'TypeVarExpr'
        return TypeVarExpr(data['name'],
                           data['fullname'],
                           [mypy.types.deserialize_type(v) for v in data['values']],
                           mypy.types.deserialize_type(data['upper_bound']),
                           data['variance'])


class TypeAliasExpr(Expression):
    """Type alias expression (rvalue)."""

    type = None  # type: mypy.types.Type
    # Simple fallback type for aliases that are invalid in runtime expressions
    # (for example Union, Tuple, Callable).
    fallback = None  # type: mypy.types.Type
    # This type alias is subscripted in a runtime expression like Alias[int](42)
    # (not in a type context like type annotation or base class).
    in_runtime = False  # type: bool

    def __init__(self, type: 'mypy.types.Type', tvars: List[str],
                 fallback: 'mypy.types.Type', in_runtime: bool = False) -> None:
        self.type = type
        self.fallback = fallback
        self.in_runtime = in_runtime
        self.tvars = tvars

    def accept(self, visitor: ExpressionVisitor[T]) -> T:
        return visitor.visit_type_alias_expr(self)


class NamedTupleExpr(Expression):
    """Named tuple expression namedtuple(...) or NamedTuple(...)."""

    # The class representation of this named tuple (its tuple_type attribute contains
    # the tuple item types)
    info = None  # type: TypeInfo

    def __init__(self, info: 'TypeInfo') -> None:
        self.info = info

    def accept(self, visitor: ExpressionVisitor[T]) -> T:
        return visitor.visit_namedtuple_expr(self)


class TypedDictExpr(Expression):
    """Typed dict expression TypedDict(...)."""

    # The class representation of this typed dict
    info = None  # type: TypeInfo

    def __init__(self, info: 'TypeInfo') -> None:
        self.info = info

    def accept(self, visitor: ExpressionVisitor[T]) -> T:
        return visitor.visit_typeddict_expr(self)


class EnumCallExpr(Expression):
    """Named tuple expression Enum('name', 'val1 val2 ...')."""

    # The class representation of this enumerated type
    info = None  # type: TypeInfo
    # The item names (for debugging)
    items = None  # type: List[str]
    values = None  # type: List[Optional[Expression]]

    def __init__(self, info: 'TypeInfo', items: List[str],
                 values: List[Optional[Expression]]) -> None:
        self.info = info
        self.items = items
        self.values = values

    def accept(self, visitor: ExpressionVisitor[T]) -> T:
        return visitor.visit_enum_call_expr(self)


class PromoteExpr(Expression):
    """Ducktype class decorator expression _promote(...)."""

    type = None  # type: mypy.types.Type

    def __init__(self, type: 'mypy.types.Type') -> None:
        self.type = type

    def accept(self, visitor: ExpressionVisitor[T]) -> T:
        return visitor.visit__promote_expr(self)


class NewTypeExpr(Expression):
    """NewType expression NewType(...)."""
    name = None  # type: str
    # The base type (the second argument to NewType)
    old_type = None  # type: Optional[mypy.types.Type]
    # The synthesized class representing the new type (inherits old_type)
    info = None  # type: Optional[TypeInfo]

    def __init__(self, name: str, old_type: 'Optional[mypy.types.Type]', line: int) -> None:
        self.name = name
        self.old_type = old_type
        self.line = line

    def accept(self, visitor: ExpressionVisitor[T]) -> T:
        return visitor.visit_newtype_expr(self)


class AwaitExpr(Expression):
    """Await expression (await ...)."""

    expr = None  # type: Expression

    def __init__(self, expr: Expression) -> None:
        self.expr = expr

    def accept(self, visitor: ExpressionVisitor[T]) -> T:
        return visitor.visit_await_expr(self)


# Constants


class TempNode(Expression):
    """Temporary dummy node used during type checking.

    This node is not present in the original program; it is just an artifact
    of the type checker implementation. It only represents an opaque node with
    some fixed type.
    """

    type = None  # type: mypy.types.Type
    # Is this TempNode used to indicate absence of a right hand side in an annotated assignment?
    # (e.g. for 'x: int' the rvalue is TempNode(AnyType(TypeOfAny.special_form), no_rhs=True))
    no_rhs = False  # type: bool

    def __init__(self, typ: 'mypy.types.Type', no_rhs: bool = False) -> None:
        self.type = typ
        self.no_rhs = no_rhs

    def __repr__(self) -> str:
        return 'TempNode(%s)' % str(self.type)

    def accept(self, visitor: ExpressionVisitor[T]) -> T:
        return visitor.visit_temp_node(self)


class TypeInfo(SymbolNode):
    """The type structure of a single class.

    Each TypeInfo corresponds one-to-one to a ClassDef, which
    represents the AST of the class.

    In type-theory terms, this is a "type constructor", and if the
    class is generic then it will be a type constructor of higher kind.
    Where the class is used in an actual type, it's in the form of an
    Instance, which amounts to a type application of the tycon to
    the appropriate number of arguments.
    """

    _fullname = None  # type: str          # Fully qualified name
    # Fully qualified name for the module this type was defined in. This
    # information is also in the fullname, but is harder to extract in the
    # case of nested class definitions.
    module_name = None  # type: str
    defn = None  # type: ClassDef          # Corresponding ClassDef
    # Method Resolution Order: the order of looking up attributes. The first
    # value always to refers to this class.
    mro = None  # type: List[TypeInfo]
    # Used to stash the names of the mro classes temporarily between
    # deserialization and fixup. See deserialize() for why.
    _mro_refs = None  # type: Optional[List[str]]

    declared_metaclass = None  # type: Optional[mypy.types.Instance]
    metaclass_type = None  # type: Optional[mypy.types.Instance]

    names = None  # type: SymbolTable      # Names defined directly in this type
    is_abstract = False                    # Does the class have any abstract attributes?
    is_protocol = False                    # Is this a protocol class?
    runtime_protocol = False               # Does this protocol support isinstance checks?
    abstract_attributes = None  # type: List[str]

    # The attributes 'assuming' and 'assuming_proper' represent structural subtype matrices.
    #
    # In languages with structural subtyping, one can keep a global subtype matrix like this:
    #   . A B C .
    #   A 1 0 0
    #   B 1 1 1
    #   C 1 0 1
    #   .
    # where 1 indicates that the type in corresponding row is a subtype of the type
    # in corresponding column. This matrix typically starts filled with all 1's and
    # a typechecker tries to "disprove" every subtyping relation using atomic (or nominal) types.
    # However, we don't want to keep this huge global state. Instead, we keep the subtype
    # information in the form of list of pairs (subtype, supertype) shared by all 'Instance's
    # with given supertype's TypeInfo. When we enter a subtype check we push a pair in this list
    # thus assuming that we started with 1 in corresponding matrix element. Such algorithm allows
    # to treat recursive and mutually recursive protocols and other kinds of complex situations.
    #
    # If concurrent/parallel type checking will be added in future,
    # then there should be one matrix per thread/process to avoid false negatives
    # during the type checking phase.
    assuming = None  # type: List[Tuple[mypy.types.Instance, mypy.types.Instance]]
    assuming_proper = None  # type: List[Tuple[mypy.types.Instance, mypy.types.Instance]]
    # Ditto for temporary 'inferring' stack of recursive constraint inference.
    # It contains Instance's of protocol types that appeared as an argument to
    # constraints.infer_constraints(). We need 'inferring' to avoid infinite recursion for
    # recursive and mutually recursive protocols.
    #
    # We make 'assuming' and 'inferring' attributes here instead of passing they as kwargs,
    # since this would require to pass them in many dozens of calls. In particular,
    # there is a dependency infer_constraint -> is_subtype -> is_callable_subtype ->
    # -> infer_constraints.
    inferring = None  # type: List[mypy.types.Instance]
    # 'inferring' and 'assuming' can't be made sets, since we need to use
    # is_same_type to correctly treat unions.

    # Protocols (full names) this class attempted to implement.
    # Used to calculate fine grained protocol dependencies and optimize protocol
    # subtype cache invalidation in fine grained mode.
    attempted_protocols = None  # type: Set[str]
    # We also snapshot protocol members of the above protocols.
    checked_against_members = None  # type: Set[str]

    # Classes inheriting from Enum shadow their true members with a __getattr__, so we
    # have to treat them as a special case.
    is_enum = False
    # If true, any unknown attributes should have type 'Any' instead
    # of generating a type error.  This would be true if there is a
    # base class with type 'Any', but other use cases may be
    # possible. This is similar to having __getattr__ that returns Any
    # (and __setattr__), but without the __getattr__ method.
    fallback_to_any = False

    # Information related to type annotations.

    # Generic type variable names (full names)
    type_vars = None  # type: List[str]

    # Direct base classes.
    bases = None  # type: List[mypy.types.Instance]

    # Another type which this type will be treated as a subtype of,
    # even though it's not a subclass in Python.  The non-standard
    # `@_promote` decorator introduces this, and there are also
    # several builtin examples, in particular `int` -> `float`.
    _promote = None  # type: Optional[mypy.types.Type]

    # Representation of a Tuple[...] base class, if the class has any
    # (e.g., for named tuples). If this is not None, the actual Type
    # object used for this class is not an Instance but a TupleType;
    # the corresponding Instance is set as the fallback type of the
    # tuple type.
    tuple_type = None  # type: Optional[mypy.types.TupleType]

    # Is this a named tuple type?
    is_named_tuple = False

    # If this class is defined by the TypedDict type constructor,
    # then this is not None.
    typeddict_type = None  # type: Optional[mypy.types.TypedDictType]

    # Is this a newtype type?
    is_newtype = False

    # If during analysis of ClassDef associated with this TypeInfo a syntethic
    # type (NamedTuple or TypedDict) was generated, store the corresponding
    # TypeInfo here. (This attribute does not need to be serialized, it is only
    # needed during the semantic passes.)
    replaced = None  # type: TypeInfo

    # This is a dictionary that will be serialized and un-serialized as is.
    # It is useful for plugins to add their data to save in the cache.
    metadata = None  # type: Dict[str, JsonDict]

    FLAGS = [
        'is_abstract', 'is_enum', 'fallback_to_any', 'is_named_tuple',
        'is_newtype', 'is_protocol', 'runtime_protocol'
    ]

    def __init__(self, names: 'SymbolTable', defn: ClassDef, module_name: str) -> None:
        """Initialize a TypeInfo."""
        self.names = names
        self.defn = defn
        self.module_name = module_name
        self.type_vars = []
        self.bases = []
        # Leave self.mro uninitialized until we compute it for real,
        # so we don't accidentally try to use it prematurely.
        self._fullname = defn.fullname
        self.is_abstract = False
        self.abstract_attributes = []
        self.assuming = []
        self.assuming_proper = []
        self.inferring = []
<<<<<<< HEAD
        self._cache = set()
        self._cache_proper = set()
        self.attempted_protocols = set()
        self.checked_against_members = set()
=======
>>>>>>> cff5e6fe
        self.add_type_vars()
        self.metadata = {}

    def add_type_vars(self) -> None:
        if self.defn.type_vars:
            for vd in self.defn.type_vars:
                self.type_vars.append(vd.fullname)

    def name(self) -> str:
        """Short name."""
        return self.defn.name

    def fullname(self) -> str:
        return self._fullname

    def is_generic(self) -> bool:
        """Is the type generic (i.e. does it have type variables)?"""
        return len(self.type_vars) > 0

    def get(self, name: str) -> 'Optional[SymbolTableNode]':
        if self.mro is None:  # Might be because of a previous error.
            return None

        for cls in self.mro:
            n = cls.names.get(name)
            if n:
                return n
        return None

    def get_containing_type_info(self, name: str) -> 'Optional[TypeInfo]':
        for cls in self.mro:
            if name in cls.names:
                return cls
        return None

<<<<<<< HEAD
    @property
    def protocol_members(self) -> List[str]:
        # Protocol members are names of all attributes/methods defined in a protocol
        # and in all its supertypes (except for 'object').
        members = set()  # type: Set[str]
        assert self.mro, "This property can be only acessed after MRO is (re-)calculated"
        for base in self.mro[:-1]:  # we skip "object" since everyone implements it
            if base.is_protocol:
                for name in base.names:
                    members.add(name)
        return sorted(list(members))

    def record_subtype_cache_entry(self, left: 'mypy.types.Instance',
                                   right: 'mypy.types.Instance',
                                   proper_subtype: bool = False) -> None:
        if proper_subtype:
            self._cache_proper.add((left, right))
        else:
            self._cache.add((left, right))

    def record_protocol_subtype_check(self, right_type: 'TypeInfo') -> None:
        assert right_type.is_protocol
        self.attempted_protocols.add(right_type.fullname())
        self.checked_against_members.update(right_type.protocol_members)

    def is_cached_subtype_check(self, left: 'mypy.types.Instance',
                                right: 'mypy.types.Instance',
                                proper_subtype: bool = False) -> bool:
        if not proper_subtype:
            return (left, right) in self._cache
        return (left, right) in self._cache_proper

    def reset_subtype_cache(self) -> None:
        for item in self.mro:
            item._cache = set()
            item._cache_proper = set()

=======
>>>>>>> cff5e6fe
    def __getitem__(self, name: str) -> 'SymbolTableNode':
        n = self.get(name)
        if n:
            return n
        else:
            raise KeyError(name)

    def __repr__(self) -> str:
        return '<TypeInfo %s>' % self.fullname()

    def has_readable_member(self, name: str) -> bool:
        return self.get(name) is not None

    def get_method(self, name: str) -> Optional[FuncBase]:
        if self.mro is None:  # Might be because of a previous error.
            return None
        for cls in self.mro:
            if name in cls.names:
                node = cls.names[name].node
                if isinstance(node, FuncBase):
                    return node
                else:
                    return None
        return None

    def calculate_metaclass_type(self) -> 'Optional[mypy.types.Instance]':
        declared = self.declared_metaclass
        if declared is not None and not declared.type.has_base('builtins.type'):
            return declared
        if self._fullname == 'builtins.type':
            return mypy.types.Instance(self, [])
        candidates = [s.declared_metaclass
                      for s in self.mro
                      if s.declared_metaclass is not None
                      and s.declared_metaclass.type is not None]
        for c in candidates:
            if c.type.mro is None:
                continue
            if all(other.type in c.type.mro for other in candidates):
                return c
        return None

    def is_metaclass(self) -> bool:
        return (self.has_base('builtins.type') or self.fullname() == 'abc.ABCMeta' or
                self.fallback_to_any)

    def has_base(self, fullname: str) -> bool:
        """Return True if type has a base type with the specified name.

        This can be either via extension or via implementation.
        """
        if self.mro:
            for cls in self.mro:
                if cls.fullname() == fullname:
                    return True
        return False

    def direct_base_classes(self) -> 'List[TypeInfo]':
        """Return a direct base classes.

        Omit base classes of other base classes.
        """
        return [base.type for base in self.bases]

    def __str__(self) -> str:
        """Return a string representation of the type.

        This includes the most important information about the type.
        """
        return self.dump()

    def dump(self,
             str_conv: 'Optional[mypy.strconv.StrConv]' = None,
             type_str_conv: 'Optional[mypy.types.TypeStrVisitor]' = None) -> str:
        """Return a string dump of the contents of the TypeInfo."""
        if not str_conv:
            str_conv = mypy.strconv.StrConv()
        base = ''  # type: str

        def type_str(typ: 'mypy.types.Type') -> str:
            if type_str_conv:
                return typ.accept(type_str_conv)
            return str(typ)

        head = 'TypeInfo' + str_conv.format_id(self)
        if self.bases:
            base = 'Bases({})'.format(', '.join(type_str(base)
                                                for base in self.bases))
        mro = 'Mro({})'.format(', '.join(item.fullname() + str_conv.format_id(item)
                                         for item in self.mro))
        names = []
        for name in sorted(self.names):
            description = name + str_conv.format_id(self.names[name].node)
            node = self.names[name].node
            if isinstance(node, Var) and node.type:
                description += ' ({})'.format(type_str(node.type))
            names.append(description)
        items = [
            'Name({})'.format(self.fullname()),
            base,
            mro,
            ('Names', names),
        ]
        if self.declared_metaclass:
            items.append('DeclaredMetaclass({})'.format(type_str(self.declared_metaclass)))
        if self.metaclass_type:
            items.append('MetaclassType({})'.format(type_str(self.metaclass_type)))
        return mypy.strconv.dump_tagged(
            items,
            head,
            str_conv=str_conv)

    def serialize(self) -> JsonDict:
        # NOTE: This is where all ClassDefs originate, so there shouldn't be duplicates.
        data = {'.class': 'TypeInfo',
                'module_name': self.module_name,
                'fullname': self.fullname(),
                'names': self.names.serialize(self.fullname()),
                'defn': self.defn.serialize(),
                'abstract_attributes': self.abstract_attributes,
                'type_vars': self.type_vars,
                'bases': [b.serialize() for b in self.bases],
                'mro': [c.fullname() for c in self.mro],
                '_promote': None if self._promote is None else self._promote.serialize(),
                'declared_metaclass': (None if self.declared_metaclass is None
                                       else self.declared_metaclass.serialize()),
                'metaclass_type':
                    None if self.metaclass_type is None else self.metaclass_type.serialize(),
                'tuple_type': None if self.tuple_type is None else self.tuple_type.serialize(),
                'typeddict_type':
                    None if self.typeddict_type is None else self.typeddict_type.serialize(),
                'flags': get_flags(self, TypeInfo.FLAGS),
                'metadata': self.metadata,
                }
        return data

    @classmethod
    def deserialize(cls, data: JsonDict) -> 'TypeInfo':
        names = SymbolTable.deserialize(data['names'])
        defn = ClassDef.deserialize(data['defn'])
        module_name = data['module_name']
        ti = TypeInfo(names, defn, module_name)
        ti._fullname = data['fullname']
        # TODO: Is there a reason to reconstruct ti.subtypes?
        ti.abstract_attributes = data['abstract_attributes']
        ti.type_vars = data['type_vars']
        ti.bases = [mypy.types.Instance.deserialize(b) for b in data['bases']]
        ti._promote = (None if data['_promote'] is None
                       else mypy.types.deserialize_type(data['_promote']))
        ti.declared_metaclass = (None if data['declared_metaclass'] is None
                                 else mypy.types.Instance.deserialize(data['declared_metaclass']))
        ti.metaclass_type = (None if data['metaclass_type'] is None
                             else mypy.types.Instance.deserialize(data['metaclass_type']))
        # NOTE: ti.mro will be set in the fixup phase based on these
        # names.  The reason we need to store the mro instead of just
        # recomputing it from base classes has to do with a subtle
        # point about fine-grained incremental: the cache files might
        # not be loaded until after a class in the mro has changed its
        # bases, which causes the mro to change. If we recomputed our
        # mro, we would compute the *new* mro, which leaves us with no
        # way to detact that the mro has changed! Thus we need to make
        # sure to load the original mro so that once the class is
        # rechecked, it can tell that the mro has changed.
        ti._mro_refs = data['mro']
        ti.tuple_type = (None if data['tuple_type'] is None
                         else mypy.types.TupleType.deserialize(data['tuple_type']))
        ti.typeddict_type = (None if data['typeddict_type'] is None
                            else mypy.types.TypedDictType.deserialize(data['typeddict_type']))
        ti.metadata = data['metadata']
        set_flags(ti, data['flags'])
        return ti


class FakeInfo(TypeInfo):
    # types.py defines a single instance of this class, called types.NOT_READY.
    # This instance is used as a temporary placeholder in the process of de-serialization
    # of 'Instance' types. The de-serialization happens in two steps: In the first step,
    # Instance.type is set to NOT_READY. In the second step (in fixup.py) it is replaced by
    # an actual TypeInfo. If you see the assertion error below, then most probably something
    # went wrong during the second step and an 'Instance' that raised this error was not fixed.
    # Note:
    # 'None' is not used as a dummy value for two reasons:
    # 1. This will require around 80-100 asserts to make 'mypy --strict-optional mypy'
    #    pass cleanly.
    # 2. If NOT_READY value is accidentally used somewhere, it will be obvious where the value
    #    is from, whereas a 'None' value could come from anywhere.
    def __init__(self, *args: Any, **kwargs: Any) -> None:
        pass

    def __getattribute__(self, attr: str) -> None:
        raise AssertionError('De-serialization failure: TypeInfo not fixed')


class SymbolTableNode:
    """Description of a name binding in a symbol table.

    These are only used as values in module (global), function (local)
    and class symbol tables (see SymbolTable). The name that is bound is
    the key in SymbolTable.

    Symbol tables don't contain direct references to AST nodes primarily
    because there can be multiple symbol table references to a single
    AST node (due to imports and aliases), and different references can
    behave differently. This class describes the unique properties of
    each reference.

    The most fundamental attributes are 'kind' and 'node'.  The 'node'
    attribute defines the AST node that the name refers to.

    For many bindings, including those targeting variables, functions
    and classes, the kind is one of LDEF, GDEF or MDEF, depending on the
    scope of the definition. These three kinds can usually be used
    interchangeably and the difference between local, global and class
    scopes is mostly descriptive, with no semantic significance.
    However, some tools that consume mypy ASTs may care about these so
    they should be correct.

    A few definitions get special kinds, including type variables (TVAR),
    imported modules and module aliases (MODULE_REF), and type aliases
    (TYPE_ALIAS).

    Type aliases are very special and have additional attributes that
    are only used for them ('type_override', 'alias_tvars' at least).
    """
    # TODO: This is a mess. Refactor!
    # TODO: Describe how type aliases work.

    # Kind of node. Possible values:
    #  - LDEF: local definition
    #  - GDEF: global (module-level) definition
    #  - MDEF: class member definition
    #  - TVAR: TypeVar(...) definition in any scope
    #  - MODULE_REF: reference to a module
    #  - TYPE_ALIAS: type alias
    #  - UNBOUND_IMPORTED: temporary kind for imported names (we don't know the final kind yet)
    kind = None  # type: int
    # AST node of definition (among others, this can be FuncDef/Var/TypeInfo/TypeVarExpr/MypyFile,
    # or None for a bound type variable or a cross_ref that hasn't been fixed up yet).
    node = None  # type: Optional[SymbolNode]
    # If this not None, override the type of the 'node' attribute. This is only used for
    # type aliases.
    type_override = None  # type: Optional[mypy.types.Type]
    # For generic aliases this stores the (qualified) names of type variables.
    # (For example see testGenericAliasWithTypeVarsFromDifferentModules.)
    alias_tvars = None  # type: Optional[List[str]]
    # If False, this name won't be imported via 'from <module> import *'.
    # This has no effect on names within classes.
    module_public = True
    # If True, the name will be never exported (needed for stub files)
    module_hidden = False
    # For deserialized MODULE_REF nodes, the referenced module name;
    # for other nodes, optionally the name of the referenced object.
    cross_ref = None  # type: Optional[str]
    # Used to distinguish between 'typing.List' and 'builtins.list'.  This is
    # True when the former has been normalized to the latter, and it allow us
    # to reject 'list[str]' and similar.
    normalized = False  # type: bool
    # Was this defined by assignment to self attribute?
    implicit = False  # type: bool
    # Is this node refers to other node via node aliasing?
    # (This is currently used for simple aliases like `A = int` instead of .type_override)
    is_aliasing = False  # type: bool
    alias_name = None  # type: Optional[str]

    def __init__(self,
                 kind: int,
                 node: Optional[SymbolNode],
                 typ: 'Optional[mypy.types.Type]' = None,
                 module_public: bool = True,
                 normalized: bool = False,
                 alias_tvars: Optional[List[str]] = None,
                 implicit: bool = False,
                 module_hidden: bool = False) -> None:
        self.kind = kind
        self.node = node
        self.type_override = typ
        self.module_public = module_public
        self.normalized = normalized
        self.alias_tvars = alias_tvars
        self.implicit = implicit
        self.module_hidden = module_hidden

    @property
    def fullname(self) -> Optional[str]:
        if self.node is not None:
            return self.node.fullname()
        else:
            return None

    @property
    def type(self) -> 'Optional[mypy.types.Type]':
        # IDEA: Get rid of the Any type.
        node = self.node  # type: Any
        if self.type_override is not None:
            return self.type_override
        elif ((isinstance(node, Var) or isinstance(node, FuncDef))
              and node.type is not None):
            return node.type
        elif isinstance(node, Decorator):
            return node.var.type
        else:
            return None

    def copy(self) -> 'SymbolTableNode':
        new = SymbolTableNode(self.kind,
                              self.node,
                              self.type_override,
                              self.module_public,
                              self.normalized,
                              self.alias_tvars,
                              self.implicit,
                              self.module_hidden)
        new.cross_ref = self.cross_ref
        return new

    def __str__(self) -> str:
        s = '{}/{}'.format(node_kinds[self.kind], short_type(self.node))
        if isinstance(self.node, SymbolNode):
            s += ' ({})'.format(self.node.fullname())
        # Include declared type of variables and functions.
        if self.type is not None:
            s += ' : {}'.format(self.type)
        return s

    def serialize(self, prefix: str, name: str) -> JsonDict:
        """Serialize a SymbolTableNode.

        Args:
          prefix: full name of the containing module or class; or None
          name: name of this object relative to the containing object
        """
        data = {'.class': 'SymbolTableNode',
                'kind': node_kinds[self.kind],
                }  # type: JsonDict
        if self.module_hidden:
            data['module_hidden'] = True
        if not self.module_public:
            data['module_public'] = False
        if self.normalized:
            data['normalized'] = True
        if self.implicit:
            data['implicit'] = True
        if self.kind == MODULE_REF:
            assert self.node is not None, "Missing module cross ref in %s for %s" % (prefix, name)
            data['cross_ref'] = self.node.fullname()
        else:
            if self.node is not None:
                if prefix is not None:
                    fullname = self.node.fullname()
                    if (fullname is not None and '.' in fullname and
                            fullname != prefix + '.' + name):
                        data['cross_ref'] = fullname
                        return data
                data['node'] = self.node.serialize()
            if self.type_override is not None:
                data['type_override'] = self.type_override.serialize()
                data['alias_tvars'] = self.alias_tvars
        return data

    @classmethod
    def deserialize(cls, data: JsonDict) -> 'SymbolTableNode':
        assert data['.class'] == 'SymbolTableNode'
        kind = inverse_node_kinds[data['kind']]
        if 'cross_ref' in data:
            # This will be fixed up later.
            stnode = SymbolTableNode(kind, None)
            stnode.cross_ref = data['cross_ref']
        else:
            node = None
            if 'node' in data:
                node = SymbolNode.deserialize(data['node'])
            typ = None
            if 'type_override' in data:
                typ = mypy.types.deserialize_type(data['type_override'])
            stnode = SymbolTableNode(kind, node, typ=typ)
            if 'alias_tvars' in data:
                stnode.alias_tvars = data['alias_tvars']
        if 'module_hidden' in data:
            stnode.module_hidden = data['module_hidden']
        if 'module_public' in data:
            stnode.module_public = data['module_public']
        if 'normalized' in data:
            stnode.normalized = data['normalized']
        if 'implicit' in data:
            stnode.implicit = data['implicit']
        return stnode


class SymbolTable(Dict[str, SymbolTableNode]):
    def __str__(self) -> str:
        a = []  # type: List[str]
        for key, value in self.items():
            # Filter out the implicit import of builtins.
            if isinstance(value, SymbolTableNode):
                if (value.fullname != 'builtins' and
                        (value.fullname or '').split('.')[-1] not in
                        implicit_module_attrs):
                    a.append('  ' + str(key) + ' : ' + str(value))
            else:
                a.append('  <invalid item>')
        a = sorted(a)
        a.insert(0, 'SymbolTable(')
        a[-1] += ')'
        return '\n'.join(a)

    def copy(self) -> 'SymbolTable':
        return SymbolTable((key, node.copy())
                           for key, node in self.items())

    def serialize(self, fullname: str) -> JsonDict:
        data = {'.class': 'SymbolTable'}  # type: JsonDict
        for key, value in self.items():
            # Skip __builtins__: it's a reference to the builtins
            # module that gets added to every module by
            # SemanticAnalyzerPass2.visit_file(), but it shouldn't be
            # accessed by users of the module.
            if key == '__builtins__':
                continue
            data[key] = value.serialize(fullname, key)
        return data

    @classmethod
    def deserialize(cls, data: JsonDict) -> 'SymbolTable':
        assert data['.class'] == 'SymbolTable'
        st = SymbolTable()
        for key, value in data.items():
            if key != '.class':
                st[key] = SymbolTableNode.deserialize(value)
        return st


def get_flags(node: Node, names: List[str]) -> List[str]:
    return [name for name in names if getattr(node, name)]


def set_flags(node: Node, flags: List[str]) -> None:
    for name in flags:
        setattr(node, name, True)


def get_member_expr_fullname(expr: MemberExpr) -> Optional[str]:
    """Return the qualified name representation of a member expression.

    Return a string of form foo.bar, foo.bar.baz, or similar, or None if the
    argument cannot be represented in this form.
    """
    initial = None  # type: Optional[str]
    if isinstance(expr.expr, NameExpr):
        initial = expr.expr.name
    elif isinstance(expr.expr, MemberExpr):
        initial = get_member_expr_fullname(expr.expr)
    else:
        return None
    return '{}.{}'.format(initial, expr.name)


deserialize_map = {
    key: obj.deserialize  # type: ignore
    for key, obj in globals().items()
    if isinstance(obj, type) and issubclass(obj, SymbolNode) and obj is not SymbolNode
}


def check_arg_kinds(arg_kinds: List[int], nodes: List[T], fail: Callable[[str, T], None]) -> None:
    is_var_arg = False
    is_kw_arg = False
    seen_named = False
    seen_opt = False
    for kind, node in zip(arg_kinds, nodes):
        if kind == ARG_POS:
            if is_var_arg or is_kw_arg or seen_named or seen_opt:
                fail("Required positional args may not appear "
                     "after default, named or var args",
                     node)
                break
        elif kind == ARG_OPT:
            if is_var_arg or is_kw_arg or seen_named:
                fail("Positional default args may not appear after named or var args", node)
                break
            seen_opt = True
        elif kind == ARG_STAR:
            if is_var_arg or is_kw_arg or seen_named:
                fail("Var args may not appear after named or var args", node)
                break
            is_var_arg = True
        elif kind == ARG_NAMED or kind == ARG_NAMED_OPT:
            seen_named = True
            if is_kw_arg:
                fail("A **kwargs argument must be the last argument", node)
                break
        elif kind == ARG_STAR2:
            if is_kw_arg:
                fail("You may only have one **kwargs argument", node)
                break
            is_kw_arg = True


def check_arg_names(names: Sequence[Optional[str]], nodes: List[T], fail: Callable[[str, T], None],
                    description: str = 'function definition') -> None:
    seen_names = set()  # type: Set[Optional[str]]
    for name, node in zip(names, nodes):
        if name is not None and name in seen_names:
            fail("Duplicate argument '{}' in {}".format(name, description), node)
            break
        seen_names.add(name)


def is_class_var(expr: NameExpr) -> bool:
    """Return whether the expression is ClassVar[...]"""
    if isinstance(expr.node, Var):
        return expr.node.is_classvar
    return False<|MERGE_RESOLUTION|>--- conflicted
+++ resolved
@@ -2061,13 +2061,8 @@
         self.assuming = []
         self.assuming_proper = []
         self.inferring = []
-<<<<<<< HEAD
-        self._cache = set()
-        self._cache_proper = set()
         self.attempted_protocols = set()
         self.checked_against_members = set()
-=======
->>>>>>> cff5e6fe
         self.add_type_vars()
         self.metadata = {}
 
@@ -2103,7 +2098,6 @@
                 return cls
         return None
 
-<<<<<<< HEAD
     @property
     def protocol_members(self) -> List[str]:
         # Protocol members are names of all attributes/methods defined in a protocol
@@ -2116,33 +2110,11 @@
                     members.add(name)
         return sorted(list(members))
 
-    def record_subtype_cache_entry(self, left: 'mypy.types.Instance',
-                                   right: 'mypy.types.Instance',
-                                   proper_subtype: bool = False) -> None:
-        if proper_subtype:
-            self._cache_proper.add((left, right))
-        else:
-            self._cache.add((left, right))
-
     def record_protocol_subtype_check(self, right_type: 'TypeInfo') -> None:
         assert right_type.is_protocol
         self.attempted_protocols.add(right_type.fullname())
         self.checked_against_members.update(right_type.protocol_members)
 
-    def is_cached_subtype_check(self, left: 'mypy.types.Instance',
-                                right: 'mypy.types.Instance',
-                                proper_subtype: bool = False) -> bool:
-        if not proper_subtype:
-            return (left, right) in self._cache
-        return (left, right) in self._cache_proper
-
-    def reset_subtype_cache(self) -> None:
-        for item in self.mro:
-            item._cache = set()
-            item._cache_proper = set()
-
-=======
->>>>>>> cff5e6fe
     def __getitem__(self, name: str) -> 'SymbolTableNode':
         n = self.get(name)
         if n:
