"""Abstract syntax tree node classes (i.e. parse tree)."""

from __future__ import annotations

import os
from abc import abstractmethod
from collections import defaultdict
from collections.abc import Iterator, Sequence
from enum import Enum, unique
from typing import TYPE_CHECKING, Any, Callable, Final, Optional, TypeVar, Union, cast
from typing_extensions import TypeAlias as _TypeAlias, TypeGuard

from mypy_extensions import trait

import mypy.strconv
from mypy.options import Options
from mypy.util import is_typeshed_file, short_type
from mypy.visitor import ExpressionVisitor, NodeVisitor, StatementVisitor

if TYPE_CHECKING:
    from mypy.patterns import Pattern


class Context:
    """Base type for objects that are valid as error message locations."""

    __slots__ = ("line", "column", "end_line", "end_column")

    def __init__(self, line: int = -1, column: int = -1) -> None:
        self.line = line
        self.column = column
        self.end_line: int | None = None
        self.end_column: int | None = None

    def set_line(
        self,
        target: Context | int,
        column: int | None = None,
        end_line: int | None = None,
        end_column: int | None = None,
    ) -> None:
        """If target is a node, pull line (and column) information
        into this node. If column is specified, this will override any column
        information coming from a node.
        """
        if isinstance(target, int):
            self.line = target
        else:
            self.line = target.line
            self.column = target.column
            self.end_line = target.end_line
            self.end_column = target.end_column

        if column is not None:
            self.column = column

        if end_line is not None:
            self.end_line = end_line

        if end_column is not None:
            self.end_column = end_column


if TYPE_CHECKING:
    # break import cycle only needed for mypy
    import mypy.types


T = TypeVar("T")

JsonDict: _TypeAlias = dict[str, Any]


# Symbol table node kinds
#
# TODO rename to use more descriptive names

LDEF: Final = 0
GDEF: Final = 1
MDEF: Final = 2

# Placeholder for a name imported via 'from ... import'. Second phase of
# semantic will replace this the actual imported reference. This is
# needed so that we can detect whether a name has been imported during
# XXX what?
UNBOUND_IMPORTED: Final = 3

# RevealExpr node kinds
REVEAL_TYPE: Final = 0
REVEAL_LOCALS: Final = 1

# Kinds of 'literal' expressions.
#
# Use the function mypy.literals.literal to calculate these.
#
# TODO: Can we make these less confusing?
LITERAL_YES: Final = 2  # Value of expression known statically
LITERAL_TYPE: Final = 1  # Type of expression can be narrowed (e.g. variable reference)
LITERAL_NO: Final = 0  # None of the above

node_kinds: Final = {LDEF: "Ldef", GDEF: "Gdef", MDEF: "Mdef", UNBOUND_IMPORTED: "UnboundImported"}
inverse_node_kinds: Final = {_kind: _name for _name, _kind in node_kinds.items()}


implicit_module_attrs: Final = {
    "__name__": "__builtins__.str",
    "__doc__": None,  # depends on Python version, see semanal.py
    "__path__": None,  # depends on if the module is a package
    "__file__": "__builtins__.str",
    "__package__": "__builtins__.str",
    "__annotations__": None,  # dict[str, Any] bounded in add_implicit_module_attrs()
    "__spec__": None,  # importlib.machinery.ModuleSpec bounded in add_implicit_module_attrs()
}


# These aliases exist because built-in class objects are not subscriptable.
# For example `list[int]` fails at runtime. Instead List[int] should be used.
type_aliases: Final = {
    "typing.List": "builtins.list",
    "typing.Dict": "builtins.dict",
    "typing.Set": "builtins.set",
    "typing.FrozenSet": "builtins.frozenset",
    "typing.ChainMap": "collections.ChainMap",
    "typing.Counter": "collections.Counter",
    "typing.DefaultDict": "collections.defaultdict",
    "typing.Deque": "collections.deque",
    "typing.OrderedDict": "collections.OrderedDict",
    # HACK: a lie in lieu of actual support for PEP 675
    "typing.LiteralString": "builtins.str",
}

# This keeps track of the oldest supported Python version where the corresponding
# alias source is available.
type_aliases_source_versions: Final = {"typing.LiteralString": (3, 11)}

# This keeps track of aliases in `typing_extensions`, which we treat specially.
typing_extensions_aliases: Final = {
    # See: https://github.com/python/mypy/issues/11528
    "typing_extensions.OrderedDict": "collections.OrderedDict",
    # HACK: a lie in lieu of actual support for PEP 675
    "typing_extensions.LiteralString": "builtins.str",
}

reverse_builtin_aliases: Final = {
    "builtins.list": "typing.List",
    "builtins.dict": "typing.Dict",
    "builtins.set": "typing.Set",
    "builtins.frozenset": "typing.FrozenSet",
}

_nongen_builtins: Final = {"builtins.tuple": "typing.Tuple", "builtins.enumerate": ""}
_nongen_builtins.update((name, alias) for alias, name in type_aliases.items())
# Drop OrderedDict from this for backward compatibility
del _nongen_builtins["collections.OrderedDict"]
# HACK: consequence of hackily treating LiteralString as an alias for str
del _nongen_builtins["builtins.str"]


def get_nongen_builtins(python_version: tuple[int, int]) -> dict[str, str]:
    # After 3.9 with pep585 generic builtins are allowed
    return _nongen_builtins if python_version < (3, 9) else {}


RUNTIME_PROTOCOL_DECOS: Final = (
    "typing.runtime_checkable",
    "typing_extensions.runtime",
    "typing_extensions.runtime_checkable",
)

LAMBDA_NAME: Final = "<lambda>"


class Node(Context):
    """Common base class for all non-type parse tree nodes."""

    __slots__ = ()

    def __str__(self) -> str:
<<<<<<< HEAD
        ans = self.accept(mypy.strconv.StrConv(options=Options()))
        if ans is None:
            # Some visitors might have empty bodies and actually return `None`
            return repr(self)  # type: ignore[unreachable]
        return ans
=======
        a = self.accept(mypy.strconv.StrConv(options=Options()))
        if a is None:
            return repr(self)
        return a
>>>>>>> b07d5f05

    def str_with_options(self, options: Options) -> str:
        a = self.accept(mypy.strconv.StrConv(options=options))
        assert a
        return a

    def accept(self, visitor: NodeVisitor[T]) -> T:
        raise RuntimeError("Not implemented", type(self))


@trait
class Statement(Node):
    """A statement node."""

    __slots__ = ()

    def accept(self, visitor: StatementVisitor[T]) -> T:
        raise RuntimeError("Not implemented", type(self))


@trait
class Expression(Node):
    """An expression node."""

    __slots__ = ()

    def accept(self, visitor: ExpressionVisitor[T]) -> T:
        raise RuntimeError("Not implemented", type(self))


class FakeExpression(Expression):
    """A dummy expression.

    We need a dummy expression in one place, and can't instantiate Expression
    because it is a trait and mypyc barfs.
    """

    __slots__ = ()


# TODO:
# Lvalue = Union['NameExpr', 'MemberExpr', 'IndexExpr', 'SuperExpr', 'StarExpr'
#                'TupleExpr']; see #1783.
Lvalue: _TypeAlias = Expression


@trait
class SymbolNode(Node):
    """Nodes that can be stored in a symbol table."""

    __slots__ = ()

    @property
    @abstractmethod
    def name(self) -> str:
        pass

    # Fully qualified name
    @property
    @abstractmethod
    def fullname(self) -> str:
        pass

    @abstractmethod
    def serialize(self) -> JsonDict:
        pass

    @classmethod
    def deserialize(cls, data: JsonDict) -> SymbolNode:
        classname = data[".class"]
        method = deserialize_map.get(classname)
        if method is not None:
            return method(data)
        raise NotImplementedError(f"unexpected .class {classname}")


# Items: fullname, related symbol table node, surrounding type (if any)
Definition: _TypeAlias = tuple[str, "SymbolTableNode", Optional["TypeInfo"]]


class MypyFile(SymbolNode):
    """The abstract syntax tree of a single source file."""

    __slots__ = (
        "_fullname",
        "path",
        "defs",
        "alias_deps",
        "is_bom",
        "names",
        "imports",
        "ignored_lines",
        "skipped_lines",
        "is_stub",
        "is_cache_skeleton",
        "is_partial_stub_package",
        "plugin_deps",
        "future_import_flags",
        "_is_typeshed_file",
    )

    __match_args__ = ("name", "path", "defs")

    # Fully qualified module name
    _fullname: str
    # Path to the file (empty string if not known)
    path: str
    # Top-level definitions and statements
    defs: list[Statement]
    # Type alias dependencies as mapping from target to set of alias full names
    alias_deps: defaultdict[str, set[str]]
    # Is there a UTF-8 BOM at the start?
    is_bom: bool
    names: SymbolTable
    # All import nodes within the file (also ones within functions etc.)
    imports: list[ImportBase]
    # Lines on which to ignore certain errors when checking.
    # If the value is empty, ignore all errors; otherwise, the list contains all
    # error codes to ignore.
    ignored_lines: dict[int, list[str]]
    # Lines that were skipped during semantic analysis e.g. due to ALWAYS_FALSE, MYPY_FALSE,
    # or platform/version checks. Those lines would not be type-checked.
    skipped_lines: set[int]
    # Is this file represented by a stub file (.pyi)?
    is_stub: bool
    # Is this loaded from the cache and thus missing the actual body of the file?
    is_cache_skeleton: bool
    # Does this represent an __init__.pyi stub with a module __getattr__
    # (i.e. a partial stub package), for such packages we suppress any missing
    # module errors in addition to missing attribute errors.
    is_partial_stub_package: bool
    # Plugin-created dependencies
    plugin_deps: dict[str, set[str]]
    # Future imports defined in this file. Populated during semantic analysis.
    future_import_flags: set[str]
    _is_typeshed_file: bool | None

    def __init__(
        self,
        defs: list[Statement],
        imports: list[ImportBase],
        is_bom: bool = False,
        ignored_lines: dict[int, list[str]] | None = None,
    ) -> None:
        super().__init__()
        self.defs = defs
        self.line = 1  # Dummy line number
        self.column = 0  # Dummy column
        self.imports = imports
        self.is_bom = is_bom
        self.alias_deps = defaultdict(set)
        self.plugin_deps = {}
        if ignored_lines:
            self.ignored_lines = ignored_lines
        else:
            self.ignored_lines = {}
        self.skipped_lines = set()

        self.path = ""
        self.is_stub = False
        self.is_cache_skeleton = False
        self.is_partial_stub_package = False
        self.future_import_flags = set()
        self._is_typeshed_file = None

    def local_definitions(self) -> Iterator[Definition]:
        """Return all definitions within the module (including nested).

        This doesn't include imported definitions.
        """
        return local_definitions(self.names, self.fullname)

    @property
    def name(self) -> str:
        return "" if not self._fullname else self._fullname.split(".")[-1]

    @property
    def fullname(self) -> str:
        return self._fullname

    def accept(self, visitor: NodeVisitor[T]) -> T:
        return visitor.visit_mypy_file(self)

    def is_package_init_file(self) -> bool:
        return len(self.path) != 0 and os.path.basename(self.path).startswith("__init__.")

    def is_future_flag_set(self, flag: str) -> bool:
        return flag in self.future_import_flags

    def is_typeshed_file(self, options: Options) -> bool:
        # Cache result since this is called a lot
        if self._is_typeshed_file is None:
            self._is_typeshed_file = is_typeshed_file(options.abs_custom_typeshed_dir, self.path)
        return self._is_typeshed_file

    def serialize(self) -> JsonDict:
        return {
            ".class": "MypyFile",
            "_fullname": self._fullname,
            "names": self.names.serialize(self._fullname),
            "is_stub": self.is_stub,
            "path": self.path,
            "is_partial_stub_package": self.is_partial_stub_package,
            "future_import_flags": list(self.future_import_flags),
        }

    @classmethod
    def deserialize(cls, data: JsonDict) -> MypyFile:
        assert data[".class"] == "MypyFile", data
        tree = MypyFile([], [])
        tree._fullname = data["_fullname"]
        tree.names = SymbolTable.deserialize(data["names"])
        tree.is_stub = data["is_stub"]
        tree.path = data["path"]
        tree.is_partial_stub_package = data["is_partial_stub_package"]
        tree.is_cache_skeleton = True
        tree.future_import_flags = set(data["future_import_flags"])
        return tree


class ImportBase(Statement):
    """Base class for all import statements."""

    __slots__ = ("is_unreachable", "is_top_level", "is_mypy_only", "assignments")

    is_unreachable: bool  # Set by semanal.SemanticAnalyzerPass1 if inside `if False` etc.
    is_top_level: bool  # Ditto if outside any class or def
    is_mypy_only: bool  # Ditto if inside `if TYPE_CHECKING` or `if MYPY`

    # If an import replaces existing definitions, we construct dummy assignment
    # statements that assign the imported names to the names in the current scope,
    # for type checking purposes. Example:
    #
    #     x = 1
    #     from m import x   <-- add assignment representing "x = m.x"
    assignments: list[AssignmentStmt]

    def __init__(self) -> None:
        super().__init__()
        self.assignments = []
        self.is_unreachable = False
        self.is_top_level = False
        self.is_mypy_only = False


class Import(ImportBase):
    """import m [as n]"""

    __slots__ = ("ids",)

    __match_args__ = ("ids",)

    ids: list[tuple[str, str | None]]  # (module id, as id)

    def __init__(self, ids: list[tuple[str, str | None]]) -> None:
        super().__init__()
        self.ids = ids

    def accept(self, visitor: StatementVisitor[T]) -> T:
        return visitor.visit_import(self)


class ImportFrom(ImportBase):
    """from m import x [as y], ..."""

    __slots__ = ("id", "names", "relative")

    __match_args__ = ("id", "names", "relative")

    id: str
    relative: int
    names: list[tuple[str, str | None]]  # Tuples (name, as name)

    def __init__(self, id: str, relative: int, names: list[tuple[str, str | None]]) -> None:
        super().__init__()
        self.id = id
        self.names = names
        self.relative = relative

    def accept(self, visitor: StatementVisitor[T]) -> T:
        return visitor.visit_import_from(self)


class ImportAll(ImportBase):
    """from m import *"""

    __slots__ = ("id", "relative")

    __match_args__ = ("id", "relative")

    id: str
    relative: int

    def __init__(self, id: str, relative: int) -> None:
        super().__init__()
        self.id = id
        self.relative = relative

    def accept(self, visitor: StatementVisitor[T]) -> T:
        return visitor.visit_import_all(self)


FUNCBASE_FLAGS: Final = ["is_property", "is_class", "is_static", "is_final"]


class FuncBase(Node):
    """Abstract base class for function-like nodes.

    N.B: Although this has SymbolNode subclasses (FuncDef,
    OverloadedFuncDef), avoid calling isinstance(..., FuncBase) on
    something that is typed as SymbolNode.  This is to work around
    mypy bug #3603, in which mypy doesn't understand multiple
    inheritance very well, and will assume that a SymbolNode
    cannot be a FuncBase.

    Instead, test against SYMBOL_FUNCBASE_TYPES, which enumerates
    SymbolNode subclasses that are also FuncBase subclasses.
    """

    __slots__ = (
        "type",
        "unanalyzed_type",
        "info",
        "is_property",
        "is_class",  # Uses "@classmethod" (explicit or implicit)
        "is_static",  # Uses "@staticmethod" (explicit or implicit)
        "is_final",  # Uses "@final"
        "is_explicit_override",  # Uses "@override"
        "is_type_check_only",  # Uses "@type_check_only"
        "_fullname",
    )

    def __init__(self) -> None:
        super().__init__()
        # Type signature. This is usually CallableType or Overloaded, but it can be
        # something else for decorated functions.
        self.type: mypy.types.ProperType | None = None
        # Original, not semantically analyzed type (used for reprocessing)
        self.unanalyzed_type: mypy.types.ProperType | None = None
        # If method, reference to TypeInfo
        self.info = FUNC_NO_INFO
        self.is_property = False
        self.is_class = False
        self.is_static = False
        self.is_final = False
        self.is_explicit_override = False
        self.is_type_check_only = False
        # Name with module prefix
        self._fullname = ""

    @property
    @abstractmethod
    def name(self) -> str:
        pass

    @property
    def fullname(self) -> str:
        return self._fullname


OverloadPart: _TypeAlias = Union["FuncDef", "Decorator"]


class OverloadedFuncDef(FuncBase, SymbolNode, Statement):
    """A logical node representing all the variants of a multi-declaration function.

    A multi-declaration function is often an @overload, but can also be a
    @property with a setter and a/or a deleter.

    This node has no explicit representation in the source program.
    Overloaded variants must be consecutive in the source file.
    """

    __slots__ = ("items", "unanalyzed_items", "impl", "deprecated")

    items: list[OverloadPart]
    unanalyzed_items: list[OverloadPart]
    impl: OverloadPart | None
    deprecated: str | None

    def __init__(self, items: list[OverloadPart]) -> None:
        super().__init__()
        self.items = items
        self.unanalyzed_items = items.copy()
        self.impl = None
        self.deprecated = None
        if items:
            # TODO: figure out how to reliably set end position (we don't know the impl here).
            self.set_line(items[0].line, items[0].column)

    @property
    def name(self) -> str:
        if self.items:
            return self.items[0].name
        else:
            # This may happen for malformed overload
            assert self.impl is not None
            return self.impl.name

    def accept(self, visitor: StatementVisitor[T]) -> T:
        return visitor.visit_overloaded_func_def(self)

    def serialize(self) -> JsonDict:
        return {
            ".class": "OverloadedFuncDef",
            "items": [i.serialize() for i in self.items],
            "type": None if self.type is None else self.type.serialize(),
            "fullname": self._fullname,
            "impl": None if self.impl is None else self.impl.serialize(),
            "flags": get_flags(self, FUNCBASE_FLAGS),
            "deprecated": self.deprecated,
        }

    @classmethod
    def deserialize(cls, data: JsonDict) -> OverloadedFuncDef:
        assert data[".class"] == "OverloadedFuncDef"
        res = OverloadedFuncDef(
            [cast(OverloadPart, SymbolNode.deserialize(d)) for d in data["items"]]
        )
        if data.get("impl") is not None:
            res.impl = cast(OverloadPart, SymbolNode.deserialize(data["impl"]))
            # set line for empty overload items, as not set in __init__
            if len(res.items) > 0:
                res.set_line(res.impl.line)
        if data.get("type") is not None:
            typ = mypy.types.deserialize_type(data["type"])
            assert isinstance(typ, mypy.types.ProperType)
            res.type = typ
        res._fullname = data["fullname"]
        set_flags(res, data["flags"])
        res.deprecated = data["deprecated"]
        # NOTE: res.info will be set in the fixup phase.
        return res

    def is_dynamic(self) -> bool:
        return all(item.is_dynamic() for item in self.items)


class Argument(Node):
    """A single argument in a FuncItem."""

    __slots__ = ("variable", "type_annotation", "initializer", "kind", "pos_only")

    __match_args__ = ("variable", "type_annotation", "initializer", "kind", "pos_only")

    def __init__(
        self,
        variable: Var,
        type_annotation: mypy.types.Type | None,
        initializer: Expression | None,
        kind: ArgKind,
        pos_only: bool = False,
    ) -> None:
        super().__init__()
        self.variable = variable
        self.type_annotation = type_annotation
        self.initializer = initializer
        self.kind = kind  # must be an ARG_* constant
        self.pos_only = pos_only

    def set_line(
        self,
        target: Context | int,
        column: int | None = None,
        end_line: int | None = None,
        end_column: int | None = None,
    ) -> None:
        super().set_line(target, column, end_line, end_column)

        if self.initializer and self.initializer.line < 0:
            self.initializer.set_line(self.line, self.column, self.end_line, self.end_column)

        self.variable.set_line(self.line, self.column, self.end_line, self.end_column)


# These specify the kind of a TypeParam
TYPE_VAR_KIND: Final = 0
PARAM_SPEC_KIND: Final = 1
TYPE_VAR_TUPLE_KIND: Final = 2


class TypeParam:
    __slots__ = ("name", "kind", "upper_bound", "values", "default")

    def __init__(
        self,
        name: str,
        kind: int,
        upper_bound: mypy.types.Type | None,
        values: list[mypy.types.Type],
        default: mypy.types.Type | None,
    ) -> None:
        self.name = name
        self.kind = kind
        self.upper_bound = upper_bound
        self.values = values
        self.default = default


FUNCITEM_FLAGS: Final = FUNCBASE_FLAGS + [
    "is_overload",
    "is_generator",
    "is_coroutine",
    "is_async_generator",
    "is_awaitable_coroutine",
]


class FuncItem(FuncBase):
    """Base class for nodes usable as overloaded function items."""

    __slots__ = (
        "arguments",  # Note that can be unset if deserialized (type is a lie!)
        "arg_names",  # Names of arguments
        "arg_kinds",  # Kinds of arguments
        "min_args",  # Minimum number of arguments
        "max_pos",  # Maximum number of positional arguments, -1 if no explicit
        # limit (*args not included)
        "type_args",  # New-style type parameters (PEP 695)
        "body",  # Body of the function
        "is_overload",  # Is this an overload variant of function with more than
        # one overload variant?
        "is_generator",  # Contains a yield statement?
        "is_coroutine",  # Defined using 'async def' syntax?
        "is_async_generator",  # Is an async def generator?
        "is_awaitable_coroutine",  # Decorated with '@{typing,asyncio}.coroutine'?
        "expanded",  # Variants of function with type variables with values expanded
    )

    __deletable__ = ("arguments", "max_pos", "min_args")

    def __init__(
        self,
        arguments: list[Argument] | None = None,
        body: Block | None = None,
        typ: mypy.types.FunctionLike | None = None,
        type_args: list[TypeParam] | None = None,
    ) -> None:
        super().__init__()
        self.arguments = arguments or []
        self.arg_names = [None if arg.pos_only else arg.variable.name for arg in self.arguments]
        self.arg_kinds: list[ArgKind] = [arg.kind for arg in self.arguments]
        self.max_pos: int = self.arg_kinds.count(ARG_POS) + self.arg_kinds.count(ARG_OPT)
        self.type_args: list[TypeParam] | None = type_args
        self.body: Block = body or Block([])
        self.type = typ
        self.unanalyzed_type = typ
        self.is_overload: bool = False
        self.is_generator: bool = False
        self.is_coroutine: bool = False
        self.is_async_generator: bool = False
        self.is_awaitable_coroutine: bool = False
        self.expanded: list[FuncItem] = []

        self.min_args = 0
        for i in range(len(self.arguments)):
            if self.arguments[i] is None and i < self.max_fixed_argc():
                self.min_args = i + 1

    def max_fixed_argc(self) -> int:
        return self.max_pos

    def is_dynamic(self) -> bool:
        return self.type is None


FUNCDEF_FLAGS: Final = FUNCITEM_FLAGS + [
    "is_decorated",
    "is_conditional",
    "is_trivial_body",
    "is_mypy_only",
]

# Abstract status of a function
NOT_ABSTRACT: Final = 0
# Explicitly abstract (with @abstractmethod or overload without implementation)
IS_ABSTRACT: Final = 1
# Implicitly abstract: used for functions with trivial bodies defined in Protocols
IMPLICITLY_ABSTRACT: Final = 2


class FuncDef(FuncItem, SymbolNode, Statement):
    """Function definition.

    This is a non-lambda function defined using 'def'.
    """

    __slots__ = (
        "_name",
        "is_decorated",
        "is_conditional",
        "abstract_status",
        "original_def",
        "is_trivial_body",
        "is_mypy_only",
        # Present only when a function is decorated with @typing.dataclass_transform or similar
        "dataclass_transform_spec",
        "docstring",
        "deprecated",
    )

    __match_args__ = ("name", "arguments", "type", "body")

    # Note that all __init__ args must have default values
    def __init__(
        self,
        name: str = "",  # Function name
        arguments: list[Argument] | None = None,
        body: Block | None = None,
        typ: mypy.types.FunctionLike | None = None,
        type_args: list[TypeParam] | None = None,
    ) -> None:
        super().__init__(arguments, body, typ, type_args)
        self._name = name
        self.is_decorated = False
        self.is_conditional = False  # Defined conditionally (within block)?
        self.abstract_status = NOT_ABSTRACT
        # Is this an abstract method with trivial body?
        # Such methods can't be called via super().
        self.is_trivial_body = False
        # Original conditional definition
        self.original_def: None | FuncDef | Var | Decorator = None
        # Definitions that appear in if TYPE_CHECKING are marked with this flag.
        self.is_mypy_only = False
        self.dataclass_transform_spec: DataclassTransformSpec | None = None
        self.docstring: str | None = None
        self.deprecated: str | None = None

    @property
    def name(self) -> str:
        return self._name

    def accept(self, visitor: StatementVisitor[T]) -> T:
        return visitor.visit_func_def(self)

    def serialize(self) -> JsonDict:
        # We're deliberating omitting arguments and storing only arg_names and
        # arg_kinds for space-saving reasons (arguments is not used in later
        # stages of mypy).
        # TODO: After a FuncDef is deserialized, the only time we use `arg_names`
        # and `arg_kinds` is when `type` is None and we need to infer a type. Can
        # we store the inferred type ahead of time?
        return {
            ".class": "FuncDef",
            "name": self._name,
            "fullname": self._fullname,
            "arg_names": self.arg_names,
            "arg_kinds": [int(x.value) for x in self.arg_kinds],
            "type": None if self.type is None else self.type.serialize(),
            "flags": get_flags(self, FUNCDEF_FLAGS),
            "abstract_status": self.abstract_status,
            # TODO: Do we need expanded, original_def?
            "dataclass_transform_spec": (
                None
                if self.dataclass_transform_spec is None
                else self.dataclass_transform_spec.serialize()
            ),
            "deprecated": self.deprecated,
        }

    @classmethod
    def deserialize(cls, data: JsonDict) -> FuncDef:
        assert data[".class"] == "FuncDef"
        body = Block([])
        ret = FuncDef(
            data["name"],
            [],
            body,
            (
                None
                if data["type"] is None
                else cast(mypy.types.FunctionLike, mypy.types.deserialize_type(data["type"]))
            ),
        )
        ret._fullname = data["fullname"]
        set_flags(ret, data["flags"])
        # NOTE: ret.info is set in the fixup phase.
        ret.arg_names = data["arg_names"]
        ret.arg_kinds = [ArgKind(x) for x in data["arg_kinds"]]
        ret.abstract_status = data["abstract_status"]
        ret.dataclass_transform_spec = (
            DataclassTransformSpec.deserialize(data["dataclass_transform_spec"])
            if data["dataclass_transform_spec"] is not None
            else None
        )
        ret.deprecated = data["deprecated"]
        # Leave these uninitialized so that future uses will trigger an error
        del ret.arguments
        del ret.max_pos
        del ret.min_args
        return ret


# All types that are both SymbolNodes and FuncBases. See the FuncBase
# docstring for the rationale.
# See https://github.com/python/mypy/pull/13607#issuecomment-1236357236
# TODO: we want to remove this at some point and just use `FuncBase` ideally.
SYMBOL_FUNCBASE_TYPES: Final = (OverloadedFuncDef, FuncDef)


class Decorator(SymbolNode, Statement):
    """A decorated function.

    A single Decorator object can include any number of function decorators.
    """

    __slots__ = ("func", "decorators", "original_decorators", "var", "is_overload")

    __match_args__ = ("decorators", "var", "func")

    func: FuncDef  # Decorated function
    decorators: list[Expression]  # Decorators (may be empty)
    # Some decorators are removed by semanal, keep the original here.
    original_decorators: list[Expression]
    # TODO: This is mostly used for the type; consider replacing with a 'type' attribute
    var: Var  # Represents the decorated function obj
    is_overload: bool

    def __init__(self, func: FuncDef, decorators: list[Expression], var: Var) -> None:
        super().__init__()
        self.func = func
        self.decorators = decorators
        self.original_decorators = decorators.copy()
        self.var = var
        self.is_overload = False

    @property
    def name(self) -> str:
        return self.func.name

    @property
    def fullname(self) -> str:
        return self.func.fullname

    @property
    def is_final(self) -> bool:
        return self.func.is_final

    @property
    def info(self) -> TypeInfo:
        return self.func.info

    @property
    def type(self) -> mypy.types.Type | None:
        return self.var.type

    def accept(self, visitor: StatementVisitor[T]) -> T:
        return visitor.visit_decorator(self)

    def serialize(self) -> JsonDict:
        return {
            ".class": "Decorator",
            "func": self.func.serialize(),
            "var": self.var.serialize(),
            "is_overload": self.is_overload,
        }

    @classmethod
    def deserialize(cls, data: JsonDict) -> Decorator:
        assert data[".class"] == "Decorator"
        dec = Decorator(FuncDef.deserialize(data["func"]), [], Var.deserialize(data["var"]))
        dec.is_overload = data["is_overload"]
        return dec

    def is_dynamic(self) -> bool:
        return self.func.is_dynamic()


VAR_FLAGS: Final = [
    "is_self",
    "is_cls",
    "is_initialized_in_class",
    "is_staticmethod",
    "is_classmethod",
    "is_property",
    "is_settable_property",
    "is_suppressed_import",
    "is_classvar",
    "is_abstract_var",
    "is_final",
    "is_index_var",
    "final_unset_in_class",
    "final_set_in_init",
    "explicit_self_type",
    "is_ready",
    "is_inferred",
    "invalid_partial_type",
    "from_module_getattr",
    "has_explicit_value",
    "allow_incompatible_override",
]


class Var(SymbolNode):
    """A variable.

    It can refer to global/local variable or a data attribute.
    """

    __slots__ = (
        "_name",
        "_fullname",
        "info",
        "type",
        "setter_type",
        "final_value",
        "is_self",
        "is_cls",
        "is_ready",
        "is_inferred",
        "is_initialized_in_class",
        "is_staticmethod",
        "is_classmethod",
        "is_property",
        "is_settable_property",
        "is_classvar",
        "is_abstract_var",
        "is_final",
        "is_index_var",
        "final_unset_in_class",
        "final_set_in_init",
        "is_suppressed_import",
        "explicit_self_type",
        "from_module_getattr",
        "has_explicit_value",
        "allow_incompatible_override",
        "invalid_partial_type",
    )

    __match_args__ = ("name", "type", "final_value")

    def __init__(self, name: str, type: mypy.types.Type | None = None) -> None:
        super().__init__()
        self._name = name  # Name without module prefix
        # TODO: Should be Optional[str]
        self._fullname = ""  # Name with module prefix
        # TODO: Should be Optional[TypeInfo]
        self.info = VAR_NO_INFO
        self.type: mypy.types.Type | None = type  # Declared or inferred type, or None
        # The setter type for settable properties.
        self.setter_type: mypy.types.CallableType | None = None
        # Is this the first argument to an ordinary method (usually "self")?
        self.is_self = False
        # Is this the first argument to a classmethod (typically "cls")?
        self.is_cls = False
        self.is_ready = True  # If inferred, is the inferred type available?
        self.is_inferred = self.type is None
        # Is this initialized explicitly to a non-None value in class body?
        self.is_initialized_in_class = False
        self.is_staticmethod = False
        self.is_classmethod = False
        self.is_property = False
        self.is_settable_property = False
        self.is_classvar = False
        self.is_abstract_var = False
        self.is_index_var = False
        # Set to true when this variable refers to a module we were unable to
        # parse for some reason (eg a silenced module)
        self.is_suppressed_import = False
        # Was this "variable" (rather a constant) defined as Final[...]?
        self.is_final = False
        # If constant value is a simple literal,
        # store the literal value (unboxed) for the benefit of
        # tools like mypyc.
        self.final_value: int | float | complex | bool | str | None = None
        # Where the value was set (only for class attributes)
        self.final_unset_in_class = False
        self.final_set_in_init = False
        # This is True for a variable that was declared on self with an explicit type:
        #     class C:
        #         def __init__(self) -> None:
        #             self.x: int
        # This case is important because this defines a new Var, even if there is one
        # present in a superclass (without explicit type this doesn't create a new Var).
        # See SemanticAnalyzer.analyze_member_lvalue() for details.
        self.explicit_self_type = False
        # If True, this is an implicit Var created due to module-level __getattr__.
        self.from_module_getattr = False
        # Var can be created with an explicit value `a = 1` or without one `a: int`,
        # we need a way to tell which one is which.
        self.has_explicit_value = False
        # If True, subclasses can override this with an incompatible type.
        self.allow_incompatible_override = False
        # If True, this means we didn't manage to infer full type and fall back to
        # something like list[Any]. We may decide to not use such types as context.
        self.invalid_partial_type = False

    @property
    def name(self) -> str:
        return self._name

    @property
    def fullname(self) -> str:
        return self._fullname

    def __repr__(self) -> str:
        return f"<Var {self.fullname!r} at {hex(id(self))}>"

    def accept(self, visitor: NodeVisitor[T]) -> T:
        return visitor.visit_var(self)

    def serialize(self) -> JsonDict:
        # TODO: Leave default values out?
        # NOTE: Sometimes self.is_ready is False here, but we don't care.
        data: JsonDict = {
            ".class": "Var",
            "name": self._name,
            "fullname": self._fullname,
            "type": None if self.type is None else self.type.serialize(),
            "setter_type": None if self.setter_type is None else self.setter_type.serialize(),
            "flags": get_flags(self, VAR_FLAGS),
        }
        if self.final_value is not None:
            data["final_value"] = self.final_value
        return data

    @classmethod
    def deserialize(cls, data: JsonDict) -> Var:
        assert data[".class"] == "Var"
        name = data["name"]
        type = None if data["type"] is None else mypy.types.deserialize_type(data["type"])
        setter_type = (
            None
            if data["setter_type"] is None
            else mypy.types.deserialize_type(data["setter_type"])
        )
        v = Var(name, type)
        assert (
            setter_type is None
            or isinstance(setter_type, mypy.types.ProperType)
            and isinstance(setter_type, mypy.types.CallableType)
        )
        v.setter_type = setter_type
        v.is_ready = False  # Override True default set in __init__
        v._fullname = data["fullname"]
        set_flags(v, data["flags"])
        v.final_value = data.get("final_value")
        return v


class ClassDef(Statement):
    """Class definition"""

    __slots__ = (
        "name",
        "_fullname",
        "defs",
        "type_args",
        "type_vars",
        "base_type_exprs",
        "removed_base_type_exprs",
        "info",
        "metaclass",
        "decorators",
        "keywords",
        "analyzed",
        "has_incompatible_baseclass",
        "docstring",
        "removed_statements",
    )

    __match_args__ = ("name", "defs")

    name: str  # Name of the class without module prefix
    _fullname: str  # Fully qualified name of the class
    defs: Block
    # New-style type parameters (PEP 695), unanalyzed
    type_args: list[TypeParam] | None
    # Semantically analyzed type parameters (all syntax variants)
    type_vars: list[mypy.types.TypeVarLikeType]
    # Base class expressions (not semantically analyzed -- can be arbitrary expressions)
    base_type_exprs: list[Expression]
    # Special base classes like Generic[...] get moved here during semantic analysis
    removed_base_type_exprs: list[Expression]
    info: TypeInfo  # Related TypeInfo
    metaclass: Expression | None
    decorators: list[Expression]
    keywords: dict[str, Expression]
    analyzed: Expression | None
    has_incompatible_baseclass: bool
    # Used by special forms like NamedTuple and TypedDict to store invalid statements
    removed_statements: list[Statement]

    def __init__(
        self,
        name: str,
        defs: Block,
        type_vars: list[mypy.types.TypeVarLikeType] | None = None,
        base_type_exprs: list[Expression] | None = None,
        metaclass: Expression | None = None,
        keywords: list[tuple[str, Expression]] | None = None,
        type_args: list[TypeParam] | None = None,
    ) -> None:
        super().__init__()
        self.name = name
        self._fullname = ""
        self.defs = defs
        self.type_vars = type_vars or []
        self.type_args = type_args
        self.base_type_exprs = base_type_exprs or []
        self.removed_base_type_exprs = []
        self.info = CLASSDEF_NO_INFO
        self.metaclass = metaclass
        self.decorators = []
        self.keywords = dict(keywords) if keywords else {}
        self.analyzed = None
        self.has_incompatible_baseclass = False
        self.docstring: str | None = None
        self.removed_statements = []

    @property
    def fullname(self) -> str:
        return self._fullname

    @fullname.setter
    def fullname(self, v: str) -> None:
        self._fullname = v

    def accept(self, visitor: StatementVisitor[T]) -> T:
        return visitor.visit_class_def(self)

    def is_generic(self) -> bool:
        return self.info.is_generic()

    def serialize(self) -> JsonDict:
        # Not serialized: defs, base_type_exprs, metaclass, decorators,
        # analyzed (for named tuples etc.)
        return {
            ".class": "ClassDef",
            "name": self.name,
            "fullname": self.fullname,
            "type_vars": [v.serialize() for v in self.type_vars],
        }

    @classmethod
    def deserialize(cls, data: JsonDict) -> ClassDef:
        assert data[".class"] == "ClassDef"
        res = ClassDef(
            data["name"],
            Block([]),
            # https://github.com/python/mypy/issues/12257
            [
                cast(mypy.types.TypeVarLikeType, mypy.types.deserialize_type(v))
                for v in data["type_vars"]
            ],
        )
        res.fullname = data["fullname"]
        return res


class GlobalDecl(Statement):
    """Declaration global x, y, ..."""

    __slots__ = ("names",)

    __match_args__ = ("names",)

    names: list[str]

    def __init__(self, names: list[str]) -> None:
        super().__init__()
        self.names = names

    def accept(self, visitor: StatementVisitor[T]) -> T:
        return visitor.visit_global_decl(self)


class NonlocalDecl(Statement):
    """Declaration nonlocal x, y, ..."""

    __slots__ = ("names",)

    __match_args__ = ("names",)

    names: list[str]

    def __init__(self, names: list[str]) -> None:
        super().__init__()
        self.names = names

    def accept(self, visitor: StatementVisitor[T]) -> T:
        return visitor.visit_nonlocal_decl(self)


class Block(Statement):
    __slots__ = ("body", "is_unreachable")

    __match_args__ = ("body", "is_unreachable")

    def __init__(self, body: list[Statement], *, is_unreachable: bool = False) -> None:
        super().__init__()
        self.body = body
        # True if we can determine that this block is not executed during semantic
        # analysis. For example, this applies to blocks that are protected by
        # something like "if PY3:" when using Python 2. However, some code is
        # only considered unreachable during type checking and this is not true
        # in those cases.
        self.is_unreachable = is_unreachable

    def accept(self, visitor: StatementVisitor[T]) -> T:
        return visitor.visit_block(self)


# Statements


class ExpressionStmt(Statement):
    """An expression as a statement, such as print(s)."""

    __slots__ = ("expr",)

    __match_args__ = ("expr",)

    expr: Expression

    def __init__(self, expr: Expression) -> None:
        super().__init__()
        self.expr = expr

    def accept(self, visitor: StatementVisitor[T]) -> T:
        return visitor.visit_expression_stmt(self)


class AssignmentStmt(Statement):
    """Assignment statement.

    The same node class is used for single assignment, multiple assignment
    (e.g. x, y = z) and chained assignment (e.g. x = y = z), assignments
    that define new names, and assignments with explicit types ("# type: t"
    or "x: t [= ...]").

    An lvalue can be NameExpr, TupleExpr, ListExpr, MemberExpr, or IndexExpr.
    """

    __slots__ = (
        "lvalues",
        "rvalue",
        "type",
        "unanalyzed_type",
        "new_syntax",
        "is_alias_def",
        "is_final_def",
        "invalid_recursive_alias",
    )

    __match_args__ = ("lvalues", "rvalues", "type")

    lvalues: list[Lvalue]
    # This is a TempNode if and only if no rvalue (x: t).
    rvalue: Expression
    # Declared type in a comment, may be None.
    type: mypy.types.Type | None
    # Original, not semantically analyzed type in annotation (used for reprocessing)
    unanalyzed_type: mypy.types.Type | None
    # This indicates usage of PEP 526 type annotation syntax in assignment.
    new_syntax: bool
    # Does this assignment define a type alias?
    is_alias_def: bool
    # Is this a final definition?
    # Final attributes can't be re-assigned once set, and can't be overridden
    # in a subclass. This flag is not set if an attempted declaration was found to
    # be invalid during semantic analysis. It is still set to `True` if
    # a final declaration overrides another final declaration (this is checked
    # during type checking when MROs are known).
    is_final_def: bool
    # Stop further processing of this assignment, to prevent flipping back and forth
    # during semantic analysis passes.
    invalid_recursive_alias: bool

    def __init__(
        self,
        lvalues: list[Lvalue],
        rvalue: Expression,
        type: mypy.types.Type | None = None,
        new_syntax: bool = False,
    ) -> None:
        super().__init__()
        self.lvalues = lvalues
        self.rvalue = rvalue
        self.type = type
        self.unanalyzed_type = type
        self.new_syntax = new_syntax
        self.is_alias_def = False
        self.is_final_def = False
        self.invalid_recursive_alias = False

    def accept(self, visitor: StatementVisitor[T]) -> T:
        return visitor.visit_assignment_stmt(self)


class OperatorAssignmentStmt(Statement):
    """Operator assignment statement such as x += 1"""

    __slots__ = ("op", "lvalue", "rvalue")

    __match_args__ = ("lvalue", "op", "rvalue")

    op: str  # TODO: Enum?
    lvalue: Lvalue
    rvalue: Expression

    def __init__(self, op: str, lvalue: Lvalue, rvalue: Expression) -> None:
        super().__init__()
        self.op = op
        self.lvalue = lvalue
        self.rvalue = rvalue

    def accept(self, visitor: StatementVisitor[T]) -> T:
        return visitor.visit_operator_assignment_stmt(self)


class WhileStmt(Statement):
    __slots__ = ("expr", "body", "else_body")

    __match_args__ = ("expr", "body", "else_body")

    expr: Expression
    body: Block
    else_body: Block | None

    def __init__(self, expr: Expression, body: Block, else_body: Block | None) -> None:
        super().__init__()
        self.expr = expr
        self.body = body
        self.else_body = else_body

    def accept(self, visitor: StatementVisitor[T]) -> T:
        return visitor.visit_while_stmt(self)


class ForStmt(Statement):
    __slots__ = (
        "index",
        "index_type",
        "unanalyzed_index_type",
        "inferred_item_type",
        "inferred_iterator_type",
        "expr",
        "body",
        "else_body",
        "is_async",
    )

    __match_args__ = ("index", "index_type", "expr", "body", "else_body")

    # Index variables
    index: Lvalue
    # Type given by type comments for index, can be None
    index_type: mypy.types.Type | None
    # Original, not semantically analyzed type in annotation (used for reprocessing)
    unanalyzed_index_type: mypy.types.Type | None
    # Inferred iterable item type
    inferred_item_type: mypy.types.Type | None
    # Inferred iterator type
    inferred_iterator_type: mypy.types.Type | None
    # Expression to iterate
    expr: Expression
    body: Block
    else_body: Block | None
    is_async: bool  # True if `async for ...` (PEP 492, Python 3.5)

    def __init__(
        self,
        index: Lvalue,
        expr: Expression,
        body: Block,
        else_body: Block | None,
        index_type: mypy.types.Type | None = None,
    ) -> None:
        super().__init__()
        self.index = index
        self.index_type = index_type
        self.unanalyzed_index_type = index_type
        self.inferred_item_type = None
        self.inferred_iterator_type = None
        self.expr = expr
        self.body = body
        self.else_body = else_body
        self.is_async = False

    def accept(self, visitor: StatementVisitor[T]) -> T:
        return visitor.visit_for_stmt(self)


class ReturnStmt(Statement):
    __slots__ = ("expr",)

    __match_args__ = ("expr",)

    expr: Expression | None

    def __init__(self, expr: Expression | None) -> None:
        super().__init__()
        self.expr = expr

    def accept(self, visitor: StatementVisitor[T]) -> T:
        return visitor.visit_return_stmt(self)


class AssertStmt(Statement):
    __slots__ = ("expr", "msg")

    __match_args__ = ("expr", "msg")

    expr: Expression
    msg: Expression | None

    def __init__(self, expr: Expression, msg: Expression | None = None) -> None:
        super().__init__()
        self.expr = expr
        self.msg = msg

    def accept(self, visitor: StatementVisitor[T]) -> T:
        return visitor.visit_assert_stmt(self)


class DelStmt(Statement):
    __slots__ = ("expr",)

    __match_args__ = ("expr",)

    expr: Lvalue

    def __init__(self, expr: Lvalue) -> None:
        super().__init__()
        self.expr = expr

    def accept(self, visitor: StatementVisitor[T]) -> T:
        return visitor.visit_del_stmt(self)


class BreakStmt(Statement):
    __slots__ = ()

    def accept(self, visitor: StatementVisitor[T]) -> T:
        return visitor.visit_break_stmt(self)


class ContinueStmt(Statement):
    __slots__ = ()

    def accept(self, visitor: StatementVisitor[T]) -> T:
        return visitor.visit_continue_stmt(self)


class PassStmt(Statement):
    __slots__ = ()

    def accept(self, visitor: StatementVisitor[T]) -> T:
        return visitor.visit_pass_stmt(self)


class IfStmt(Statement):
    __slots__ = ("expr", "body", "else_body")

    __match_args__ = ("expr", "body", "else_body")

    expr: list[Expression]
    body: list[Block]
    else_body: Block | None

    def __init__(self, expr: list[Expression], body: list[Block], else_body: Block | None) -> None:
        super().__init__()
        self.expr = expr
        self.body = body
        self.else_body = else_body

    def accept(self, visitor: StatementVisitor[T]) -> T:
        return visitor.visit_if_stmt(self)


class RaiseStmt(Statement):
    __slots__ = ("expr", "from_expr")

    __match_args__ = ("expr", "from_expr")

    # Plain 'raise' is a valid statement.
    expr: Expression | None
    from_expr: Expression | None

    def __init__(self, expr: Expression | None, from_expr: Expression | None) -> None:
        super().__init__()
        self.expr = expr
        self.from_expr = from_expr

    def accept(self, visitor: StatementVisitor[T]) -> T:
        return visitor.visit_raise_stmt(self)


class TryStmt(Statement):
    __slots__ = ("body", "types", "vars", "handlers", "else_body", "finally_body", "is_star")

    __match_args__ = ("body", "types", "vars", "handlers", "else_body", "finally_body", "is_star")

    body: Block  # Try body
    # Plain 'except:' also possible
    types: list[Expression | None]  # Except type expressions
    vars: list[NameExpr | None]  # Except variable names
    handlers: list[Block]  # Except bodies
    else_body: Block | None
    finally_body: Block | None
    # Whether this is try ... except* (added in Python 3.11)
    is_star: bool

    def __init__(
        self,
        body: Block,
        vars: list[NameExpr | None],
        types: list[Expression | None],
        handlers: list[Block],
        else_body: Block | None,
        finally_body: Block | None,
    ) -> None:
        super().__init__()
        self.body = body
        self.vars = vars
        self.types = types
        self.handlers = handlers
        self.else_body = else_body
        self.finally_body = finally_body
        self.is_star = False

    def accept(self, visitor: StatementVisitor[T]) -> T:
        return visitor.visit_try_stmt(self)


class WithStmt(Statement):
    __slots__ = ("expr", "target", "unanalyzed_type", "analyzed_types", "body", "is_async")

    __match_args__ = ("expr", "target", "body")

    expr: list[Expression]
    target: list[Lvalue | None]
    # Type given by type comments for target, can be None
    unanalyzed_type: mypy.types.Type | None
    # Semantically analyzed types from type comment (TypeList type expanded)
    analyzed_types: list[mypy.types.Type]
    body: Block
    is_async: bool  # True if `async with ...` (PEP 492, Python 3.5)

    def __init__(
        self,
        expr: list[Expression],
        target: list[Lvalue | None],
        body: Block,
        target_type: mypy.types.Type | None = None,
    ) -> None:
        super().__init__()
        self.expr = expr
        self.target = target
        self.unanalyzed_type = target_type
        self.analyzed_types = []
        self.body = body
        self.is_async = False

    def accept(self, visitor: StatementVisitor[T]) -> T:
        return visitor.visit_with_stmt(self)


class MatchStmt(Statement):
    __slots__ = ("subject", "patterns", "guards", "bodies")

    __match_args__ = ("subject", "patterns", "guards", "bodies")

    subject: Expression
    patterns: list[Pattern]
    guards: list[Expression | None]
    bodies: list[Block]

    def __init__(
        self,
        subject: Expression,
        patterns: list[Pattern],
        guards: list[Expression | None],
        bodies: list[Block],
    ) -> None:
        super().__init__()
        assert len(patterns) == len(guards) == len(bodies)
        self.subject = subject
        self.patterns = patterns
        self.guards = guards
        self.bodies = bodies

    def accept(self, visitor: StatementVisitor[T]) -> T:
        return visitor.visit_match_stmt(self)


class TypeAliasStmt(Statement):
    __slots__ = ("name", "type_args", "value", "invalid_recursive_alias", "alias_node")

    __match_args__ = ("name", "type_args", "value")

    name: NameExpr
    type_args: list[TypeParam]
    value: LambdaExpr  # Return value will get translated into a type
    invalid_recursive_alias: bool
    alias_node: TypeAlias | None

    def __init__(self, name: NameExpr, type_args: list[TypeParam], value: LambdaExpr) -> None:
        super().__init__()
        self.name = name
        self.type_args = type_args
        self.value = value
        self.invalid_recursive_alias = False
        self.alias_node = None

    def accept(self, visitor: StatementVisitor[T]) -> T:
        return visitor.visit_type_alias_stmt(self)


# Expressions


class IntExpr(Expression):
    """Integer literal"""

    __slots__ = ("value",)

    __match_args__ = ("value",)

    value: int  # 0 by default

    def __init__(self, value: int) -> None:
        super().__init__()
        self.value = value

    def accept(self, visitor: ExpressionVisitor[T]) -> T:
        return visitor.visit_int_expr(self)


# How mypy uses StrExpr and BytesExpr:
#
# b'x' -> BytesExpr
# 'x', u'x' -> StrExpr


class StrExpr(Expression):
    """String literal"""

    __slots__ = ("value",)

    __match_args__ = ("value",)

    value: str  # '' by default

    def __init__(self, value: str) -> None:
        super().__init__()
        self.value = value

    def accept(self, visitor: ExpressionVisitor[T]) -> T:
        return visitor.visit_str_expr(self)


def is_StrExpr_list(seq: list[Expression]) -> TypeGuard[list[StrExpr]]:  # noqa: N802
    return all(isinstance(item, StrExpr) for item in seq)


class BytesExpr(Expression):
    """Bytes literal"""

    __slots__ = ("value",)

    __match_args__ = ("value",)

    # Note: we deliberately do NOT use bytes here because it ends up
    # unnecessarily complicating a lot of the result logic. For example,
    # we'd have to worry about converting the bytes into a format we can
    # easily serialize/deserialize to and from JSON, would have to worry
    # about turning the bytes into a human-readable representation in
    # error messages...
    #
    # It's more convenient to just store the human-readable representation
    # from the very start.
    value: str

    def __init__(self, value: str) -> None:
        super().__init__()
        self.value = value

    def accept(self, visitor: ExpressionVisitor[T]) -> T:
        return visitor.visit_bytes_expr(self)


class FloatExpr(Expression):
    """Float literal"""

    __slots__ = ("value",)

    __match_args__ = ("value",)

    value: float  # 0.0 by default

    def __init__(self, value: float) -> None:
        super().__init__()
        self.value = value

    def accept(self, visitor: ExpressionVisitor[T]) -> T:
        return visitor.visit_float_expr(self)


class ComplexExpr(Expression):
    """Complex literal"""

    __slots__ = ("value",)

    __match_args__ = ("value",)

    value: complex

    def __init__(self, value: complex) -> None:
        super().__init__()
        self.value = value

    def accept(self, visitor: ExpressionVisitor[T]) -> T:
        return visitor.visit_complex_expr(self)


class EllipsisExpr(Expression):
    """Ellipsis (...)"""

    __slots__ = ()

    def accept(self, visitor: ExpressionVisitor[T]) -> T:
        return visitor.visit_ellipsis(self)


class StarExpr(Expression):
    """Star expression"""

    __slots__ = ("expr", "valid")

    __match_args__ = ("expr", "valid")

    expr: Expression
    valid: bool

    def __init__(self, expr: Expression) -> None:
        super().__init__()
        self.expr = expr

        # Whether this starred expression is used in a tuple/list and as lvalue
        self.valid = False

    def accept(self, visitor: ExpressionVisitor[T]) -> T:
        return visitor.visit_star_expr(self)


class RefExpr(Expression):
    """Abstract base class for name-like constructs"""

    __slots__ = (
        "kind",
        "node",
        "_fullname",
        "is_new_def",
        "is_inferred_def",
        "is_alias_rvalue",
        "type_guard",
        "type_is",
    )

    def __init__(self) -> None:
        super().__init__()
        # LDEF/GDEF/MDEF/... (None if not available)
        self.kind: int | None = None
        # Var, FuncDef or TypeInfo that describes this
        self.node: SymbolNode | None = None
        # Fully qualified name (or name if not global)
        self._fullname = ""
        # Does this define a new name?
        self.is_new_def = False
        # Does this define a new name with inferred type?
        #
        # For members, after semantic analysis, this does not take base
        # classes into consideration at all; the type checker deals with these.
        self.is_inferred_def = False
        # Is this expression appears as an rvalue of a valid type alias definition?
        self.is_alias_rvalue = False
        # Cache type guard from callable_type.type_guard
        self.type_guard: mypy.types.Type | None = None
        # And same for TypeIs
        self.type_is: mypy.types.Type | None = None

    @property
    def fullname(self) -> str:
        return self._fullname

    @fullname.setter
    def fullname(self, v: str) -> None:
        self._fullname = v


class NameExpr(RefExpr):
    """Name expression

    This refers to a local name, global name or a module.
    """

    __slots__ = ("name", "is_special_form")

    __match_args__ = ("name", "node")

    def __init__(self, name: str) -> None:
        super().__init__()
        self.name = name  # Name referred to
        # Is this a l.h.s. of a special form assignment like typed dict or type variable?
        self.is_special_form = False

    def accept(self, visitor: ExpressionVisitor[T]) -> T:
        return visitor.visit_name_expr(self)

    def serialize(self) -> JsonDict:
        assert False, f"Serializing NameExpr: {self}"


class MemberExpr(RefExpr):
    """Member access expression x.y"""

    __slots__ = ("expr", "name", "def_var")

    __match_args__ = ("expr", "name", "node")

    def __init__(self, expr: Expression, name: str) -> None:
        super().__init__()
        self.expr = expr
        self.name = name
        # The variable node related to a definition through 'self.x = <initializer>'.
        # The nodes of other kinds of member expressions are resolved during type checking.
        self.def_var: Var | None = None

    def accept(self, visitor: ExpressionVisitor[T]) -> T:
        return visitor.visit_member_expr(self)


# Kinds of arguments
@unique
class ArgKind(Enum):
    # Positional argument
    ARG_POS = 0
    # Positional, optional argument (functions only, not calls)
    ARG_OPT = 1
    # *arg argument
    ARG_STAR = 2
    # Keyword argument x=y in call, or keyword-only function arg
    ARG_NAMED = 3
    # **arg argument
    ARG_STAR2 = 4
    # In an argument list, keyword-only and also optional
    ARG_NAMED_OPT = 5

    def is_positional(self, star: bool = False) -> bool:
        return self == ARG_POS or self == ARG_OPT or (star and self == ARG_STAR)

    def is_named(self, star: bool = False) -> bool:
        return self == ARG_NAMED or self == ARG_NAMED_OPT or (star and self == ARG_STAR2)

    def is_required(self) -> bool:
        return self == ARG_POS or self == ARG_NAMED

    def is_optional(self) -> bool:
        return self == ARG_OPT or self == ARG_NAMED_OPT

    def is_star(self) -> bool:
        return self == ARG_STAR or self == ARG_STAR2


ARG_POS: Final = ArgKind.ARG_POS
ARG_OPT: Final = ArgKind.ARG_OPT
ARG_STAR: Final = ArgKind.ARG_STAR
ARG_NAMED: Final = ArgKind.ARG_NAMED
ARG_STAR2: Final = ArgKind.ARG_STAR2
ARG_NAMED_OPT: Final = ArgKind.ARG_NAMED_OPT


class CallExpr(Expression):
    """Call expression.

    This can also represent several special forms that are syntactically calls
    such as cast(...) and None  # type: ....
    """

    __slots__ = ("callee", "args", "arg_kinds", "arg_names", "analyzed")

    __match_args__ = ("callee", "args", "arg_kinds", "arg_names")

    def __init__(
        self,
        callee: Expression,
        args: list[Expression],
        arg_kinds: list[ArgKind],
        arg_names: list[str | None],
        analyzed: Expression | None = None,
    ) -> None:
        super().__init__()
        if not arg_names:
            arg_names = [None] * len(args)

        self.callee = callee
        self.args = args
        self.arg_kinds = arg_kinds  # ARG_ constants
        # Each name can be None if not a keyword argument.
        self.arg_names: list[str | None] = arg_names
        # If not None, the node that represents the meaning of the CallExpr. For
        # cast(...) this is a CastExpr.
        self.analyzed = analyzed

    def accept(self, visitor: ExpressionVisitor[T]) -> T:
        return visitor.visit_call_expr(self)


class YieldFromExpr(Expression):
    __slots__ = ("expr",)

    __match_args__ = ("expr",)

    expr: Expression

    def __init__(self, expr: Expression) -> None:
        super().__init__()
        self.expr = expr

    def accept(self, visitor: ExpressionVisitor[T]) -> T:
        return visitor.visit_yield_from_expr(self)


class YieldExpr(Expression):
    __slots__ = ("expr",)

    __match_args__ = ("expr",)

    expr: Expression | None

    def __init__(self, expr: Expression | None) -> None:
        super().__init__()
        self.expr = expr

    def accept(self, visitor: ExpressionVisitor[T]) -> T:
        return visitor.visit_yield_expr(self)


class IndexExpr(Expression):
    """Index expression x[y].

    Also wraps type application such as List[int] as a special form.
    """

    __slots__ = ("base", "index", "method_type", "analyzed")

    __match_args__ = ("base", "index")

    base: Expression
    index: Expression
    # Inferred __getitem__ method type
    method_type: mypy.types.Type | None
    # If not None, this is actually semantically a type application
    # Class[type, ...] or a type alias initializer.
    analyzed: TypeApplication | TypeAliasExpr | None

    def __init__(self, base: Expression, index: Expression) -> None:
        super().__init__()
        self.base = base
        self.index = index
        self.method_type = None
        self.analyzed = None

    def accept(self, visitor: ExpressionVisitor[T]) -> T:
        return visitor.visit_index_expr(self)


class UnaryExpr(Expression):
    """Unary operation"""

    __slots__ = ("op", "expr", "method_type")

    __match_args__ = ("op", "expr")

    op: str  # TODO: Enum?
    expr: Expression
    # Inferred operator method type
    method_type: mypy.types.Type | None

    def __init__(self, op: str, expr: Expression) -> None:
        super().__init__()
        self.op = op
        self.expr = expr
        self.method_type = None

    def accept(self, visitor: ExpressionVisitor[T]) -> T:
        return visitor.visit_unary_expr(self)


class AssignmentExpr(Expression):
    """Assignment expressions in Python 3.8+, like "a := 2"."""

    __slots__ = ("target", "value")

    __match_args__ = ("target", "value")

    def __init__(self, target: Expression, value: Expression) -> None:
        super().__init__()
        self.target = target
        self.value = value

    def accept(self, visitor: ExpressionVisitor[T]) -> T:
        return visitor.visit_assignment_expr(self)


class OpExpr(Expression):
    """Binary operation.

    The dot (.), [] and comparison operators have more specific nodes.
    """

    __slots__ = (
        "op",
        "left",
        "right",
        "method_type",
        "right_always",
        "right_unreachable",
        "analyzed",
    )

    __match_args__ = ("left", "op", "right")

    op: str  # TODO: Enum?
    left: Expression
    right: Expression
    # Inferred type for the operator method type (when relevant).
    method_type: mypy.types.Type | None
    # Per static analysis only: Is the right side going to be evaluated every time?
    right_always: bool
    # Per static analysis only: Is the right side unreachable?
    right_unreachable: bool
    # Used for expressions that represent a type "X | Y" in some contexts
    analyzed: TypeAliasExpr | None

    def __init__(
        self, op: str, left: Expression, right: Expression, analyzed: TypeAliasExpr | None = None
    ) -> None:
        super().__init__()
        self.op = op
        self.left = left
        self.right = right
        self.method_type = None
        self.right_always = False
        self.right_unreachable = False
        self.analyzed = analyzed

    def accept(self, visitor: ExpressionVisitor[T]) -> T:
        return visitor.visit_op_expr(self)


class ComparisonExpr(Expression):
    """Comparison expression (e.g. a < b > c < d)."""

    __slots__ = ("operators", "operands", "method_types")

    __match_args__ = ("operands", "operators")

    operators: list[str]
    operands: list[Expression]
    # Inferred type for the operator methods (when relevant; None for 'is').
    method_types: list[mypy.types.Type | None]

    def __init__(self, operators: list[str], operands: list[Expression]) -> None:
        super().__init__()
        self.operators = operators
        self.operands = operands
        self.method_types = []

    def pairwise(self) -> Iterator[tuple[str, Expression, Expression]]:
        """If this comparison expr is "a < b is c == d", yields the sequence
        ("<", a, b), ("is", b, c), ("==", c, d)
        """
        for i, operator in enumerate(self.operators):
            yield operator, self.operands[i], self.operands[i + 1]

    def accept(self, visitor: ExpressionVisitor[T]) -> T:
        return visitor.visit_comparison_expr(self)


class SliceExpr(Expression):
    """Slice expression (e.g. 'x:y', 'x:', '::2' or ':').

    This is only valid as index in index expressions.
    """

    __slots__ = ("begin_index", "end_index", "stride")

    __match_args__ = ("begin_index", "end_index", "stride")

    begin_index: Expression | None
    end_index: Expression | None
    stride: Expression | None

    def __init__(
        self,
        begin_index: Expression | None,
        end_index: Expression | None,
        stride: Expression | None,
    ) -> None:
        super().__init__()
        self.begin_index = begin_index
        self.end_index = end_index
        self.stride = stride

    def accept(self, visitor: ExpressionVisitor[T]) -> T:
        return visitor.visit_slice_expr(self)


class CastExpr(Expression):
    """Cast expression cast(type, expr)."""

    __slots__ = ("expr", "type")

    __match_args__ = ("expr", "type")

    expr: Expression
    type: mypy.types.Type

    def __init__(self, expr: Expression, typ: mypy.types.Type) -> None:
        super().__init__()
        self.expr = expr
        self.type = typ

    def accept(self, visitor: ExpressionVisitor[T]) -> T:
        return visitor.visit_cast_expr(self)


class AssertTypeExpr(Expression):
    """Represents a typing.assert_type(expr, type) call."""

    __slots__ = ("expr", "type")

    __match_args__ = ("expr", "type")

    expr: Expression
    type: mypy.types.Type

    def __init__(self, expr: Expression, typ: mypy.types.Type) -> None:
        super().__init__()
        self.expr = expr
        self.type = typ

    def accept(self, visitor: ExpressionVisitor[T]) -> T:
        return visitor.visit_assert_type_expr(self)


class RevealExpr(Expression):
    """Reveal type expression reveal_type(expr) or reveal_locals() expression."""

    __slots__ = ("expr", "kind", "local_nodes", "is_imported")

    __match_args__ = ("expr", "kind", "local_nodes", "is_imported")

    expr: Expression | None
    kind: int
    local_nodes: list[Var] | None

    def __init__(
        self,
        kind: int,
        expr: Expression | None = None,
        local_nodes: list[Var] | None = None,
        is_imported: bool = False,
    ) -> None:
        super().__init__()
        self.expr = expr
        self.kind = kind
        self.local_nodes = local_nodes
        self.is_imported = is_imported

    def accept(self, visitor: ExpressionVisitor[T]) -> T:
        return visitor.visit_reveal_expr(self)


class SuperExpr(Expression):
    """Expression super().name"""

    __slots__ = ("name", "info", "call")

    __match_args__ = ("name", "call", "info")

    name: str
    info: TypeInfo | None  # Type that contains this super expression
    call: CallExpr  # The expression super(...)

    def __init__(self, name: str, call: CallExpr) -> None:
        super().__init__()
        self.name = name
        self.call = call
        self.info = None

    def accept(self, visitor: ExpressionVisitor[T]) -> T:
        return visitor.visit_super_expr(self)


class LambdaExpr(FuncItem, Expression):
    """Lambda expression"""

    __match_args__ = ("arguments", "arg_names", "arg_kinds", "body")

    @property
    def name(self) -> str:
        return LAMBDA_NAME

    def expr(self) -> Expression:
        """Return the expression (the body) of the lambda."""
        ret = self.body.body[-1]
        assert isinstance(ret, ReturnStmt)
        expr = ret.expr
        assert expr is not None  # lambda can't have empty body
        return expr

    def accept(self, visitor: ExpressionVisitor[T]) -> T:
        return visitor.visit_lambda_expr(self)

    def is_dynamic(self) -> bool:
        return False


class ListExpr(Expression):
    """List literal expression [...]."""

    __slots__ = ("items",)

    __match_args__ = ("items",)

    items: list[Expression]

    def __init__(self, items: list[Expression]) -> None:
        super().__init__()
        self.items = items

    def accept(self, visitor: ExpressionVisitor[T]) -> T:
        return visitor.visit_list_expr(self)


class DictExpr(Expression):
    """Dictionary literal expression {key: value, ...}."""

    __slots__ = ("items",)

    __match_args__ = ("items",)

    items: list[tuple[Expression | None, Expression]]

    def __init__(self, items: list[tuple[Expression | None, Expression]]) -> None:
        super().__init__()
        self.items = items

    def accept(self, visitor: ExpressionVisitor[T]) -> T:
        return visitor.visit_dict_expr(self)


class TupleExpr(Expression):
    """Tuple literal expression (..., ...)

    Also lvalue sequences (..., ...) and [..., ...]"""

    __slots__ = ("items",)

    __match_args__ = ("items",)

    items: list[Expression]

    def __init__(self, items: list[Expression]) -> None:
        super().__init__()
        self.items = items

    def accept(self, visitor: ExpressionVisitor[T]) -> T:
        return visitor.visit_tuple_expr(self)


class SetExpr(Expression):
    """Set literal expression {value, ...}."""

    __slots__ = ("items",)

    __match_args__ = ("items",)

    items: list[Expression]

    def __init__(self, items: list[Expression]) -> None:
        super().__init__()
        self.items = items

    def accept(self, visitor: ExpressionVisitor[T]) -> T:
        return visitor.visit_set_expr(self)


class GeneratorExpr(Expression):
    """Generator expression ... for ... in ... [ for ...  in ... ] [ if ... ]."""

    __slots__ = ("left_expr", "sequences", "condlists", "is_async", "indices")

    __match_args__ = ("left_expr", "indices", "sequences", "condlists")

    left_expr: Expression
    sequences: list[Expression]
    condlists: list[list[Expression]]
    is_async: list[bool]
    indices: list[Lvalue]

    def __init__(
        self,
        left_expr: Expression,
        indices: list[Lvalue],
        sequences: list[Expression],
        condlists: list[list[Expression]],
        is_async: list[bool],
    ) -> None:
        super().__init__()
        self.left_expr = left_expr
        self.sequences = sequences
        self.condlists = condlists
        self.indices = indices
        self.is_async = is_async

    def accept(self, visitor: ExpressionVisitor[T]) -> T:
        return visitor.visit_generator_expr(self)


class ListComprehension(Expression):
    """List comprehension (e.g. [x + 1 for x in a])"""

    __slots__ = ("generator",)

    __match_args__ = ("generator",)

    generator: GeneratorExpr

    def __init__(self, generator: GeneratorExpr) -> None:
        super().__init__()
        self.generator = generator

    def accept(self, visitor: ExpressionVisitor[T]) -> T:
        return visitor.visit_list_comprehension(self)


class SetComprehension(Expression):
    """Set comprehension (e.g. {x + 1 for x in a})"""

    __slots__ = ("generator",)

    __match_args__ = ("generator",)

    generator: GeneratorExpr

    def __init__(self, generator: GeneratorExpr) -> None:
        super().__init__()
        self.generator = generator

    def accept(self, visitor: ExpressionVisitor[T]) -> T:
        return visitor.visit_set_comprehension(self)


class DictionaryComprehension(Expression):
    """Dictionary comprehension (e.g. {k: v for k, v in a}"""

    __slots__ = ("key", "value", "sequences", "condlists", "is_async", "indices")

    __match_args__ = ("key", "value", "indices", "sequences", "condlists")

    key: Expression
    value: Expression
    sequences: list[Expression]
    condlists: list[list[Expression]]
    is_async: list[bool]
    indices: list[Lvalue]

    def __init__(
        self,
        key: Expression,
        value: Expression,
        indices: list[Lvalue],
        sequences: list[Expression],
        condlists: list[list[Expression]],
        is_async: list[bool],
    ) -> None:
        super().__init__()
        self.key = key
        self.value = value
        self.sequences = sequences
        self.condlists = condlists
        self.indices = indices
        self.is_async = is_async

    def accept(self, visitor: ExpressionVisitor[T]) -> T:
        return visitor.visit_dictionary_comprehension(self)


class ConditionalExpr(Expression):
    """Conditional expression (e.g. x if y else z)"""

    __slots__ = ("cond", "if_expr", "else_expr")

    __match_args__ = ("if_expr", "cond", "else_expr")

    cond: Expression
    if_expr: Expression
    else_expr: Expression

    def __init__(self, cond: Expression, if_expr: Expression, else_expr: Expression) -> None:
        super().__init__()
        self.cond = cond
        self.if_expr = if_expr
        self.else_expr = else_expr

    def accept(self, visitor: ExpressionVisitor[T]) -> T:
        return visitor.visit_conditional_expr(self)


class TypeApplication(Expression):
    """Type application expr[type, ...]"""

    __slots__ = ("expr", "types")

    __match_args__ = ("expr", "types")

    expr: Expression
    types: list[mypy.types.Type]

    def __init__(self, expr: Expression, types: list[mypy.types.Type]) -> None:
        super().__init__()
        self.expr = expr
        self.types = types

    def accept(self, visitor: ExpressionVisitor[T]) -> T:
        return visitor.visit_type_application(self)


# Variance of a type variable. For example, T in the definition of
# List[T] is invariant, so List[int] is not a subtype of List[object],
# and also List[object] is not a subtype of List[int].
#
# The T in Iterable[T] is covariant, so Iterable[int] is a subtype of
# Iterable[object], but not vice versa.
#
# If T is contravariant in Foo[T], Foo[object] is a subtype of
# Foo[int], but not vice versa.
INVARIANT: Final = 0
COVARIANT: Final = 1
CONTRAVARIANT: Final = 2
VARIANCE_NOT_READY: Final = 3  # Variance hasn't been inferred (using Python 3.12 syntax)


class TypeVarLikeExpr(SymbolNode, Expression):
    """Base class for TypeVarExpr, ParamSpecExpr and TypeVarTupleExpr.

    Note that they are constructed by the semantic analyzer.
    """

    __slots__ = ("_name", "_fullname", "upper_bound", "default", "variance", "is_new_style")

    _name: str
    _fullname: str
    # Upper bound: only subtypes of upper_bound are valid as values. By default
    # this is 'object', meaning no restriction.
    upper_bound: mypy.types.Type
    # Default: used to resolve the TypeVar if the default is not explicitly given.
    # By default this is 'AnyType(TypeOfAny.from_omitted_generics)'. See PEP 696.
    default: mypy.types.Type
    # Variance of the type variable. Invariant is the default.
    # TypeVar(..., covariant=True) defines a covariant type variable.
    # TypeVar(..., contravariant=True) defines a contravariant type
    # variable.
    variance: int

    def __init__(
        self,
        name: str,
        fullname: str,
        upper_bound: mypy.types.Type,
        default: mypy.types.Type,
        variance: int = INVARIANT,
        is_new_style: bool = False,
        line: int = -1,
    ) -> None:
        super().__init__(line=line)
        self._name = name
        self._fullname = fullname
        self.upper_bound = upper_bound
        self.default = default
        self.variance = variance
        self.is_new_style = is_new_style

    @property
    def name(self) -> str:
        return self._name

    @property
    def fullname(self) -> str:
        return self._fullname


# All types that are both SymbolNodes and Expressions.
# Use when common children of them are needed.
SYMBOL_NODE_EXPRESSION_TYPES: Final = (TypeVarLikeExpr,)


class TypeVarExpr(TypeVarLikeExpr):
    """Type variable expression TypeVar(...).

    This is also used to represent type variables in symbol tables.

    A type variable is not valid as a type unless bound in a TypeVarLikeScope.
    That happens within:

     1. a generic class that uses the type variable as a type argument or
     2. a generic function that refers to the type variable in its signature.
    """

    __slots__ = ("values",)

    __match_args__ = ("name", "values", "upper_bound", "default")

    # Value restriction: only types in the list are valid as values. If the
    # list is empty, there is no restriction.
    values: list[mypy.types.Type]

    def __init__(
        self,
        name: str,
        fullname: str,
        values: list[mypy.types.Type],
        upper_bound: mypy.types.Type,
        default: mypy.types.Type,
        variance: int = INVARIANT,
        is_new_style: bool = False,
        line: int = -1,
    ) -> None:
        super().__init__(name, fullname, upper_bound, default, variance, is_new_style, line=line)
        self.values = values

    def accept(self, visitor: ExpressionVisitor[T]) -> T:
        return visitor.visit_type_var_expr(self)

    def serialize(self) -> JsonDict:
        return {
            ".class": "TypeVarExpr",
            "name": self._name,
            "fullname": self._fullname,
            "values": [t.serialize() for t in self.values],
            "upper_bound": self.upper_bound.serialize(),
            "default": self.default.serialize(),
            "variance": self.variance,
        }

    @classmethod
    def deserialize(cls, data: JsonDict) -> TypeVarExpr:
        assert data[".class"] == "TypeVarExpr"
        return TypeVarExpr(
            data["name"],
            data["fullname"],
            [mypy.types.deserialize_type(v) for v in data["values"]],
            mypy.types.deserialize_type(data["upper_bound"]),
            mypy.types.deserialize_type(data["default"]),
            data["variance"],
        )


class ParamSpecExpr(TypeVarLikeExpr):
    __slots__ = ()

    __match_args__ = ("name", "upper_bound", "default")

    def accept(self, visitor: ExpressionVisitor[T]) -> T:
        return visitor.visit_paramspec_expr(self)

    def serialize(self) -> JsonDict:
        return {
            ".class": "ParamSpecExpr",
            "name": self._name,
            "fullname": self._fullname,
            "upper_bound": self.upper_bound.serialize(),
            "default": self.default.serialize(),
            "variance": self.variance,
        }

    @classmethod
    def deserialize(cls, data: JsonDict) -> ParamSpecExpr:
        assert data[".class"] == "ParamSpecExpr"
        return ParamSpecExpr(
            data["name"],
            data["fullname"],
            mypy.types.deserialize_type(data["upper_bound"]),
            mypy.types.deserialize_type(data["default"]),
            data["variance"],
        )


class TypeVarTupleExpr(TypeVarLikeExpr):
    """Type variable tuple expression TypeVarTuple(...)."""

    __slots__ = "tuple_fallback"

    tuple_fallback: mypy.types.Instance

    __match_args__ = ("name", "upper_bound", "default")

    def __init__(
        self,
        name: str,
        fullname: str,
        upper_bound: mypy.types.Type,
        tuple_fallback: mypy.types.Instance,
        default: mypy.types.Type,
        variance: int = INVARIANT,
        is_new_style: bool = False,
        line: int = -1,
    ) -> None:
        super().__init__(name, fullname, upper_bound, default, variance, is_new_style, line=line)
        self.tuple_fallback = tuple_fallback

    def accept(self, visitor: ExpressionVisitor[T]) -> T:
        return visitor.visit_type_var_tuple_expr(self)

    def serialize(self) -> JsonDict:
        return {
            ".class": "TypeVarTupleExpr",
            "name": self._name,
            "fullname": self._fullname,
            "upper_bound": self.upper_bound.serialize(),
            "tuple_fallback": self.tuple_fallback.serialize(),
            "default": self.default.serialize(),
            "variance": self.variance,
        }

    @classmethod
    def deserialize(cls, data: JsonDict) -> TypeVarTupleExpr:
        assert data[".class"] == "TypeVarTupleExpr"
        return TypeVarTupleExpr(
            data["name"],
            data["fullname"],
            mypy.types.deserialize_type(data["upper_bound"]),
            mypy.types.Instance.deserialize(data["tuple_fallback"]),
            mypy.types.deserialize_type(data["default"]),
            data["variance"],
        )


class TypeAliasExpr(Expression):
    """Type alias expression (rvalue)."""

    __slots__ = ("node",)

    __match_args__ = ("node",)

    node: TypeAlias

    def __init__(self, node: TypeAlias) -> None:
        super().__init__()
        self.node = node

    def accept(self, visitor: ExpressionVisitor[T]) -> T:
        return visitor.visit_type_alias_expr(self)


class NamedTupleExpr(Expression):
    """Named tuple expression namedtuple(...) or NamedTuple(...)."""

    __slots__ = ("info", "is_typed")

    __match_args__ = ("info",)

    # The class representation of this named tuple (its tuple_type attribute contains
    # the tuple item types)
    info: TypeInfo
    is_typed: bool  # whether this class was created with typing(_extensions).NamedTuple

    def __init__(self, info: TypeInfo, is_typed: bool = False) -> None:
        super().__init__()
        self.info = info
        self.is_typed = is_typed

    def accept(self, visitor: ExpressionVisitor[T]) -> T:
        return visitor.visit_namedtuple_expr(self)


class TypedDictExpr(Expression):
    """Typed dict expression TypedDict(...)."""

    __slots__ = ("info",)

    __match_args__ = ("info",)

    # The class representation of this typed dict
    info: TypeInfo

    def __init__(self, info: TypeInfo) -> None:
        super().__init__()
        self.info = info

    def accept(self, visitor: ExpressionVisitor[T]) -> T:
        return visitor.visit_typeddict_expr(self)


class EnumCallExpr(Expression):
    """Named tuple expression Enum('name', 'val1 val2 ...')."""

    __slots__ = ("info", "items", "values")

    __match_args__ = ("info", "items", "values")

    # The class representation of this enumerated type
    info: TypeInfo
    # The item names (for debugging)
    items: list[str]
    values: list[Expression | None]

    def __init__(self, info: TypeInfo, items: list[str], values: list[Expression | None]) -> None:
        super().__init__()
        self.info = info
        self.items = items
        self.values = values

    def accept(self, visitor: ExpressionVisitor[T]) -> T:
        return visitor.visit_enum_call_expr(self)


class PromoteExpr(Expression):
    """Ducktype class decorator expression _promote(...)."""

    __slots__ = ("type",)

    type: mypy.types.ProperType

    def __init__(self, type: mypy.types.ProperType) -> None:
        super().__init__()
        self.type = type

    def accept(self, visitor: ExpressionVisitor[T]) -> T:
        return visitor.visit__promote_expr(self)


class NewTypeExpr(Expression):
    """NewType expression NewType(...)."""

    __slots__ = ("name", "old_type", "info")

    __match_args__ = ("name", "old_type", "info")

    name: str
    # The base type (the second argument to NewType)
    old_type: mypy.types.Type | None
    # The synthesized class representing the new type (inherits old_type)
    info: TypeInfo | None

    def __init__(
        self, name: str, old_type: mypy.types.Type | None, line: int, column: int
    ) -> None:
        super().__init__(line=line, column=column)
        self.name = name
        self.old_type = old_type
        self.info = None

    def accept(self, visitor: ExpressionVisitor[T]) -> T:
        return visitor.visit_newtype_expr(self)


class AwaitExpr(Expression):
    """Await expression (await ...)."""

    __slots__ = ("expr",)

    __match_args__ = ("expr",)

    expr: Expression

    def __init__(self, expr: Expression) -> None:
        super().__init__()
        self.expr = expr

    def accept(self, visitor: ExpressionVisitor[T]) -> T:
        return visitor.visit_await_expr(self)


# Constants


class TempNode(Expression):
    """Temporary dummy node used during type checking.

    This node is not present in the original program; it is just an artifact
    of the type checker implementation. It only represents an opaque node with
    some fixed type.
    """

    __slots__ = ("type", "no_rhs")

    type: mypy.types.Type
    # Is this TempNode used to indicate absence of a right hand side in an annotated assignment?
    # (e.g. for 'x: int' the rvalue is TempNode(AnyType(TypeOfAny.special_form), no_rhs=True))
    no_rhs: bool

    def __init__(
        self, typ: mypy.types.Type, no_rhs: bool = False, *, context: Context | None = None
    ) -> None:
        """Construct a dummy node; optionally borrow line/column from context object."""
        super().__init__()
        self.type = typ
        self.no_rhs = no_rhs
        if context is not None:
            self.line = context.line
            self.column = context.column

    def __repr__(self) -> str:
        return "TempNode:%d(%s)" % (self.line, str(self.type))

    def accept(self, visitor: ExpressionVisitor[T]) -> T:
        return visitor.visit_temp_node(self)


# Special attributes not collected as protocol members by Python 3.12
# See typing._SPECIAL_NAMES
EXCLUDED_PROTOCOL_ATTRIBUTES: Final = frozenset(
    {
        "__abstractmethods__",
        "__annotations__",
        "__dict__",
        "__doc__",
        "__init__",
        "__module__",
        "__new__",
        "__slots__",
        "__subclasshook__",
        "__weakref__",
        "__class_getitem__",  # Since Python 3.9
    }
)

# Attributes that can optionally be defined in the body of a subclass of
# enum.Enum but are removed from the class __dict__ by EnumMeta.
EXCLUDED_ENUM_ATTRIBUTES: Final = frozenset({"_ignore_", "_order_", "__order__"})


class TypeInfo(SymbolNode):
    """The type structure of a single class.

    Each TypeInfo corresponds one-to-one to a ClassDef, which
    represents the AST of the class.

    In type-theory terms, this is a "type constructor", and if the
    class is generic then it will be a type constructor of higher kind.
    Where the class is used in an actual type, it's in the form of an
    Instance, which amounts to a type application of the tycon to
    the appropriate number of arguments.
    """

    __slots__ = (
        "_fullname",
        "module_name",
        "defn",
        "mro",
        "_mro_refs",
        "bad_mro",
        "is_final",
        "declared_metaclass",
        "metaclass_type",
        "names",
        "is_abstract",
        "is_protocol",
        "runtime_protocol",
        "abstract_attributes",
        "deletable_attributes",
        "slots",
        "assuming",
        "assuming_proper",
        "inferring",
        "is_enum",
        "fallback_to_any",
        "meta_fallback_to_any",
        "type_vars",
        "has_param_spec_type",
        "bases",
        "_promote",
        "tuple_type",
        "special_alias",
        "is_named_tuple",
        "typeddict_type",
        "is_newtype",
        "is_intersection",
        "metadata",
        "alt_promote",
        "has_type_var_tuple_type",
        "type_var_tuple_prefix",
        "type_var_tuple_suffix",
        "self_type",
        "dataclass_transform_spec",
        "is_type_check_only",
        "deprecated",
    )

    _fullname: str  # Fully qualified name
    # Fully qualified name for the module this type was defined in. This
    # information is also in the fullname, but is harder to extract in the
    # case of nested class definitions.
    module_name: str
    defn: ClassDef  # Corresponding ClassDef
    # Method Resolution Order: the order of looking up attributes. The first
    # value always to refers to this class.
    mro: list[TypeInfo]
    # Used to stash the names of the mro classes temporarily between
    # deserialization and fixup. See deserialize() for why.
    _mro_refs: list[str] | None
    bad_mro: bool  # Could not construct full MRO
    is_final: bool

    declared_metaclass: mypy.types.Instance | None
    metaclass_type: mypy.types.Instance | None

    names: SymbolTable  # Names defined directly in this type
    is_abstract: bool  # Does the class have any abstract attributes?
    is_protocol: bool  # Is this a protocol class?
    runtime_protocol: bool  # Does this protocol support isinstance checks?
    # List of names of abstract attributes together with their abstract status.
    # The abstract status must be one of `NOT_ABSTRACT`, `IS_ABSTRACT`, `IMPLICITLY_ABSTRACT`.
    abstract_attributes: list[tuple[str, int]]
    deletable_attributes: list[str]  # Used by mypyc only
    # Does this type have concrete `__slots__` defined?
    # If class does not have `__slots__` defined then it is `None`,
    # if it has empty `__slots__` then it is an empty set.
    slots: set[str] | None

    # The attributes 'assuming' and 'assuming_proper' represent structural subtype matrices.
    #
    # In languages with structural subtyping, one can keep a global subtype matrix like this:
    #   . A B C .
    #   A 1 0 0
    #   B 1 1 1
    #   C 1 0 1
    #   .
    # where 1 indicates that the type in corresponding row is a subtype of the type
    # in corresponding column. This matrix typically starts filled with all 1's and
    # a typechecker tries to "disprove" every subtyping relation using atomic (or nominal) types.
    # However, we don't want to keep this huge global state. Instead, we keep the subtype
    # information in the form of list of pairs (subtype, supertype) shared by all Instances
    # with given supertype's TypeInfo. When we enter a subtype check we push a pair in this list
    # thus assuming that we started with 1 in corresponding matrix element. Such algorithm allows
    # to treat recursive and mutually recursive protocols and other kinds of complex situations.
    #
    # If concurrent/parallel type checking will be added in future,
    # then there should be one matrix per thread/process to avoid false negatives
    # during the type checking phase.
    assuming: list[tuple[mypy.types.Instance, mypy.types.Instance]]
    assuming_proper: list[tuple[mypy.types.Instance, mypy.types.Instance]]
    # Ditto for temporary 'inferring' stack of recursive constraint inference.
    # It contains Instances of protocol types that appeared as an argument to
    # constraints.infer_constraints(). We need 'inferring' to avoid infinite recursion for
    # recursive and mutually recursive protocols.
    #
    # We make 'assuming' and 'inferring' attributes here instead of passing they as kwargs,
    # since this would require to pass them in many dozens of calls. In particular,
    # there is a dependency infer_constraint -> is_subtype -> is_callable_subtype ->
    # -> infer_constraints.
    inferring: list[mypy.types.Instance]
    # 'inferring' and 'assuming' can't be made sets, since we need to use
    # is_same_type to correctly treat unions.

    # Classes inheriting from Enum shadow their true members with a __getattr__, so we
    # have to treat them as a special case.
    is_enum: bool
    # If true, any unknown attributes should have type 'Any' instead
    # of generating a type error.  This would be true if there is a
    # base class with type 'Any', but other use cases may be
    # possible. This is similar to having __getattr__ that returns Any
    # (and __setattr__), but without the __getattr__ method.
    fallback_to_any: bool

    # Same as above but for cases where metaclass has type Any. This will suppress
    # all attribute errors only for *class object* access.
    meta_fallback_to_any: bool

    # Information related to type annotations.

    # Generic type variable names (full names)
    type_vars: list[str]

    # Whether this class has a ParamSpec type variable
    has_param_spec_type: bool

    # Direct base classes.
    bases: list[mypy.types.Instance]

    # Another type which this type will be treated as a subtype of,
    # even though it's not a subclass in Python.  The non-standard
    # `@_promote` decorator introduces this, and there are also
    # several builtin examples, in particular `int` -> `float`.
    _promote: list[mypy.types.ProperType]

    # This is used for promoting native integer types such as 'i64' to
    # 'int'. (_promote is used for the other direction.) This only
    # supports one-step promotions (e.g., i64 -> int, not
    # i64 -> int -> float, and this isn't used to promote in joins.
    #
    # This results in some unintuitive results, such as that even
    # though i64 is compatible with int and int is compatible with
    # float, i64 is *not* compatible with float.
    alt_promote: mypy.types.Instance | None

    # Representation of a Tuple[...] base class, if the class has any
    # (e.g., for named tuples). If this is not None, the actual Type
    # object used for this class is not an Instance but a TupleType;
    # the corresponding Instance is set as the fallback type of the
    # tuple type.
    tuple_type: mypy.types.TupleType | None

    # Is this a named tuple type?
    is_named_tuple: bool

    # If this class is defined by the TypedDict type constructor,
    # then this is not None.
    typeddict_type: mypy.types.TypedDictType | None

    # Is this a newtype type?
    is_newtype: bool

    # Is this a synthesized intersection type?
    is_intersection: bool

    # This is a dictionary that will be serialized and un-serialized as is.
    # It is useful for plugins to add their data to save in the cache.
    metadata: dict[str, JsonDict]

    # Store type alias representing this type (for named tuples and TypedDicts).
    # Although definitions of these types are stored in symbol tables as TypeInfo,
    # when a type analyzer will find them, it should construct a TupleType, or
    # a TypedDict type. However, we can't use the plain types, since if the definition
    # is recursive, this will create an actual recursive structure of types (i.e. as
    # internal Python objects) causing infinite recursions everywhere during type checking.
    # To overcome this, we create a TypeAlias node, that will point to these types.
    # We store this node in the `special_alias` attribute, because it must be the same node
    # in case we are doing multiple semantic analysis passes.
    special_alias: TypeAlias | None

    # Shared type variable for typing.Self in this class (if used, otherwise None).
    self_type: mypy.types.TypeVarType | None

    # Added if the corresponding class is directly decorated with `typing.dataclass_transform`
    dataclass_transform_spec: DataclassTransformSpec | None

    # Is set to `True` when class is decorated with `@typing.type_check_only`
    is_type_check_only: bool

    # The type's deprecation message (in case it is deprecated)
    deprecated: str | None

    FLAGS: Final = [
        "is_abstract",
        "is_enum",
        "fallback_to_any",
        "meta_fallback_to_any",
        "is_named_tuple",
        "is_newtype",
        "is_protocol",
        "runtime_protocol",
        "is_final",
        "is_intersection",
    ]

    def __init__(self, names: SymbolTable, defn: ClassDef, module_name: str) -> None:
        """Initialize a TypeInfo."""
        super().__init__()
        self._fullname = defn.fullname
        self.names = names
        self.defn = defn
        self.module_name = module_name
        self.type_vars = []
        self.has_param_spec_type = False
        self.has_type_var_tuple_type = False
        self.bases = []
        self.mro = []
        self._mro_refs = None
        self.bad_mro = False
        self.declared_metaclass = None
        self.metaclass_type = None
        self.is_abstract = False
        self.abstract_attributes = []
        self.deletable_attributes = []
        self.slots = None
        self.assuming = []
        self.assuming_proper = []
        self.inferring = []
        self.is_protocol = False
        self.runtime_protocol = False
        self.type_var_tuple_prefix: int | None = None
        self.type_var_tuple_suffix: int | None = None
        self.add_type_vars()
        self.is_final = False
        self.is_enum = False
        self.fallback_to_any = False
        self.meta_fallback_to_any = False
        self._promote = []
        self.alt_promote = None
        self.tuple_type = None
        self.special_alias = None
        self.is_named_tuple = False
        self.typeddict_type = None
        self.is_newtype = False
        self.is_intersection = False
        self.metadata = {}
        self.self_type = None
        self.dataclass_transform_spec = None
        self.is_type_check_only = False
        self.deprecated = None

    def add_type_vars(self) -> None:
        self.has_type_var_tuple_type = False
        if self.defn.type_vars:
            for i, vd in enumerate(self.defn.type_vars):
                if isinstance(vd, mypy.types.ParamSpecType):
                    self.has_param_spec_type = True
                if isinstance(vd, mypy.types.TypeVarTupleType):
                    assert not self.has_type_var_tuple_type
                    self.has_type_var_tuple_type = True
                    self.type_var_tuple_prefix = i
                    self.type_var_tuple_suffix = len(self.defn.type_vars) - i - 1
                self.type_vars.append(vd.name)

    @property
    def name(self) -> str:
        """Short name."""
        return self.defn.name

    @property
    def fullname(self) -> str:
        return self._fullname

    def is_generic(self) -> bool:
        """Is the type generic (i.e. does it have type variables)?"""
        return len(self.type_vars) > 0

    def get(self, name: str) -> SymbolTableNode | None:
        for cls in self.mro:
            n = cls.names.get(name)
            if n:
                return n
        return None

    def get_containing_type_info(self, name: str) -> TypeInfo | None:
        for cls in self.mro:
            if name in cls.names:
                return cls
        return None

    @property
    def protocol_members(self) -> list[str]:
        # Protocol members are names of all attributes/methods defined in a protocol
        # and in all its supertypes (except for 'object').
        members: set[str] = set()
        assert self.mro, "This property can be only accessed after MRO is (re-)calculated"
        for base in self.mro[:-1]:  # we skip "object" since everyone implements it
            if base.is_protocol:
                for name, node in base.names.items():
                    if isinstance(node.node, (TypeAlias, TypeVarExpr, MypyFile)):
                        # These are auxiliary definitions (and type aliases are prohibited).
                        continue
                    if name in EXCLUDED_PROTOCOL_ATTRIBUTES:
                        continue
                    members.add(name)
        return sorted(members)

    @property
    def enum_members(self) -> list[str]:
        return [
            name
            for name, sym in self.names.items()
            if (
                isinstance(sym.node, Var)
                and name not in EXCLUDED_ENUM_ATTRIBUTES
                and not name.startswith("__")
                and sym.node.has_explicit_value
            )
        ]

    def __getitem__(self, name: str) -> SymbolTableNode:
        n = self.get(name)
        if n:
            return n
        else:
            raise KeyError(name)

    def __repr__(self) -> str:
        return f"<TypeInfo {self.fullname}>"

    def __bool__(self) -> bool:
        # We defined this here instead of just overriding it in
        # FakeInfo so that mypyc can generate a direct call instead of
        # using the generic bool handling.
        return not isinstance(self, FakeInfo)

    def has_readable_member(self, name: str) -> bool:
        return self.get(name) is not None

    def get_method(self, name: str) -> FuncBase | Decorator | None:
        for cls in self.mro:
            if name in cls.names:
                node = cls.names[name].node
                if isinstance(node, SYMBOL_FUNCBASE_TYPES):
                    return node
                elif isinstance(node, Decorator):  # Two `if`s make `mypyc` happy
                    return node
                else:
                    return None
        return None

    def calculate_metaclass_type(self) -> mypy.types.Instance | None:
        declared = self.declared_metaclass
        if declared is not None and not declared.type.has_base("builtins.type"):
            return declared
        if self._fullname == "builtins.type":
            return mypy.types.Instance(self, [])
        candidates = [
            s.declared_metaclass
            for s in self.mro
            if s.declared_metaclass is not None and s.declared_metaclass.type is not None
        ]
        for c in candidates:
            if all(other.type in c.type.mro for other in candidates):
                return c
        return None

    def is_metaclass(self) -> bool:
        return (
            self.has_base("builtins.type")
            or self.fullname == "abc.ABCMeta"
            or self.fallback_to_any
        )

    def has_base(self, fullname: str) -> bool:
        """Return True if type has a base type with the specified name.

        This can be either via extension or via implementation.
        """
        for cls in self.mro:
            if cls.fullname == fullname:
                return True
        return False

    def direct_base_classes(self) -> list[TypeInfo]:
        """Return a direct base classes.

        Omit base classes of other base classes.
        """
        return [base.type for base in self.bases]

    def update_tuple_type(self, typ: mypy.types.TupleType) -> None:
        """Update tuple_type and special_alias as needed."""
        self.tuple_type = typ
        alias = TypeAlias.from_tuple_type(self)
        if not self.special_alias:
            self.special_alias = alias
        else:
            self.special_alias.target = alias.target

    def update_typeddict_type(self, typ: mypy.types.TypedDictType) -> None:
        """Update typeddict_type and special_alias as needed."""
        self.typeddict_type = typ
        alias = TypeAlias.from_typeddict_type(self)
        if not self.special_alias:
            self.special_alias = alias
        else:
            self.special_alias.target = alias.target

    def __str__(self) -> str:
        """Return a string representation of the type.

        This includes the most important information about the type.
        """
        options = Options()
        return self.dump(
            str_conv=mypy.strconv.StrConv(options=options),
            type_str_conv=mypy.types.TypeStrVisitor(options=options),
        )

    def dump(
        self, str_conv: mypy.strconv.StrConv, type_str_conv: mypy.types.TypeStrVisitor
    ) -> str:
        """Return a string dump of the contents of the TypeInfo."""

        base: str = ""

        def type_str(typ: mypy.types.Type) -> str:
            return typ.accept(type_str_conv)

        head = "TypeInfo" + str_conv.format_id(self)
        if self.bases:
            base = f"Bases({', '.join(type_str(base) for base in self.bases)})"
        mro = "Mro({})".format(
            ", ".join(item.fullname + str_conv.format_id(item) for item in self.mro)
        )
        names = []
        for name in sorted(self.names):
            description = name + str_conv.format_id(self.names[name].node)
            node = self.names[name].node
            if isinstance(node, Var) and node.type:
                description += f" ({type_str(node.type)})"
            names.append(description)
        items = [f"Name({self.fullname})", base, mro, ("Names", names)]
        if self.declared_metaclass:
            items.append(f"DeclaredMetaclass({type_str(self.declared_metaclass)})")
        if self.metaclass_type:
            items.append(f"MetaclassType({type_str(self.metaclass_type)})")
        return mypy.strconv.dump_tagged(items, head, str_conv=str_conv)

    def serialize(self) -> JsonDict:
        # NOTE: This is where all ClassDefs originate, so there shouldn't be duplicates.
        data = {
            ".class": "TypeInfo",
            "module_name": self.module_name,
            "fullname": self.fullname,
            "names": self.names.serialize(self.fullname),
            "defn": self.defn.serialize(),
            "abstract_attributes": self.abstract_attributes,
            "type_vars": self.type_vars,
            "has_param_spec_type": self.has_param_spec_type,
            "bases": [b.serialize() for b in self.bases],
            "mro": [c.fullname for c in self.mro],
            "_promote": [p.serialize() for p in self._promote],
            "alt_promote": None if self.alt_promote is None else self.alt_promote.serialize(),
            "declared_metaclass": (
                None if self.declared_metaclass is None else self.declared_metaclass.serialize()
            ),
            "metaclass_type": (
                None if self.metaclass_type is None else self.metaclass_type.serialize()
            ),
            "tuple_type": None if self.tuple_type is None else self.tuple_type.serialize(),
            "typeddict_type": (
                None if self.typeddict_type is None else self.typeddict_type.serialize()
            ),
            "flags": get_flags(self, TypeInfo.FLAGS),
            "metadata": self.metadata,
            "slots": sorted(self.slots) if self.slots is not None else None,
            "deletable_attributes": self.deletable_attributes,
            "self_type": self.self_type.serialize() if self.self_type is not None else None,
            "dataclass_transform_spec": (
                self.dataclass_transform_spec.serialize()
                if self.dataclass_transform_spec is not None
                else None
            ),
            "deprecated": self.deprecated,
        }
        return data

    @classmethod
    def deserialize(cls, data: JsonDict) -> TypeInfo:
        names = SymbolTable.deserialize(data["names"])
        defn = ClassDef.deserialize(data["defn"])
        module_name = data["module_name"]
        ti = TypeInfo(names, defn, module_name)
        ti._fullname = data["fullname"]
        # TODO: Is there a reason to reconstruct ti.subtypes?
        ti.abstract_attributes = [(attr[0], attr[1]) for attr in data["abstract_attributes"]]
        ti.type_vars = data["type_vars"]
        ti.has_param_spec_type = data["has_param_spec_type"]
        ti.bases = [mypy.types.Instance.deserialize(b) for b in data["bases"]]
        _promote = []
        for p in data["_promote"]:
            t = mypy.types.deserialize_type(p)
            assert isinstance(t, mypy.types.ProperType)
            _promote.append(t)
        ti._promote = _promote
        ti.alt_promote = (
            None
            if data["alt_promote"] is None
            else mypy.types.Instance.deserialize(data["alt_promote"])
        )
        ti.declared_metaclass = (
            None
            if data["declared_metaclass"] is None
            else mypy.types.Instance.deserialize(data["declared_metaclass"])
        )
        ti.metaclass_type = (
            None
            if data["metaclass_type"] is None
            else mypy.types.Instance.deserialize(data["metaclass_type"])
        )
        # NOTE: ti.mro will be set in the fixup phase based on these
        # names.  The reason we need to store the mro instead of just
        # recomputing it from base classes has to do with a subtle
        # point about fine-grained incremental: the cache files might
        # not be loaded until after a class in the mro has changed its
        # bases, which causes the mro to change. If we recomputed our
        # mro, we would compute the *new* mro, which leaves us with no
        # way to detect that the mro has changed! Thus we need to make
        # sure to load the original mro so that once the class is
        # rechecked, it can tell that the mro has changed.
        ti._mro_refs = data["mro"]
        ti.tuple_type = (
            None
            if data["tuple_type"] is None
            else mypy.types.TupleType.deserialize(data["tuple_type"])
        )
        ti.typeddict_type = (
            None
            if data["typeddict_type"] is None
            else mypy.types.TypedDictType.deserialize(data["typeddict_type"])
        )
        ti.metadata = data["metadata"]
        ti.slots = set(data["slots"]) if data["slots"] is not None else None
        ti.deletable_attributes = data["deletable_attributes"]
        set_flags(ti, data["flags"])
        st = data["self_type"]
        ti.self_type = mypy.types.TypeVarType.deserialize(st) if st is not None else None
        if data.get("dataclass_transform_spec") is not None:
            ti.dataclass_transform_spec = DataclassTransformSpec.deserialize(
                data["dataclass_transform_spec"]
            )
        ti.deprecated = data.get("deprecated")
        return ti


class FakeInfo(TypeInfo):
    __slots__ = ("msg",)

    # types.py defines a single instance of this class, called types.NOT_READY.
    # This instance is used as a temporary placeholder in the process of de-serialization
    # of 'Instance' types. The de-serialization happens in two steps: In the first step,
    # Instance.type is set to NOT_READY. In the second step (in fixup.py) it is replaced by
    # an actual TypeInfo. If you see the assertion error below, then most probably something
    # went wrong during the second step and an 'Instance' that raised this error was not fixed.
    # Note:
    # 'None' is not used as a dummy value for two reasons:
    # 1. This will require around 80-100 asserts to make 'mypy --strict-optional mypy'
    #    pass cleanly.
    # 2. If NOT_READY value is accidentally used somewhere, it will be obvious where the value
    #    is from, whereas a 'None' value could come from anywhere.
    #
    # Additionally, this serves as a more general-purpose placeholder
    # for missing TypeInfos in a number of places where the excuses
    # for not being Optional are a little weaker.
    #
    # TypeInfo defines a __bool__ method that returns False for FakeInfo
    # so that it can be conveniently tested against in the same way that it
    # would be if things were properly optional.
    def __init__(self, msg: str) -> None:
        self.msg = msg

    def __getattribute__(self, attr: str) -> type:
        # Handle __class__ so that isinstance still works...
        if attr == "__class__":
            return object.__getattribute__(self, attr)  # type: ignore[no-any-return]
        raise AssertionError(object.__getattribute__(self, "msg"))


VAR_NO_INFO: Final[TypeInfo] = FakeInfo("Var is lacking info")
CLASSDEF_NO_INFO: Final[TypeInfo] = FakeInfo("ClassDef is lacking info")
FUNC_NO_INFO: Final[TypeInfo] = FakeInfo("FuncBase for non-methods lack info")
MISSING_FALLBACK: Final = FakeInfo("fallback can't be filled out until semanal")


class TypeAlias(SymbolNode):
    """
    A symbol node representing a type alias.

    Type alias is a static concept, in contrast to variables with types
    like Type[...]. Namely:
        * type aliases
            - can be used in type context (annotations)
            - cannot be re-assigned
        * variables with type Type[...]
            - cannot be used in type context
            - but can be re-assigned

    An alias can be defined only by an assignment to a name (not any other lvalues).

    Such assignment defines an alias by default. To define a variable,
    an explicit Type[...] annotation is required. As an exception,
    at non-global scope non-subscripted rvalue creates a variable even without
    an annotation. This exception exists to accommodate the common use case of
    class-valued attributes. See SemanticAnalyzerPass2.check_and_set_up_type_alias
    for details.

    Aliases can be generic. We use bound type variables for generic aliases, similar
    to classes. Essentially, type aliases work as macros that expand textually.
    The definition and expansion rules are following:

        1. An alias targeting a generic class without explicit variables act as
        the given class (this doesn't apply to TypedDict, Tuple and Callable, which
        are not proper classes but special type constructors):

            A = List
            AA = List[Any]

            x: A  # same as List[Any]
            x: A[int]  # same as List[int]

            x: AA  # same as List[Any]
            x: AA[int]  # Error!

            C = Callable  # Same as Callable[..., Any]
            T = Tuple  # Same as Tuple[Any, ...]

        2. An alias using explicit type variables in its rvalue expects
        replacements (type arguments) for these variables. If missing, they
        are treated as Any, like for other generics:

            B = List[Tuple[T, T]]

            x: B  # same as List[Tuple[Any, Any]]
            x: B[int]  # same as List[Tuple[int, int]]

            def f(x: B[T]) -> T: ...  # without T, Any would be used here

        3. An alias can be defined using another aliases. In the definition
        rvalue the Any substitution doesn't happen for top level unsubscripted
        generic classes:

            A = List
            B = A  # here A is expanded to List, _not_ List[Any],
                   # to match the Python runtime behaviour
            x: B[int]  # same as List[int]
            C = List[A]  # this expands to List[List[Any]]

            AA = List[T]
            D = AA  # here AA expands to List[Any]
            x: D[int]  # Error!

    Note: the fact that we support aliases like `A = List` means that the target
    type will be initially an instance type with wrong number of type arguments.
    Such instances are all fixed either during or after main semantic analysis passes.
    We therefore store the difference between `List` and `List[Any]` rvalues (targets)
    using the `no_args` flag.

    Meaning of other fields:

    target: The target type. For generic aliases contains bound type variables
        as nested types (currently TypeVar and ParamSpec are supported).
    _fullname: Qualified name of this type alias. This is used in particular
        to track fine grained dependencies from aliases.
    alias_tvars: Type variables used to define this alias.
    normalized: Used to distinguish between `A = List`, and `A = list`. Both
        are internally stored using `builtins.list` (because `typing.List` is
        itself an alias), while the second cannot be subscripted because of
        Python runtime limitation.
    line and column: Line and column on the original alias definition.
    eager: If True, immediately expand alias when referred to (useful for aliases
        within functions that can't be looked up from the symbol table)
    """

    __slots__ = (
        "target",
        "_fullname",
        "alias_tvars",
        "no_args",
        "normalized",
        "_is_recursive",
        "eager",
        "tvar_tuple_index",
        "python_3_12_type_alias",
    )

    __match_args__ = ("name", "target", "alias_tvars", "no_args")

    def __init__(
        self,
        target: mypy.types.Type,
        fullname: str,
        line: int,
        column: int,
        *,
        alias_tvars: list[mypy.types.TypeVarLikeType] | None = None,
        no_args: bool = False,
        normalized: bool = False,
        eager: bool = False,
        python_3_12_type_alias: bool = False,
    ) -> None:
        self._fullname = fullname
        self.target = target
        if alias_tvars is None:
            alias_tvars = []
        self.alias_tvars = alias_tvars
        self.no_args = no_args
        self.normalized = normalized
        # This attribute is manipulated by TypeAliasType. If non-None,
        # it is the cached value.
        self._is_recursive: bool | None = None
        self.eager = eager
        self.python_3_12_type_alias = python_3_12_type_alias
        self.tvar_tuple_index = None
        for i, t in enumerate(alias_tvars):
            if isinstance(t, mypy.types.TypeVarTupleType):
                self.tvar_tuple_index = i
        super().__init__(line, column)

    @classmethod
    def from_tuple_type(cls, info: TypeInfo) -> TypeAlias:
        """Generate an alias to the tuple type described by a given TypeInfo.

        NOTE: this doesn't set type alias type variables (for generic tuple types),
        they must be set by the caller (when fully analyzed).
        """
        assert info.tuple_type
        # TODO: is it possible to refactor this to set the correct type vars here?
        return TypeAlias(
            info.tuple_type.copy_modified(
                # Create an Instance similar to fill_typevars().
                fallback=mypy.types.Instance(
                    info, mypy.types.type_vars_as_args(info.defn.type_vars)
                )
            ),
            info.fullname,
            info.line,
            info.column,
        )

    @classmethod
    def from_typeddict_type(cls, info: TypeInfo) -> TypeAlias:
        """Generate an alias to the TypedDict type described by a given TypeInfo.

        NOTE: this doesn't set type alias type variables (for generic TypedDicts),
        they must be set by the caller (when fully analyzed).
        """
        assert info.typeddict_type
        # TODO: is it possible to refactor this to set the correct type vars here?
        return TypeAlias(
            info.typeddict_type.copy_modified(
                # Create an Instance similar to fill_typevars().
                fallback=mypy.types.Instance(
                    info, mypy.types.type_vars_as_args(info.defn.type_vars)
                )
            ),
            info.fullname,
            info.line,
            info.column,
        )

    @property
    def name(self) -> str:
        return self._fullname.split(".")[-1]

    @property
    def fullname(self) -> str:
        return self._fullname

    @property
    def has_param_spec_type(self) -> bool:
        return any(isinstance(v, mypy.types.ParamSpecType) for v in self.alias_tvars)

    def serialize(self) -> JsonDict:
        data: JsonDict = {
            ".class": "TypeAlias",
            "fullname": self._fullname,
            "target": self.target.serialize(),
            "alias_tvars": [v.serialize() for v in self.alias_tvars],
            "no_args": self.no_args,
            "normalized": self.normalized,
            "line": self.line,
            "column": self.column,
            "python_3_12_type_alias": self.python_3_12_type_alias,
        }
        return data

    def accept(self, visitor: NodeVisitor[T]) -> T:
        return visitor.visit_type_alias(self)

    @classmethod
    def deserialize(cls, data: JsonDict) -> TypeAlias:
        assert data[".class"] == "TypeAlias"
        fullname = data["fullname"]
        alias_tvars = [mypy.types.deserialize_type(v) for v in data["alias_tvars"]]
        assert all(isinstance(t, mypy.types.TypeVarLikeType) for t in alias_tvars)
        target = mypy.types.deserialize_type(data["target"])
        no_args = data["no_args"]
        normalized = data["normalized"]
        line = data["line"]
        column = data["column"]
        python_3_12_type_alias = data["python_3_12_type_alias"]
        return cls(
            target,
            fullname,
            line,
            column,
            alias_tvars=cast(list[mypy.types.TypeVarLikeType], alias_tvars),
            no_args=no_args,
            normalized=normalized,
            python_3_12_type_alias=python_3_12_type_alias,
        )


class PlaceholderNode(SymbolNode):
    """Temporary symbol node that will later become a real SymbolNode.

    These are only present during semantic analysis when using the new
    semantic analyzer. These are created if some essential dependencies
    of a definition are not yet complete.

    A typical use is for names imported from a module which is still
    incomplete (within an import cycle):

      from m import f  # Initially may create PlaceholderNode

    This is particularly important if the imported shadows a name from
    an enclosing scope or builtins:

      from m import int  # Placeholder avoids mixups with builtins.int

    Another case where this is useful is when there is another definition
    or assignment:

      from m import f
      def f() -> None: ...

    In the above example, the presence of PlaceholderNode allows us to
    handle the second definition as a redefinition.

    They are also used to create PlaceholderType instances for types
    that refer to incomplete types. Example:

      class C(Sequence[C]): ...

    We create a PlaceholderNode (with becomes_typeinfo=True) for C so
    that the type C in Sequence[C] can be bound.

    Attributes:

      fullname: Full name of the PlaceholderNode.
      node: AST node that contains the definition that caused this to
          be created. This is useful for tracking order of incomplete definitions
          and for debugging.
      becomes_typeinfo: If True, this refers something that could later
          become a TypeInfo. It can't be used with type variables, in
          particular, as this would cause issues with class type variable
          detection.

    The long-term purpose of placeholder nodes/types is to evolve into
    something that can support general recursive types.
    """

    __slots__ = ("_fullname", "node", "becomes_typeinfo")

    def __init__(
        self, fullname: str, node: Node, line: int, *, becomes_typeinfo: bool = False
    ) -> None:
        self._fullname = fullname
        self.node = node
        self.becomes_typeinfo = becomes_typeinfo
        self.line = line

    @property
    def name(self) -> str:
        return self._fullname.split(".")[-1]

    @property
    def fullname(self) -> str:
        return self._fullname

    def serialize(self) -> JsonDict:
        assert False, "PlaceholderNode can't be serialized"

    def accept(self, visitor: NodeVisitor[T]) -> T:
        return visitor.visit_placeholder_node(self)


class SymbolTableNode:
    """Description of a name binding in a symbol table.

    These are only used as values in module (global), function (local)
    and class symbol tables (see SymbolTable). The name that is bound is
    the key in SymbolTable.

    Symbol tables don't contain direct references to AST nodes primarily
    because there can be multiple symbol table references to a single
    AST node (due to imports and aliases), and different references can
    behave differently. This class describes the unique properties of
    each reference.

    The most fundamental attribute is 'node', which is the AST node that
    the name refers to.

    The kind is usually one of LDEF, GDEF or MDEF, depending on the scope
    of the definition. These three kinds can usually be used
    interchangeably and the difference between local, global and class
    scopes is mostly descriptive, with no semantic significance.
    However, some tools that consume mypy ASTs may care about these so
    they should be correct.

    Attributes:
        node: AST node of definition. Among others, this can be one of
            FuncDef, Var, TypeInfo, TypeVarExpr or MypyFile -- or None
            for cross_ref that hasn't been fixed up yet.
        kind: Kind of node. Possible values:
               - LDEF: local definition
               - GDEF: global (module-level) definition
               - MDEF: class member definition
               - UNBOUND_IMPORTED: temporary kind for imported names (we
                 don't know the final kind yet)
        module_public: If False, this name won't be imported via
            'from <module> import *'. This has no effect on names within
            classes.
        module_hidden: If True, the name will be never exported (needed for
            stub files)
        cross_ref: For deserialized MypyFile nodes, the referenced module
            name; for other nodes, optionally the name of the referenced object.
        implicit: Was this defined by assignment to self attribute?
        plugin_generated: Was this symbol generated by a plugin?
            (And therefore needs to be removed in aststrip.)
        no_serialize: Do not serialize this node if True. This is used to prevent
            keys in the cache that refer to modules on which this file does not
            depend. Currently this can happen if there is a module not in build
            used e.g. like this:
                import a.b.c # type: ignore
            This will add a submodule symbol to parent module `a` symbol table,
            but `a.b` is _not_ added as its dependency. Therefore, we should
            not serialize these symbols as they may not be found during fixup
            phase, instead they will be re-added during subsequent patch parents
            phase.
            TODO: Refactor build.py to make dependency tracking more transparent
            and/or refactor look-up functions to not require parent patching.

    NOTE: No other attributes should be added to this class unless they
    are shared by all node kinds.
    """

    __slots__ = (
        "kind",
        "node",
        "module_public",
        "module_hidden",
        "cross_ref",
        "implicit",
        "plugin_generated",
        "no_serialize",
    )

    def __init__(
        self,
        kind: int,
        node: SymbolNode | None,
        module_public: bool = True,
        implicit: bool = False,
        module_hidden: bool = False,
        *,
        plugin_generated: bool = False,
        no_serialize: bool = False,
    ) -> None:
        self.kind = kind
        self.node = node
        self.module_public = module_public
        self.implicit = implicit
        self.module_hidden = module_hidden
        self.cross_ref: str | None = None
        self.plugin_generated = plugin_generated
        self.no_serialize = no_serialize

    @property
    def fullname(self) -> str | None:
        if self.node is not None:
            return self.node.fullname
        else:
            return None

    @property
    def type(self) -> mypy.types.Type | None:
        node = self.node
        if isinstance(node, (Var, SYMBOL_FUNCBASE_TYPES)) and node.type is not None:
            return node.type
        elif isinstance(node, Decorator):
            return node.var.type
        else:
            return None

    def copy(self) -> SymbolTableNode:
        new = SymbolTableNode(
            self.kind, self.node, self.module_public, self.implicit, self.module_hidden
        )
        new.cross_ref = self.cross_ref
        return new

    def __str__(self) -> str:
        s = f"{node_kinds[self.kind]}/{short_type(self.node)}"
        if isinstance(self.node, SymbolNode):
            s += f" ({self.node.fullname})"
        # Include declared type of variables and functions.
        if self.type is not None:
            s += f" : {self.type}"
        if self.cross_ref:
            s += f" cross_ref:{self.cross_ref}"
        return s

    def serialize(self, prefix: str, name: str) -> JsonDict:
        """Serialize a SymbolTableNode.

        Args:
          prefix: full name of the containing module or class; or None
          name: name of this object relative to the containing object
        """
        data: JsonDict = {".class": "SymbolTableNode", "kind": node_kinds[self.kind]}
        if self.module_hidden:
            data["module_hidden"] = True
        if not self.module_public:
            data["module_public"] = False
        if self.implicit:
            data["implicit"] = True
        if self.plugin_generated:
            data["plugin_generated"] = True
        if isinstance(self.node, MypyFile):
            data["cross_ref"] = self.node.fullname
        else:
            assert self.node is not None, f"{prefix}:{name}"
            if prefix is not None:
                fullname = self.node.fullname
                if (
                    "." in fullname
                    and fullname != prefix + "." + name
                    and not (isinstance(self.node, Var) and self.node.from_module_getattr)
                ):
                    assert not isinstance(
                        self.node, PlaceholderNode
                    ), f"Definition of {fullname} is unexpectedly incomplete"
                    data["cross_ref"] = fullname
                    return data
            data["node"] = self.node.serialize()
        return data

    @classmethod
    def deserialize(cls, data: JsonDict) -> SymbolTableNode:
        assert data[".class"] == "SymbolTableNode"
        kind = inverse_node_kinds[data["kind"]]
        if "cross_ref" in data:
            # This will be fixed up later.
            stnode = SymbolTableNode(kind, None)
            stnode.cross_ref = data["cross_ref"]
        else:
            assert "node" in data, data
            node = SymbolNode.deserialize(data["node"])
            stnode = SymbolTableNode(kind, node)
        if "module_hidden" in data:
            stnode.module_hidden = data["module_hidden"]
        if "module_public" in data:
            stnode.module_public = data["module_public"]
        if "implicit" in data:
            stnode.implicit = data["implicit"]
        if "plugin_generated" in data:
            stnode.plugin_generated = data["plugin_generated"]
        return stnode


class SymbolTable(dict[str, SymbolTableNode]):
    """Static representation of a namespace dictionary.

    This is used for module, class and function namespaces.
    """

    __slots__ = ()

    def __str__(self) -> str:
        a: list[str] = []
        for key, value in self.items():
            # Filter out the implicit import of builtins.
            if isinstance(value, SymbolTableNode):
                if (
                    value.fullname != "builtins"
                    and (value.fullname or "").split(".")[-1] not in implicit_module_attrs
                ):
                    a.append("  " + str(key) + " : " + str(value))
            else:
                # Used in debugging:
                a.append("  <invalid item>")  # type: ignore[unreachable]
        a = sorted(a)
        a.insert(0, "SymbolTable(")
        a[-1] += ")"
        return "\n".join(a)

    def copy(self) -> SymbolTable:
        return SymbolTable([(key, node.copy()) for key, node in self.items()])

    def serialize(self, fullname: str) -> JsonDict:
        data: JsonDict = {".class": "SymbolTable"}
        for key, value in self.items():
            # Skip __builtins__: it's a reference to the builtins
            # module that gets added to every module by
            # SemanticAnalyzerPass2.visit_file(), but it shouldn't be
            # accessed by users of the module.
            if key == "__builtins__" or value.no_serialize:
                continue
            data[key] = value.serialize(fullname, key)
        return data

    @classmethod
    def deserialize(cls, data: JsonDict) -> SymbolTable:
        assert data[".class"] == "SymbolTable"
        st = SymbolTable()
        for key, value in data.items():
            if key != ".class":
                st[key] = SymbolTableNode.deserialize(value)
        return st


class DataclassTransformSpec:
    """Specifies how a dataclass-like transform should be applied. The fields here are based on the
    parameters accepted by `typing.dataclass_transform`."""

    __slots__ = (
        "eq_default",
        "order_default",
        "kw_only_default",
        "frozen_default",
        "field_specifiers",
    )

    def __init__(
        self,
        *,
        eq_default: bool | None = None,
        order_default: bool | None = None,
        kw_only_default: bool | None = None,
        field_specifiers: tuple[str, ...] | None = None,
        # Specified outside of PEP 681:
        # frozen_default was added to CPythonin https://github.com/python/cpython/pull/99958 citing
        # positive discussion in typing-sig
        frozen_default: bool | None = None,
    ) -> None:
        self.eq_default = eq_default if eq_default is not None else True
        self.order_default = order_default if order_default is not None else False
        self.kw_only_default = kw_only_default if kw_only_default is not None else False
        self.frozen_default = frozen_default if frozen_default is not None else False
        self.field_specifiers = field_specifiers if field_specifiers is not None else ()

    def serialize(self) -> JsonDict:
        return {
            "eq_default": self.eq_default,
            "order_default": self.order_default,
            "kw_only_default": self.kw_only_default,
            "frozen_default": self.frozen_default,
            "field_specifiers": list(self.field_specifiers),
        }

    @classmethod
    def deserialize(cls, data: JsonDict) -> DataclassTransformSpec:
        return DataclassTransformSpec(
            eq_default=data.get("eq_default"),
            order_default=data.get("order_default"),
            kw_only_default=data.get("kw_only_default"),
            frozen_default=data.get("frozen_default"),
            field_specifiers=tuple(data.get("field_specifiers", [])),
        )


def get_flags(node: Node, names: list[str]) -> list[str]:
    return [name for name in names if getattr(node, name)]


def set_flags(node: Node, flags: list[str]) -> None:
    for name in flags:
        setattr(node, name, True)


def get_member_expr_fullname(expr: MemberExpr) -> str | None:
    """Return the qualified name representation of a member expression.

    Return a string of form foo.bar, foo.bar.baz, or similar, or None if the
    argument cannot be represented in this form.
    """
    initial: str | None = None
    if isinstance(expr.expr, NameExpr):
        initial = expr.expr.name
    elif isinstance(expr.expr, MemberExpr):
        initial = get_member_expr_fullname(expr.expr)
    if initial is None:
        return None
    return f"{initial}.{expr.name}"


deserialize_map: Final = {
    key: obj.deserialize
    for key, obj in globals().items()
    if type(obj) is not FakeInfo
    and isinstance(obj, type)
    and issubclass(obj, SymbolNode)
    and obj is not SymbolNode
}


def check_arg_kinds(
    arg_kinds: list[ArgKind], nodes: list[T], fail: Callable[[str, T], None]
) -> None:
    is_var_arg = False
    is_kw_arg = False
    seen_named = False
    seen_opt = False
    for kind, node in zip(arg_kinds, nodes):
        if kind == ARG_POS:
            if is_var_arg or is_kw_arg or seen_named or seen_opt:
                fail(
                    "Required positional args may not appear after default, named or var args",
                    node,
                )
                break
        elif kind == ARG_OPT:
            if is_var_arg or is_kw_arg or seen_named:
                fail("Positional default args may not appear after named or var args", node)
                break
            seen_opt = True
        elif kind == ARG_STAR:
            if is_var_arg or is_kw_arg or seen_named:
                fail("Var args may not appear after named or var args", node)
                break
            is_var_arg = True
        elif kind == ARG_NAMED or kind == ARG_NAMED_OPT:
            seen_named = True
            if is_kw_arg:
                fail("A **kwargs argument must be the last argument", node)
                break
        elif kind == ARG_STAR2:
            if is_kw_arg:
                fail("You may only have one **kwargs argument", node)
                break
            is_kw_arg = True


def check_arg_names(
    names: Sequence[str | None],
    nodes: list[T],
    fail: Callable[[str, T], None],
    description: str = "function definition",
) -> None:
    seen_names: set[str | None] = set()
    for name, node in zip(names, nodes):
        if name is not None and name in seen_names:
            fail(f'Duplicate argument "{name}" in {description}', node)
            break
        seen_names.add(name)


def is_class_var(expr: NameExpr) -> bool:
    """Return whether the expression is ClassVar[...]"""
    if isinstance(expr.node, Var):
        return expr.node.is_classvar
    return False


def is_final_node(node: SymbolNode | None) -> bool:
    """Check whether `node` corresponds to a final attribute."""
    return isinstance(node, (Var, FuncDef, OverloadedFuncDef, Decorator)) and node.is_final


def local_definitions(
    names: SymbolTable, name_prefix: str, info: TypeInfo | None = None
) -> Iterator[Definition]:
    """Iterate over local definitions (not imported) in a symbol table.

    Recursively iterate over class members and nested classes.
    """
    # TODO: What should the name be? Or maybe remove it?
    for name, symnode in names.items():
        shortname = name
        if "-redef" in name:
            # Restore original name from mangled name of multiply defined function
            shortname = name.split("-redef")[0]
        fullname = name_prefix + "." + shortname
        node = symnode.node
        if node and node.fullname == fullname:
            yield fullname, symnode, info
            if isinstance(node, TypeInfo):
                yield from local_definitions(node.names, fullname, node)<|MERGE_RESOLUTION|>--- conflicted
+++ resolved
@@ -176,18 +176,11 @@
     __slots__ = ()
 
     def __str__(self) -> str:
-<<<<<<< HEAD
         ans = self.accept(mypy.strconv.StrConv(options=Options()))
         if ans is None:
             # Some visitors might have empty bodies and actually return `None`
             return repr(self)  # type: ignore[unreachable]
         return ans
-=======
-        a = self.accept(mypy.strconv.StrConv(options=Options()))
-        if a is None:
-            return repr(self)
-        return a
->>>>>>> b07d5f05
 
     def str_with_options(self, options: Options) -> str:
         a = self.accept(mypy.strconv.StrConv(options=options))
