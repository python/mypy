"""Abstract syntax tree node classes (i.e. parse tree)."""

import os
from abc import abstractmethod

from typing import (
    Any, TypeVar, List, Tuple, cast, Set, Dict, Union, Optional
)

import mypy.strconv
from mypy.visitor import NodeVisitor, StatementVisitor, ExpressionVisitor
from mypy.util import short_type, IdMapper


class Context:
    """Base type for objects that are valid as error message locations."""
    @abstractmethod
    def get_line(self) -> int: pass

    @abstractmethod
    def get_column(self) -> int: pass


if False:
    # break import cycle only needed for mypy
    import mypy.types


T = TypeVar('T')

JsonDict = Dict[str, Any]


# Symbol table node kinds
#
# TODO rename to use more descriptive names

LDEF = 0  # type: int
GDEF = 1  # type: int
MDEF = 2  # type: int
MODULE_REF = 3  # type: int
# Type variable declared using TypeVar(...) has kind UNBOUND_TVAR. It's not
# valid as a type. A type variable is valid as a type (kind BOUND_TVAR) within
# (1) a generic class that uses the type variable as a type argument or
# (2) a generic function that refers to the type variable in its signature.
UNBOUND_TVAR = 4  # type: int
BOUND_TVAR = 5  # type: int
TYPE_ALIAS = 6  # type: int
# Placeholder for a name imported via 'from ... import'. Second phase of
# semantic will replace this the actual imported reference. This is
# needed so that we can detect whether a name has been imported during
# XXX what?
UNBOUND_IMPORTED = 7  # type: int


LITERAL_YES = 2
LITERAL_TYPE = 1
LITERAL_NO = 0

# Hard coded name of Enum baseclass.
ENUM_BASECLASS = "enum.Enum"

node_kinds = {
    LDEF: 'Ldef',
    GDEF: 'Gdef',
    MDEF: 'Mdef',
    MODULE_REF: 'ModuleRef',
    UNBOUND_TVAR: 'UnboundTvar',
    BOUND_TVAR: 'Tvar',
    TYPE_ALIAS: 'TypeAlias',
    UNBOUND_IMPORTED: 'UnboundImported',
}
inverse_node_kinds = {_kind: _name for _name, _kind in node_kinds.items()}


implicit_module_attrs = {'__name__': '__builtins__.str',
                         '__doc__': None,  # depends on Python version, see semanal.py
                         '__file__': '__builtins__.str',
                         '__package__': '__builtins__.str'}


type_aliases = {
    'typing.List': '__builtins__.list',
    'typing.Dict': '__builtins__.dict',
    'typing.Set': '__builtins__.set',
    'typing.FrozenSet': '__builtins__.frozenset',
}

reverse_type_aliases = dict((name.replace('__builtins__', 'builtins'), alias)
                            for alias, name in type_aliases.items())  # type: Dict[str, str]

collections_type_aliases = {
    'typing.ChainMap': '__mypy_collections__.ChainMap',
    'typing.Counter': '__mypy_collections__.Counter',
    'typing.DefaultDict': '__mypy_collections__.defaultdict',
    'typing.Deque': '__mypy_collections__.deque',
}

reverse_collection_aliases = dict((name.replace('__mypy_collections__', 'collections'), alias)
                                  for alias, name in
                                  collections_type_aliases.items())  # type: Dict[str, str]

nongen_builtins = {'builtins.tuple': 'typing.Tuple',
                   'builtins.enumerate': ''}
nongen_builtins.update(reverse_type_aliases)
nongen_builtins.update(reverse_collection_aliases)


# See [Note Literals and literal_hash] below
Key = tuple


class Node(Context):
    """Common base class for all non-type parse tree nodes."""

    line = -1
    column = -1

    def __str__(self) -> str:
        ans = self.accept(mypy.strconv.StrConv())
        if ans is None:
            return repr(self)
        return ans

    def set_line(self, target: Union['Node', int], column: int = None) -> None:
        """If target is a node, pull line (and column) information
        into this node. If column is specified, this will override any column
        information coming from a node.
        """
        if isinstance(target, int):
            self.line = target
        else:
            self.line = target.line
            self.column = target.column

        if column is not None:
            self.column = column

    def get_line(self) -> int:
        # TODO this should be just 'line'
        return self.line

    def get_column(self) -> int:
        # TODO this should be just 'column'
        return self.column

    def accept(self, visitor: NodeVisitor[T]) -> T:
        raise RuntimeError('Not implemented')


class Statement(Node):
    """A statement node."""
    def accept(self, visitor: StatementVisitor[T]) -> T:
        raise RuntimeError('Not implemented')


class Expression(Node):
    """An expression node."""
    literal = LITERAL_NO
    literal_hash = None  # type: Key

    def accept(self, visitor: ExpressionVisitor[T]) -> T:
        raise RuntimeError('Not implemented')


# TODO:
# Lvalue = Union['NameExpr', 'MemberExpr', 'IndexExpr', 'SuperExpr', 'StarExpr'
#                'TupleExpr', 'ListExpr']; see #1783.
Lvalue = Expression


# [Note Literals and literal_hash]
# ~~~~~~~~~~~~~~~~~~~~~~~~~~~~~~~~
#
# Mypy uses the term "literal" to refer to any expression built out of
# the following:
#
# * Plain literal expressions, like `1` (integer, float, string, etc.)
#
# * Compound literal expressions, like `(lit1, lit2)` (list, dict,
#   set, or tuple)
#
# * Operator expressions, like `lit1 + lit2`
#
# * Variable references, like `x`
#
# * Member references, like `lit.m`
#
# * Index expressions, like `lit[0]`
#
# A typical "literal" looks like `x[(i,j+1)].m`.
#
# An expression that is a literal has a `literal_hash`, with the
# following properties.
#
# * `literal_hash` is a Key: a tuple containing basic data types and
#   possibly other Keys. So it can be used as a key in a dictionary
#   that will be compared by value (as opposed to the Node itself,
#   which is compared by identity).
#
# * Two expressions have equal `literal_hash`es if and only if they
#   are syntactically equal expressions. (NB: Actually, we also
#   identify as equal expressions like `3` and `3.0`; is this a good
#   idea?)
#
# * The elements of `literal_hash` that are tuples are exactly the
#   subexpressions of the original expression (e.g. the base and index
#   of an index expression, or the operands of an operator expression).

class SymbolNode(Node):
    # Nodes that can be stored in a symbol table.

    # TODO do not use methods for these

    @abstractmethod
    def name(self) -> str: pass

    @abstractmethod
    def fullname(self) -> str: pass

    @abstractmethod
    def serialize(self) -> JsonDict: pass

    @classmethod
    def deserialize(cls, data: JsonDict) -> 'SymbolNode':
        classname = data['.class']
        method = deserialize_map.get(classname)
        if method is not None:
            return method(data)
        raise NotImplementedError('unexpected .class {}'.format(classname))


class MypyFile(SymbolNode):
    """The abstract syntax tree of a single source file."""

    # Module name ('__main__' for initial file)
    _name = None      # type: str
    # Fully qualified module name
    _fullname = None  # type: str
    # Path to the file (None if not known)
    path = ''
    # Top-level definitions and statements
    defs = None  # type: List[Statement]
    # Is there a UTF-8 BOM at the start?
    is_bom = False
    names = None  # type: SymbolTable
    # All import nodes within the file (also ones within functions etc.)
    imports = None  # type: List[ImportBase]
    # Lines to ignore when checking
    ignored_lines = None  # type: Set[int]
    # Is this file represented by a stub file (.pyi)?
    is_stub = False

    def __init__(self,
                 defs: List[Statement],
                 imports: List['ImportBase'],
                 is_bom: bool = False,
                 ignored_lines: Set[int] = None) -> None:
        self.defs = defs
        self.line = 1  # Dummy line number
        self.imports = imports
        self.is_bom = is_bom
        if ignored_lines:
            self.ignored_lines = ignored_lines
        else:
            self.ignored_lines = set()

    def name(self) -> str:
        return self._name

    def fullname(self) -> str:
        return self._fullname

    def accept(self, visitor: NodeVisitor[T]) -> T:
        return visitor.visit_mypy_file(self)

    def is_package_init_file(self) -> bool:
        return not (self.path is None) and len(self.path) != 0 \
            and os.path.basename(self.path).startswith('__init__.')

    def serialize(self) -> JsonDict:
        return {'.class': 'MypyFile',
                '_name': self._name,
                '_fullname': self._fullname,
                'names': self.names.serialize(self._fullname),
                'is_stub': self.is_stub,
                'path': self.path,
                }

    @classmethod
    def deserialize(cls, data: JsonDict) -> 'MypyFile':
        assert data['.class'] == 'MypyFile', data
        tree = MypyFile([], [])
        tree._name = data['_name']
        tree._fullname = data['_fullname']
        tree.names = SymbolTable.deserialize(data['names'])
        tree.is_stub = data['is_stub']
        tree.path = data['path']
        return tree


class ImportBase(Statement):
    """Base class for all import statements."""

    is_unreachable = False  # Set by semanal.FirstPass if inside `if False` etc.
    is_top_level = False  # Ditto if outside any class or def
    is_mypy_only = False  # Ditto if inside `if TYPE_CHECKING` or `if MYPY`

    # If an import replaces existing definitions, we construct dummy assignment
    # statements that assign the imported names to the names in the current scope,
    # for type checking purposes. Example:
    #
    #     x = 1
    #     from m import x   <-- add assignment representing "x = m.x"
    assignments = None  # type: List[AssignmentStmt]

    def __init__(self) -> None:
        self.assignments = []


class Import(ImportBase):
    """import m [as n]"""

    ids = None  # type: List[Tuple[str, Optional[str]]]     # (module id, as id)

    def __init__(self, ids: List[Tuple[str, Optional[str]]]) -> None:
        super().__init__()
        self.ids = ids

    def accept(self, visitor: StatementVisitor[T]) -> T:
        return visitor.visit_import(self)


class ImportFrom(ImportBase):
    """from m import x [as y], ..."""

    id = None  # type: str
    relative = None  # type: int
    names = None  # type: List[Tuple[str, Optional[str]]]  # Tuples (name, as name)

    def __init__(self, id: str, relative: int, names: List[Tuple[str, Optional[str]]]) -> None:
        super().__init__()
        self.id = id
        self.names = names
        self.relative = relative

    def accept(self, visitor: StatementVisitor[T]) -> T:
        return visitor.visit_import_from(self)


class ImportAll(ImportBase):
    """from m import *"""
    id = None  # type: str
    relative = None  # type: int

    def __init__(self, id: str, relative: int) -> None:
        super().__init__()
        self.id = id
        self.relative = relative

    def accept(self, visitor: StatementVisitor[T]) -> T:
        return visitor.visit_import_all(self)


class FuncBase(Node):
    """Abstract base class for function-like nodes"""

    # Type signature. This is usually CallableType or Overloaded, but it can be something else for
    # decorated functions/
    type = None  # type: mypy.types.Type
    # Original, not semantically analyzed type (used for reprocessing)
    unanalyzed_type = None  # type: mypy.types.Type
    # If method, reference to TypeInfo
    info = None  # type: TypeInfo
    is_property = False
    _fullname = None  # type: str       # Name with module prefix

    @abstractmethod
    def name(self) -> str: pass

    def fullname(self) -> str:
        return self._fullname


OverloadPart = Union['FuncDef', 'Decorator']


class OverloadedFuncDef(FuncBase, SymbolNode, Statement):
    """A logical node representing all the variants of a multi-declaration function.

    A multi-declaration function is often an @overload, but can also be a
    @property with a setter and a/or a deleter.

    This node has no explicit representation in the source program.
    Overloaded variants must be consecutive in the source file.
    """

    items = None  # type: List[OverloadPart]
    impl = None  # type: Optional[OverloadPart]

    def __init__(self, items: List['OverloadPart']) -> None:
        self.items = items
        self.impl = None
        self.set_line(items[0].line)

    def name(self) -> str:
        return self.items[0].name()

    def accept(self, visitor: StatementVisitor[T]) -> T:
        return visitor.visit_overloaded_func_def(self)

    def serialize(self) -> JsonDict:
        return {'.class': 'OverloadedFuncDef',
                'items': [i.serialize() for i in self.items],
                'type': None if self.type is None else self.type.serialize(),
                'fullname': self._fullname,
                'is_property': self.is_property,
                'impl': None if self.impl is None else self.impl.serialize()
                }

    @classmethod
    def deserialize(cls, data: JsonDict) -> 'OverloadedFuncDef':
        assert data['.class'] == 'OverloadedFuncDef'
        res = OverloadedFuncDef([
            cast(OverloadPart, SymbolNode.deserialize(d))
            for d in data['items']])
        if data.get('impl') is not None:
            res.impl = cast(OverloadPart, SymbolNode.deserialize(data['impl']))
        if data.get('type') is not None:
            res.type = mypy.types.deserialize_type(data['type'])
        res._fullname = data['fullname']
        res.is_property = data['is_property']
        # NOTE: res.info will be set in the fixup phase.
        return res


class Argument(Node):
    """A single argument in a FuncItem."""

    variable = None  # type: Var
    type_annotation = None  # type: Optional[mypy.types.Type]
    initializer = None  # type: Optional[Expression]
    kind = None  # type: int  # must be an ARG_* constant
    initialization_statement = None  # type: Optional[AssignmentStmt]

    def __init__(self, variable: 'Var', type_annotation: 'Optional[mypy.types.Type]',
            initializer: Optional[Expression], kind: int,
            initialization_statement: Optional['AssignmentStmt'] = None) -> None:
        self.variable = variable

        self.type_annotation = type_annotation
        self.initializer = initializer

        self.initialization_statement = initialization_statement
        if not self.initialization_statement:
            self.initialization_statement = self._initialization_statement()

        self.kind = kind

    def _initialization_statement(self) -> Optional['AssignmentStmt']:
        """Convert the initializer into an assignment statement.
        """
        if not self.initializer:
            return None

        rvalue = self.initializer
        lvalue = NameExpr(self.variable.name())
        assign = AssignmentStmt([lvalue], rvalue)
        return assign

    def set_line(self, target: Union[Node, int], column: int = None) -> None:
        super().set_line(target, column)

        if self.initializer:
            self.initializer.set_line(self.line, self.column)

        self.variable.set_line(self.line, self.column)

        if self.initialization_statement:
            self.initialization_statement.set_line(self.line, self.column)
            self.initialization_statement.lvalues[0].set_line(self.line, self.column)


class FuncItem(FuncBase):
    arguments = []  # type: List[Argument]
    arg_names = []  # type: List[str]
    arg_kinds = []  # type: List[int]
    # Minimum number of arguments
    min_args = 0
    # Maximum number of positional arguments, -1 if no explicit limit (*args not included)
    max_pos = 0
    body = None  # type: Block
    # Is this an overload variant of function with more than one overload variant?
    is_overload = False
    is_generator = False   # Contains a yield statement?
    is_coroutine = False   # Defined using 'async def' syntax?
    is_async_generator = False  # Is an async def generator?
    is_awaitable_coroutine = False  # Decorated with '@{typing,asyncio}.coroutine'?
    is_static = False      # Uses @staticmethod?
    is_class = False       # Uses @classmethod?
    # Variants of function with type variables with values expanded
    expanded = None  # type: List[FuncItem]

    FLAGS = [
        'is_overload', 'is_generator', 'is_coroutine', 'is_async_generator',
        'is_awaitable_coroutine', 'is_static', 'is_class',
    ]

    def __init__(self, arguments: List[Argument], body: 'Block',
                 typ: 'mypy.types.FunctionLike' = None) -> None:
        self.arguments = arguments
        self.arg_names = [arg.variable.name() for arg in self.arguments]
        self.arg_kinds = [arg.kind for arg in self.arguments]
        self.max_pos = self.arg_kinds.count(ARG_POS) + self.arg_kinds.count(ARG_OPT)
        self.body = body
        self.type = typ
        self.unanalyzed_type = typ
        self.expanded = []

        self.min_args = 0
        for i in range(len(self.arguments)):
            if self.arguments[i] is None and i < self.max_fixed_argc():
                self.min_args = i + 1

    def max_fixed_argc(self) -> int:
        return self.max_pos

    def set_line(self, target: Union[Node, int], column: int = None) -> None:
        super().set_line(target, column)
        for arg in self.arguments:
            arg.set_line(self.line, self.column)

    def is_dynamic(self) -> bool:
        return self.type is None


class FuncDef(FuncItem, SymbolNode, Statement):
    """Function definition.

    This is a non-lambda function defined using 'def'.
    """

    is_decorated = False
    is_conditional = False             # Defined conditionally (within block)?
    is_abstract = False
    is_property = False
    original_def = None  # type: Union[None, FuncDef, Var]  # Original conditional definition

    FLAGS = FuncItem.FLAGS + [
        'is_decorated', 'is_conditional', 'is_abstract', 'is_property'
    ]

    def __init__(self,
                 name: str,              # Function name
                 arguments: List[Argument],
                 body: 'Block',
                 typ: 'mypy.types.FunctionLike' = None) -> None:
        super().__init__(arguments, body, typ)
        self._name = name

    def name(self) -> str:
        return self._name

    def accept(self, visitor: StatementVisitor[T]) -> T:
        return visitor.visit_func_def(self)

    def serialize(self) -> JsonDict:
        # We're deliberating omitting arguments and storing only arg_names and
        # arg_kinds for space-saving reasons (arguments is not used in later
        # stages of mypy).
        # TODO: After a FuncDef is deserialized, the only time we use `arg_names`
        # and `arg_kinds` is when `type` is None and we need to infer a type. Can
        # we store the inferred type ahead of time?
        return {'.class': 'FuncDef',
                'name': self._name,
                'fullname': self._fullname,
                'arg_names': self.arg_names,
                'arg_kinds': self.arg_kinds,
                'type': None if self.type is None else self.type.serialize(),
                'flags': get_flags(self, FuncDef.FLAGS),
                # TODO: Do we need expanded, original_def?
                }

    @classmethod
    def deserialize(cls, data: JsonDict) -> 'FuncDef':
        assert data['.class'] == 'FuncDef'
        body = Block([])
        ret = FuncDef(data['name'],
                      [],
                      body,
                      (None if data['type'] is None
                       else cast(mypy.types.FunctionLike,
                                 mypy.types.deserialize_type(data['type']))))
        ret._fullname = data['fullname']
        set_flags(ret, data['flags'])
        # NOTE: ret.info is set in the fixup phase.
        ret.arg_names = data['arg_names']
        ret.arg_kinds = data['arg_kinds']
        # Mark these as 'None' so that future uses will trigger an error
        ret.arguments = None
        ret.max_pos = None
        ret.min_args = None
        return ret


class Decorator(SymbolNode, Statement):
    """A decorated function.

    A single Decorator object can include any number of function decorators.
    """

    func = None  # type: FuncDef                # Decorated function
    decorators = None  # type: List[Expression] # Decorators, at least one  # XXX Not true
    var = None  # type: Var                     # Represents the decorated function obj
    type = None  # type: mypy.types.Type
    is_overload = False

    def __init__(self, func: FuncDef, decorators: List[Expression],
                 var: 'Var') -> None:
        self.func = func
        self.decorators = decorators
        self.var = var
        self.is_overload = False

    def name(self) -> str:
        return self.func.name()

    def fullname(self) -> str:
        return self.func.fullname()

    def accept(self, visitor: StatementVisitor[T]) -> T:
        return visitor.visit_decorator(self)

    def serialize(self) -> JsonDict:
        return {'.class': 'Decorator',
                'func': self.func.serialize(),
                'var': self.var.serialize(),
                'is_overload': self.is_overload,
                }

    @classmethod
    def deserialize(cls, data: JsonDict) -> 'Decorator':
        assert data['.class'] == 'Decorator'
        dec = Decorator(FuncDef.deserialize(data['func']),
                        [],
                        Var.deserialize(data['var']))
        dec.is_overload = data['is_overload']
        return dec


class Var(SymbolNode):
    """A variable.

    It can refer to global/local variable or a data attribute.
    """

    _name = None      # type: str   # Name without module prefix
    _fullname = None  # type: str   # Name with module prefix
    info = None  # type: TypeInfo   # Defining class (for member variables)
    type = None  # type: mypy.types.Type # Declared or inferred type, or None
    # Is this the first argument to an ordinary method (usually "self")?
    is_self = False
    is_ready = False  # If inferred, is the inferred type available?
    # Is this initialized explicitly to a non-None value in class body?
    is_inferred = False
    is_initialized_in_class = False
    is_staticmethod = False
    is_classmethod = False
    is_property = False
    is_settable_property = False
    is_classvar = False
    is_abstract_var = False
    # Set to true when this variable refers to a module we were unable to
    # parse for some reason (eg a silenced module)
    is_suppressed_import = False

    FLAGS = [
        'is_self', 'is_ready', 'is_initialized_in_class', 'is_staticmethod',
        'is_classmethod', 'is_property', 'is_settable_property', 'is_suppressed_import',
        'is_classvar', 'is_abstract_var'
    ]

    def __init__(self, name: str, type: 'mypy.types.Type' = None) -> None:
        self._name = name
        self.type = type
        if self.type is None:
            self.is_inferred = True
        self.is_self = False
        self.is_ready = True
        self.is_initialized_in_class = False

    def name(self) -> str:
        return self._name

    def fullname(self) -> str:
        return self._fullname

    def accept(self, visitor: StatementVisitor[T]) -> T:
        return visitor.visit_var(self)

    def serialize(self) -> JsonDict:
        # TODO: Leave default values out?
        # NOTE: Sometimes self.is_ready is False here, but we don't care.
        data = {'.class': 'Var',
                'name': self._name,
                'fullname': self._fullname,
                'type': None if self.type is None else self.type.serialize(),
                'flags': get_flags(self, Var.FLAGS),
                }  # type: JsonDict
        return data

    @classmethod
    def deserialize(cls, data: JsonDict) -> 'Var':
        assert data['.class'] == 'Var'
        name = data['name']
        type = None if data['type'] is None else mypy.types.deserialize_type(data['type'])
        v = Var(name, type)
        v._fullname = data['fullname']
        set_flags(v, data['flags'])
        return v


class ClassDef(Statement):
    """Class definition"""

    name = None  # type: str       # Name of the class without module prefix
    fullname = None  # type: str   # Fully qualified name of the class
    defs = None  # type: Block
    type_vars = None  # type: List[mypy.types.TypeVarDef]
    # Base class expressions (not semantically analyzed -- can be arbitrary expressions)
    base_type_exprs = None  # type: List[Expression]
    info = None  # type: TypeInfo  # Related TypeInfo
    metaclass = ''
    decorators = None  # type: List[Expression]
    has_incompatible_baseclass = False

    def __init__(self,
                 name: str,
                 defs: 'Block',
                 type_vars: List['mypy.types.TypeVarDef'] = None,
                 base_type_exprs: List[Expression] = None,
                 metaclass: str = None) -> None:
        self.name = name
        self.defs = defs
        self.type_vars = type_vars or []
        self.base_type_exprs = base_type_exprs or []
        self.metaclass = metaclass
        self.decorators = []

    def accept(self, visitor: StatementVisitor[T]) -> T:
        return visitor.visit_class_def(self)

    def is_generic(self) -> bool:
        return self.info.is_generic()

    def serialize(self) -> JsonDict:
        # Not serialized: defs, base_type_exprs, decorators
        return {'.class': 'ClassDef',
                'name': self.name,
                'fullname': self.fullname,
                'type_vars': [v.serialize() for v in self.type_vars],
                'metaclass': self.metaclass,
                }

    @classmethod
    def deserialize(self, data: JsonDict) -> 'ClassDef':
        assert data['.class'] == 'ClassDef'
        res = ClassDef(data['name'],
                       Block([]),
                       [mypy.types.TypeVarDef.deserialize(v) for v in data['type_vars']],
                       metaclass=data['metaclass'],
                       )
        res.fullname = data['fullname']
        return res


class GlobalDecl(Statement):
    """Declaration global x, y, ..."""

    names = None  # type: List[str]

    def __init__(self, names: List[str]) -> None:
        self.names = names

    def accept(self, visitor: StatementVisitor[T]) -> T:
        return visitor.visit_global_decl(self)


class NonlocalDecl(Statement):
    """Declaration nonlocal x, y, ..."""

    names = None  # type: List[str]

    def __init__(self, names: List[str]) -> None:
        self.names = names

    def accept(self, visitor: StatementVisitor[T]) -> T:
        return visitor.visit_nonlocal_decl(self)


class Block(Statement):
    body = None  # type: List[Statement]
    # True if we can determine that this block is not executed. For example,
    # this applies to blocks that are protected by something like "if PY3:"
    # when using Python 2.
    is_unreachable = False

    def __init__(self, body: List[Statement]) -> None:
        self.body = body

    def accept(self, visitor: StatementVisitor[T]) -> T:
        return visitor.visit_block(self)


# Statements


class ExpressionStmt(Statement):
    """An expression as a statement, such as print(s)."""
    expr = None  # type: Expression

    def __init__(self, expr: Expression) -> None:
        self.expr = expr

    def accept(self, visitor: StatementVisitor[T]) -> T:
        return visitor.visit_expression_stmt(self)


class AssignmentStmt(Statement):
    """Assignment statement
    The same node class is used for single assignment, multiple assignment
    (e.g. x, y = z) and chained assignment (e.g. x = y = z), assignments
    that define new names, and assignments with explicit types (# type).

    An lvalue can be NameExpr, TupleExpr, ListExpr, MemberExpr, IndexExpr.
    """

    lvalues = None  # type: List[Lvalue]
    rvalue = None  # type: Expression
    # Declared type in a comment, may be None.
    type = None  # type: mypy.types.Type
    # Original, not semantically analyzed type in annotation (used for reprocessing)
    unanalyzed_type = None  # type: Optional[mypy.types.Type]
    # This indicates usage of PEP 526 type annotation syntax in assignment.
    new_syntax = False  # type: bool

    def __init__(self, lvalues: List[Lvalue], rvalue: Expression,
                 type: 'mypy.types.Type' = None, new_syntax: bool = False) -> None:
        self.lvalues = lvalues
        self.rvalue = rvalue
        self.type = type
        self.unanalyzed_type = type
        self.new_syntax = new_syntax

    def accept(self, visitor: StatementVisitor[T]) -> T:
        return visitor.visit_assignment_stmt(self)


class OperatorAssignmentStmt(Statement):
    """Operator assignment statement such as x += 1"""

    op = ''
    lvalue = None  # type: Lvalue
    rvalue = None  # type: Expression

    def __init__(self, op: str, lvalue: Lvalue, rvalue: Expression) -> None:
        self.op = op
        self.lvalue = lvalue
        self.rvalue = rvalue

    def accept(self, visitor: StatementVisitor[T]) -> T:
        return visitor.visit_operator_assignment_stmt(self)


class WhileStmt(Statement):
    expr = None  # type: Expression
    body = None  # type: Block
    else_body = None  # type: Block

    def __init__(self, expr: Expression, body: Block, else_body: Block) -> None:
        self.expr = expr
        self.body = body
        self.else_body = else_body

    def accept(self, visitor: StatementVisitor[T]) -> T:
        return visitor.visit_while_stmt(self)


class ForStmt(Statement):
    # Index variables
    index = None  # type: Lvalue
    # Type given by type comments for index, can be None
    index_type = None  # type: mypy.types.Type
    # Expression to iterate
    expr = None  # type: Expression
    body = None  # type: Block
    else_body = None  # type: Block
    is_async = False  # True if `async for ...` (PEP 492, Python 3.5)

    def __init__(self, index: Lvalue, expr: Expression, body: Block,
                 else_body: Block, index_type: 'mypy.types.Type' = None) -> None:
        self.index = index
        self.index_type = index_type
        self.expr = expr
        self.body = body
        self.else_body = else_body

    def accept(self, visitor: StatementVisitor[T]) -> T:
        return visitor.visit_for_stmt(self)


class ReturnStmt(Statement):
    expr = None  # type: Optional[Expression]

    def __init__(self, expr: Optional[Expression]) -> None:
        self.expr = expr

    def accept(self, visitor: StatementVisitor[T]) -> T:
        return visitor.visit_return_stmt(self)


class AssertStmt(Statement):
    expr = None  # type: Expression
    msg = None  # type: Optional[Expression]

    def __init__(self, expr: Expression, msg: Expression = None) -> None:
        self.expr = expr
        self.msg = msg

    def accept(self, visitor: StatementVisitor[T]) -> T:
        return visitor.visit_assert_stmt(self)


class DelStmt(Statement):
    expr = None  # type: Lvalue

    def __init__(self, expr: Lvalue) -> None:
        self.expr = expr

    def accept(self, visitor: StatementVisitor[T]) -> T:
        return visitor.visit_del_stmt(self)


class BreakStmt(Statement):
    def accept(self, visitor: StatementVisitor[T]) -> T:
        return visitor.visit_break_stmt(self)


class ContinueStmt(Statement):
    def accept(self, visitor: StatementVisitor[T]) -> T:
        return visitor.visit_continue_stmt(self)


class PassStmt(Statement):
    def accept(self, visitor: StatementVisitor[T]) -> T:
        return visitor.visit_pass_stmt(self)


class IfStmt(Statement):
    expr = None  # type: List[Expression]
    body = None  # type: List[Block]
    else_body = None  # type: Block

    def __init__(self, expr: List[Expression], body: List[Block],
                 else_body: Block) -> None:
        self.expr = expr
        self.body = body
        self.else_body = else_body

    def accept(self, visitor: StatementVisitor[T]) -> T:
        return visitor.visit_if_stmt(self)


class RaiseStmt(Statement):
    expr = None  # type: Expression
    from_expr = None  # type: Expression

    def __init__(self, expr: Expression, from_expr: Expression = None) -> None:
        self.expr = expr
        self.from_expr = from_expr

    def accept(self, visitor: StatementVisitor[T]) -> T:
        return visitor.visit_raise_stmt(self)


class TryStmt(Statement):
    body = None  # type: Block                # Try body
    types = None  # type: List[Expression]    # Except type expressions
    vars = None  # type: List[NameExpr]     # Except variable names
    handlers = None  # type: List[Block]      # Except bodies
    else_body = None  # type: Block
    finally_body = None  # type: Block

    def __init__(self, body: Block, vars: List['NameExpr'], types: List[Expression],
                 handlers: List[Block], else_body: Block,
                 finally_body: Block) -> None:
        self.body = body
        self.vars = vars
        self.types = types
        self.handlers = handlers
        self.else_body = else_body
        self.finally_body = finally_body

    def accept(self, visitor: StatementVisitor[T]) -> T:
        return visitor.visit_try_stmt(self)


class WithStmt(Statement):
    expr = None  # type: List[Expression]
    target = None  # type: List[Lvalue]
    # Type given by type comments for target, can be None
    target_type = None  # type: mypy.types.Type
    body = None  # type: Block
    is_async = False  # True if `async with ...` (PEP 492, Python 3.5)

    def __init__(self, expr: List[Expression], target: List[Lvalue],
                 body: Block, target_type: 'mypy.types.Type' = None) -> None:
        self.expr = expr
        self.target = target
        self.target_type = target_type
        self.body = body

    def accept(self, visitor: StatementVisitor[T]) -> T:
        return visitor.visit_with_stmt(self)


class PrintStmt(Statement):
    """Python 2 print statement"""

    args = None  # type: List[Expression]
    newline = False
    # The file-like target object (given using >>).
    target = None  # type: Optional[Expression]

    def __init__(self, args: List[Expression], newline: bool, target: Expression = None) -> None:
        self.args = args
        self.newline = newline
        self.target = target

    def accept(self, visitor: StatementVisitor[T]) -> T:
        return visitor.visit_print_stmt(self)


class ExecStmt(Statement):
    """Python 2 exec statement"""

    expr = None  # type: Expression
    variables1 = None  # type: Optional[Expression]
    variables2 = None  # type: Optional[Expression]

    def __init__(self, expr: Expression,
                 variables1: Optional[Expression],
                 variables2: Optional[Expression]) -> None:
        self.expr = expr
        self.variables1 = variables1
        self.variables2 = variables2

    def accept(self, visitor: StatementVisitor[T]) -> T:
        return visitor.visit_exec_stmt(self)


# Expressions


class IntExpr(Expression):
    """Integer literal"""

    value = 0
    literal = LITERAL_YES

    def __init__(self, value: int) -> None:
        self.value = value
        self.literal_hash = ('Literal', value)

    def accept(self, visitor: ExpressionVisitor[T]) -> T:
        return visitor.visit_int_expr(self)


# How mypy uses StrExpr, BytesExpr, and UnicodeExpr:
# In Python 2 mode:
# b'x', 'x' -> StrExpr
# u'x' -> UnicodeExpr
# BytesExpr is unused
#
# In Python 3 mode:
# b'x' -> BytesExpr
# 'x', u'x' -> StrExpr
# UnicodeExpr is unused

class StrExpr(Expression):
    """String literal"""

    value = ''
    literal = LITERAL_YES

    def __init__(self, value: str) -> None:
        self.value = value
        self.literal_hash = ('Literal', value)

    def accept(self, visitor: ExpressionVisitor[T]) -> T:
        return visitor.visit_str_expr(self)


class BytesExpr(Expression):
    """Bytes literal"""

    value = ''  # TODO use bytes
    literal = LITERAL_YES

    def __init__(self, value: str) -> None:
        self.value = value
        self.literal_hash = ('Literal', value)

    def accept(self, visitor: ExpressionVisitor[T]) -> T:
        return visitor.visit_bytes_expr(self)


class UnicodeExpr(Expression):
    """Unicode literal (Python 2.x)"""

    value = ''  # TODO use bytes
    literal = LITERAL_YES

    def __init__(self, value: str) -> None:
        self.value = value
        self.literal_hash = ('Literal', value)

    def accept(self, visitor: ExpressionVisitor[T]) -> T:
        return visitor.visit_unicode_expr(self)


class FloatExpr(Expression):
    """Float literal"""

    value = 0.0
    literal = LITERAL_YES

    def __init__(self, value: float) -> None:
        self.value = value
        self.literal_hash = ('Literal', value)

    def accept(self, visitor: ExpressionVisitor[T]) -> T:
        return visitor.visit_float_expr(self)


class ComplexExpr(Expression):
    """Complex literal"""

    value = 0.0j
    literal = LITERAL_YES

    def __init__(self, value: complex) -> None:
        self.value = value
        self.literal_hash = ('Literal', value)

    def accept(self, visitor: ExpressionVisitor[T]) -> T:
        return visitor.visit_complex_expr(self)


class EllipsisExpr(Expression):
    """Ellipsis (...)"""

    def accept(self, visitor: ExpressionVisitor[T]) -> T:
        return visitor.visit_ellipsis(self)


class StarExpr(Expression):
    """Star expression"""

    expr = None  # type: Expression

    def __init__(self, expr: Expression) -> None:
        self.expr = expr
        self.literal = self.expr.literal
        self.literal_hash = ('Star', expr.literal_hash,)

        # Whether this starred expression is used in a tuple/list and as lvalue
        self.valid = False

    def accept(self, visitor: ExpressionVisitor[T]) -> T:
        return visitor.visit_star_expr(self)


class RefExpr(Expression):
    """Abstract base class for name-like constructs"""

    kind = None  # type: int      # LDEF/GDEF/MDEF/... (None if not available)
    node = None  # type: SymbolNode  # Var, FuncDef or TypeInfo that describes this
    fullname = None  # type: str  # Fully qualified name (or name if not global)

    # Does this define a new name with inferred type?
    #
    # For members, after semantic analysis, this does not take base
    # classes into consideration at all; the type checker deals with these.
    is_def = False


class NameExpr(RefExpr):
    """Name expression

    This refers to a local name, global name or a module.
    """

    name = None  # type: str      # Name referred to (may be qualified)

    literal = LITERAL_TYPE

    def __init__(self, name: str) -> None:
        self.name = name
        self.literal_hash = ('Var', name,)

    def accept(self, visitor: ExpressionVisitor[T]) -> T:
        return visitor.visit_name_expr(self)

    def serialize(self) -> JsonDict:
        # TODO: Find out where and why NameExpr is being serialized (if at all).
        assert False, "Serializing NameExpr: %s" % (self,)
        return {'.class': 'NameExpr',
                'kind': self.kind,
                'node': None if self.node is None else self.node.serialize(),
                'fullname': self.fullname,
                'is_def': self.is_def,
                'name': self.name,
                'literal': self.literal,
                }

    @classmethod
    def deserialize(cls, data: JsonDict) -> 'NameExpr':
        assert data['.class'] == 'NameExpr'
        ret = NameExpr(data['name'])
        ret.kind = data['kind']
        ret.node = None if data['node'] is None else SymbolNode.deserialize(data['node'])
        ret.fullname = data['fullname']
        ret.is_def = data['is_def']
        ret.literal = data['literal']
        return ret


class MemberExpr(RefExpr):
    """Member access expression x.y"""

    expr = None  # type: Expression
    name = None  # type: str
    # The variable node related to a definition.
    def_var = None  # type: Var

    def __init__(self, expr: Expression, name: str) -> None:
        self.expr = expr
        self.name = name
        self.literal = self.expr.literal
        self.literal_hash = ('Member', expr.literal_hash, name)

    def accept(self, visitor: ExpressionVisitor[T]) -> T:
        return visitor.visit_member_expr(self)


# Kinds of arguments

# Positional argument
ARG_POS = 0  # type: int
# Positional, optional argument (functions only, not calls)
ARG_OPT = 1  # type: int
# *arg argument
ARG_STAR = 2  # type: int
# Keyword argument x=y in call, or keyword-only function arg
ARG_NAMED = 3  # type: int
# **arg argument
ARG_STAR2 = 4  # type: int
# In an argument list, keyword-only and also optional
ARG_NAMED_OPT = 5


class CallExpr(Expression):
    """Call expression.

    This can also represent several special forms that are syntactically calls
    such as cast(...) and None  # type: ....
    """

    callee = None  # type: Expression
    args = None  # type: List[Expression]
    arg_kinds = None  # type: List[int]  # ARG_ constants
    # Each name can be None if not a keyword argument.
    arg_names = None  # type: List[str]
    # If not None, the node that represents the meaning of the CallExpr. For
    # cast(...) this is a CastExpr.
    analyzed = None  # type: Optional[Expression]

    def __init__(self, callee: Expression, args: List[Expression], arg_kinds: List[int],
                 arg_names: List[str] = None, analyzed: Expression = None) -> None:
        if not arg_names:
            arg_names = [None] * len(args)

        self.callee = callee
        self.args = args
        self.arg_kinds = arg_kinds
        self.arg_names = arg_names
        self.analyzed = analyzed

    def accept(self, visitor: ExpressionVisitor[T]) -> T:
        return visitor.visit_call_expr(self)


class YieldFromExpr(Expression):
    expr = None  # type: Expression

    def __init__(self, expr: Expression) -> None:
        self.expr = expr

    def accept(self, visitor: ExpressionVisitor[T]) -> T:
        return visitor.visit_yield_from_expr(self)


class YieldExpr(Expression):
    expr = None  # type: Optional[Expression]

    def __init__(self, expr: Optional[Expression]) -> None:
        self.expr = expr

    def accept(self, visitor: ExpressionVisitor[T]) -> T:
        return visitor.visit_yield_expr(self)


class IndexExpr(Expression):
    """Index expression x[y].

    Also wraps type application such as List[int] as a special form.
    """

    base = None  # type: Expression
    index = None  # type: Expression
    # Inferred __getitem__ method type
    method_type = None  # type: mypy.types.Type
    # If not None, this is actually semantically a type application
    # Class[type, ...] or a type alias initializer.
    analyzed = None  # type: Union[TypeApplication, TypeAliasExpr]

    def __init__(self, base: Expression, index: Expression) -> None:
        self.base = base
        self.index = index
        self.analyzed = None
        if self.index.literal == LITERAL_YES:
            self.literal = self.base.literal
            self.literal_hash = ('Index', base.literal_hash,
                                 index.literal_hash)

    def accept(self, visitor: ExpressionVisitor[T]) -> T:
        return visitor.visit_index_expr(self)


class UnaryExpr(Expression):
    """Unary operation"""

    op = ''
    expr = None  # type: Expression
    # Inferred operator method type
    method_type = None  # type: mypy.types.Type

    def __init__(self, op: str, expr: Expression) -> None:
        self.op = op
        self.expr = expr
        self.literal = self.expr.literal
        self.literal_hash = ('Unary', op, expr.literal_hash)

    def accept(self, visitor: ExpressionVisitor[T]) -> T:
        return visitor.visit_unary_expr(self)


# Map from binary operator id to related method name (in Python 3).
op_methods = {
    '+': '__add__',
    '-': '__sub__',
    '*': '__mul__',
    '/': '__truediv__',
    '%': '__mod__',
    '//': '__floordiv__',
    '**': '__pow__',
    '@': '__matmul__',
    '&': '__and__',
    '|': '__or__',
    '^': '__xor__',
    '<<': '__lshift__',
    '>>': '__rshift__',
    '==': '__eq__',
    '!=': '__ne__',
    '<': '__lt__',
    '>=': '__ge__',
    '>': '__gt__',
    '<=': '__le__',
    'in': '__contains__',
}  # type: Dict[str, str]

comparison_fallback_method = '__cmp__'
ops_falling_back_to_cmp = {'__ne__', '__eq__',
                           '__lt__', '__le__',
                           '__gt__', '__ge__'}


ops_with_inplace_method = {
    '+', '-', '*', '/', '%', '//', '**', '@', '&', '|', '^', '<<', '>>'}

inplace_operator_methods = set(
    '__i' + op_methods[op][2:] for op in ops_with_inplace_method)

reverse_op_methods = {
    '__add__': '__radd__',
    '__sub__': '__rsub__',
    '__mul__': '__rmul__',
    '__truediv__': '__rtruediv__',
    '__mod__': '__rmod__',
    '__floordiv__': '__rfloordiv__',
    '__pow__': '__rpow__',
    '__matmul__': '__rmatmul__',
    '__and__': '__rand__',
    '__or__': '__ror__',
    '__xor__': '__rxor__',
    '__lshift__': '__rlshift__',
    '__rshift__': '__rrshift__',
    '__eq__': '__eq__',
    '__ne__': '__ne__',
    '__lt__': '__gt__',
    '__ge__': '__le__',
    '__gt__': '__lt__',
    '__le__': '__ge__',
}

normal_from_reverse_op = dict((m, n) for n, m in reverse_op_methods.items())
reverse_op_method_set = set(reverse_op_methods.values())


class OpExpr(Expression):
    """Binary operation (other than . or [] or comparison operators,
    which have specific nodes)."""

    op = ''
    left = None  # type: Expression
    right = None  # type: Expression
    # Inferred type for the operator method type (when relevant).
    method_type = None  # type: mypy.types.Type

    def __init__(self, op: str, left: Expression, right: Expression) -> None:
        self.op = op
        self.left = left
        self.right = right
        self.literal = min(self.left.literal, self.right.literal)
        self.literal_hash = ('Binary', op, left.literal_hash, right.literal_hash)

    def accept(self, visitor: ExpressionVisitor[T]) -> T:
        return visitor.visit_op_expr(self)


class ComparisonExpr(Expression):
    """Comparison expression (e.g. a < b > c < d)."""

    operators = None  # type: List[str]
    operands = None  # type: List[Expression]
    # Inferred type for the operator methods (when relevant; None for 'is').
    method_types = None  # type: List[mypy.types.Type]

    def __init__(self, operators: List[str], operands: List[Expression]) -> None:
        self.operators = operators
        self.operands = operands
        self.method_types = []
        self.literal = min(o.literal for o in self.operands)
        self.literal_hash = ((cast(Any, 'Comparison'),) + tuple(operators) +
                             tuple(o.literal_hash for o in operands))

    def accept(self, visitor: ExpressionVisitor[T]) -> T:
        return visitor.visit_comparison_expr(self)


class SliceExpr(Expression):
    """Slice expression (e.g. 'x:y', 'x:', '::2' or ':').

    This is only valid as index in index expressions.
    """

    begin_index = None  # type: Optional[Expression]
    end_index = None  # type: Optional[Expression]
    stride = None  # type: Optional[Expression]

    def __init__(self, begin_index: Optional[Expression],
                 end_index: Optional[Expression],
                 stride: Optional[Expression]) -> None:
        self.begin_index = begin_index
        self.end_index = end_index
        self.stride = stride

    def accept(self, visitor: ExpressionVisitor[T]) -> T:
        return visitor.visit_slice_expr(self)


class CastExpr(Expression):
    """Cast expression cast(type, expr)."""

    expr = None  # type: Expression
    type = None  # type: mypy.types.Type

    def __init__(self, expr: Expression, typ: 'mypy.types.Type') -> None:
        self.expr = expr
        self.type = typ

    def accept(self, visitor: ExpressionVisitor[T]) -> T:
        return visitor.visit_cast_expr(self)


class RevealTypeExpr(Expression):
    """Reveal type expression reveal_type(expr)."""

    expr = None  # type: Expression

    def __init__(self, expr: Expression) -> None:
        self.expr = expr

    def accept(self, visitor: ExpressionVisitor[T]) -> T:
        return visitor.visit_reveal_type_expr(self)


class SuperExpr(Expression):
    """Expression super().name"""

    name = ''
    info = None  # type: TypeInfo  # Type that contains this super expression

    def __init__(self, name: str) -> None:
        self.name = name

    def accept(self, visitor: ExpressionVisitor[T]) -> T:
        return visitor.visit_super_expr(self)


class LambdaExpr(FuncItem, Expression):
    """Lambda expression"""

    def name(self) -> str:
        return '<lambda>'

    def expr(self) -> Expression:
        """Return the expression (the body) of the lambda."""
        ret = cast(ReturnStmt, self.body.body[-1])
        return ret.expr

    def accept(self, visitor: ExpressionVisitor[T]) -> T:
        return visitor.visit_lambda_expr(self)


class ListExpr(Expression):
    """List literal expression [...]."""

    items = None  # type: List[Expression]

    def __init__(self, items: List[Expression]) -> None:
        self.items = items
        if all(x.literal == LITERAL_YES for x in items):
            self.literal = LITERAL_YES
            self.literal_hash = (cast(Any, 'List'),) + tuple(x.literal_hash for x in items)

    def accept(self, visitor: ExpressionVisitor[T]) -> T:
        return visitor.visit_list_expr(self)


class DictExpr(Expression):
    """Dictionary literal expression {key: value, ...}."""

    items = None  # type: List[Tuple[Expression, Expression]]

    def __init__(self, items: List[Tuple[Expression, Expression]]) -> None:
        self.items = items
        # key is None for **item, e.g. {'a': 1, **x} has
        # keys ['a', None] and values [1, x].
        if all(x[0] and x[0].literal == LITERAL_YES and x[1].literal == LITERAL_YES
               for x in items):
            self.literal = LITERAL_YES
            self.literal_hash = (cast(Any, 'Dict'),) + tuple(
                (x[0].literal_hash, x[1].literal_hash) for x in items)

    def accept(self, visitor: ExpressionVisitor[T]) -> T:
        return visitor.visit_dict_expr(self)


class TupleExpr(Expression):
    """Tuple literal expression (..., ...)"""

    items = None  # type: List[Expression]

    def __init__(self, items: List[Expression]) -> None:
        self.items = items
        if all(x.literal == LITERAL_YES for x in items):
            self.literal = LITERAL_YES
            self.literal_hash = (cast(Any, 'Tuple'),) + tuple(x.literal_hash for x in items)

    def accept(self, visitor: ExpressionVisitor[T]) -> T:
        return visitor.visit_tuple_expr(self)


class SetExpr(Expression):
    """Set literal expression {value, ...}."""

    items = None  # type: List[Expression]

    def __init__(self, items: List[Expression]) -> None:
        self.items = items
        if all(x.literal == LITERAL_YES for x in items):
            self.literal = LITERAL_YES
            self.literal_hash = (cast(Any, 'Set'),) + tuple(x.literal_hash for x in items)

    def accept(self, visitor: ExpressionVisitor[T]) -> T:
        return visitor.visit_set_expr(self)


class GeneratorExpr(Expression):
    """Generator expression ... for ... in ... [ for ...  in ... ] [ if ... ]."""

    left_expr = None  # type: Expression
    sequences = None  # type: List[Expression]
    condlists = None  # type: List[List[Expression]]
    is_async = None  # type: List[bool]
    indices = None  # type: List[Lvalue]

    def __init__(self, left_expr: Expression, indices: List[Lvalue],
                 sequences: List[Expression], condlists: List[List[Expression]],
                 is_async: List[bool]) -> None:
        self.left_expr = left_expr
        self.sequences = sequences
        self.condlists = condlists
        self.indices = indices
        self.is_async = is_async

    def accept(self, visitor: ExpressionVisitor[T]) -> T:
        return visitor.visit_generator_expr(self)


class ListComprehension(Expression):
    """List comprehension (e.g. [x + 1 for x in a])"""

    generator = None  # type: GeneratorExpr

    def __init__(self, generator: GeneratorExpr) -> None:
        self.generator = generator

    def accept(self, visitor: ExpressionVisitor[T]) -> T:
        return visitor.visit_list_comprehension(self)


class SetComprehension(Expression):
    """Set comprehension (e.g. {x + 1 for x in a})"""

    generator = None  # type: GeneratorExpr

    def __init__(self, generator: GeneratorExpr) -> None:
        self.generator = generator

    def accept(self, visitor: ExpressionVisitor[T]) -> T:
        return visitor.visit_set_comprehension(self)


class DictionaryComprehension(Expression):
    """Dictionary comprehension (e.g. {k: v for k, v in a}"""

    key = None  # type: Expression
    value = None  # type: Expression
    sequences = None  # type: List[Expression]
    condlists = None  # type: List[List[Expression]]
    is_async = None  # type: List[bool]
    indices = None  # type: List[Lvalue]

    def __init__(self, key: Expression, value: Expression, indices: List[Lvalue],
                 sequences: List[Expression], condlists: List[List[Expression]],
                 is_async: List[bool]) -> None:
        self.key = key
        self.value = value
        self.sequences = sequences
        self.condlists = condlists
        self.indices = indices
        self.is_async = is_async

    def accept(self, visitor: ExpressionVisitor[T]) -> T:
        return visitor.visit_dictionary_comprehension(self)


class ConditionalExpr(Expression):
    """Conditional expression (e.g. x if y else z)"""

    cond = None  # type: Expression
    if_expr = None  # type: Expression
    else_expr = None  # type: Expression

    def __init__(self, cond: Expression, if_expr: Expression, else_expr: Expression) -> None:
        self.cond = cond
        self.if_expr = if_expr
        self.else_expr = else_expr

    def accept(self, visitor: ExpressionVisitor[T]) -> T:
        return visitor.visit_conditional_expr(self)


class BackquoteExpr(Expression):
    """Python 2 expression `...`."""

    expr = None  # type: Expression

    def __init__(self, expr: Expression) -> None:
        self.expr = expr

    def accept(self, visitor: ExpressionVisitor[T]) -> T:
        return visitor.visit_backquote_expr(self)


class TypeApplication(Expression):
    """Type application expr[type, ...]"""

    expr = None  # type: Expression
    types = None  # type: List[mypy.types.Type]

    def __init__(self, expr: Expression, types: List['mypy.types.Type']) -> None:
        self.expr = expr
        self.types = types

    def accept(self, visitor: ExpressionVisitor[T]) -> T:
        return visitor.visit_type_application(self)


# Variance of a type variable. For example, T in the definition of
# List[T] is invariant, so List[int] is not a subtype of List[object],
# and also List[object] is not a subtype of List[int].
#
# The T in Iterable[T] is covariant, so Iterable[int] is a subtype of
# Iterable[object], but not vice versa.
#
# If T is contravariant in Foo[T], Foo[object] is a subtype of
# Foo[int], but not vice versa.
INVARIANT = 0  # type: int
COVARIANT = 1  # type: int
CONTRAVARIANT = 2  # type: int


class TypeVarExpr(SymbolNode, Expression):
    """Type variable expression TypeVar(...)."""

    _name = ''
    _fullname = ''
    # Value restriction: only types in the list are valid as values. If the
    # list is empty, there is no restriction.
    values = None  # type: List[mypy.types.Type]
    # Upper bound: only subtypes of upper_bound are valid as values. By default
    # this is 'object', meaning no restriction.
    upper_bound = None  # type: mypy.types.Type
    # Variance of the type variable. Invariant is the default.
    # TypeVar(..., covariant=True) defines a covariant type variable.
    # TypeVar(..., contravariant=True) defines a contravariant type
    # variable.
    variance = INVARIANT

    def __init__(self, name: str, fullname: str,
                 values: List['mypy.types.Type'],
                 upper_bound: 'mypy.types.Type',
                 variance: int=INVARIANT) -> None:
        self._name = name
        self._fullname = fullname
        self.values = values
        self.upper_bound = upper_bound
        self.variance = variance

    def name(self) -> str:
        return self._name

    def fullname(self) -> str:
        return self._fullname

    def accept(self, visitor: ExpressionVisitor[T]) -> T:
        return visitor.visit_type_var_expr(self)

    def serialize(self) -> JsonDict:
        return {'.class': 'TypeVarExpr',
                'name': self._name,
                'fullname': self._fullname,
                'values': [t.serialize() for t in self.values],
                'upper_bound': self.upper_bound.serialize(),
                'variance': self.variance,
                }

    @classmethod
    def deserialize(cls, data: JsonDict) -> 'TypeVarExpr':
        assert data['.class'] == 'TypeVarExpr'
        return TypeVarExpr(data['name'],
                           data['fullname'],
                           [mypy.types.deserialize_type(v) for v in data['values']],
                           mypy.types.deserialize_type(data['upper_bound']),
                           data['variance'])


class TypeAliasExpr(Expression):
    """Type alias expression (rvalue)."""

    type = None  # type: mypy.types.Type
    # Simple fallback type for aliases that are invalid in runtime expressions
    # (for example Union, Tuple, Callable).
    fallback = None  # type: mypy.types.Type
    # This type alias is subscripted in a runtime expression like Alias[int](42)
    # (not in a type context like type annotation or base class).
    in_runtime = False  # type: bool

    def __init__(self, type: 'mypy.types.Type', fallback: 'mypy.types.Type' = None,
                 in_runtime: bool = False) -> None:
        self.type = type
        self.fallback = fallback
        self.in_runtime = in_runtime

    def accept(self, visitor: ExpressionVisitor[T]) -> T:
        return visitor.visit_type_alias_expr(self)


class NamedTupleExpr(Expression):
    """Named tuple expression namedtuple(...) or NamedTuple(...)."""

    # The class representation of this named tuple (its tuple_type attribute contains
    # the tuple item types)
    info = None  # type: TypeInfo

    def __init__(self, info: 'TypeInfo') -> None:
        self.info = info

    def accept(self, visitor: ExpressionVisitor[T]) -> T:
        return visitor.visit_namedtuple_expr(self)


class TypedDictExpr(Expression):
    """Typed dict expression TypedDict(...)."""

    # The class representation of this typed dict
    info = None  # type: TypeInfo

    def __init__(self, info: 'TypeInfo') -> None:
        self.info = info

    def accept(self, visitor: ExpressionVisitor[T]) -> T:
        return visitor.visit_typeddict_expr(self)


class EnumCallExpr(Expression):
    """Named tuple expression Enum('name', 'val1 val2 ...')."""

    # The class representation of this enumerated type
    info = None  # type: TypeInfo
    # The item names (for debugging)
    items = None  # type: List[str]
    values = None  # type: List[Optional[Expression]]

    def __init__(self, info: 'TypeInfo', items: List[str],
                 values: List[Optional[Expression]]) -> None:
        self.info = info
        self.items = items
        self.values = values

    def accept(self, visitor: ExpressionVisitor[T]) -> T:
        return visitor.visit_enum_call_expr(self)


class PromoteExpr(Expression):
    """Ducktype class decorator expression _promote(...)."""

    type = None  # type: mypy.types.Type

    def __init__(self, type: 'mypy.types.Type') -> None:
        self.type = type

    def accept(self, visitor: ExpressionVisitor[T]) -> T:
        return visitor.visit__promote_expr(self)


class NewTypeExpr(Expression):
    """NewType expression NewType(...)."""
    name = None  # type: str
    old_type = None  # type: mypy.types.Type

    info = None  # type: Optional[TypeInfo]

    def __init__(self, name: str, old_type: 'mypy.types.Type', line: int) -> None:
        self.name = name
        self.old_type = old_type

    def accept(self, visitor: ExpressionVisitor[T]) -> T:
        return visitor.visit_newtype_expr(self)


class AwaitExpr(Expression):
    """Await expression (await ...)."""

    expr = None  # type: Expression

    def __init__(self, expr: Expression) -> None:
        self.expr = expr

    def accept(self, visitor: ExpressionVisitor[T]) -> T:
        return visitor.visit_await_expr(self)


# Constants


class TempNode(Expression):
    """Temporary dummy node used during type checking.

    This node is not present in the original program; it is just an artifact
    of the type checker implementation. It only represents an opaque node with
    some fixed type.
    """

    type = None  # type: mypy.types.Type
    # Is it used to indicate no right hand side in assignment?
    no_rhs = False  # type: bool

    def __init__(self, typ: 'mypy.types.Type', no_rhs: bool = False) -> None:
        self.type = typ
        self.no_rhs = no_rhs

    def __repr__(self) -> str:
        return 'TempNode(%s)' % str(self.type)

    def accept(self, visitor: ExpressionVisitor[T]) -> T:
        return visitor.visit_temp_node(self)


class TypeInfo(SymbolNode):
    """The type structure of a single class.

    Each TypeInfo corresponds one-to-one to a ClassDef, which
    represents the AST of the class.

    In type-theory terms, this is a "type constructor", and if the
    class is generic then it will be a type constructor of higher kind.
    Where the class is used in an actual type, it's in the form of an
    Instance, which amounts to a type application of the tycon to
    the appropriate number of arguments.
    """

    _fullname = None  # type: str          # Fully qualified name
    # Fully qualified name for the module this type was defined in. This
    # information is also in the fullname, but is harder to extract in the
    # case of nested class definitions.
    module_name = None  # type: str
    defn = None  # type: ClassDef          # Corresponding ClassDef
    # Method Resolution Order: the order of looking up attributes. The first
    # value always to refers to this class.
    mro = None  # type: List[TypeInfo]

    declared_metaclass = None  # type: Optional[mypy.types.Instance]
    metaclass_type = None  # type: mypy.types.Instance

    subtypes = None  # type: Set[TypeInfo] # Direct subclasses encountered so far
    names = None  # type: SymbolTable      # Names defined directly in this type
    is_abstract = False                    # Does the class have any abstract attributes?
    is_protocol = False                    # Is this a protocol class?
    runtime_protocol = False               # Does this protocol support isinstance checks?
    abstract_attributes = None  # type: List[str]
    protocol_members = None  # type: List[str]

    # These represent structural subtype matrices. Note that these are shared
    # by all 'Instance's with given TypeInfo.
    # If concurrent/parallel type checking will be added in future,
    # then there should be one matrix per thread/process to avoid false negatives
    # during the type checking phase.
    assuming = None  # type: List[Tuple[mypy.types.Instance, mypy.types.Instance]]
    assuming_proper = None  # type: List[Tuple[mypy.types.Instance, mypy.types.Instance]]
    # Ditto for temporary stack of recursive constraint inference.
    inferring = None  # type: List[mypy.types.Instance]

    # Classes inheriting from Enum shadow their true members with a __getattr__, so we
    # have to treat them as a special case.
    is_enum = False
    # If true, any unknown attributes should have type 'Any' instead
    # of generating a type error.  This would be true if there is a
    # base class with type 'Any', but other use cases may be
    # possible. This is similar to having __getattr__ that returns Any
    # (and __setattr__), but without the __getattr__ method.
    fallback_to_any = False

    # Information related to type annotations.

    # Generic type variable names
    type_vars = None  # type: List[str]

    # Direct base classes.
    bases = None  # type: List[mypy.types.Instance]

    # Another type which this type will be treated as a subtype of,
    # even though it's not a subclass in Python.  The non-standard
    # `@_promote` decorator introduces this, and there are also
    # several builtin examples, in particular `int` -> `float`.
    _promote = None  # type: mypy.types.Type

    # Representation of a Tuple[...] base class, if the class has any
    # (e.g., for named tuples). If this is not None, the actual Type
    # object used for this class is not an Instance but a TupleType;
    # the corresponding Instance is set as the fallback type of the
    # tuple type.
    tuple_type = None  # type: Optional[mypy.types.TupleType]

    # Is this a named tuple type?
    is_named_tuple = False

    # If this class is defined by the TypedDict type constructor,
    # then this is not None.
    typeddict_type = None  # type: Optional[mypy.types.TypedDictType]

    # Is this a newtype type?
    is_newtype = False

    # Alternative to fullname() for 'anonymous' classes.
    alt_fullname = None  # type: Optional[str]

    FLAGS = [
        'is_abstract', 'is_enum', 'fallback_to_any', 'is_named_tuple',
        'is_newtype', 'is_protocol', 'runtime_protocol'
    ]

    def __init__(self, names: 'SymbolTable', defn: ClassDef, module_name: str) -> None:
        """Initialize a TypeInfo."""
        self.names = names
        self.defn = defn
        self.module_name = module_name
        self.subtypes = set()
        self.type_vars = []
        self.bases = []
        # Leave self.mro uninitialized until we compute it for real,
        # so we don't accidentally try to use it prematurely.
        self._fullname = defn.fullname
        self.is_abstract = False
        self.abstract_attributes = []
<<<<<<< HEAD
        self.assuming = []
        self.assuming_proper = []
        self.inferring = []
        if defn.type_vars:
            for vd in defn.type_vars:
=======
        self.add_type_vars()

    def add_type_vars(self) -> None:
        if self.defn.type_vars:
            for vd in self.defn.type_vars:
>>>>>>> 737434b7
                self.type_vars.append(vd.name)

    def name(self) -> str:
        """Short name."""
        return self.defn.name

    def fullname(self) -> str:
        return self._fullname

    def is_generic(self) -> bool:
        """Is the type generic (i.e. does it have type variables)?"""
        return len(self.type_vars) > 0

    def get(self, name: str) -> 'SymbolTableNode':
        if self.mro is None:  # Might be because of a previous error.
            return None
        for cls in self.mro:
            n = cls.names.get(name)
            if n:
                return n
        return None

    def __getitem__(self, name: str) -> 'SymbolTableNode':
        n = self.get(name)
        if n:
            return n
        else:
            raise KeyError(name)

    def __repr__(self) -> str:
        return '<TypeInfo %s>' % self.fullname()

    # IDEA: Refactor the has* methods to be more consistent and document
    #       them.

    def has_readable_member(self, name: str) -> bool:
        return self.get(name) is not None

    def has_method(self, name: str) -> bool:
        return self.get_method(name) is not None

    def get_method(self, name: str) -> FuncBase:
        if self.mro is None:  # Might be because of a previous error.
            return None
        for cls in self.mro:
            if name in cls.names:
                node = cls.names[name].node
                if isinstance(node, FuncBase):
                    return node
                else:
                    return None
        return None

    def calculate_mro(self) -> None:
        """Calculate and set mro (method resolution order).

        Raise MroError if cannot determine mro.
        """
        mro = linearize_hierarchy(self)
        assert mro, "Could not produce a MRO at all for %s" % (self,)
        self.mro = mro
        self.is_enum = self._calculate_is_enum()

    def calculate_metaclass_type(self) -> 'Optional[mypy.types.Instance]':
        declared = self.declared_metaclass
        if declared is not None and not declared.type.has_base('builtins.type'):
            return declared
        if self._fullname == 'builtins.type':
            return mypy.types.Instance(self, [])
        candidates = [s.declared_metaclass
                      for s in self.mro
                      if s.declared_metaclass is not None
                      and s.declared_metaclass.type is not None]
        for c in candidates:
            if c.type.mro is None:
                continue
            if all(other.type in c.type.mro for other in candidates):
                return c
        return None

    def is_metaclass(self) -> bool:
        return (self.has_base('builtins.type') or self.fullname() == 'abc.ABCMeta' or
                self.fallback_to_any)

    def _calculate_is_enum(self) -> bool:
        """
        If this is "enum.Enum" itself, then yes, it's an enum.
        If the flag .is_enum has been set on anything in the MRO, it's an enum.
        """
        if self.fullname() == ENUM_BASECLASS:
            return True
        if self.mro:
            return any(type_info.is_enum for type_info in self.mro)
        return False

    def has_base(self, fullname: str) -> bool:
        """Return True if type has a base type with the specified name.

        This can be either via extension or via implementation.
        """
        if self.mro:
            for cls in self.mro:
                if cls.fullname() == fullname:
                    return True
        return False

    def direct_base_classes(self) -> 'List[TypeInfo]':
        """Return a direct base classes.

        Omit base classes of other base classes.
        """
        return [base.type for base in self.bases]

    def __str__(self) -> str:
        """Return a string representation of the type.

        This includes the most important information about the type.
        """
        return self.dump()

    def dump(self,
             str_conv: 'mypy.strconv.StrConv' = None,
             type_str_conv: 'mypy.types.TypeStrVisitor' = None) -> str:
        """Return a string dump of the contents of the TypeInfo."""
        if not str_conv:
            str_conv = mypy.strconv.StrConv()
        base = None  # type: str

        def type_str(typ: 'mypy.types.Type') -> str:
            if type_str_conv:
                return typ.accept(type_str_conv)
            return str(typ)

        head = 'TypeInfo' + str_conv.format_id(self)
        if self.bases:
            base = 'Bases({})'.format(', '.join(type_str(base)
                                                for base in self.bases))
        mro = 'Mro({})'.format(', '.join(item.fullname() + str_conv.format_id(item)
                                         for item in self.mro))
        names = []
        for name in sorted(self.names):
            description = name + str_conv.format_id(self.names[name].node)
            node = self.names[name].node
            if isinstance(node, Var) and node.type:
                description += ' ({})'.format(type_str(node.type))
            names.append(description)
        return mypy.strconv.dump_tagged(
            ['Name({})'.format(self.fullname()),
             base,
             mro,
             ('Names', names)],
            head,
            str_conv=str_conv)

    def serialize(self) -> JsonDict:
        # NOTE: This is where all ClassDefs originate, so there shouldn't be duplicates.
        data = {'.class': 'TypeInfo',
                'module_name': self.module_name,
                'fullname': self.fullname(),
                'alt_fullname': self.alt_fullname,
                'names': self.names.serialize(self.alt_fullname or self.fullname()),
                'defn': self.defn.serialize(),
                'abstract_attributes': self.abstract_attributes,
                'protocol_members': self.protocol_members,
                'type_vars': self.type_vars,
                'bases': [b.serialize() for b in self.bases],
                '_promote': None if self._promote is None else self._promote.serialize(),
                'declared_metaclass': (None if self.declared_metaclass is None
                                       else self.declared_metaclass.serialize()),
                'tuple_type': None if self.tuple_type is None else self.tuple_type.serialize(),
                'typeddict_type':
                    None if self.typeddict_type is None else self.typeddict_type.serialize(),
                'flags': get_flags(self, TypeInfo.FLAGS),
                }
        return data

    @classmethod
    def deserialize(cls, data: JsonDict) -> 'TypeInfo':
        names = SymbolTable.deserialize(data['names'])
        defn = ClassDef.deserialize(data['defn'])
        module_name = data['module_name']
        ti = TypeInfo(names, defn, module_name)
        ti._fullname = data['fullname']
        ti.alt_fullname = data['alt_fullname']
        # TODO: Is there a reason to reconstruct ti.subtypes?
        ti.abstract_attributes = data['abstract_attributes']
        ti.protocol_members = data['protocol_members']
        ti.type_vars = data['type_vars']
        ti.bases = [mypy.types.Instance.deserialize(b) for b in data['bases']]
        ti._promote = (None if data['_promote'] is None
                       else mypy.types.deserialize_type(data['_promote']))
        ti.declared_metaclass = (None if data['declared_metaclass'] is None
                                 else mypy.types.Instance.deserialize(data['declared_metaclass']))
        # NOTE: ti.metaclass_type and ti.mro will be set in the fixup phase.
        ti.tuple_type = (None if data['tuple_type'] is None
                         else mypy.types.TupleType.deserialize(data['tuple_type']))
        ti.typeddict_type = (None if data['typeddict_type'] is None
                            else mypy.types.TypedDictType.deserialize(data['typeddict_type']))
        set_flags(ti, data['flags'])
        return ti


class SymbolTableNode:
    # Kind of node. Possible values:
    #  - LDEF: local definition (of any kind)
    #  - GDEF: global (module-level) definition
    #  - MDEF: class member definition
    #  - UNBOUND_TVAR: TypeVar(...) definition, not bound
    #  - TVAR: type variable in a bound scope (generic function / generic clas)
    #  - MODULE_REF: reference to a module
    #  - TYPE_ALIAS: type alias
    #  - UNBOUND_IMPORTED: temporary kind for imported names
    kind = None  # type: int
    # AST node of definition (FuncDef/Var/TypeInfo/Decorator/TypeVarExpr,
    # or None for a bound type variable).
    node = None  # type: Optional[SymbolNode]
    # Type variable definition (for bound type variables only)
    tvar_def = None  # type: Optional[mypy.types.TypeVarDef]
    # Module id (e.g. "foo.bar") or None
    mod_id = ''
    # If this not None, override the type of the 'node' attribute.
    type_override = None  # type: Optional[mypy.types.Type]
    # If False, this name won't be imported via 'from <module> import *'.
    # This has no effect on names within classes.
    module_public = True
    # For deserialized MODULE_REF nodes, the referenced module name;
    # for other nodes, optionally the name of the referenced object.
    cross_ref = None  # type: Optional[str]
    # Was this node created by normalіze_type_alias?
    normalized = False  # type: bool

    def __init__(self, kind: int, node: Optional[SymbolNode], mod_id: str = None,
                 typ: 'mypy.types.Type' = None,
                 tvar_def: 'mypy.types.TypeVarDef' = None,
                 module_public: bool = True, normalized: bool = False) -> None:
        self.kind = kind
        self.node = node
        self.type_override = typ
        self.mod_id = mod_id
        self.tvar_def = tvar_def
        self.module_public = module_public
        self.normalized = normalized

    @property
    def fullname(self) -> str:
        if self.node is not None:
            return self.node.fullname()
        else:
            return None

    @property
    def type(self) -> 'mypy.types.Type':
        # IDEA: Get rid of the Any type.
        node = self.node  # type: Any
        if self.type_override is not None:
            return self.type_override
        elif ((isinstance(node, Var) or isinstance(node, FuncDef))
              and node.type is not None):
            return node.type
        elif isinstance(node, Decorator):
            return node.var.type
        else:
            return None

    def __str__(self) -> str:
        s = '{}/{}'.format(node_kinds[self.kind], short_type(self.node))
        if self.mod_id is not None:
            s += ' ({})'.format(self.mod_id)
        # Include declared type of variables and functions.
        if self.type is not None:
            s += ' : {}'.format(self.type)
        return s

    def serialize(self, prefix: str, name: str) -> JsonDict:
        """Serialize a SymbolTableNode.

        Args:
          prefix: full name of the containing module or class; or None
          name: name of this object relative to the containing object
        """
        data = {'.class': 'SymbolTableNode',
                'kind': node_kinds[self.kind],
                }  # type: JsonDict
        if self.tvar_def:
            data['tvar_def'] = self.tvar_def.serialize()
        if not self.module_public:
            data['module_public'] = False
        if self.kind == MODULE_REF:
            assert self.node is not None, "Missing module cross ref in %s for %s" % (prefix, name)
            data['cross_ref'] = self.node.fullname()
        else:
            if self.node is not None:
                if prefix is not None:
                    # Check whether this is an alias for another object.
                    # If the object's canonical full name differs from
                    # the full name computed from prefix and name,
                    # it's an alias, and we serialize it as a cross ref.
                    if isinstance(self.node, TypeInfo):
                        fullname = self.node.alt_fullname or self.node.fullname()
                    else:
                        fullname = self.node.fullname()
                    if (fullname is not None and '.' in fullname and
                            fullname != prefix + '.' + name):
                        data['cross_ref'] = fullname
                        return data
                data['node'] = self.node.serialize()
            if self.type_override is not None:
                data['type_override'] = self.type_override.serialize()
        return data

    @classmethod
    def deserialize(cls, data: JsonDict) -> 'SymbolTableNode':
        assert data['.class'] == 'SymbolTableNode'
        kind = inverse_node_kinds[data['kind']]
        if 'cross_ref' in data:
            # This will be fixed up later.
            stnode = SymbolTableNode(kind, None)
            stnode.cross_ref = data['cross_ref']
        else:
            node = None
            if 'node' in data:
                node = SymbolNode.deserialize(data['node'])
            typ = None
            if 'type_override' in data:
                typ = mypy.types.deserialize_type(data['type_override'])
            stnode = SymbolTableNode(kind, node, typ=typ)
        if 'tvar_def' in data:
            stnode.tvar_def = mypy.types.TypeVarDef.deserialize(data['tvar_def'])
        if 'module_public' in data:
            stnode.module_public = data['module_public']
        return stnode


class SymbolTable(Dict[str, SymbolTableNode]):
    def __str__(self) -> str:
        a = []  # type: List[str]
        for key, value in self.items():
            # Filter out the implicit import of builtins.
            if isinstance(value, SymbolTableNode):
                if (value.fullname != 'builtins' and
                        (value.fullname or '').split('.')[-1] not in
                        implicit_module_attrs):
                    a.append('  ' + str(key) + ' : ' + str(value))
            else:
                a.append('  <invalid item>')
        a = sorted(a)
        a.insert(0, 'SymbolTable(')
        a[-1] += ')'
        return '\n'.join(a)

    def serialize(self, fullname: str) -> JsonDict:
        data = {'.class': 'SymbolTable'}  # type: JsonDict
        for key, value in self.items():
            # Skip __builtins__: it's a reference to the builtins
            # module that gets added to every module by
            # SemanticAnalyzer.visit_file(), but it shouldn't be
            # accessed by users of the module.
            if key == '__builtins__':
                continue
            data[key] = value.serialize(fullname, key)
        return data

    @classmethod
    def deserialize(cls, data: JsonDict) -> 'SymbolTable':
        assert data['.class'] == 'SymbolTable'
        st = SymbolTable()
        for key, value in data.items():
            if key != '.class':
                st[key] = SymbolTableNode.deserialize(value)
        return st


class MroError(Exception):
    """Raised if a consistent mro cannot be determined for a class."""


def linearize_hierarchy(info: TypeInfo) -> List[TypeInfo]:
    # TODO describe
    if info.mro:
        return info.mro
    bases = info.direct_base_classes()
    lin_bases = []
    for base in bases:
        assert base is not None, "Cannot linearize bases for %s %s" % (info.fullname(), bases)
        lin_bases.append(linearize_hierarchy(base))
    lin_bases.append(bases)
    return [info] + merge(lin_bases)


def merge(seqs: List[List[TypeInfo]]) -> List[TypeInfo]:
    seqs = [s[:] for s in seqs]
    result = []  # type: List[TypeInfo]
    while True:
        seqs = [s for s in seqs if s]
        if not seqs:
            return result
        for seq in seqs:
            head = seq[0]
            if not [s for s in seqs if head in s[1:]]:
                break
        else:
            raise MroError()
        result.append(head)
        for s in seqs:
            if s[0] is head:
                del s[0]


def get_flags(node: Node, names: List[str]) -> List[str]:
    return [name for name in names if getattr(node, name)]


def set_flags(node: Node, flags: List[str]) -> None:
    for name in flags:
        setattr(node, name, True)


def get_member_expr_fullname(expr: MemberExpr) -> str:
    """Return the qualified name representation of a member expression.

    Return a string of form foo.bar, foo.bar.baz, or similar, or None if the
    argument cannot be represented in this form.
    """
    if isinstance(expr.expr, NameExpr):
        initial = expr.expr.name
    elif isinstance(expr.expr, MemberExpr):
        initial = get_member_expr_fullname(expr.expr)
    else:
        return None
    return '{}.{}'.format(initial, expr.name)


deserialize_map = {
    key: obj.deserialize  # type: ignore
    for key, obj in globals().items()
    if isinstance(obj, type) and issubclass(obj, SymbolNode) and obj is not SymbolNode
}<|MERGE_RESOLUTION|>--- conflicted
+++ resolved
@@ -2027,19 +2027,14 @@
         self._fullname = defn.fullname
         self.is_abstract = False
         self.abstract_attributes = []
-<<<<<<< HEAD
         self.assuming = []
         self.assuming_proper = []
         self.inferring = []
-        if defn.type_vars:
-            for vd in defn.type_vars:
-=======
         self.add_type_vars()
 
     def add_type_vars(self) -> None:
         if self.defn.type_vars:
             for vd in self.defn.type_vars:
->>>>>>> 737434b7
                 self.type_vars.append(vd.name)
 
     def name(self) -> str:
