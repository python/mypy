--- conflicted
+++ resolved
@@ -857,16 +857,10 @@
 
 VAR_FLAGS: Final = [
     'is_self', 'is_initialized_in_class', 'is_staticmethod',
-<<<<<<< HEAD
     'is_classmethod', 'is_property', 'is_settable_property', 'is_property_setter_different',
     'is_suppressed_import', 'is_classvar', 'is_abstract_var', 'is_final', 'final_unset_in_class',
     'final_set_in_init', 'explicit_self_type', 'is_ready', 'from_module_getattr',
-=======
-    'is_classmethod', 'is_property', 'is_settable_property', 'is_suppressed_import',
-    'is_classvar', 'is_abstract_var', 'is_final', 'final_unset_in_class', 'final_set_in_init',
-    'explicit_self_type', 'is_ready', 'from_module_getattr',
     'has_explicit_value',
->>>>>>> fce1b548
 ]
 
 
