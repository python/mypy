--- conflicted
+++ resolved
@@ -1,15 +1,8 @@
 """Block/import reachability analysis."""
 
 from mypy.nodes import (
-<<<<<<< HEAD
-    MypyFile, SymbolTable, SymbolTableNode, Var, Block, AssignmentStmt, FuncDef, Decorator,
-    ClassDef, TypeInfo, ImportFrom, Import, ImportAll, IfStmt, WhileStmt, ForStmt, WithStmt,
-    TryStmt, OverloadedFuncDef, Lvalue, Context, ImportedName, LDEF, GDEF, MDEF, UNBOUND_IMPORTED,
-    implicit_module_attrs, AssertStmt, AssignmentExpr,
-=======
     MypyFile, AssertStmt, IfStmt, Block, AssignmentStmt, ExpressionStmt, ReturnStmt, ForStmt,
     Import, ImportAll, ImportFrom, ClassDef, FuncDef
->>>>>>> 5bb6796f
 )
 from mypy.traverser import TraverserVisitor
 from mypy.options import Options
@@ -41,125 +34,9 @@
               xyz.whatever()
           ...
 
-<<<<<<< HEAD
-    def visit_block(self, b: Block) -> None:
-        if b.is_unreachable:
-            return
-        self.sem.block_depth[-1] += 1
-        for node in b.body:
-            node.accept(self)
-        self.sem.block_depth[-1] -= 1
-
-    def visit_assignment_expr(self, s: AssignmentExpr) -> None:
-        if self.sem.is_module_scope():
-            self.analyze_lvalue(s.target)
-
-    def visit_assignment_stmt(self, s: AssignmentStmt) -> None:
-        if self.sem.is_module_scope():
-            for lval in s.lvalues:
-                self.analyze_lvalue(lval, explicit_type=s.type is not None)
-
-    def visit_func_def(self, func: FuncDef, decorated: bool = False) -> None:
-        """Process a func def.
-
-        decorated is true if we are processing a func def in a
-        Decorator that needs a _fullname and to have its body analyzed but
-        does not need to be added to the symbol table.
-        """
-        sem = self.sem
-        if sem.type is not None:
-            # Don't process methods during pass 1.
-            return
-        for arg in func.arguments:
-            if arg.initializer:
-                arg.initializer.accept(self)
-        func.is_conditional = sem.block_depth[-1] > 0
-        func._fullname = sem.qualified_name(func.name())
-        at_module = sem.is_module_scope() and not decorated
-        if (at_module and func.name() == '__getattr__' and
-                self.sem.cur_mod_node.is_package_init_file() and self.sem.cur_mod_node.is_stub):
-            if isinstance(func.type, CallableType):
-                ret = func.type.ret_type
-                if isinstance(ret, UnboundType) and not ret.args:
-                    sym = self.sem.lookup_qualified(ret.name, func, suppress_errors=True)
-                    # We only interpret a package as partial if the __getattr__ return type
-                    # is either types.ModuleType of Any.
-                    if sym and sym.node and sym.node.fullname() in ('types.ModuleType',
-                                                                    'typing.Any'):
-                        self.sem.cur_mod_node.is_partial_stub_package = True
-        if at_module and func.name() in sem.globals:
-            # Already defined in this module.
-            original_sym = sem.globals[func.name()]
-            if (original_sym.kind == UNBOUND_IMPORTED or
-                    isinstance(original_sym.node, ImportedName)):
-                # Ah this is an imported name. We can't resolve them now, so we'll postpone
-                # this until the main phase of semantic analysis.
-                return
-            if not sem.set_original_def(original_sym.node, func):
-                # Report error.
-                sem.check_no_global(func.name(), func)
-        else:
-            if at_module:
-                sem.globals[func.name()] = SymbolTableNode(GDEF, func)
-            # Also analyze the function body (needed in case there are unreachable
-            # conditional imports).
-            sem.function_stack.append(func)
-            sem.scope.enter_function(func)
-            sem.enter()
-            func.body.accept(self)
-            sem.leave()
-            sem.scope.leave()
-            sem.function_stack.pop()
-
-    def visit_overloaded_func_def(self, func: OverloadedFuncDef) -> None:
-        if self.sem.type is not None:
-            # Don't process methods during pass 1.
-            return
-        kind = self.kind_by_scope()
-        if kind == GDEF:
-            self.sem.check_no_global(func.name(), func, True)
-        func._fullname = self.sem.qualified_name(func.name())
-        if kind == GDEF:
-            self.sem.globals[func.name()] = SymbolTableNode(kind, func)
-        if func.impl:
-            impl = func.impl
-            # Also analyze the function body (in case there are conditional imports).
-            sem = self.sem
-
-            if isinstance(impl, FuncDef):
-                sem.function_stack.append(impl)
-                sem.scope.enter_function(func)
-                sem.enter()
-                impl.body.accept(self)
-            elif isinstance(impl, Decorator):
-                sem.function_stack.append(impl.func)
-                sem.scope.enter_function(func)
-                sem.enter()
-                impl.func.body.accept(self)
-            else:
-                assert False, "Implementation of an overload needs to be FuncDef or Decorator"
-            sem.leave()
-            sem.scope.leave()
-            sem.function_stack.pop()
-
-    def visit_class_def(self, cdef: ClassDef) -> None:
-        kind = self.kind_by_scope()
-        if kind == LDEF:
-            return
-        elif kind == GDEF:
-            self.sem.check_no_global(cdef.name, cdef)
-        cdef.fullname = self.sem.qualified_name(cdef.name)
-        info = TypeInfo(SymbolTable(), cdef, self.sem.cur_mod_id)
-        info.set_line(cdef.line, cdef.column)
-        cdef.info = info
-        if kind == GDEF:
-            self.sem.globals[cdef.name] = SymbolTableNode(kind, info)
-        self.process_nested_classes(cdef)
-=======
     The block containing 'import xyz' is unreachable in Python 3 mode. The import
     shouldn't be processed in Python 3 mode, even if the module happens to exist.
     """
->>>>>>> 5bb6796f
 
     def visit_file(self, file: MypyFile, fnam: str, mod_id: str, options: Options) -> None:
         self.pyversion = options.python_version
@@ -207,48 +84,14 @@
         node.is_top_level = self.is_global_scope
         super().visit_import_all(node)
 
-<<<<<<< HEAD
-    def visit_while_stmt(self, s: WhileStmt) -> None:
-        if self.sem.is_module_scope():
-            s.expr.accept(self)
-            s.body.accept(self)
-            if s.else_body:
-                s.else_body.accept(self)
-
-    def visit_for_stmt(self, s: ForStmt) -> None:
-        if self.sem.is_module_scope():
-            self.analyze_lvalue(s.index, explicit_type=s.index_type is not None)
-            s.body.accept(self)
-            if s.else_body:
-                s.else_body.accept(self)
-
-    def visit_with_stmt(self, s: WithStmt) -> None:
-        if self.sem.is_module_scope():
-            for n in s.target:
-                if n:
-                    self.analyze_lvalue(n, explicit_type=s.unanalyzed_type is not None)
-            s.body.accept(self)
-
-    def visit_decorator(self, d: Decorator) -> None:
-        if self.sem.type is not None:
-            # Don't process methods during pass 1.
-            return
-        d.var._fullname = self.sem.qualified_name(d.var.name())
-        self.add_symbol(d.var.name(), SymbolTableNode(self.kind_by_scope(), d), d)
-        self.visit_func_def(d.func, decorated=True)
-
-    def visit_if_stmt(self, s: IfStmt) -> None:
-        infer_reachability_of_if_statement(s, self.sem.options)
-        for expr in s.expr:
-            expr.accept(self)
-=======
     def visit_import(self, node: Import) -> None:
         node.is_top_level = self.is_global_scope
         super().visit_import(node)
 
     def visit_if_stmt(self, s: IfStmt) -> None:
         infer_reachability_of_if_statement(s, self.options)
->>>>>>> 5bb6796f
+        for expr in s.expr:
+            expr.accept(self)
         for node in s.body:
             node.accept(self)
         if s.else_body:
