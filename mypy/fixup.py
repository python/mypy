--- conflicted
+++ resolved
@@ -10,13 +10,8 @@
 from mypy.types import (
     CallableType, Instance, Overloaded, TupleType, TypedDictType,
     TypeVarType, UnboundType, UnionType, TypeVisitor, LiteralType,
-<<<<<<< HEAD
-    TypeType, NOT_READY, TypeAliasType, AnyType, TypeOfAny, ParamSpecType, 
-    SelfType
-=======
     TypeType, NOT_READY, TypeAliasType, AnyType, TypeOfAny, ParamSpecType,
-    Parameters, UnpackType, TypeVarTupleType
->>>>>>> 6c2690e4
+    Parameters, UnpackType, TypeVarTupleType, SelfType,
 )
 from mypy.visitor import NodeVisitor
 from mypy.lookup import lookup_fully_qualified
