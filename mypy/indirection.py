from typing import Dict, Iterable, List, Optional, Set

<<<<<<< HEAD
from mypy.types import TypeVisitor
=======
from mypy.visitor import NodeVisitor
from mypy.types import SyntheticTypeVisitor
from mypy.nodes import MODULE_REF
import mypy.nodes as nodes
>>>>>>> 0a9f88dd
import mypy.types as types
from mypy.util import split_module_names


def extract_module_names(type_name: Optional[str]) -> List[str]:
    """Returns the module names of a fully qualified type name."""
    if type_name is not None:
        # Discard the first one, which is just the qualified name of the type
        possible_module_names = split_module_names(type_name)
        return possible_module_names[1:]
    else:
        return []


class TypeIndirectionVisitor(SyntheticTypeVisitor[Set[str]]):
    """Returns all module references within a particular type."""

    def __init__(self) -> None:
        self.cache = {}  # type: Dict[types.Type, Set[str]]

    def find_modules(self, typs: Iterable[types.Type]) -> Set[str]:
        return self._visit(*typs)

    def _visit(self, *typs: types.Type) -> Set[str]:
        output = set()  # type: Set[str]
        for typ in typs:
            if typ in self.cache:
                modules = self.cache[typ]
            else:
                modules = typ.accept(self)
                self.cache[typ] = set(modules)
            output.update(modules)
        return output

    def visit_unbound_type(self, t: types.UnboundType) -> Set[str]:
        return self._visit(*t.args)

    def visit_type_list(self, t: types.TypeList) -> Set[str]:
        return self._visit(*t.items)

    def visit_any(self, t: types.AnyType) -> Set[str]:
        return set()

    def visit_none_type(self, t: types.NoneTyp) -> Set[str]:
        return set()

    def visit_uninhabited_type(self, t: types.UninhabitedType) -> Set[str]:
        return set()

    def visit_erased_type(self, t: types.ErasedType) -> Set[str]:
        return set()

    def visit_deleted_type(self, t: types.DeletedType) -> Set[str]:
        return set()

    def visit_type_var(self, t: types.TypeVarType) -> Set[str]:
        return self._visit(*t.values) | self._visit(t.upper_bound)

    def visit_instance(self, t: types.Instance) -> Set[str]:
        out = self._visit(*t.args)
        if t.type is not None:
            out.update(split_module_names(t.type.module_name))
        return out

    def visit_callable_type(self, t: types.CallableType) -> Set[str]:
        out = self._visit(*t.arg_types) | self._visit(t.ret_type)
        if t.definition is not None:
            out.update(extract_module_names(t.definition.fullname()))
        return out

    def visit_overloaded(self, t: types.Overloaded) -> Set[str]:
        return self._visit(*t.items()) | self._visit(t.fallback)

    def visit_tuple_type(self, t: types.TupleType) -> Set[str]:
        return self._visit(*t.items) | self._visit(t.fallback)

    def visit_typeddict_type(self, t: types.TypedDictType) -> Set[str]:
        return self._visit(*t.items.values()) | self._visit(t.fallback)

    def visit_star_type(self, t: types.StarType) -> Set[str]:
        return set()

    def visit_union_type(self, t: types.UnionType) -> Set[str]:
        return self._visit(*t.items)

    def visit_partial_type(self, t: types.PartialType) -> Set[str]:
        return set()

    def visit_ellipsis_type(self, t: types.EllipsisType) -> Set[str]:
        return set()

    def visit_type_type(self, t: types.TypeType) -> Set[str]:
        return self._visit(t.item)<|MERGE_RESOLUTION|>--- conflicted
+++ resolved
@@ -1,13 +1,9 @@
 from typing import Dict, Iterable, List, Optional, Set
 
-<<<<<<< HEAD
-from mypy.types import TypeVisitor
-=======
 from mypy.visitor import NodeVisitor
 from mypy.types import SyntheticTypeVisitor
 from mypy.nodes import MODULE_REF
 import mypy.nodes as nodes
->>>>>>> 0a9f88dd
 import mypy.types as types
 from mypy.util import split_module_names
 
