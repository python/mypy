from typing import Sequence

from mypy.types import (
    Type, UnboundType, AnyType, NoneType, TupleType, TypedDictType,
    UnionType, CallableType, TypeVarType, Instance, TypeVisitor, ErasedType,
    Overloaded, PartialType, DeletedType, UninhabitedType, TypeType, LiteralType,
<<<<<<< HEAD
    ProperType, get_proper_type, TypeAliasType, ParamSpecType, Parameters
=======
    ProperType, get_proper_type, TypeAliasType, ParamSpecType, UnpackType
>>>>>>> 82bc8df2
)
from mypy.typeops import tuple_fallback, make_simplified_union


def is_same_type(left: Type, right: Type) -> bool:
    """Is 'left' the same type as 'right'?"""

    left = get_proper_type(left)
    right = get_proper_type(right)

    if isinstance(right, UnboundType):
        # Make unbound types same as anything else to reduce the number of
        # generated spurious error messages.
        return True
    else:
        # Simplify types to canonical forms.
        #
        # There are multiple possible union types that represent the same type,
        # such as Union[int, bool, str] and Union[int, str]. Also, some union
        # types can be simplified to non-union types such as Union[int, bool]
        # -> int. It would be nice if we always had simplified union types but
        # this is currently not the case, though it often is.
        left = simplify_union(left)
        right = simplify_union(right)

        return left.accept(SameTypeVisitor(right))


def simplify_union(t: Type) -> ProperType:
    t = get_proper_type(t)
    if isinstance(t, UnionType):
        return make_simplified_union(t.items)
    return t


def is_same_types(a1: Sequence[Type], a2: Sequence[Type]) -> bool:
    if len(a1) != len(a2):
        return False
    for i in range(len(a1)):
        if not is_same_type(a1[i], a2[i]):
            return False
    return True


class SameTypeVisitor(TypeVisitor[bool]):
    """Visitor for checking whether two types are the 'same' type."""

    def __init__(self, right: ProperType) -> None:
        self.right = right

    # visit_x(left) means: is left (which is an instance of X) the same type as
    # right?

    def visit_unbound_type(self, left: UnboundType) -> bool:
        return True

    def visit_any(self, left: AnyType) -> bool:
        return isinstance(self.right, AnyType)

    def visit_none_type(self, left: NoneType) -> bool:
        return isinstance(self.right, NoneType)

    def visit_uninhabited_type(self, t: UninhabitedType) -> bool:
        return isinstance(self.right, UninhabitedType)

    def visit_erased_type(self, left: ErasedType) -> bool:
        # We can get here when isinstance is used inside a lambda
        # whose type is being inferred. In any event, we have no reason
        # to think that an ErasedType will end up being the same as
        # any other type, except another ErasedType (for protocols).
        return isinstance(self.right, ErasedType)

    def visit_deleted_type(self, left: DeletedType) -> bool:
        return isinstance(self.right, DeletedType)

    def visit_instance(self, left: Instance) -> bool:
        return (isinstance(self.right, Instance) and
                left.type == self.right.type and
                is_same_types(left.args, self.right.args) and
                left.last_known_value == self.right.last_known_value)

    def visit_type_alias_type(self, left: TypeAliasType) -> bool:
        # Similar to protocols, two aliases with the same targets return False here,
        # but both is_subtype(t, s) and is_subtype(s, t) return True.
        return (isinstance(self.right, TypeAliasType) and
                left.alias == self.right.alias and
                is_same_types(left.args, self.right.args))

    def visit_type_var(self, left: TypeVarType) -> bool:
        return (isinstance(self.right, TypeVarType) and
                left.id == self.right.id)

    def visit_param_spec(self, left: ParamSpecType) -> bool:
        # Ignore upper bound since it's derived from flavor.
        return (isinstance(self.right, ParamSpecType) and
                left.id == self.right.id and left.flavor == self.right.flavor)

<<<<<<< HEAD
    def visit_parameters(self, left: Parameters) -> bool:
        return (isinstance(self.right, Parameters) and
                left.arg_names == self.right.arg_names and
                is_same_types(left.arg_types, self.right.arg_types) and
                left.arg_kinds == self.right.arg_kinds)
=======
    def visit_unpack_type(self, left: UnpackType) -> bool:
        return (isinstance(self.right, UnpackType) and
                is_same_type(left.type, self.right.type))
>>>>>>> 82bc8df2

    def visit_callable_type(self, left: CallableType) -> bool:
        # FIX generics
        if isinstance(self.right, CallableType):
            cright = self.right
            return (is_same_type(left.ret_type, cright.ret_type) and
                    is_same_types(left.arg_types, cright.arg_types) and
                    left.arg_names == cright.arg_names and
                    left.arg_kinds == cright.arg_kinds and
                    left.is_type_obj() == cright.is_type_obj() and
                    left.is_ellipsis_args == cright.is_ellipsis_args)
        else:
            return False

    def visit_tuple_type(self, left: TupleType) -> bool:
        if isinstance(self.right, TupleType):
            return (is_same_type(tuple_fallback(left), tuple_fallback(self.right))
                    and is_same_types(left.items, self.right.items))
        else:
            return False

    def visit_typeddict_type(self, left: TypedDictType) -> bool:
        if isinstance(self.right, TypedDictType):
            if left.items.keys() != self.right.items.keys():
                return False
            for (_, left_item_type, right_item_type) in left.zip(self.right):
                if not is_same_type(left_item_type, right_item_type):
                    return False
            return True
        else:
            return False

    def visit_literal_type(self, left: LiteralType) -> bool:
        if isinstance(self.right, LiteralType):
            if left.value != self.right.value:
                return False
            return is_same_type(left.fallback, self.right.fallback)
        else:
            return False

    def visit_union_type(self, left: UnionType) -> bool:
        if isinstance(self.right, UnionType):
            # Check that everything in left is in right
            for left_item in left.items:
                if not any(is_same_type(left_item, right_item) for right_item in self.right.items):
                    return False

            # Check that everything in right is in left
            for right_item in self.right.items:
                if not any(is_same_type(right_item, left_item) for left_item in left.items):
                    return False

            return True
        else:
            return False

    def visit_overloaded(self, left: Overloaded) -> bool:
        if isinstance(self.right, Overloaded):
            return is_same_types(left.items, self.right.items)
        else:
            return False

    def visit_partial_type(self, left: PartialType) -> bool:
        # A partial type is not fully defined, so the result is indeterminate. We shouldn't
        # get here.
        raise RuntimeError

    def visit_type_type(self, left: TypeType) -> bool:
        if isinstance(self.right, TypeType):
            return is_same_type(left.item, self.right.item)
        else:
            return False<|MERGE_RESOLUTION|>--- conflicted
+++ resolved
@@ -4,11 +4,7 @@
     Type, UnboundType, AnyType, NoneType, TupleType, TypedDictType,
     UnionType, CallableType, TypeVarType, Instance, TypeVisitor, ErasedType,
     Overloaded, PartialType, DeletedType, UninhabitedType, TypeType, LiteralType,
-<<<<<<< HEAD
-    ProperType, get_proper_type, TypeAliasType, ParamSpecType, Parameters
-=======
-    ProperType, get_proper_type, TypeAliasType, ParamSpecType, UnpackType
->>>>>>> 82bc8df2
+    ProperType, get_proper_type, TypeAliasType, ParamSpecType, Parameters, UnpackType
 )
 from mypy.typeops import tuple_fallback, make_simplified_union
 
@@ -106,17 +102,15 @@
         return (isinstance(self.right, ParamSpecType) and
                 left.id == self.right.id and left.flavor == self.right.flavor)
 
-<<<<<<< HEAD
+    def visit_unpack_type(self, left: UnpackType) -> bool:
+        return (isinstance(self.right, UnpackType) and
+                is_same_type(left.type, self.right.type))
+
     def visit_parameters(self, left: Parameters) -> bool:
         return (isinstance(self.right, Parameters) and
                 left.arg_names == self.right.arg_names and
                 is_same_types(left.arg_types, self.right.arg_types) and
                 left.arg_kinds == self.right.arg_kinds)
-=======
-    def visit_unpack_type(self, left: UnpackType) -> bool:
-        return (isinstance(self.right, UnpackType) and
-                is_same_type(left.type, self.right.type))
->>>>>>> 82bc8df2
 
     def visit_callable_type(self, left: CallableType) -> bool:
         # FIX generics
