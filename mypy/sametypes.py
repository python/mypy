--- conflicted
+++ resolved
@@ -2,13 +2,8 @@
 
 from mypy.types import (
     Type, UnboundType, ErrorType, AnyType, NoneTyp, Void, TupleType, UnionType, CallableType,
-<<<<<<< HEAD
-    TypeVarType, Instance, TypeVisitor, ErasedType, TypeList, Overloaded, PartialType, DeletedType,
-    UninhabitedType
-=======
-    TypeVarType, Instance, TypeVisitor, ErasedType, TypeList,
-    Overloaded, PartialType, DeletedType, TypeType
->>>>>>> 56d75b84
+    TypeVarType, Instance, TypeVisitor, ErasedType, TypeList, Overloaded, PartialType,
+    DeletedType, UninhabitedType, TypeType
 )
 
 
