--- conflicted
+++ resolved
@@ -4,12 +4,8 @@
     Type, UnboundType, AnyType, NoneType, TupleType, TypedDictType,
     UnionType, CallableType, TypeVarType, Instance, TypeVisitor, ErasedType,
     Overloaded, PartialType, DeletedType, UninhabitedType, TypeType, LiteralType,
-<<<<<<< HEAD
-    ProperType, get_proper_type, TypeAliasType, SelfType, ParamSpecType
-=======
     ProperType, get_proper_type, TypeAliasType, ParamSpecType, Parameters,
-    UnpackType, TypeVarTupleType,
->>>>>>> 6c2690e4
+    UnpackType, TypeVarTupleType, SelfType,
 )
 from mypy.typeops import tuple_fallback, make_simplified_union, is_simple_literal
 
