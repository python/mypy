from typing import Callable, Dict, Optional, Sequence

import mypy.sametypes
import mypy.subtypes
from mypy.expandtype import expand_type
from mypy.nodes import Context
from mypy.types import (
<<<<<<< HEAD
    Type, TypeVarId, TypeVarType, CallableType, AnyType, PartialType, get_proper_types,
    TypeVarLikeType, ProperType, ParamSpecType, Parameters, get_proper_type,
    TypeVarTupleType, SelfType
=======
    AnyType,
    CallableType,
    Parameters,
    ParamSpecType,
    PartialType,
    ProperType,
    Type,
    TypeVarId,
    TypeVarLikeType,
    TypeVarTupleType,
    TypeVarType,
    get_proper_type,
    get_proper_types,
>>>>>>> 0d7424c9
)


def get_target_type(
    tvar: TypeVarLikeType,
    type: ProperType,
    callable: CallableType,
    report_incompatible_typevar_value: Callable[[CallableType, Type, str, Context], None],
    context: Context,
    skip_unsatisfied: bool,
) -> Optional[Type]:
    if isinstance(tvar, ParamSpecType):
        return type
    if isinstance(tvar, TypeVarTupleType):
        return type
    if isinstance(tvar, SelfType):
        return type
    assert isinstance(tvar, TypeVarType)
    values = get_proper_types(tvar.values)
    if values:
        if isinstance(type, AnyType):
            return type
        if isinstance(type, TypeVarType) and type.values:
            # Allow substituting T1 for T if every allowed value of T1
            # is also a legal value of T.
            if all(any(mypy.sametypes.is_same_type(v, v1) for v in values) for v1 in type.values):
                return type
        matching = []
        for value in values:
            if mypy.subtypes.is_subtype(type, value):
                matching.append(value)
        if matching:
            best = matching[0]
            # If there are more than one matching value, we select the narrowest
            for match in matching[1:]:
                if mypy.subtypes.is_subtype(match, best):
                    best = match
            return best
        if skip_unsatisfied:
            return None
        report_incompatible_typevar_value(callable, type, tvar.name, context)
    else:
        upper_bound = tvar.upper_bound
        if not mypy.subtypes.is_subtype(type, upper_bound):
            if skip_unsatisfied:
                return None
            report_incompatible_typevar_value(callable, type, tvar.name, context)
    return type


def apply_generic_arguments(
    callable: CallableType,
    orig_types: Sequence[Optional[Type]],
    report_incompatible_typevar_value: Callable[[CallableType, Type, str, Context], None],
    context: Context,
    skip_unsatisfied: bool = False,
) -> CallableType:
    """Apply generic type arguments to a callable type.

    For example, applying [int] to 'def [T] (T) -> T' results in
    'def (int) -> int'.

    Note that each type can be None; in this case, it will not be applied.

    If `skip_unsatisfied` is True, then just skip the types that don't satisfy type variable
    bound or constraints, instead of giving an error.
    """
    tvars = callable.variables
    assert len(tvars) == len(orig_types)
    # Check that inferred type variable values are compatible with allowed
    # values and bounds.  Also, promote subtype values to allowed values.
    types = get_proper_types(orig_types)

    # Create a map from type variable id to target type.
    id_to_type: Dict[TypeVarId, Type] = {}

    for tvar, type in zip(tvars, types):
        assert not isinstance(type, PartialType), "Internal error: must never apply partial type"
        if type is None:
            continue

        target_type = get_target_type(
            tvar, type, callable, report_incompatible_typevar_value, context, skip_unsatisfied
        )
        if target_type is not None:
            id_to_type[tvar.id] = target_type

    param_spec = callable.param_spec()
    if param_spec is not None:
        nt = id_to_type.get(param_spec.id)
        if nt is not None:
            nt = get_proper_type(nt)
            if isinstance(nt, CallableType) or isinstance(nt, Parameters):
                callable = callable.expand_param_spec(nt)

    # Apply arguments to argument types.
    arg_types = [expand_type(at, id_to_type) for at in callable.arg_types]

    # Apply arguments to TypeGuard if any.
    if callable.type_guard is not None:
        type_guard = expand_type(callable.type_guard, id_to_type)
    else:
        type_guard = None

    # The callable may retain some type vars if only some were applied.
    remaining_tvars = [tv for tv in tvars if tv.id not in id_to_type]

    return callable.copy_modified(
        arg_types=arg_types,
        ret_type=expand_type(callable.ret_type, id_to_type),
        variables=remaining_tvars,
        type_guard=type_guard,
    )<|MERGE_RESOLUTION|>--- conflicted
+++ resolved
@@ -5,17 +5,13 @@
 from mypy.expandtype import expand_type
 from mypy.nodes import Context
 from mypy.types import (
-<<<<<<< HEAD
-    Type, TypeVarId, TypeVarType, CallableType, AnyType, PartialType, get_proper_types,
-    TypeVarLikeType, ProperType, ParamSpecType, Parameters, get_proper_type,
-    TypeVarTupleType, SelfType
-=======
     AnyType,
     CallableType,
     Parameters,
     ParamSpecType,
     PartialType,
     ProperType,
+    SelfType,
     Type,
     TypeVarId,
     TypeVarLikeType,
@@ -23,7 +19,6 @@
     TypeVarType,
     get_proper_type,
     get_proper_types,
->>>>>>> 0d7424c9
 )
 
 
