--- conflicted
+++ resolved
@@ -242,7 +242,6 @@
             self.add_type_dependencies(info.typeddict_type, target=make_trigger(target))
         if info.declared_metaclass:
             self.add_type_dependencies(info.declared_metaclass, target=make_trigger(target))
-<<<<<<< HEAD
         if info.is_protocol:
             self.add_dependency(make_wildcard_trigger(target), target=make_trigger(target))
             for base_info in info.mro[1:-1]:
@@ -252,9 +251,7 @@
                 self.add_dependency(make_wildcard_trigger(base_info.fullname()),
                                     # see comment in collect_protocol_attr_deps about '*'
                                     target=target + '*')
-        # TODO: Add dependencies based on remaining TypeInfo attributes.
-=======
->>>>>>> 21cd8e2c
+
         self.add_type_alias_deps(self.scope.current_target())
         for name, node in info.names.items():
             if isinstance(node.node, Var):
@@ -794,7 +791,8 @@
                 # by a star, since they are higher priority, i.e., they need
                 # to be processed before any other deps.
                 deps[trigger].add(info.fullname() + '*')
-            sub_deps = collect_protocol_attr_deps(info.names, module_id, processed)  # nested classes
+            sub_deps = collect_protocol_attr_deps(info.names, module_id,
+                                                  processed)  # nested classes
             for trigger, targets in sub_deps.items():
                 deps[trigger] |= targets
     return dict(deps)
