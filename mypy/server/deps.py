--- conflicted
+++ resolved
@@ -169,11 +169,6 @@
     #   from m import *
     #   await
     #   protocols
-<<<<<<< HEAD
-    #   functional enum
-=======
-    #   metaclasses
->>>>>>> d2444c0c
     #   type variable with value restriction
 
     def visit_mypy_file(self, o: MypyFile) -> None:
