--- conflicted
+++ resolved
@@ -59,12 +59,8 @@
     Type, SyntheticTypeVisitor, Instance, AnyType, NoneType, CallableType, ErasedType, DeletedType,
     TupleType, TypeType, TypedDictType, UnboundType, UninhabitedType, UnionType,
     Overloaded, TypeVarType, TypeList, CallableArgument, EllipsisType, StarType, LiteralType,
-<<<<<<< HEAD
-    RawExpressionType, PartialType, PlaceholderType, TypeAliasType, ParamSpecType, SelfType
-=======
     RawExpressionType, PartialType, PlaceholderType, TypeAliasType, ParamSpecType, Parameters,
-    UnpackType, TypeVarTupleType,
->>>>>>> 6c2690e4
+    UnpackType, TypeVarTupleType, SelfType,
 )
 from mypy.util import get_prefix, replace_object_state
 from mypy.typestate import TypeState
@@ -420,10 +416,6 @@
     def visit_param_spec(self, typ: ParamSpecType) -> None:
         pass
 
-<<<<<<< HEAD
-    def visit_self_type(self, typ: SelfType) -> None:
-        typ.instance.accept(self)
-=======
     def visit_type_var_tuple(self, typ: TypeVarTupleType) -> None:
         typ.upper_bound.accept(self)
 
@@ -433,7 +425,9 @@
     def visit_parameters(self, typ: Parameters) -> None:
         for arg in typ.arg_types:
             arg.accept(self)
->>>>>>> 6c2690e4
+
+    def visit_self_type(self, typ: SelfType) -> None:
+        typ.instance.accept(self)
 
     def visit_typeddict_type(self, typ: TypedDictType) -> None:
         for value_type in typ.items.values():
