"""Merge a new version of a module AST and symbol table to older versions of those.

When the source code of a module has a change in fine-grained incremental mode,
we build a new AST from the updated source. However, other parts of the program
may have direct references to parts of the old AST (namely, those nodes exposed
in the module symbol table). The merge operation changes the identities of new
AST nodes that have a correspondence in the old AST to the old ones so that
existing cross-references in other modules will continue to point to the correct
nodes. Also internal cross-references within the new AST are replaced. AST nodes
that aren't externally visible will get new, distinct object identities. This
applies to most expression and statement nodes, for example.

We perform this merge operation so that we don't have to update all
external references (which would be slow and fragile) or always perform
translation when looking up references (which would be hard to retrofit).

The AST merge operation is performed after semantic analysis. Semantic
analysis has to deal with potentially multiple aliases to certain AST
nodes (in particular, MypyFile nodes). Type checking assumes that we
don't have multiple variants of a single AST node visible to the type
checker.

Discussion of some notable special cases:

* If a node is replaced with a different kind of node (say, a function is
  replaced with a class), we don't perform the merge. Fine-grained dependencies
  will be used to rebind all references to the node.

* If a function is replaced with another function with an identical signature,
  call sites continue to point to the same object (by identity) and don't need
  to be reprocessed. Similarly, if a class is replaced with a class that is
  sufficiently similar (MRO preserved, etc.), class references don't need any
  processing. A typical incremental update to a file only changes a few
  externally visible things in a module, and this means that often only few
  external references need any processing, even if the modified module is large.

* A no-op update of a module should not require any processing outside the
  module, since all relevant object identities are preserved.

* The AST diff operation (mypy.server.astdiff) and the top-level fine-grained
  incremental logic (mypy.server.update) handle the cases where the new AST has
  differences from the old one that may need to be propagated to elsewhere in the
  program.

See the main entry point merge_asts for more details.
"""

from typing import Dict, List, Optional, Tuple, TypeVar, cast

from mypy.nodes import (
    MDEF,
    AssertTypeExpr,
    AssignmentStmt,
    Block,
    CallExpr,
    CastExpr,
    ClassDef,
    EnumCallExpr,
    FuncBase,
    FuncDef,
    LambdaExpr,
    MemberExpr,
    MypyFile,
    NamedTupleExpr,
    NameExpr,
    NewTypeExpr,
    OverloadedFuncDef,
    RefExpr,
    Statement,
    SuperExpr,
    SymbolNode,
    SymbolTable,
    TypeAlias,
    TypeAliasExpr,
    TypedDictExpr,
    TypeInfo,
    Var,
)
from mypy.traverser import TraverserVisitor
from mypy.types import (
    AnyType,
    CallableArgument,
    CallableType,
    DeletedType,
    EllipsisType,
    ErasedType,
    Instance,
    LiteralType,
    NoneType,
    Overloaded,
    Parameters,
    ParamSpecType,
    PartialType,
    PlaceholderType,
    RawExpressionType,
    StarType,
    SyntheticTypeVisitor,
    TupleType,
    Type,
    TypeAliasType,
    TypedDictType,
    TypeList,
    TypeType,
    TypeVarTupleType,
    TypeVarType,
    UnboundType,
    UninhabitedType,
    UnionType,
    UnpackType,
)
from mypy.typestate import TypeState
from mypy.util import get_prefix, replace_object_state


def merge_asts(
    old: MypyFile, old_symbols: SymbolTable, new: MypyFile, new_symbols: SymbolTable
) -> None:
    """Merge a new version of a module AST to a previous version.

    The main idea is to preserve the identities of externally visible
    nodes in the old AST (that have a corresponding node in the new AST).
    All old node state (outside identity) will come from the new AST.

    When this returns, 'old' will refer to the merged AST, but 'new_symbols'
    will be the new symbol table. 'new' and 'old_symbols' will no longer be
    valid.
    """
    assert new.fullname == old.fullname
    # Find the mapping from new to old node identities for all nodes
    # whose identities should be preserved.
    replacement_map = replacement_map_from_symbol_table(
        old_symbols, new_symbols, prefix=old.fullname
    )
    # Also replace references to the new MypyFile node.
    replacement_map[new] = old
    # Perform replacements to everywhere within the new AST (not including symbol
    # tables).
    node = replace_nodes_in_ast(new, replacement_map)
    assert node is old
    # Also replace AST node references in the *new* symbol table (we'll
    # continue to use the new symbol table since it has all the new definitions
    # that have no correspondence in the old AST).
    replace_nodes_in_symbol_table(new_symbols, replacement_map)


def replacement_map_from_symbol_table(
    old: SymbolTable, new: SymbolTable, prefix: str
) -> Dict[SymbolNode, SymbolNode]:
    """Create a new-to-old object identity map by comparing two symbol table revisions.

    Both symbol tables must refer to revisions of the same module id. The symbol tables
    are compared recursively (recursing into nested class symbol tables), but only within
    the given module prefix. Don't recurse into other modules accessible through the symbol
    table.
    """
    replacements: Dict[SymbolNode, SymbolNode] = {}
    for name, node in old.items():
        if name in new and (
            node.kind == MDEF or node.node and get_prefix(node.node.fullname) == prefix
        ):
            new_node = new[name]
            if (
                type(new_node.node) == type(node.node)  # noqa
                and new_node.node
                and node.node
                and new_node.node.fullname == node.node.fullname
                and new_node.kind == node.kind
            ):
                replacements[new_node.node] = node.node
                if isinstance(node.node, TypeInfo) and isinstance(new_node.node, TypeInfo):
                    type_repl = replacement_map_from_symbol_table(
                        node.node.names, new_node.node.names, prefix
                    )
                    replacements.update(type_repl)
                    if node.node.tuple_alias and new_node.node.tuple_alias:
                        replacements[new_node.node.tuple_alias] = node.node.tuple_alias
    return replacements


def replace_nodes_in_ast(
    node: SymbolNode, replacements: Dict[SymbolNode, SymbolNode]
) -> SymbolNode:
    """Replace all references to replacement map keys within an AST node, recursively.

    Also replace the *identity* of any nodes that have replacements. Return the
    *replaced* version of the argument node (which may have a different identity, if
    it's included in the replacement map).
    """
    visitor = NodeReplaceVisitor(replacements)
    node.accept(visitor)
    return replacements.get(node, node)


SN = TypeVar("SN", bound=SymbolNode)


class NodeReplaceVisitor(TraverserVisitor):
    """Transform some nodes to new identities in an AST.

    Only nodes that live in the symbol table may be
    replaced, which simplifies the implementation some. Also
    replace all references to the old identities.
    """

    def __init__(self, replacements: Dict[SymbolNode, SymbolNode]) -> None:
        self.replacements = replacements

    def visit_mypy_file(self, node: MypyFile) -> None:
        node = self.fixup(node)
        node.defs = self.replace_statements(node.defs)
        super().visit_mypy_file(node)

    def visit_block(self, node: Block) -> None:
        super().visit_block(node)
        node.body = self.replace_statements(node.body)

    def visit_func_def(self, node: FuncDef) -> None:
        node = self.fixup(node)
        self.process_base_func(node)
        super().visit_func_def(node)

    def visit_overloaded_func_def(self, node: OverloadedFuncDef) -> None:
        self.process_base_func(node)
        super().visit_overloaded_func_def(node)

    def visit_class_def(self, node: ClassDef) -> None:
        # TODO additional things?
        node.info = self.fixup_and_reset_typeinfo(node.info)
        node.defs.body = self.replace_statements(node.defs.body)
        info = node.info
        for tv in node.type_vars:
            if isinstance(tv, TypeVarType):
                self.process_type_var_def(tv)
        if info:
            if info.is_named_tuple:
                self.process_synthetic_type_info(info)
            else:
                self.process_type_info(info)
        super().visit_class_def(node)

    def process_base_func(self, node: FuncBase) -> None:
        self.fixup_type(node.type)
        node.info = self.fixup(node.info)
        if node.unanalyzed_type:
            # Unanalyzed types can have AST node references
            self.fixup_type(node.unanalyzed_type)

    def process_type_var_def(self, tv: TypeVarType) -> None:
        for value in tv.values:
            self.fixup_type(value)
        self.fixup_type(tv.upper_bound)

    def visit_assignment_stmt(self, node: AssignmentStmt) -> None:
        self.fixup_type(node.type)
        super().visit_assignment_stmt(node)

    # Expressions

    def visit_name_expr(self, node: NameExpr) -> None:
        self.visit_ref_expr(node)

    def visit_member_expr(self, node: MemberExpr) -> None:
        if node.def_var:
            node.def_var = self.fixup(node.def_var)
        self.visit_ref_expr(node)
        super().visit_member_expr(node)

    def visit_ref_expr(self, node: RefExpr) -> None:
        if node.node is not None:
            node.node = self.fixup(node.node)
            if isinstance(node.node, Var):
                # The Var node may be an orphan and won't otherwise be processed.
                node.node.accept(self)

    def visit_namedtuple_expr(self, node: NamedTupleExpr) -> None:
        super().visit_namedtuple_expr(node)
        node.info = self.fixup_and_reset_typeinfo(node.info)
        self.process_synthetic_type_info(node.info)

    def visit_cast_expr(self, node: CastExpr) -> None:
        super().visit_cast_expr(node)
        self.fixup_type(node.type)

    def visit_assert_type_expr(self, node: AssertTypeExpr) -> None:
        super().visit_assert_type_expr(node)
        self.fixup_type(node.type)

    def visit_super_expr(self, node: SuperExpr) -> None:
        super().visit_super_expr(node)
        if node.info is not None:
            node.info = self.fixup(node.info)

    def visit_call_expr(self, node: CallExpr) -> None:
        super().visit_call_expr(node)
        if isinstance(node.analyzed, SymbolNode):
            node.analyzed = self.fixup(node.analyzed)

    def visit_newtype_expr(self, node: NewTypeExpr) -> None:
        if node.info:
            node.info = self.fixup_and_reset_typeinfo(node.info)
            self.process_synthetic_type_info(node.info)
        self.fixup_type(node.old_type)
        super().visit_newtype_expr(node)

    def visit_lambda_expr(self, node: LambdaExpr) -> None:
        node.info = self.fixup(node.info)
        super().visit_lambda_expr(node)

    def visit_typeddict_expr(self, node: TypedDictExpr) -> None:
        super().visit_typeddict_expr(node)
        node.info = self.fixup_and_reset_typeinfo(node.info)
        self.process_synthetic_type_info(node.info)

    def visit_enum_call_expr(self, node: EnumCallExpr) -> None:
        node.info = self.fixup_and_reset_typeinfo(node.info)
        self.process_synthetic_type_info(node.info)
        super().visit_enum_call_expr(node)

    def visit_type_alias_expr(self, node: TypeAliasExpr) -> None:
        self.fixup_type(node.type)
        super().visit_type_alias_expr(node)

    # Others

    def visit_var(self, node: Var) -> None:
        node.info = self.fixup(node.info)
        self.fixup_type(node.type)
        super().visit_var(node)

    def visit_type_alias(self, node: TypeAlias) -> None:
        self.fixup_type(node.target)
        super().visit_type_alias(node)

    # Helpers

    def fixup(self, node: SN) -> SN:
        if node in self.replacements:
            new = self.replacements[node]
            skip_slots: Tuple[str, ...] = ()
            if isinstance(node, TypeInfo) and isinstance(new, TypeInfo):
                # Special case: tuple_alias is not exposed in symbol tables, but may appear
                # in external types (e.g. named tuples), so we need to update it manually.
                skip_slots = ("tuple_alias",)
                replace_object_state(new.tuple_alias, node.tuple_alias)
            replace_object_state(new, node, skip_slots=skip_slots)
            return cast(SN, new)
        return node

    def fixup_and_reset_typeinfo(self, node: TypeInfo) -> TypeInfo:
        """Fix-up type info and reset subtype caches.

        This needs to be called at least once per each merged TypeInfo, as otherwise we
        may leak stale caches.
        """
        if node in self.replacements:
            # The subclass relationships may change, so reset all caches relevant to the
            # old MRO.
            new = cast(TypeInfo, self.replacements[node])
            TypeState.reset_all_subtype_caches_for(new)
        return self.fixup(node)

    def fixup_type(self, typ: Optional[Type]) -> None:
        if typ is not None:
            typ.accept(TypeReplaceVisitor(self.replacements))

    def process_type_info(self, info: Optional[TypeInfo]) -> None:
        if info is None:
            return
        self.fixup_type(info.declared_metaclass)
        self.fixup_type(info.metaclass_type)
        for target in info._promote:
            self.fixup_type(target)
        self.fixup_type(info.tuple_type)
        self.fixup_type(info.typeddict_type)
<<<<<<< HEAD
        if info.special_alias:
            self.fixup_type(info.special_alias.target)
=======
        if info.tuple_alias:
            self.fixup_type(info.tuple_alias.target)
>>>>>>> 03638dd6
        info.defn.info = self.fixup(info)
        replace_nodes_in_symbol_table(info.names, self.replacements)
        for i, item in enumerate(info.mro):
            info.mro[i] = self.fixup(info.mro[i])
        for i, base in enumerate(info.bases):
            self.fixup_type(info.bases[i])

    def process_synthetic_type_info(self, info: TypeInfo) -> None:
        # Synthetic types (types not created using a class statement) don't
        # have bodies in the AST so we need to iterate over their symbol
        # tables separately, unlike normal classes.
        self.process_type_info(info)
        for name, node in info.names.items():
            if node.node:
                node.node.accept(self)

    def replace_statements(self, nodes: List[Statement]) -> List[Statement]:
        result = []
        for node in nodes:
            if isinstance(node, SymbolNode):
                node = self.fixup(node)
            result.append(node)
        return result


class TypeReplaceVisitor(SyntheticTypeVisitor[None]):
    """Similar to NodeReplaceVisitor, but for type objects.

    Note: this visitor may sometimes visit unanalyzed types
    such as 'UnboundType' and 'RawExpressionType' For example, see
    NodeReplaceVisitor.process_base_func.
    """

    def __init__(self, replacements: Dict[SymbolNode, SymbolNode]) -> None:
        self.replacements = replacements

    def visit_instance(self, typ: Instance) -> None:
        typ.type = self.fixup(typ.type)
        for arg in typ.args:
            arg.accept(self)
        if typ.last_known_value:
            typ.last_known_value.accept(self)

    def visit_type_alias_type(self, typ: TypeAliasType) -> None:
        assert typ.alias is not None
        typ.alias = self.fixup(typ.alias)
        for arg in typ.args:
            arg.accept(self)

    def visit_any(self, typ: AnyType) -> None:
        pass

    def visit_none_type(self, typ: NoneType) -> None:
        pass

    def visit_callable_type(self, typ: CallableType) -> None:
        for arg in typ.arg_types:
            arg.accept(self)
        typ.ret_type.accept(self)
        if typ.definition:
            # No need to fixup since this is just a cross-reference.
            typ.definition = self.replacements.get(typ.definition, typ.definition)
        # Fallback can be None for callable types that haven't been semantically analyzed.
        if typ.fallback is not None:
            typ.fallback.accept(self)
        for tv in typ.variables:
            if isinstance(tv, TypeVarType):
                tv.upper_bound.accept(self)
                for value in tv.values:
                    value.accept(self)

    def visit_overloaded(self, t: Overloaded) -> None:
        for item in t.items:
            item.accept(self)
        # Fallback can be None for overloaded types that haven't been semantically analyzed.
        if t.fallback is not None:
            t.fallback.accept(self)

    def visit_erased_type(self, t: ErasedType) -> None:
        # This type should exist only temporarily during type inference
        raise RuntimeError

    def visit_deleted_type(self, typ: DeletedType) -> None:
        pass

    def visit_partial_type(self, typ: PartialType) -> None:
        raise RuntimeError

    def visit_tuple_type(self, typ: TupleType) -> None:
        for item in typ.items:
            item.accept(self)
        # Fallback can be None for implicit tuple types that haven't been semantically analyzed.
        if typ.partial_fallback is not None:
            typ.partial_fallback.accept(self)

    def visit_type_type(self, typ: TypeType) -> None:
        typ.item.accept(self)

    def visit_type_var(self, typ: TypeVarType) -> None:
        typ.upper_bound.accept(self)
        for value in typ.values:
            value.accept(self)

    def visit_param_spec(self, typ: ParamSpecType) -> None:
        pass

    def visit_type_var_tuple(self, typ: TypeVarTupleType) -> None:
        typ.upper_bound.accept(self)

    def visit_unpack_type(self, typ: UnpackType) -> None:
        typ.type.accept(self)

    def visit_parameters(self, typ: Parameters) -> None:
        for arg in typ.arg_types:
            arg.accept(self)

    def visit_typeddict_type(self, typ: TypedDictType) -> None:
        for value_type in typ.items.values():
            value_type.accept(self)
        typ.fallback.accept(self)

    def visit_raw_expression_type(self, t: RawExpressionType) -> None:
        pass

    def visit_literal_type(self, typ: LiteralType) -> None:
        typ.fallback.accept(self)

    def visit_unbound_type(self, typ: UnboundType) -> None:
        for arg in typ.args:
            arg.accept(self)

    def visit_type_list(self, typ: TypeList) -> None:
        for item in typ.items:
            item.accept(self)

    def visit_callable_argument(self, typ: CallableArgument) -> None:
        typ.typ.accept(self)

    def visit_ellipsis_type(self, typ: EllipsisType) -> None:
        pass

    def visit_star_type(self, typ: StarType) -> None:
        typ.type.accept(self)

    def visit_uninhabited_type(self, typ: UninhabitedType) -> None:
        pass

    def visit_union_type(self, typ: UnionType) -> None:
        for item in typ.items:
            item.accept(self)

    def visit_placeholder_type(self, t: PlaceholderType) -> None:
        for item in t.args:
            item.accept(self)

    # Helpers

    def fixup(self, node: SN) -> SN:
        if node in self.replacements:
            new = self.replacements[node]
            return cast(SN, new)
        return node


def replace_nodes_in_symbol_table(
    symbols: SymbolTable, replacements: Dict[SymbolNode, SymbolNode]
) -> None:
    for name, node in symbols.items():
        if node.node:
            if node.node in replacements:
                new = replacements[node.node]
                old = node.node
                # Needed for TypeInfo, see comment in fixup() above.
                replace_object_state(new, old, skip_slots=("tuple_alias",))
                node.node = new
            if isinstance(node.node, (Var, TypeAlias)):
                # Handle them here just in case these aren't exposed through the AST.
                node.node.accept(NodeReplaceVisitor(replacements))<|MERGE_RESOLUTION|>--- conflicted
+++ resolved
@@ -372,13 +372,8 @@
             self.fixup_type(target)
         self.fixup_type(info.tuple_type)
         self.fixup_type(info.typeddict_type)
-<<<<<<< HEAD
         if info.special_alias:
             self.fixup_type(info.special_alias.target)
-=======
-        if info.tuple_alias:
-            self.fixup_type(info.tuple_alias.target)
->>>>>>> 03638dd6
         info.defn.info = self.fixup(info)
         replace_nodes_in_symbol_table(info.names, self.replacements)
         for i, item in enumerate(info.mro):
