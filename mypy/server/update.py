"""Update build by processing changes using fine-grained dependencies.

Use fine-grained dependencies to update targets in other modules that
may be affected by externally-visible changes in the changed modules.

This forms the core of the fine-grained incremental daemon mode. This
module is not used at all by the 'classic' (non-daemon) incremental
mode.

Here is some motivation for this mode:

* By keeping program state in memory between incremental runs, we
  only have to process changed modules, not their dependencies. The
  classic incremental mode has to deserialize the symbol tables of
  all dependencies of changed modules, which can be slow for large
  programs.

* Fine-grained dependencies allow processing only the relevant parts
  of modules indirectly affected by a change. Say, if only one function
  in a large module is affected by a change in another module, only this
  function is processed. The classic incremental mode always processes
  an entire file as a unit, which is typically much slower.

* It's possible to independently process individual modules within an
  import cycle (SCC). Small incremental changes can be fast independent
  of the size of the related SCC. In classic incremental mode, any change
  within a SCC requires the entire SCC to be processed, which can slow
  things down considerably.

Some terms:

* A *target* is a function/method definition or the top level of a module.
  We refer to targets using their fully qualified name (e.g.
  'mod.Cls.method'). Targets are the smallest units of processing during
  fine-grained incremental checking.

* A *trigger* represents the properties of a part of a program, and it
  gets triggered/fired when these properties change. For example,
  '<mod.func>' refers to a module-level function. It gets triggered if
  the signature of the function changes, or if the function is removed,
  for example.

Some program state is maintained across multiple build increments in
memory:

* The full ASTs of all modules are stored in memory all the time (this
  includes the type map).

* A fine-grained dependency map is maintained, which maps triggers to
  affected program locations (these can be targets, triggers, or
  classes). The latter determine what other parts of a program need to
  be processed again due to a fired trigger.

Here's a summary of how a fine-grained incremental program update happens:

* Determine which modules have changes in their source code since the
  previous update.

* Process changed modules one at a time. Perform a separate full update
  for each changed module, but only report the errors after all modules
  have been processed, since the intermediate states can generate bogus
  errors due to only seeing a partial set of changes.

* Each changed module is processed in full. We parse the module, and
  run semantic analysis to create a new AST and symbol table for the
  module. Reuse the existing ASTs and symbol tables of modules that
  have no changes in their source code. At the end of this stage, we have
  two ASTs and symbol tables for the changed module (the old and the new
  versions). The latter AST has not yet been type checked.

* Take a snapshot of the old symbol table. This is used later to determine
  which properties of the module have changed and which triggers to fire.

* Merge the old AST with the new AST, preserving the identities of
  externally visible AST nodes for which we can find a corresponding node
  in the new AST. (Look at mypy.server.astmerge for the details.) This
  way all external references to AST nodes in the changed module will
  continue to point to the right nodes (assuming they still have a valid
  target).

* Type check the new module.

* Take another snapshot of the symbol table of the changed module.
  Look at the differences between the old and new snapshots to determine
  which parts of the changed modules have changed. The result is a set of
  fired triggers.

* Using the dependency map and the fired triggers, decide which other
  targets have become stale and need to be reprocessed.

* Create new fine-grained dependencies for the changed module. We don't
  garbage collect old dependencies, since extra dependencies are relatively
  harmless (they take some memory and can theoretically slow things down
  a bit by causing redundant work). This is implemented in
  mypy.server.deps.

* Strip the stale AST nodes that we found above. This returns them to a
  state resembling the end of semantic analysis pass 1. We'll run semantic
  analysis again on the existing AST nodes, and since semantic analysis
  is not idempotent, we need to revert some changes made during semantic
  analysis. This is implemented in mypy.server.aststrip.

* Run semantic analyzer passes 2 and 3 on the stale AST nodes, and type
  check them. We also need to do the symbol table snapshot comparison
  dance to find any changes, and we need to merge ASTs to preserve AST node
  identities.

* If some triggers haven been fired, continue processing and repeat the
  previous steps until no triggers are fired.

This is module is tested using end-to-end fine-grained incremental mode
test cases (test-data/unit/fine-grained*.test).
"""

import os
import time
import os.path
from typing import (
<<<<<<< HEAD
    Dict, List, Set, Tuple, Iterable, Union, Optional, Mapping, NamedTuple,
    Callable, overload
=======
    Dict, List, Set, Tuple, Iterable, Union, Optional, Mapping, NamedTuple, Callable,
    Sequence,
>>>>>>> cff5e6fe
)

from mypy.build import (
    BuildManager, State, BuildSource, BuildResult, Graph, load_graph, module_not_found,
<<<<<<< HEAD
    PRI_INDIRECT, DEBUG_FINE_GRAINED, collect_protocol_deps
=======
    process_fresh_modules,
    PRI_INDIRECT, DEBUG_FINE_GRAINED,
>>>>>>> cff5e6fe
)
from mypy.checker import DeferredNode
from mypy.errors import Errors, CompileError
from mypy.nodes import (
    MypyFile, FuncDef, TypeInfo, Expression, SymbolNode, Var, FuncBase, ClassDef, Decorator,
    Import, ImportFrom, OverloadedFuncDef, SymbolTable, LambdaExpr
)
from mypy.options import Options
from mypy.types import Type
from mypy.fscache import FileSystemCache
from mypy.semanal import apply_semantic_analyzer_patches
from mypy.server.astdiff import (
    snapshot_symbol_table, compare_symbol_table_snapshots, SnapshotItem
)
from mypy.server.astmerge import merge_asts
from mypy.server.aststrip import strip_target
from mypy.server.deps import get_dependencies_of_target
from mypy.server.target import module_prefix, split_target
from mypy.server.trigger import make_trigger, WILDCARD_TAG


MAX_ITER = 1000


class FineGrainedBuildManager:
    def __init__(self, result: BuildResult) -> None:
        """Initialize fine-grained build based on a batch build.

        Args:
            result: Result from the initialized build.
                    The manager and graph will be taken over by this class.
            manager: State of the build (mutated by this class)
            graph: Additional state of the build (mutated by this class)
        """
        manager = result.manager
        self.manager = manager
        self.graph = result.graph
        self.previous_modules = get_module_to_path_map(self.graph)
        self.deps = get_all_dependencies(manager, self.graph)
        self.previous_targets_with_errors = manager.errors.targets()
        self.previous_messages = result.errors[:]
        # Module, if any, that had blocking errors in the last run as (id, path) tuple.
        self.blocking_error = None  # type: Optional[Tuple[str, str]]
        # Module that we haven't processed yet but that are known to be stale.
        self.stale = []  # type: List[Tuple[str, str]]
        # Disable the cache so that load_graph doesn't try going back to disk
        # for the cache.
        self.manager.cache_enabled = False

        # Some hints to the test suite about what is going on:
        # Active triggers during the last update
        self.triggered = []  # type: List[str]
        # Modules passed to update during the last update
        self.changed_modules = []  # type: List[Tuple[str, str]]
        # Modules processed during the last update
        self.updated_modules = []  # type: List[str]
        self.update_protocol_deps()

    def update_protocol_deps(self) -> None:
        """Add protocol dependencies to the dependency map."""
        if self.manager.proto_deps is not None:
            for trigger, targets in self.manager.proto_deps.items():
                self.deps.setdefault(trigger, set()).update(targets)

    def update(self,
               changed_modules: List[Tuple[str, str]],
               removed_modules: List[Tuple[str, str]]) -> List[str]:
        """Update previous build result by processing changed modules.

        Also propagate changes to other modules as needed, but only process
        those parts of other modules that are affected by the changes. Retain
        the existing ASTs and symbol tables of unaffected modules.

        Reuses original BuildManager and Graph.

        Args:
            changed_modules: Modules changed since the previous update/build; each is
                a (module id, path) tuple. Includes modified and added modules.
                Assume this is correct; it's not validated here.
            removed_modules: Modules that have been deleted since the previous update
                or removed from the build.

        Returns:
            A list of errors.
        """
        changed_modules = changed_modules + removed_modules
        removed_set = {module for module, _ in removed_modules}
        self.changed_modules = changed_modules

        if not changed_modules:
            return self.previous_messages

        # Reset find_module's caches for the new build.
        self.manager.find_module_cache.clear()

        self.triggered = []
        self.updated_modules = []
        changed_modules = dedupe_modules(changed_modules + self.stale)
        initial_set = {id for id, _ in changed_modules}
        self.manager.log_fine_grained('==== update %s ====' % ', '.join(
            repr(id) for id, _ in changed_modules))
        if self.previous_targets_with_errors and is_verbose(self.manager):
            self.manager.log_fine_grained('previous targets with errors: %s' %
                             sorted(self.previous_targets_with_errors))

        if self.blocking_error:
            # Handle blocking errors first. We'll exit as soon as we find a
            # module that still has blocking errors.
            self.manager.log_fine_grained('existing blocker: %s' % self.blocking_error[0])
            changed_modules = dedupe_modules([self.blocking_error] + changed_modules)
            self.blocking_error = None

        while True:
            result = self.update_one(changed_modules, initial_set, removed_set)
            changed_modules, (next_id, next_path), blocker_messages = result

            if blocker_messages is not None:
                self.blocking_error = (next_id, next_path)
                self.stale = changed_modules
                messages = blocker_messages
                break

            # It looks like we are done processing everything, so now
            # reprocess all targets with errors. We are careful to
            # support the possibility that reprocessing an errored module
            # might trigger loading of a module, but I am not sure
            # if this can really happen.
            if not changed_modules:
                # N.B: We just checked next_id, so manager.errors contains
                # the errors from it. Thus we consider next_id up to date
                # when propagating changes from the errored targets,
                # which prevents us from reprocessing errors in it.
                changed_modules = propagate_changes_using_dependencies(
                    self.manager, self.graph, self.deps, set(), {next_id},
                    self.previous_targets_with_errors)
                changed_modules = dedupe_modules(changed_modules)
                if not changed_modules:
                    # Preserve state needed for the next update.
                    self.previous_targets_with_errors = self.manager.errors.targets()
                    messages = self.manager.errors.new_messages()
                    break

        self.previous_messages = messages[:]
        # TODO: Avoid full re-collection (slow) after every update by moving the mutable
        # TypeInfo state to a shared class, and just checking what's new there.
        self.manager.proto_deps = collect_protocol_deps(self.graph)
        self.update_protocol_deps()
        return messages

    def update_one(self,
                   changed_modules: List[Tuple[str, str]],
                   initial_set: Set[str],
                   removed_set: Set[str]) -> Tuple[List[Tuple[str, str]],
                                                   Tuple[str, str],
                                                   Optional[List[str]]]:
        """Process a module from the list of changed modules.

        Returns:
            Tuple with these items:

            - Updated list of pending changed modules as (module id, path) tuples
            - Module which was actually processed as (id, path) tuple
            - If there was a blocking error, the error messages from it
        """
        t0 = time.time()
        next_id, next_path = changed_modules.pop(0)
        if next_id not in self.previous_modules and next_id not in initial_set:
            self.manager.log_fine_grained('skip %r (module not in import graph)' % next_id)
            return changed_modules, (next_id, next_path), None
        result = self.update_module(next_id, next_path, next_id in removed_set)
        remaining, (next_id, next_path), blocker_messages = result
        changed_modules = [(id, path) for id, path in changed_modules
                           if id != next_id]
        changed_modules = dedupe_modules(remaining + changed_modules)
        t1 = time.time()

        self.manager.log_fine_grained(
            "update once: {} in {:.3f}s - {} left".format(
                next_id, t1 - t0, len(changed_modules)))

        return changed_modules, (next_id, next_path), blocker_messages

    def update_module(self,
                      module: str,
                      path: str,
                      force_removed: bool) -> Tuple[List[Tuple[str, str]],
                                                    Tuple[str, str],
                                                    Optional[List[str]]]:
        """Update a single modified module.

        If the module contains imports of previously unseen modules, only process one of
        the new modules and return the remaining work to be done.

        Args:
            module: Id of the module
            path: File system path of the module
            force_removed: If True, consider module removed from the build even if path
                exists (used for removing an existing file from the build)

        Returns:
            Tuple with these items:

            - Remaining modules to process as (module id, path) tuples
            - Module which was actually processed as (id, path) tuple
            - If there was a blocking error, the error messages from it
        """
        self.manager.log_fine_grained('--- update single %r ---' % module)
        self.updated_modules.append(module)

        manager = self.manager
        previous_modules = self.previous_modules
        graph = self.graph

        # If this is an already existing module, make sure that we have
        # its tree loaded so that we can snapshot it for comparison.
        ensure_trees_loaded(manager, graph, [module])

        # Record symbol table snaphot of old version the changed module.
        old_snapshots = {}  # type: Dict[str, Dict[str, SnapshotItem]]
        if module in manager.modules:
            snapshot = snapshot_symbol_table(module, manager.modules[module].names)
            old_snapshots[module] = snapshot

        manager.errors.reset()
        result = update_module_isolated(module, path, manager, previous_modules, graph,
                                        force_removed)
        if isinstance(result, BlockedUpdate):
            # Blocking error -- just give up
            module, path, remaining, errors = result
            self.previous_modules = get_module_to_path_map(graph)
            return remaining, (module, path), errors
        assert isinstance(result, NormalUpdate)  # Work around #4124
        module, path, remaining, tree = result

        # TODO: What to do with stale dependencies?
        triggered = calculate_active_triggers(manager, old_snapshots, {module: tree})
        if is_verbose(self.manager):
            filtered = [trigger for trigger in triggered
                        if not trigger.endswith('__>')]
            self.manager.log_fine_grained('triggered: %r' % sorted(filtered))
        self.triggered.extend(triggered | self.previous_targets_with_errors)
        collect_dependencies([module], self.deps, graph)
        remaining += propagate_changes_using_dependencies(
            manager, graph, self.deps, triggered,
            {module},
            targets_with_errors=set())

        # Preserve state needed for the next update.
        self.previous_targets_with_errors.update(manager.errors.targets())
        self.previous_modules = get_module_to_path_map(graph)

        return remaining, (module, path), None


def find_unloaded_deps(manager: BuildManager, graph: Dict[str, State],
                       initial: Sequence[str]) -> List[str]:
    """Find all the deps of the nodes in initial that haven't had their tree loaded.

    The key invariant here is that if a module is loaded, so are all
    of their dependencies. This means that when we encounter a loaded
    module, we don't need to explore its dependencies.  (This
    invariant is slightly violated when dependencies are added, which
    can be handled by calling find_unloaded_deps directly on the new
    dependencies.)
    """
    worklist = list(initial)
    seen = set()  # type: Set[str]
    unloaded = []
    while worklist:
        node = worklist.pop()
        if node in seen or node not in graph:
            continue
        seen.add(node)
        if node not in manager.modules:
            ancestors = graph[node].ancestors or []
            worklist.extend(graph[node].dependencies + ancestors)
            unloaded.append(node)

    return unloaded


def ensure_trees_loaded(manager: BuildManager, graph: Dict[str, State],
                        initial: Sequence[str]) -> None:
    """Ensure that the modules in initial and their deps have loaded trees."""
    to_process = find_unloaded_deps(manager, graph, initial)
    if to_process:
        manager.log_fine_grained("Calling process_fresh_modules on set of size {} ({})".format(
            len(to_process), to_process))
        process_fresh_modules(graph, to_process, manager)


def get_all_dependencies(manager: BuildManager, graph: Dict[str, State]) -> Dict[str, Set[str]]:
    """Return the fine-grained dependency map for an entire build."""
    # Deps for each module were computed during build() or loaded from the cache.
    deps = {}  # type: Dict[str, Set[str]]
    collect_dependencies(graph, deps, graph)
    return deps


# The result of update_module_isolated when no blockers, with these items:
#
# - Id of the changed module (can be different from the module argument)
# - Path of the changed module
# - New AST for the changed module (None if module was deleted)
# - Remaining changed modules that are not processed yet as (module id, path)
#   tuples (non-empty if the original changed module imported other new
#   modules)
NormalUpdate = NamedTuple('NormalUpdate', [('module', str),
                                           ('path', str),
                                           ('remaining', List[Tuple[str, str]]),
                                           ('tree', Optional[MypyFile])])

# The result of update_module_isolated when there is a blocking error. Items
# are similar to NormalUpdate (but there are fewer).
BlockedUpdate = NamedTuple('BlockedUpdate', [('module', str),
                                             ('path', str),
                                             ('remaining', List[Tuple[str, str]]),
                                             ('messages', List[str])])

UpdateResult = Union[NormalUpdate, BlockedUpdate]


def update_module_isolated(module: str,
                           path: str,
                           manager: BuildManager,
                           previous_modules: Dict[str, str],
                           graph: Graph,
                           force_removed: bool) -> UpdateResult:
    """Build a new version of one changed module only.

    Don't propagate changes to elsewhere in the program. Raise CompleError on
    encountering a blocking error.

    Args:
        module: Changed module (modified, created or deleted)
        path: Path of the changed module
        manager: Build manager
        graph: Build graph
        force_removed: If True, consider the module removed from the build even it the
            file exists

    Returns a named tuple describing the result (see above for details).
    """
    if module not in graph:
        manager.log_fine_grained('new module %r' % module)

    if not manager.fscache.isfile(path) or force_removed:
        delete_module(module, graph, manager)
        return NormalUpdate(module, path, [], None)

    sources = get_sources(manager.fscache, previous_modules, [(module, path)])

    if module in manager.missing_modules:
        manager.missing_modules.remove(module)

    orig_module = module
    orig_state = graph.get(module)
    orig_tree = manager.modules.get(module)

    def restore(ids: List[str]) -> None:
        # For each of the modules in ids, restore that id's old
        # manager.modules and graphs entries. (Except for the original
        # module, this means deleting them.)
        for id in ids:
            if id == orig_module and orig_tree:
                manager.modules[id] = orig_tree
            elif id in manager.modules:
                del manager.modules[id]
            if id == orig_module and orig_state:
                graph[id] = orig_state
            elif id in graph:
                del graph[id]

    new_modules = []  # type: List[State]
    try:
        if module in graph:
            del graph[module]
        load_graph(sources, manager, graph, new_modules)
    except CompileError as err:
        # Parse error somewhere in the program -- a blocker
        assert err.module_with_blocker
        restore([module] + [st.id for st in new_modules])
        return BlockedUpdate(err.module_with_blocker, path, [], err.messages)

    # Reparsing the file may have brought in dependencies that we
    # didn't have before. Make sure that they are loaded to restore
    # the invariant that a module having a loaded tree implies that
    # its dependencies do as well.
    ensure_trees_loaded(manager, graph, graph[module].dependencies)

    # Find any other modules brought in by imports.
    changed_modules = [(st.id, st.xpath) for st in new_modules]

    # If there are multiple modules to process, only process one of them and return
    # the remaining ones to the caller.
    if len(changed_modules) > 1:
        # As an optimization, look for a module that imports no other changed modules.
        module, path = find_relative_leaf_module(changed_modules, graph)
        changed_modules.remove((module, path))
        remaining_modules = changed_modules
        # The remaining modules haven't been processed yet so drop them.
        restore([id for id, _ in remaining_modules])
        manager.log_fine_grained('--> %r (newly imported)' % module)
    else:
        remaining_modules = []

    state = graph[module]

    # Process the changed file.
    state.parse_file()
    # TODO: state.fix_suppressed_dependencies()?
    try:
        state.semantic_analysis()
    except CompileError as err:
        # There was a blocking error, so module AST is incomplete. Restore old modules.
        restore([module])
        return BlockedUpdate(module, path, remaining_modules, err.messages)
    state.semantic_analysis_pass_three()
    state.semantic_analysis_apply_patches()

    # Merge old and new ASTs.
    assert state.tree is not None, "file must be at least parsed"
    new_modules_dict = {module: state.tree}  # type: Dict[str, Optional[MypyFile]]
    replace_modules_with_new_variants(manager, graph, {orig_module: orig_tree}, new_modules_dict)

    # Perform type checking.
    state.type_checker().reset()
    state.type_check_first_pass()
    state.type_check_second_pass()
    state.compute_fine_grained_deps()
    state.finish_passes()

    graph[module] = state

    return NormalUpdate(module, path, remaining_modules, state.tree)


def find_relative_leaf_module(modules: List[Tuple[str, str]], graph: Graph) -> Tuple[str, str]:
    """Find a module in a list that directly imports no other module in the list.

    If no such module exists, return the lexicographically first module from the list.
    Always return one of the items in the modules list.

    NOTE: If both 'abc' and 'typing' have changed, an effect of the above rule is that
        we prefer 'abc', even if both are in the same SCC. This works around a false
        positive in 'typing', at least in tests.

    Args:
        modules: List of (module, path) tuples (non-empty)
        graph: Program import graph that contains all modules in the module list
    """
    assert modules
    # Sort for repeatable results.
    modules = sorted(modules)
    module_set = {module for module, _ in modules}
    for module, path in modules:
        state = graph[module]
        if len(set(state.dependencies) & module_set) == 0:
            # Found it!
            return module, path
    # Could not find any. Just return the first module (by lexicographic order).
    return modules[0]


def delete_module(module_id: str,
                  graph: Graph,
                  manager: BuildManager) -> None:
    manager.log_fine_grained('delete module %r' % module_id)
    # TODO: Remove deps for the module (this only affects memory use, not correctness)
    if module_id in graph:
        del graph[module_id]
    if module_id in manager.modules:
        del manager.modules[module_id]
    components = module_id.split('.')
    if len(components) > 1:
        # Delete reference to module in parent module.
        parent_id = '.'.join(components[:-1])
        # If parent module is ignored, it won't be included in the modules dictionary.
        if parent_id in manager.modules:
            parent = manager.modules[parent_id]
            if components[-1] in parent.names:
                del parent.names[components[-1]]


def dedupe_modules(modules: List[Tuple[str, str]]) -> List[Tuple[str, str]]:
    seen = set()  # type: Set[str]
    result = []
    for id, path in modules:
        if id not in seen:
            seen.add(id)
            result.append((id, path))
    return result


def get_module_to_path_map(graph: Graph) -> Dict[str, str]:
    return {module: node.xpath
            for module, node in graph.items()}


def get_sources(fscache: FileSystemCache,
                modules: Dict[str, str],
                changed_modules: List[Tuple[str, str]]) -> List[BuildSource]:
    sources = []
    for id, path in changed_modules:
        if fscache.isfile(path):
            sources.append(BuildSource(path, id, None))
    return sources


def collect_dependencies(new_modules: Iterable[str],
                         deps: Dict[str, Set[str]],
                         graph: Dict[str, State]) -> None:
    for id in new_modules:
        if id not in graph:
            continue
        for trigger, targets in graph[id].fine_grained_deps.items():
            deps.setdefault(trigger, set()).update(targets)


def calculate_active_triggers(manager: BuildManager,
                              old_snapshots: Dict[str, Dict[str, SnapshotItem]],
                              new_modules: Dict[str, Optional[MypyFile]]) -> Set[str]:
    """Determine activated triggers by comparing old and new symbol tables.

    For example, if only the signature of function m.f is different in the new
    symbol table, return {'<m.f>'}.
    """
    names = set()  # type: Set[str]
    for id in new_modules:
        snapshot1 = old_snapshots.get(id)
        if snapshot1 is None:
            names.add(id)
            snapshot1 = {}
        new = new_modules[id]
        if new is None:
            snapshot2 = snapshot_symbol_table(id, SymbolTable())
            names.add(id)
        else:
            snapshot2 = snapshot_symbol_table(id, new.names)
        diff = compare_symbol_table_snapshots(id, snapshot1, snapshot2)
        package_nesting_level = id.count('.')
        for item in diff.copy():
            if (item.count('.') <= package_nesting_level + 1
                    and item.split('.')[-1] not in ('__builtins__',
                                                    '__file__',
                                                    '__name__',
                                                    '__package__',
                                                    '__doc__')):
                # Activate catch-all wildcard trigger for top-level module changes (used for
                # "from m import *"). This also gets triggered by changes to module-private
                # entries, but as these unneeded dependencies only result in extra processing,
                # it's a minor problem. Also used by protocols.
                #
                # TODO: Some __* names cause mistriggers. Fix the underlying issue instead of
                #     special casing them here.
                diff.add(id + WILDCARD_TAG)
            if item.count('.') > package_nesting_level + 1:
                diff.add(item.rsplit('.', 1)[0] + WILDCARD_TAG)

        names |= diff
    return {make_trigger(name) for name in names}


def replace_modules_with_new_variants(
        manager: BuildManager,
        graph: Dict[str, State],
        old_modules: Dict[str, Optional[MypyFile]],
        new_modules: Dict[str, Optional[MypyFile]]) -> None:
    """Replace modules with newly builds versions.

    Retain the identities of externally visible AST nodes in the
    old ASTs so that references to the affected modules from other
    modules will still be valid (unless something was deleted or
    replaced with an incompatible definition, in which case there
    will be dangling references that will be handled by
    propagate_changes_using_dependencies).
    """
    for id in new_modules:
        preserved_module = old_modules.get(id)
        new_module = new_modules[id]
        if preserved_module and new_module is not None:
            merge_asts(preserved_module, preserved_module.names,
                       new_module, new_module.names)
            manager.modules[id] = preserved_module
            graph[id].tree = preserved_module


def propagate_changes_using_dependencies(
        manager: BuildManager,
        graph: Dict[str, State],
        deps: Dict[str, Set[str]],
        triggered: Set[str],
        up_to_date_modules: Set[str],
        targets_with_errors: Set[str]) -> List[Tuple[str, str]]:
    """Transitively rechecks targets based on triggers and the dependency map.

    Returns a list (module id, path) tuples representing modules that contain
    a target that needs to be reprocessed but that has not been parsed yet."""

    num_iter = 0
    remaining_modules = []  # type: List[Tuple[str, str]]

    # Propagate changes until nothing visible has changed during the last
    # iteration.
    while triggered or targets_with_errors:
        num_iter += 1
        if num_iter > MAX_ITER:
            raise RuntimeError('Max number of iterations (%d) reached (endless loop?)' % MAX_ITER)

<<<<<<< HEAD
        todo, stale_protos = find_targets_recursive(manager, triggered, deps, up_to_date_modules)
=======
        todo, unloaded = find_targets_recursive(manager, graph,
                                                triggered, deps, up_to_date_modules)
        # TODO: we sort to make it deterministic, but this is *incredibly* ad hoc
        remaining_modules.extend((id, graph[id].xpath) for id in sorted(unloaded))
>>>>>>> cff5e6fe
        # Also process targets that used to have errors, as otherwise some
        # errors might be lost.
        for target in targets_with_errors:
            id = module_prefix(graph, target)
            if id is not None and id not in up_to_date_modules:
                if id not in todo:
                    todo[id] = set()
                manager.log_fine_grained('process target with error: %s' % target)
                more_nodes, _ = lookup_target(manager, target)
                todo[id].update(more_nodes)
        triggered = set()
        # First invalidate subtype caches in all stale protocols.
        # We need to do this to avoid false negatives if the protocol itself is
        # unchanged, but was marked stale because its sub- (or super-) type changed.
        for info in stale_protos:
            info.reset_subtype_cache()
        # Then fully reprocess all targets.
        # TODO: Preserve order (set is not optimal)
        for id, nodes in sorted(todo.items(), key=lambda x: x[0]):
            assert id not in up_to_date_modules
            triggered |= reprocess_nodes(manager, graph, id, nodes, deps)
        # Changes elsewhere may require us to reprocess modules that were
        # previously considered up to date. For example, there may be a
        # dependency loop that loops back to an originally processed module.
        up_to_date_modules = set()
        targets_with_errors = set()
        if is_verbose(manager):
            manager.log_fine_grained('triggered: %r' % list(triggered))

    return remaining_modules


def find_targets_recursive(
        manager: BuildManager,
        graph: Graph,
        triggers: Set[str],
        deps: Dict[str, Set[str]],
<<<<<<< HEAD
        up_to_date_modules: Set[str]) -> Tuple[Dict[str, Set[DeferredNode]], Set[TypeInfo]]:
=======
        up_to_date_modules: Set[str]) -> Tuple[Dict[str, Set[DeferredNode]],
                                               Set[str]]:
>>>>>>> cff5e6fe
    """Find names of all targets that need to reprocessed, given some triggers.

    Returns: A tuple containing a:
     * Dictionary from module id to a set of stale targets.
     * A set of module ids for unparsed modules with stale targets.
    """
    result = {}  # type: Dict[str, Set[DeferredNode]]
    worklist = triggers
    processed = set()  # type: Set[str]
<<<<<<< HEAD
    stale_protos = set()  # type: Set[TypeInfo]
=======
    unloaded_files = set()  # type: Set[str]
>>>>>>> cff5e6fe

    # Find AST nodes corresponding to each target.
    #
    # TODO: Don't rely on a set, since the items are in an unpredictable order.
    while worklist:
        processed |= worklist
        current = worklist
        worklist = set()
        for target in current:
            if target.startswith('<'):
                worklist |= deps.get(target, set()) - processed
            else:
                module_id = module_prefix(graph, target)
                if module_id is None:
                    # Deleted module.
                    continue
                if module_id in up_to_date_modules:
                    # Already processed.
                    continue
                if (module_id not in manager.modules
                        or manager.modules[module_id].is_cache_skeleton):
                    # We haven't actually parsed and checked the module, so we don't have
                    # access to the actual nodes.
                    # Add it to the queue of files that need to be processed fully.
                    unloaded_files.add(module_id)
                    continue

                if module_id not in result:
                    result[module_id] = set()
                manager.log_fine_grained('process: %s' % target)
                deferred, stale_proto = lookup_target(manager, target)
                if stale_proto:
                    stale_protos.add(stale_proto)
                result[module_id].update(deferred)

<<<<<<< HEAD
    return result, stale_protos
=======
    return (result, unloaded_files)
>>>>>>> cff5e6fe


def reprocess_nodes(manager: BuildManager,
                    graph: Dict[str, State],
                    module_id: str,
                    nodeset: Set[DeferredNode],
                    deps: Dict[str, Set[str]]) -> Set[str]:
    """Reprocess a set of nodes within a single module.

    Return fired triggers.
    """
    if module_id not in graph:
        manager.log_fine_grained('%s not in graph (blocking errors or deleted?)' %
                    module_id)
        return set()

    file_node = manager.modules[module_id]
    old_symbols = find_symbol_tables_recursive(file_node.fullname(), file_node.names)
    old_symbols = {name: names.copy() for name, names in old_symbols.items()}
    old_symbols_snapshot = snapshot_symbol_table(file_node.fullname(), file_node.names)

    def key(node: DeferredNode) -> int:
        # Unlike modules which are sorted by name within SCC,
        # nodes within the same module are sorted by line number, because
        # this is how they are processed in normal mode.
        return node.node.line

    nodes = sorted(nodeset, key=key)

    # TODO: ignore_all argument to set_file_ignored_lines
    manager.errors.set_file_ignored_lines(file_node.path, file_node.ignored_lines)

    targets = set()
    for node in nodes:
        target = target_from_node(module_id, node.node)
        if target is not None:
            targets.add(target)
    manager.errors.clear_errors_in_targets(file_node.path, targets)

    # Strip semantic analysis information.
    for deferred in nodes:
        strip_target(deferred.node)
    semantic_analyzer = manager.semantic_analyzer

    patches = []  # type: List[Tuple[int, Callable[[], None]]]

    # Second pass of semantic analysis. We don't redo the first pass, because it only
    # does local things that won't go stale.
    options = graph[module_id].options
    for deferred in nodes:
        with semantic_analyzer.file_context(
                file_node=file_node,
                fnam=file_node.path,
                options=options,
                active_type=deferred.active_typeinfo):
            manager.semantic_analyzer.refresh_partial(deferred.node, patches)

    # Third pass of semantic analysis.
    for deferred in nodes:
        with semantic_analyzer.file_context(
                file_node=file_node,
                fnam=file_node.path,
                options=options,
                active_type=deferred.active_typeinfo,
                scope=manager.semantic_analyzer_pass3.scope):
            manager.semantic_analyzer_pass3.refresh_partial(deferred.node, patches)

    with semantic_analyzer.file_context(
            file_node=file_node,
            fnam=file_node.path,
            options=options,
            active_type=None):
        apply_semantic_analyzer_patches(patches)

    # Merge symbol tables to preserve identities of AST nodes. The file node will remain
    # the same, but other nodes may have been recreated with different identities, such as
    # NamedTuples defined using assignment statements.
    new_symbols = find_symbol_tables_recursive(file_node.fullname(), file_node.names)
    for name in old_symbols:
        if name in new_symbols:
            merge_asts(file_node, old_symbols[name], file_node, new_symbols[name])

    # Type check.
    checker = graph[module_id].type_checker()
    checker.reset()
    # We seem to need additional passes in fine-grained incremental mode.
    checker.pass_num = 0
    checker.last_pass = 3
    more = checker.check_second_pass(nodes)
    while more:
        more = False
        if graph[module_id].type_checker().check_second_pass():
            more = True

    new_symbols_snapshot = snapshot_symbol_table(file_node.fullname(), file_node.names)
    # Check if any attribute types were changed and need to be propagated further.
    changed = compare_symbol_table_snapshots(file_node.fullname(),
                                             old_symbols_snapshot,
                                             new_symbols_snapshot)
    new_triggered = {make_trigger(name) for name in changed}

    # Dependencies may have changed.
    update_deps(module_id, nodes, graph, deps, options)

    # Report missing imports.
    graph[module_id].verify_dependencies()

    return new_triggered


def find_symbol_tables_recursive(prefix: str, symbols: SymbolTable) -> Dict[str, SymbolTable]:
    """Find all nested symbol tables.

    Args:
        prefix: Full name prefix (used for return value keys and to filter result so that
            cross references to other modules aren't included)
        symbols: Root symbol table

    Returns a dictionary from full name to corresponding symbol table.
    """
    result = {}
    result[prefix] = symbols
    for name, node in symbols.items():
        if isinstance(node.node, TypeInfo) and node.node.fullname().startswith(prefix + '.'):
            more = find_symbol_tables_recursive(prefix + '.' + name, node.node.names)
            result.update(more)
    return result


def update_deps(module_id: str,
                nodes: List[DeferredNode],
                graph: Dict[str, State],
                deps: Dict[str, Set[str]],
                options: Options) -> None:
    for deferred in nodes:
        node = deferred.node
        type_map = graph[module_id].type_map()
        tree = graph[module_id].tree
        assert tree is not None, "Tree must be processed at this stage"
        new_deps = get_dependencies_of_target(module_id, tree, node, type_map,
                                              options.python_version)
        for trigger, targets in new_deps.items():
            deps.setdefault(trigger, set()).update(targets)


def lookup_target(manager: BuildManager,
                  target: str) -> Tuple[List[DeferredNode], Optional[TypeInfo]]:
    """Look up a target by fully-qualified name.

    The first item in the return tuple is a list of deferred nodes that
    needs to be reprocessed. If the target represents a TypeInfo corresponding
    to a protocol. Return it as a second item in the return tuple, otherwise None.
    """
    def not_found() -> None:
        manager.log_fine_grained(
            "Can't find matching target for %s (stale dependency?)" % target)

    modules = manager.modules
    items = split_target(modules, target)
    if items is None:
        not_found()  # Stale dependency
        return [], None
    module, rest = items
    if rest:
        components = rest.split('.')
    else:
        components = []
    node = modules[module]  # type: Optional[SymbolNode]
    file = None  # type: Optional[MypyFile]
    active_class = None
    active_class_name = None
    for c in components:
        if isinstance(node, TypeInfo):
            active_class = node
            active_class_name = node.name()
        if isinstance(node, MypyFile):
            file = node
        if (not isinstance(node, (MypyFile, TypeInfo))
                or c not in node.names):
            not_found()  # Stale dependency
            return [], None
        node = node.names[c].node
    if isinstance(node, TypeInfo):
        # A ClassDef target covers the body of the class and everything defined
        # within it.  To get the body we include the entire surrounding target,
        # typically a module top-level, since we don't support processing class
        # bodies as separate entitites for simplicity.
        assert file is not None
        if node.fullname() != target:
            # This is a reference to a different TypeInfo, likely due to a stale dependency.
            # Processing them would spell trouble -- for example, we could be refreshing
            # a deserialized TypeInfo with missing attributes.
            not_found()
            return [], None
        result = [DeferredNode(file, None, None)]
        stale_info = None  # type: Optional[TypeInfo]
        if node.is_protocol:
            stale_info = node
        for name, symnode in node.names.items():
            node = symnode.node
            if isinstance(node, FuncDef):
                method, _ = lookup_target(manager, target + '.' + name)
                result.extend(method)
        return result, stale_info
    if isinstance(node, Decorator):
        # Decorator targets actually refer to the function definition only.
        node = node.func
    if not isinstance(node, (FuncDef,
                             MypyFile,
                             OverloadedFuncDef)):
        # The target can't be refreshed. It's possible that the target was
        # changed to another type and we have a stale dependency pointing to it.
        not_found()
        return [], None
    if node.fullname() != target:
        # Stale reference points to something unexpected. We shouldn't process since the
        # context will be wrong and it could be a partially initialized deserialized node.
        not_found()
        return [], None
    return [DeferredNode(node, active_class_name, active_class)], None


def is_verbose(manager: BuildManager) -> bool:
    return manager.options.verbosity >= 1 or DEBUG_FINE_GRAINED


def target_from_node(module: str,
                     node: Union[FuncDef, MypyFile, OverloadedFuncDef, LambdaExpr]
                     ) -> Optional[str]:
    """Return the target name corresponding to a deferred node.

    Args:
        module: Must be module id of the module that defines 'node'

    Returns the target name, or None if the node is not a valid target in the given
    module (for example, if it's actually defined in another module).
    """
    if isinstance(node, MypyFile):
        if module != node.fullname():
            # Actually a reference to another module -- likely a stale dependency.
            return None
        return module
    elif isinstance(node, (OverloadedFuncDef, FuncDef)):
        if node.info is not None:
            return '%s.%s' % (node.info.fullname(), node.name())
        else:
            return '%s.%s' % (module, node.name())
    else:
        assert False, "Lambda expressions can't be deferred in fine-grained incremental mode"<|MERGE_RESOLUTION|>--- conflicted
+++ resolved
@@ -116,23 +116,14 @@
 import time
 import os.path
 from typing import (
-<<<<<<< HEAD
-    Dict, List, Set, Tuple, Iterable, Union, Optional, Mapping, NamedTuple,
-    Callable, overload
-=======
     Dict, List, Set, Tuple, Iterable, Union, Optional, Mapping, NamedTuple, Callable,
-    Sequence,
->>>>>>> cff5e6fe
+    Sequence, overload
 )
 
 from mypy.build import (
     BuildManager, State, BuildSource, BuildResult, Graph, load_graph, module_not_found,
-<<<<<<< HEAD
-    PRI_INDIRECT, DEBUG_FINE_GRAINED, collect_protocol_deps
-=======
-    process_fresh_modules,
+    process_fresh_modules, collect_protocol_deps,
     PRI_INDIRECT, DEBUG_FINE_GRAINED,
->>>>>>> cff5e6fe
 )
 from mypy.checker import DeferredNode
 from mypy.errors import Errors, CompileError
@@ -152,6 +143,7 @@
 from mypy.server.deps import get_dependencies_of_target
 from mypy.server.target import module_prefix, split_target
 from mypy.server.trigger import make_trigger, WILDCARD_TAG
+from mypy.typestate import TypeState
 
 
 MAX_ITER = 1000
@@ -742,14 +734,10 @@
         if num_iter > MAX_ITER:
             raise RuntimeError('Max number of iterations (%d) reached (endless loop?)' % MAX_ITER)
 
-<<<<<<< HEAD
-        todo, stale_protos = find_targets_recursive(manager, triggered, deps, up_to_date_modules)
-=======
-        todo, unloaded = find_targets_recursive(manager, graph,
-                                                triggered, deps, up_to_date_modules)
+        todo, unloaded, stale_protos = find_targets_recursive(manager, graph,
+                                                              triggered, deps, up_to_date_modules)
         # TODO: we sort to make it deterministic, but this is *incredibly* ad hoc
         remaining_modules.extend((id, graph[id].xpath) for id in sorted(unloaded))
->>>>>>> cff5e6fe
         # Also process targets that used to have errors, as otherwise some
         # errors might be lost.
         for target in targets_with_errors:
@@ -765,7 +753,7 @@
         # We need to do this to avoid false negatives if the protocol itself is
         # unchanged, but was marked stale because its sub- (or super-) type changed.
         for info in stale_protos:
-            info.reset_subtype_cache()
+            TypeState.reset_subtype_caches_for(info)
         # Then fully reprocess all targets.
         # TODO: Preserve order (set is not optimal)
         for id, nodes in sorted(todo.items(), key=lambda x: x[0]):
@@ -787,12 +775,7 @@
         graph: Graph,
         triggers: Set[str],
         deps: Dict[str, Set[str]],
-<<<<<<< HEAD
-        up_to_date_modules: Set[str]) -> Tuple[Dict[str, Set[DeferredNode]], Set[TypeInfo]]:
-=======
-        up_to_date_modules: Set[str]) -> Tuple[Dict[str, Set[DeferredNode]],
-                                               Set[str]]:
->>>>>>> cff5e6fe
+        up_to_date_modules: Set[str]) -> Tuple[Dict[str, Set[DeferredNode]], Set[str], Set[TypeInfo]]:
     """Find names of all targets that need to reprocessed, given some triggers.
 
     Returns: A tuple containing a:
@@ -802,11 +785,8 @@
     result = {}  # type: Dict[str, Set[DeferredNode]]
     worklist = triggers
     processed = set()  # type: Set[str]
-<<<<<<< HEAD
     stale_protos = set()  # type: Set[TypeInfo]
-=======
     unloaded_files = set()  # type: Set[str]
->>>>>>> cff5e6fe
 
     # Find AST nodes corresponding to each target.
     #
@@ -842,11 +822,7 @@
                     stale_protos.add(stale_proto)
                 result[module_id].update(deferred)
 
-<<<<<<< HEAD
-    return result, stale_protos
-=======
-    return (result, unloaded_files)
->>>>>>> cff5e6fe
+    return result, unloaded_files, stale_protos
 
 
 def reprocess_nodes(manager: BuildManager,
