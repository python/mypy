--- conflicted
+++ resolved
@@ -121,13 +121,8 @@
 )
 
 from mypy.build import (
-<<<<<<< HEAD
-    BuildManager, State, BuildSource, BuildResult, Graph, load_graph,
+    BuildManager, State, BuildSource, BuildResult, Graph, load_graph, module_not_found,
     PRI_INDIRECT, DEBUG_FINE_GRAINED, collect_protocol_deps
-=======
-    BuildManager, State, BuildSource, BuildResult, Graph, load_graph, module_not_found,
-    PRI_INDIRECT, DEBUG_FINE_GRAINED,
->>>>>>> 9b4d942a
 )
 from mypy.checker import DeferredNode
 from mypy.errors import Errors, CompileError
