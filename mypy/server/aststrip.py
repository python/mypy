"""Strip/reset AST in-place to match state after semantic analyzer pre-analysis.

Fine-grained incremental mode reruns semantic analysis main pass
and type checking for *existing* AST nodes (targets) when changes are
propagated using fine-grained dependencies.  AST nodes attributes are
sometimes changed during semantic analysis main pass, and running
semantic analysis again on those nodes would produce incorrect
results, since this pass isn't idempotent. This pass resets AST
nodes to reflect the state after semantic pre-analysis, so that we
can rerun semantic analysis.
(The above is in contrast to behavior with modules that have source code
changes, for which we re-parse the entire module and reconstruct a fresh
AST. No stripping is required in this case. Both modes of operation should
have the same outcome.)
Notes:
* This is currently pretty fragile, as we must carefully undo whatever
  changes can be made in semantic analysis main pass, including changes
  to symbol tables.
* We reuse existing AST nodes because it makes it relatively straightforward
  to reprocess only a single target within a module efficiently. If there
  was a way to parse a single target within a file, in time proportional to
  the size of the target, we'd rather create fresh AST nodes than strip them.
  (This is possible only in Python 3.8+)
* Currently we don't actually reset all changes, but only those known to affect
  non-idempotent semantic analysis behavior.
  TODO: It would be more principled and less fragile to reset everything
      changed in semantic analysis main pass and later.
* Reprocessing may recreate AST nodes (such as Var nodes, and TypeInfo nodes
  created with assignment statements) that will get different identities from
  the original AST. Thus running an AST merge is necessary after stripping,
  even though some identities are preserved.
"""

import contextlib
from typing import Dict, Iterator, Optional, Tuple, Union

from mypy.backports import nullcontext
from mypy.nodes import (
    CLASSDEF_NO_INFO,
    AssignmentStmt,
    Block,
    CallExpr,
    ClassDef,
    Decorator,
    ForStmt,
    FuncDef,
    ImportAll,
    ImportFrom,
    IndexExpr,
    ListExpr,
    MemberExpr,
    MypyFile,
    NameExpr,
    Node,
    OverloadedFuncDef,
    RefExpr,
    StarExpr,
    SuperExpr,
    SymbolTableNode,
    TupleExpr,
    TypeInfo,
    Var,
)
from mypy.traverser import TraverserVisitor
from mypy.types import CallableType
from mypy.typestate import TypeState

SavedAttributes = Dict[Tuple[ClassDef, str], SymbolTableNode]


def strip_target(
    node: Union[MypyFile, FuncDef, OverloadedFuncDef], saved_attrs: SavedAttributes
) -> None:
    """Reset a fine-grained incremental target to state before semantic analysis.

    All TypeInfos are killed. Therefore we need to preserve the variables
    defined as attributes on self. This is done by patches (callbacks)
    returned from this function that re-add these variables when called.

    Args:
        node: node to strip
        saved_attrs: collect attributes here that may need to be re-added to
            classes afterwards if stripping a class body (this dict is mutated)
    """
    visitor = NodeStripVisitor(saved_attrs)
    if isinstance(node, MypyFile):
        visitor.strip_file_top_level(node)
    else:
        node.accept(visitor)


class NodeStripVisitor(TraverserVisitor):
    def __init__(self, saved_class_attrs: SavedAttributes) -> None:
        # The current active class.
        self.type: Optional[TypeInfo] = None
        # This is True at class scope, but not in methods.
        self.is_class_body = False
        # By default, process function definitions. If False, don't -- this is used for
        # processing module top levels.
        self.recurse_into_functions = True
        # These attributes were removed from top-level classes during strip and
        # will be added afterwards (if no existing definition is found). These
        # must be added back before semantically analyzing any methods.
        self.saved_class_attrs = saved_class_attrs

    def strip_file_top_level(self, file_node: MypyFile) -> None:
        """Strip a module top-level (don't recursive into functions)."""
        self.recurse_into_functions = False
        file_node.plugin_deps.clear()
        file_node.accept(self)
        for name in file_node.names.copy():
            # TODO: this is a hot fix, we should delete all names,
            # see https://github.com/python/mypy/issues/6422.
            if "@" not in name:
                del file_node.names[name]

    def visit_block(self, b: Block) -> None:
        if b.is_unreachable:
            return
        super().visit_block(b)

    def visit_class_def(self, node: ClassDef) -> None:
        """Strip class body and type info, but don't strip methods."""
        # We need to save the implicitly defined instance variables,
        # i.e. those defined as attributes on self. Otherwise, they would
        # be lost if we only reprocess top-levels (this kills TypeInfos)
        # but not the methods that defined those variables.
        if not self.recurse_into_functions:
            self.save_implicit_attributes(node)
        # We need to delete any entries that were generated by plugins,
        # since they will get regenerated.
        to_delete = {v.node for v in node.info.names.values() if v.plugin_generated}
        node.type_vars = []
        node.base_type_exprs.extend(node.removed_base_type_exprs)
        node.removed_base_type_exprs = []
        node.defs.body = [
<<<<<<< HEAD
            s for s in node.defs.body if s not in to_delete
        ]  # type: ignore[comparison-overlap]
=======
            s for s in node.defs.body if s not in to_delete  # type: ignore[comparison-overlap]
        ]
>>>>>>> 1a65c1d4
        with self.enter_class(node.info):
            super().visit_class_def(node)
        TypeState.reset_subtype_caches_for(node.info)
        # Kill the TypeInfo, since there is none before semantic analysis.
        node.info = CLASSDEF_NO_INFO

    def save_implicit_attributes(self, node: ClassDef) -> None:
        """Produce callbacks that re-add attributes defined on self."""
        for name, sym in node.info.names.items():
            if isinstance(sym.node, Var) and sym.implicit:
                self.saved_class_attrs[node, name] = sym

    def visit_func_def(self, node: FuncDef) -> None:
        if not self.recurse_into_functions:
            return
        node.expanded = []
        node.type = node.unanalyzed_type
        if node.type:
            # Type variable binder binds type variables before the type is analyzed,
            # this causes unanalyzed_type to be modified in place. We needed to revert this
            # in order to get the state exactly as it was before semantic analysis.
            # See also #4814.
            assert isinstance(node.type, CallableType)
            node.type.variables = []
        with self.enter_method(node.info) if node.info else nullcontext():
            super().visit_func_def(node)

    def visit_decorator(self, node: Decorator) -> None:
        node.var.type = None
        for expr in node.decorators:
            expr.accept(self)
        if self.recurse_into_functions:
            node.func.accept(self)
        else:
            # Only touch the final status if we re-process
            # the top level, since decorators are processed there.
            node.var.is_final = False
            node.func.is_final = False

    def visit_overloaded_func_def(self, node: OverloadedFuncDef) -> None:
        if not self.recurse_into_functions:
            return
        # Revert change made during semantic analysis main pass.
        node.items = node.unanalyzed_items.copy()
        node.impl = None
        node.is_final = False
        super().visit_overloaded_func_def(node)

    def visit_assignment_stmt(self, node: AssignmentStmt) -> None:
        node.type = node.unanalyzed_type
        node.is_final_def = False
        node.is_alias_def = False
        if self.type and not self.is_class_body:
            for lvalue in node.lvalues:
                # Revert assignments made via self attributes.
                self.process_lvalue_in_method(lvalue)
        super().visit_assignment_stmt(node)

    def visit_import_from(self, node: ImportFrom) -> None:
        node.assignments = []

    def visit_import_all(self, node: ImportAll) -> None:
        node.assignments = []

    def visit_for_stmt(self, node: ForStmt) -> None:
        node.index_type = node.unanalyzed_index_type
        node.inferred_item_type = None
        node.inferred_iterator_type = None
        super().visit_for_stmt(node)

    def visit_name_expr(self, node: NameExpr) -> None:
        self.strip_ref_expr(node)

    def visit_member_expr(self, node: MemberExpr) -> None:
        self.strip_ref_expr(node)
        super().visit_member_expr(node)

    def visit_index_expr(self, node: IndexExpr) -> None:
        node.analyzed = None  # May have been an alias or type application.
        super().visit_index_expr(node)

    def strip_ref_expr(self, node: RefExpr) -> None:
        node.kind = None
        node.node = None
        node.fullname = None
        node.is_new_def = False
        node.is_inferred_def = False

    def visit_call_expr(self, node: CallExpr) -> None:
        node.analyzed = None
        super().visit_call_expr(node)

    def visit_super_expr(self, node: SuperExpr) -> None:
        node.info = None
        super().visit_super_expr(node)

    def process_lvalue_in_method(self, lvalue: Node) -> None:
        if isinstance(lvalue, MemberExpr):
            if lvalue.is_new_def:
                # Remove defined attribute from the class symbol table. If is_new_def is
                # true for a MemberExpr, we know that it must be an assignment through
                # self, since only those can define new attributes.
                assert self.type is not None
                if lvalue.name in self.type.names:
                    del self.type.names[lvalue.name]
                key = (self.type.defn, lvalue.name)
                if key in self.saved_class_attrs:
                    del self.saved_class_attrs[key]
        elif isinstance(lvalue, (TupleExpr, ListExpr)):
            for item in lvalue.items:
                self.process_lvalue_in_method(item)
        elif isinstance(lvalue, StarExpr):
            self.process_lvalue_in_method(lvalue.expr)

    @contextlib.contextmanager
    def enter_class(self, info: TypeInfo) -> Iterator[None]:
        old_type = self.type
        old_is_class_body = self.is_class_body
        self.type = info
        self.is_class_body = True
        yield
        self.type = old_type
        self.is_class_body = old_is_class_body

    @contextlib.contextmanager
    def enter_method(self, info: TypeInfo) -> Iterator[None]:
        old_type = self.type
        old_is_class_body = self.is_class_body
        self.type = info
        self.is_class_body = False
        yield
        self.type = old_type
        self.is_class_body = old_is_class_body<|MERGE_RESOLUTION|>--- conflicted
+++ resolved
@@ -134,13 +134,8 @@
         node.base_type_exprs.extend(node.removed_base_type_exprs)
         node.removed_base_type_exprs = []
         node.defs.body = [
-<<<<<<< HEAD
-            s for s in node.defs.body if s not in to_delete
-        ]  # type: ignore[comparison-overlap]
-=======
             s for s in node.defs.body if s not in to_delete  # type: ignore[comparison-overlap]
         ]
->>>>>>> 1a65c1d4
         with self.enter_class(node.info):
             super().visit_class_def(node)
         TypeState.reset_subtype_caches_for(node.info)
