"""Utilities for comparing two versions of a module symbol table.

The goal is to find which AST nodes have externally visible changes, so
that we can fire triggers and re-process other parts of the program
that are stale because of the changes.

Only look at detail at definitions at the current module -- don't
recurse into other modules.

A summary of the module contents:

* snapshot_symbol_table(...) creates an opaque snapshot description of a
  module/class symbol table (recursing into nested class symbol tables).

* compare_symbol_table_snapshots(...) compares two snapshots for the same
  module id and returns fully qualified names of differences (which act as
  triggers).

To compare two versions of a module symbol table, take snapshots of both
versions and compare the snapshots. The use of snapshots makes it easy to
compare two versions of the *same* symbol table that is being mutated.

Summary of how this works for certain kinds of differences:

* If a symbol table node is deleted or added (only present in old/new version
  of the symbol table), it is considered different, of course.

* If a symbol table node refers to a different sort of thing in the new version,
  it is considered different (for example, if a class is replaced with a
  function).

* If the signature of a function has changed, it is considered different.

* If the type of a variable changes, it is considered different.

* If the MRO of a class changes, or a non-generic class is turned into a
  generic class, the class is considered different (there are other such "big"
  differences that cause a class to be considered changed). However, just changes
  to attributes or methods don't generally constitute a difference at the
  class level -- these are handled at attribute level (say, 'mod.Cls.method'
  is different rather than 'mod.Cls' being different).

* If an imported name targets a different name (say, 'from x import y' is
  replaced with 'from z import y'), the name in the module is considered
  different. If the target of an import continues to have the same name,
  but it's specifics change, this doesn't mean that the imported name is
  treated as changed. Say, there is 'from x import y' in 'm', and the
  type of 'x.y' has changed. This doesn't mean that that 'm.y' is considered
  changed. Instead, processing the difference in 'm' will be handled through
  fine-grained dependencies.
"""

from __future__ import annotations

from typing import Sequence, Tuple, Union
from typing_extensions import TypeAlias as _TypeAlias

from mypy.expandtype import expand_type
from mypy.nodes import (
    UNBOUND_IMPORTED,
    Decorator,
    FuncBase,
    FuncDef,
    FuncItem,
    MypyFile,
    OverloadedFuncDef,
    ParamSpecExpr,
    SymbolNode,
    SymbolTable,
    TypeAlias,
    TypeInfo,
    TypeVarExpr,
    TypeVarTupleExpr,
    Var,
)
from mypy.semanal_shared import find_dataclass_transform_spec
from mypy.types import (
    AnyType,
    CallableType,
    DeletedType,
    ErasedType,
    Instance,
    LiteralType,
    NoneType,
    Overloaded,
    Parameters,
    ParamSpecType,
    PartialType,
    TupleType,
    Type,
    TypeAliasType,
    TypedDictType,
    TypeType,
    TypeVarId,
    TypeVarLikeType,
    TypeVarTupleType,
    TypeVarType,
    TypeVisitor,
    UnboundType,
    UninhabitedType,
    UnionType,
    UnpackType,
)
from mypy.util import get_prefix

# Snapshot representation of a symbol table node or type. The representation is
# opaque -- the only supported operations are comparing for equality and
# hashing (latter for type snapshots only). Snapshots can contain primitive
# objects, nested tuples, lists and dictionaries and primitive objects (type
# snapshots are immutable).
#
# For example, the snapshot of the 'int' type is ('Instance', 'builtins.int', ()).

# Type snapshots are strict, they must be hashable and ordered (e.g. for Unions).
Primitive: _TypeAlias = Union[str, float, int, bool]  # float is for Literal[3.14] support.
SnapshotItem: _TypeAlias = Tuple[Union[Primitive, "SnapshotItem"], ...]

# Symbol snapshots can be more lenient.
SymbolSnapshot: _TypeAlias = Tuple[object, ...]


def compare_symbol_table_snapshots(
    name_prefix: str, snapshot1: dict[str, SymbolSnapshot], snapshot2: dict[str, SymbolSnapshot]
) -> set[str]:
    """Return names that are different in two snapshots of a symbol table.

    Only shallow (intra-module) differences are considered. References to things defined
    outside the module are compared based on the name of the target only.

    Recurse into class symbol tables (if the class is defined in the target module).

    Return a set of fully-qualified names (e.g., 'mod.func' or 'mod.Class.method').
    """
    # Find names only defined only in one version.
    names1 = {f"{name_prefix}.{name}" for name in snapshot1}
    names2 = {f"{name_prefix}.{name}" for name in snapshot2}
    triggers = names1 ^ names2

    # Look for names defined in both versions that are different.
    for name in set(snapshot1.keys()) & set(snapshot2.keys()):
        item1 = snapshot1[name]
        item2 = snapshot2[name]
        kind1 = item1[0]
        kind2 = item2[0]
        item_name = f"{name_prefix}.{name}"
        if kind1 != kind2:
            # Different kind of node in two snapshots -> trivially different.
            triggers.add(item_name)
        elif kind1 == "TypeInfo":
            if item1[:-1] != item2[:-1]:
                # Record major difference (outside class symbol tables).
                triggers.add(item_name)
            # Look for differences in nested class symbol table entries.
            assert isinstance(item1[-1], dict)
            assert isinstance(item2[-1], dict)
            triggers |= compare_symbol_table_snapshots(item_name, item1[-1], item2[-1])
        else:
            # Shallow node (no interesting internal structure). Just use equality.
            if snapshot1[name] != snapshot2[name]:
                triggers.add(item_name)

    return triggers


def snapshot_symbol_table(name_prefix: str, table: SymbolTable) -> dict[str, SymbolSnapshot]:
    """Create a snapshot description that represents the state of a symbol table.

    The snapshot has a representation based on nested tuples and dicts
    that makes it easy and fast to find differences.

    Only "shallow" state is included in the snapshot -- references to
    things defined in other modules are represented just by the names of
    the targets.
    """
    result: dict[str, SymbolSnapshot] = {}
    for name, symbol in table.items():
        node = symbol.node
        # TODO: cross_ref?
        fullname = node.fullname if node else None
        common = (fullname, symbol.kind, symbol.module_public)
        if isinstance(node, MypyFile):
            # This is a cross-reference to another module.
            # If the reference is busted because the other module is missing,
            # the node will be a "stale_info" TypeInfo produced by fixup,
            # but that doesn't really matter to us here.
            result[name] = ("Moduleref", common)
        elif isinstance(node, TypeVarExpr):
            result[name] = (
                "TypeVar",
                node.variance,
                [snapshot_type(value) for value in node.values],
                snapshot_type(node.upper_bound),
            )
        elif isinstance(node, TypeAlias):
            result[name] = (
                "TypeAlias",
                snapshot_types(node.alias_tvars),
                node.normalized,
                node.no_args,
                snapshot_optional_type(node.target),
            )
        elif isinstance(node, ParamSpecExpr):
            result[name] = ("ParamSpec", node.variance, snapshot_type(node.upper_bound))
        elif isinstance(node, TypeVarTupleExpr):
            result[name] = ("TypeVarTuple", node.variance, snapshot_type(node.upper_bound))
        else:
            assert symbol.kind != UNBOUND_IMPORTED
            if node and get_prefix(node.fullname) != name_prefix:
                # This is a cross-reference to a node defined in another module.
                result[name] = ("CrossRef", common)
            else:
                result[name] = snapshot_definition(node, common)
    return result


def snapshot_definition(node: SymbolNode | None, common: SymbolSnapshot) -> SymbolSnapshot:
    """Create a snapshot description of a symbol table node.

    The representation is nested tuples and dicts. Only externally
    visible attributes are included.
    """
    if isinstance(node, FuncBase):
        # TODO: info
        if node.type:
            signature = snapshot_type(node.type)
        else:
            signature = snapshot_untyped_signature(node)
        impl: FuncDef | None = None
        if isinstance(node, FuncDef):
            impl = node
        elif isinstance(node, OverloadedFuncDef) and node.impl:
            impl = node.impl.func if isinstance(node.impl, Decorator) else node.impl
        is_trivial_body = impl.is_trivial_body if impl else False
        dataclass_transform_spec = find_dataclass_transform_spec(node)
        return (
            "Func",
            common,
            node.is_property,
            node.is_final,
            node.is_class,
            node.is_static,
            signature,
            is_trivial_body,
            dataclass_transform_spec.serialize() if dataclass_transform_spec is not None else None,
        )
    elif isinstance(node, Var):
        return ("Var", common, snapshot_optional_type(node.type), node.is_final)
    elif isinstance(node, Decorator):
        # Note that decorated methods are represented by Decorator instances in
        # a symbol table since we need to preserve information about the
        # decorated function (whether it's a class function, for
        # example). Top-level decorated functions, however, are represented by
        # the corresponding Var node, since that happens to provide enough
        # context.
        return (
            "Decorator",
            node.is_overload,
            snapshot_optional_type(node.var.type),
            snapshot_definition(node.func, common),
        )
    elif isinstance(node, TypeInfo):
        dataclass_transform_spec = node.dataclass_transform_spec
        if dataclass_transform_spec is None:
            dataclass_transform_spec = find_dataclass_transform_spec(node)

        attrs = (
            node.is_abstract,
            node.is_enum,
            node.is_protocol,
            node.fallback_to_any,
            node.meta_fallback_to_any,
            node.is_named_tuple,
            node.is_newtype,
            # We need this to e.g. trigger metaclass calculation in subclasses.
            snapshot_optional_type(node.metaclass_type),
            snapshot_optional_type(node.tuple_type),
            snapshot_optional_type(node.typeddict_type),
            [base.fullname for base in node.mro],
            # Note that the structure of type variables is a part of the external interface,
            # since creating instances might fail, for example:
            #     T = TypeVar('T', bound=int)
            #     class C(Generic[T]):
            #         ...
            #     x: C[str] <- this is invalid, and needs to be re-checked if `T` changes.
            # An alternative would be to create both deps: <...> -> C, and <...> -> <C>,
            # but this currently seems a bit ad hoc.
            tuple(snapshot_type(tdef) for tdef in node.defn.type_vars),
            [snapshot_type(base) for base in node.bases],
            [snapshot_type(p) for p in node._promote],
            dataclass_transform_spec.serialize() if dataclass_transform_spec is not None else None,
        )
        prefix = node.fullname
        symbol_table = snapshot_symbol_table(prefix, node.names)
        # Special dependency for abstract attribute handling.
        symbol_table["(abstract)"] = ("Abstract", tuple(sorted(node.abstract_attributes)))
        return ("TypeInfo", common, attrs, symbol_table)
    else:
        # Other node types are handled elsewhere.
        assert False, type(node)


def snapshot_type(typ: Type) -> SnapshotItem:
    """Create a snapshot representation of a type using nested tuples."""
    return typ.accept(SnapshotTypeVisitor())


def snapshot_optional_type(typ: Type | None) -> SnapshotItem:
    if typ:
        return snapshot_type(typ)
    else:
        return ("<not set>",)


def snapshot_types(types: Sequence[Type]) -> SnapshotItem:
    return tuple(snapshot_type(item) for item in types)


def snapshot_simple_type(typ: Type) -> SnapshotItem:
    return (type(typ).__name__,)


def encode_optional_str(s: str | None) -> str:
    if s is None:
        return "<None>"
    else:
        return s


class SnapshotTypeVisitor(TypeVisitor[SnapshotItem]):
    """Creates a read-only, self-contained snapshot of a type object.

    Properties of a snapshot:

    - Contains (nested) tuples and other immutable primitive objects only.
    - References to AST nodes are replaced with full names of targets.
    - Has no references to mutable or non-primitive objects.
    - Two snapshots represent the same object if and only if they are
      equal.
    - Results must be sortable. It's important that tuples have
      consistent types and can't arbitrarily mix str and None values,
      for example, since they can't be compared.
    """

    def visit_unbound_type(self, typ: UnboundType) -> SnapshotItem:
        return (
            "UnboundType",
            typ.name,
            typ.optional,
            typ.empty_tuple_index,
            snapshot_types(typ.args),
        )

    def visit_any(self, typ: AnyType) -> SnapshotItem:
        return snapshot_simple_type(typ)

    def visit_none_type(self, typ: NoneType) -> SnapshotItem:
        return snapshot_simple_type(typ)

    def visit_uninhabited_type(self, typ: UninhabitedType) -> SnapshotItem:
        return snapshot_simple_type(typ)

    def visit_erased_type(self, typ: ErasedType) -> SnapshotItem:
        return snapshot_simple_type(typ)

    def visit_deleted_type(self, typ: DeletedType) -> SnapshotItem:
        return snapshot_simple_type(typ)

    def visit_instance(self, typ: Instance) -> SnapshotItem:
        return (
            "Instance",
            encode_optional_str(typ.type.fullname),
            snapshot_types(typ.args),
            ("None",) if typ.last_known_value is None else snapshot_type(typ.last_known_value),
        )

    def visit_type_var(self, typ: TypeVarType) -> SnapshotItem:
        return (
            "TypeVar",
            typ.name,
            typ.fullname,
            typ.id.raw_id,
            typ.id.meta_level,
            snapshot_types(typ.values),
            snapshot_type(typ.upper_bound),
            typ.variance,
        )

    def visit_param_spec(self, typ: ParamSpecType) -> SnapshotItem:
        return (
            "ParamSpec",
            typ.id.raw_id,
            typ.id.meta_level,
            typ.flavor,
            snapshot_type(typ.upper_bound),
        )

    def visit_type_var_tuple(self, typ: TypeVarTupleType) -> SnapshotItem:
        return (
            "TypeVarTupleType",
            typ.id.raw_id,
            typ.id.meta_level,
            snapshot_type(typ.upper_bound),
        )

    def visit_unpack_type(self, typ: UnpackType) -> SnapshotItem:
        return ("UnpackType", snapshot_type(typ.type))

    def visit_parameters(self, typ: Parameters) -> SnapshotItem:
        return (
            "Parameters",
            snapshot_types(typ.arg_types),
            tuple(encode_optional_str(name) for name in typ.arg_names),
            tuple(k.value for k in typ.arg_kinds),
        )

    def visit_callable_type(self, typ: CallableType) -> SnapshotItem:
        if typ.is_generic():
            typ = self.normalize_callable_variables(typ)
        return (
            "CallableType",
            snapshot_types(typ.arg_types),
            snapshot_type(typ.ret_type),
            tuple(encode_optional_str(name) for name in typ.arg_names),
            tuple(k.value for k in typ.arg_kinds),
            typ.is_type_obj(),
            typ.is_ellipsis_args,
            snapshot_types(typ.variables),
        )

    def normalize_callable_variables(self, typ: CallableType) -> CallableType:
        """Normalize all type variable ids to run from -1 to -len(variables)."""
        tvs = []
        tvmap: dict[TypeVarId, Type] = {}
        for i, v in enumerate(typ.variables):
            tid = TypeVarId(-1 - i)
            if isinstance(v, TypeVarType):
                tv: TypeVarLikeType = v.copy_modified(id=tid)
            elif isinstance(v, TypeVarTupleType):
                tv = v.copy_modified(id=tid)
            else:
                assert isinstance(v, ParamSpecType)
                tv = v.copy_modified(id=tid)
            tvs.append(tv)
            tvmap[v.id] = tv
<<<<<<< HEAD
        expanded = expand_type(typ, tvmap)
        assert isinstance(expanded, CallableType)
        return expanded.copy_modified(variables=tvs)
=======
        return expand_type(typ, tvmap).copy_modified(variables=tvs)
>>>>>>> 4b3722fa

    def visit_tuple_type(self, typ: TupleType) -> SnapshotItem:
        return ("TupleType", snapshot_types(typ.items))

    def visit_typeddict_type(self, typ: TypedDictType) -> SnapshotItem:
        items = tuple((key, snapshot_type(item_type)) for key, item_type in typ.items.items())
        required = tuple(sorted(typ.required_keys))
        return ("TypedDictType", items, required)

    def visit_literal_type(self, typ: LiteralType) -> SnapshotItem:
        return ("LiteralType", snapshot_type(typ.fallback), typ.value)

    def visit_union_type(self, typ: UnionType) -> SnapshotItem:
        # Sort and remove duplicates so that we can use equality to test for
        # equivalent union type snapshots.
        items = {snapshot_type(item) for item in typ.items}
        normalized = tuple(sorted(items))
        return ("UnionType", normalized)

    def visit_overloaded(self, typ: Overloaded) -> SnapshotItem:
        return ("Overloaded", snapshot_types(typ.items))

    def visit_partial_type(self, typ: PartialType) -> SnapshotItem:
        # A partial type is not fully defined, so the result is indeterminate. We shouldn't
        # get here.
        raise RuntimeError

    def visit_type_type(self, typ: TypeType) -> SnapshotItem:
        return ("TypeType", snapshot_type(typ.item))

    def visit_type_alias_type(self, typ: TypeAliasType) -> SnapshotItem:
        assert typ.alias is not None
        return ("TypeAliasType", typ.alias.fullname, snapshot_types(typ.args))


def snapshot_untyped_signature(func: OverloadedFuncDef | FuncItem) -> SymbolSnapshot:
    """Create a snapshot of the signature of a function that has no explicit signature.

    If the arguments to a function without signature change, it must be
    considered as different. We have this special casing since we don't store
    the implicit signature anywhere, and we'd rather not construct new
    Callable objects in this module (the idea is to only read properties of
    the AST here).
    """
    if isinstance(func, FuncItem):
        return (tuple(func.arg_names), tuple(func.arg_kinds))
    else:
        result: list[SymbolSnapshot] = []
        for item in func.items:
            if isinstance(item, Decorator):
                if item.var.type:
                    result.append(snapshot_type(item.var.type))
                else:
                    result.append(("DecoratorWithoutType",))
            else:
                result.append(snapshot_untyped_signature(item))
        return tuple(result)<|MERGE_RESOLUTION|>--- conflicted
+++ resolved
@@ -442,13 +442,7 @@
                 tv = v.copy_modified(id=tid)
             tvs.append(tv)
             tvmap[v.id] = tv
-<<<<<<< HEAD
-        expanded = expand_type(typ, tvmap)
-        assert isinstance(expanded, CallableType)
-        return expanded.copy_modified(variables=tvs)
-=======
         return expand_type(typ, tvmap).copy_modified(variables=tvs)
->>>>>>> 4b3722fa
 
     def visit_tuple_type(self, typ: TupleType) -> SnapshotItem:
         return ("TupleType", snapshot_types(typ.items))
