"""Utilities for calculating and reporting statistics about types."""

import cgi
import os.path

from typing import Dict, List, cast, Tuple, Set, Optional

from mypy.traverser import TraverserVisitor
from mypy.types import (
    Type, AnyType, Instance, FunctionLike, TupleType, TypeVarType, TypeQuery, CallableType
)
from mypy import nodes
from mypy.nodes import (
    Expression, FuncDef, TypeApplication, AssignmentStmt, NameExpr, CallExpr, MypyFile,
    MemberExpr, OpExpr, ComparisonExpr, IndexExpr, UnaryExpr, YieldFromExpr, RefExpr, ClassDef
)


TYPE_EMPTY = 0
TYPE_UNANALYZED = 1  # type of non-typechecked code
TYPE_PRECISE = 2
TYPE_IMPRECISE = 3
TYPE_ANY = 4

precision_names = [
    'empty',
    'unanalyzed',
    'precise',
    'imprecise',
    'any',
]


class StatisticsVisitor(TraverserVisitor):
    def __init__(self, inferred: bool, filename: str, typemap: Dict[Expression, Type] = None,
                 all_nodes: bool = False) -> None:
        self.inferred = inferred
        self.filename = filename
        self.typemap = typemap
        self.all_nodes = all_nodes

        self.num_precise = 0
        self.num_imprecise = 0
        self.num_any = 0

        self.num_simple = 0
        self.num_generic = 0
        self.num_tuple = 0
        self.num_function = 0
        self.num_typevar = 0
        self.num_complex = 0

        self.line = -1

        self.line_map = {}  # type: Dict[int, int]

        self.output = []  # type: List[str]

        TraverserVisitor.__init__(self)

    def visit_func_def(self, o: FuncDef) -> None:
        self.line = o.line
        if len(o.expanded) > 1 and o.expanded != [o] * len(o.expanded):
            if o in o.expanded:
                print('{}:{}: ERROR: cycle in function expansion; skipping'.format(self.filename,
                                                                                   o.get_line()))
                return
            for defn in o.expanded:
                self.visit_func_def(cast(FuncDef, defn))
        else:
            if o.type:
                sig = cast(CallableType, o.type)
                arg_types = sig.arg_types
                if (sig.arg_names and sig.arg_names[0] == 'self' and
                        not self.inferred):
                    arg_types = arg_types[1:]
                for arg in arg_types:
                    self.type(arg)
                self.type(sig.ret_type)
            elif self.all_nodes:
                self.record_line(self.line, TYPE_ANY)
            super().visit_func_def(o)

    def visit_class_def(self, o: ClassDef) -> None:
        # Override this method because we don't want to analyze ClassDef.base_type_exprs.
        # While base_type_exprs are expressions, type analyzer does not visit them
        # and they are not in the typemap.
        for d in o.decorators:
            d.accept(self)
        o.defs.accept(self)

    def visit_type_application(self, o: TypeApplication) -> None:
        self.line = o.line
        for t in o.types:
            self.type(t)
        super().visit_type_application(o)

    def visit_assignment_stmt(self, o: AssignmentStmt) -> None:
        self.line = o.line
        if (isinstance(o.rvalue, nodes.CallExpr) and
                isinstance(o.rvalue.analyzed, nodes.TypeVarExpr)):
            # Type variable definition -- not a real assignment.
            return
        if o.type:
            self.type(o.type)
        elif self.inferred:
            for lvalue in o.lvalues:
                if isinstance(lvalue, nodes.TupleExpr):
                    items = lvalue.items
                elif isinstance(lvalue, nodes.ListExpr):
                    items = lvalue.items
                else:
                    items = [lvalue]
                for item in items:
                    if isinstance(item, RefExpr) and item.is_def:
                        if self.typemap is not None:
                            t = self.typemap.get(item)
                        else:
                            t = None
                        if t:
                            self.type(t)
                        else:
                            self.log('  !! No inferred type on line %d' %
                                     self.line)
                            self.record_line(self.line, TYPE_ANY)
        super().visit_assignment_stmt(o)

    def visit_name_expr(self, o: NameExpr) -> None:
        self.process_node(o)
        super().visit_name_expr(o)

    def visit_yield_from_expr(self, o: YieldFromExpr) -> None:
        if o.expr:
            o.expr.accept(self)

    def visit_call_expr(self, o: CallExpr) -> None:
        self.process_node(o)
        if o.analyzed:
            o.analyzed.accept(self)
        else:
            o.callee.accept(self)
            for a in o.args:
                a.accept(self)

    def visit_member_expr(self, o: MemberExpr) -> None:
        self.process_node(o)
        super().visit_member_expr(o)

    def visit_op_expr(self, o: OpExpr) -> None:
        self.process_node(o)
        super().visit_op_expr(o)

    def visit_comparison_expr(self, o: ComparisonExpr) -> None:
        self.process_node(o)
        super().visit_comparison_expr(o)

    def visit_index_expr(self, o: IndexExpr) -> None:
        self.process_node(o)
        super().visit_index_expr(o)

    def visit_unary_expr(self, o: UnaryExpr) -> None:
        self.process_node(o)
        super().visit_unary_expr(o)

    def process_node(self, node: Expression) -> None:
        if self.all_nodes:
<<<<<<< HEAD
            typ = self.typemap.get(node)
            self.line = node.line
            self.type(typ)

    def type(self, t: Optional[Type]) -> None:
        if not t:
            # If an expression does not have a type, it is often due to dead code.
            # We should *not* keep track of the number of these we encounter because there can be
            # an unanalyzed value on a line with other analyzed expressions.
            self.record_line(self.line, TYPE_UNANALYZED)
            return
=======
            if self.typemap is not None:
                typ = self.typemap.get(node)
                if typ:
                    self.line = node.line
                    self.type(typ)
>>>>>>> 7f9fb926

        if isinstance(t, AnyType):
            self.log('  !! Any type around line %d' % self.line)
            self.num_any += 1
            self.record_line(self.line, TYPE_ANY)
        elif ((not self.all_nodes and is_imprecise(t)) or
              (self.all_nodes and is_imprecise2(t))):
            self.log('  !! Imprecise type around line %d' % self.line)
            self.num_imprecise += 1
            self.record_line(self.line, TYPE_IMPRECISE)
        else:
            self.num_precise += 1
            self.record_line(self.line, TYPE_PRECISE)

        if isinstance(t, Instance):
            if t.args:
                if any(is_complex(arg) for arg in t.args):
                    self.num_complex += 1
                else:
                    self.num_generic += 1
            else:
                self.num_simple += 1
        elif isinstance(t, FunctionLike):
            self.num_function += 1
        elif isinstance(t, TupleType):
            if any(is_complex(item) for item in t.items):
                self.num_complex += 1
            else:
                self.num_tuple += 1
        elif isinstance(t, TypeVarType):
            self.num_typevar += 1

    def log(self, string: str) -> None:
        self.output.append(string)

    def record_line(self, line: int, precision: int) -> None:
        self.line_map[line] = max(precision,
                                  self.line_map.get(line, TYPE_EMPTY))


def dump_type_stats(tree: MypyFile, path: str, inferred: bool = False,
                    typemap: Dict[Expression, Type] = None) -> None:
    if is_special_module(path):
        return
    print(path)
    visitor = StatisticsVisitor(inferred, filename=tree.fullname(), typemap=typemap)
    tree.accept(visitor)
    for line in visitor.output:
        print(line)
    print('  ** precision **')
    print('  precise  ', visitor.num_precise)
    print('  imprecise', visitor.num_imprecise)
    print('  any      ', visitor.num_any)
    print('  ** kinds **')
    print('  simple   ', visitor.num_simple)
    print('  generic  ', visitor.num_generic)
    print('  function ', visitor.num_function)
    print('  tuple    ', visitor.num_tuple)
    print('  TypeVar  ', visitor.num_typevar)
    print('  complex  ', visitor.num_complex)
    print('  any      ', visitor.num_any)


def is_special_module(path: str) -> bool:
    return os.path.basename(path) in ('abc.pyi', 'typing.pyi', 'builtins.pyi')


def is_imprecise(t: Type) -> bool:
    return t.accept(HasAnyQuery())


class HasAnyQuery(TypeQuery[bool]):
    def __init__(self) -> None:
        super().__init__(any)

    def visit_any(self, t: AnyType) -> bool:
        return True

    def visit_instance(self, t: Instance) -> bool:
        if t.type.fullname() == 'builtins.tuple':
            return True
        else:
            return super().visit_instance(t)


def is_imprecise2(t: Type) -> bool:
    return t.accept(HasAnyQuery2())


class HasAnyQuery2(HasAnyQuery):
    def visit_callable_type(self, t: CallableType) -> bool:
        # We don't want to flag references to functions with some Any
        # argument types (etc.) since they generally don't mean trouble.
        return False


def is_generic(t: Type) -> bool:
    return isinstance(t, Instance) and bool(t.args)


def is_complex(t: Type) -> bool:
    return is_generic(t) or isinstance(t, (FunctionLike, TupleType,
                                           TypeVarType))


html_files = []  # type: List[Tuple[str, str, int, int]]


def generate_html_report(tree: MypyFile, path: str, type_map: Dict[Expression, Type],
                         output_dir: str) -> None:
    if is_special_module(path):
        return
    # There may be more than one right answer for "what should we do here?"
    # but this is a reasonable one.
    path = os.path.relpath(path)
    if path.startswith('..'):
        return
    visitor = StatisticsVisitor(inferred=True, filename=tree.fullname(), typemap=type_map,
                                all_nodes=True)
    tree.accept(visitor)
    assert not os.path.isabs(path) and not path.startswith('..')
    # This line is *wrong* if the preceding assert fails.
    target_path = os.path.join(output_dir, 'html', path)
    # replace .py or .pyi with .html
    target_path = os.path.splitext(target_path)[0] + '.html'
    assert target_path.endswith('.html')
    ensure_dir_exists(os.path.dirname(target_path))
    output = []  # type: List[str]
    append = output.append
    append('''\
<html>
<head>
  <style>
    .red { background-color: #faa; }
    .yellow { background-color: #ffa; }
    .white { }
    .lineno { color: #999; }
  </style>
</head>
<body>
<pre>''')
    num_imprecise_lines = 0
    num_lines = 0
    with open(path) as input_file:
        for i, line in enumerate(input_file):
            lineno = i + 1
            status = visitor.line_map.get(lineno, TYPE_PRECISE)
            style_map = {TYPE_PRECISE: 'white',
                         TYPE_IMPRECISE: 'yellow',
                         TYPE_ANY: 'red'}
            style = style_map[status]
            append('<span class="lineno">%4d</span>   ' % lineno +
                   '<span class="%s">%s</span>' % (style,
                                                   cgi.escape(line)))
            if status != TYPE_PRECISE:
                num_imprecise_lines += 1
            if line.strip():
                num_lines += 1
    append('</pre>')
    append('</body></html>')
    with open(target_path, 'w') as output_file:
        output_file.writelines(output)
    target_path = target_path[len(output_dir) + 1:]
    html_files.append((path, target_path, num_lines, num_imprecise_lines))


def generate_html_index(output_dir: str) -> None:
    path = os.path.join(output_dir, 'index.html')
    output = []  # type: List[str]
    append = output.append
    append('''\
<html>
<head>
  <style>
  body { font-family: courier; }
  table { border-collapse: collapse; }
  table tr td { border: 1px solid black; }
  td { padding: 0.4em; }
  .red { background-color: #faa; }
  .yellow { background-color: #ffa; }
  </style>
</head>
<body>''')
    append('<h1>Mypy Type Check Coverage Report</h1>\n')
    append('<table>\n')
    for source_path, target_path, num_lines, num_imprecise in sorted(html_files):
        if num_lines == 0:
            continue
        source_path = os.path.normpath(source_path)
        # TODO: Windows paths.
        if (source_path.startswith('stubs/') or
                '/stubs/' in source_path):
            continue
        percent = 100.0 * num_imprecise / num_lines
        style = ''
        if percent >= 20:
            style = 'class="red"'
        elif percent >= 5:
            style = 'class="yellow"'
        append('<tr %s><td><a href="%s">%s</a><td>%.1f%% imprecise<td>%d LOC\n' % (
            style, target_path, source_path, percent, num_lines))
    append('</table>\n')
    append('</body></html>')
    with open(path, 'w') as file:
        file.writelines(output)
    print('Generated HTML report (old): %s' % os.path.abspath(path))


def ensure_dir_exists(dir: str) -> None:
    if not os.path.exists(dir):
        os.makedirs(dir)<|MERGE_RESOLUTION|>--- conflicted
+++ resolved
@@ -164,10 +164,10 @@
 
     def process_node(self, node: Expression) -> None:
         if self.all_nodes:
-<<<<<<< HEAD
-            typ = self.typemap.get(node)
-            self.line = node.line
-            self.type(typ)
+            if self.typemap is not None:typ = self.typemap.get(node)
+
+                self.line = node.line
+                self.type(typ)
 
     def type(self, t: Optional[Type]) -> None:
         if not t:
@@ -176,13 +176,6 @@
             # an unanalyzed value on a line with other analyzed expressions.
             self.record_line(self.line, TYPE_UNANALYZED)
             return
-=======
-            if self.typemap is not None:
-                typ = self.typemap.get(node)
-                if typ:
-                    self.line = node.line
-                    self.type(typ)
->>>>>>> 7f9fb926
 
         if isinstance(t, AnyType):
             self.log('  !! Any type around line %d' % self.line)
