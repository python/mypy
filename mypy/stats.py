--- conflicted
+++ resolved
@@ -18,12 +18,8 @@
 from mypy.nodes import (
     Expression, FuncDef, TypeApplication, AssignmentStmt, NameExpr, CallExpr, MypyFile,
     MemberExpr, OpExpr, ComparisonExpr, IndexExpr, UnaryExpr, YieldFromExpr, RefExpr, ClassDef,
-<<<<<<< HEAD
-    AssignmentExpr,
-=======
-    ImportFrom, Import, ImportAll, PassStmt, BreakStmt, ContinueStmt, StrExpr, BytesExpr,
-    UnicodeExpr, IntExpr, FloatExpr, ComplexExpr, EllipsisExpr, ExpressionStmt, Node
->>>>>>> d044c2ed
+    AssignmentExpr, ImportFrom, Import, ImportAll, PassStmt, BreakStmt, ContinueStmt, StrExpr,
+    BytesExpr, UnicodeExpr, IntExpr, FloatExpr, ComplexExpr, EllipsisExpr, ExpressionStmt, Node
 )
 from mypy.util import correct_relative_import
 from mypy.argmap import map_formals_to_actuals
