--- conflicted
+++ resolved
@@ -784,12 +784,12 @@
         """
         res = []
         for member in protocol.type.protocol_members:
-<<<<<<< HEAD
-            inst, temp = mypy.subtypes.find_members(member, instance, template, subtype)
-=======
-            inst = mypy.subtypes.find_member(member, instance, subtype, class_obj=class_obj)
-            temp = mypy.subtypes.find_member(member, template, subtype)
->>>>>>> 4cfacc63
+            if member == "__iter__":
+                inst, temp = mypy.subtypes.iter_special_member(member, instance, template, subtype)
+            else:
+                inst = mypy.subtypes.find_member(member, instance, subtype, class_obj=class_obj)
+                temp = mypy.subtypes.find_member(member, template, subtype)
+
             if inst is None or temp is None:
                 return []  # See #11020
             # The above is safe since at this point we know that 'instance' is a subtype
