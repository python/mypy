--- conflicted
+++ resolved
@@ -7,14 +7,9 @@
     CallableType, Type, TypeVisitor, UnboundType, AnyType, NoneType, TypeVarType, Instance,
     TupleType, TypedDictType, UnionType, Overloaded, ErasedType, PartialType, DeletedType,
     UninhabitedType, TypeType, TypeVarId, TypeQuery, is_named_instance, TypeOfAny, LiteralType,
-<<<<<<< HEAD
     ProperType, ParamSpecType, get_proper_type, TypeAliasType, SelfType, is_union_with_any,
-    callable_with_ellipsis
-=======
-    ProperType, ParamSpecType, get_proper_type, TypeAliasType, is_union_with_any,
     callable_with_ellipsis,
     TUPLE_LIKE_INSTANCE_NAMES,
->>>>>>> 17850b3b
 )
 from mypy.maptype import map_instance_to_supertype
 import mypy.subtypes
