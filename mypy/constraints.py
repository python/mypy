--- conflicted
+++ resolved
@@ -2,13 +2,9 @@
 
 from __future__ import annotations
 
-<<<<<<< HEAD
-from typing import TYPE_CHECKING, Final, Iterable, List, Sequence, cast
+from collections.abc import Iterable, Sequence
+from typing import TYPE_CHECKING, Final, cast
 from typing_extensions import TypeGuard
-=======
-from collections.abc import Iterable, Sequence
-from typing import TYPE_CHECKING, Final
->>>>>>> bac9984a
 
 import mypy.subtypes
 import mypy.typeops
