"""Type inference constraints."""

from typing import TYPE_CHECKING, Iterable, List, Optional, Sequence
from typing_extensions import Final

from mypy.types import (
    CallableType, Type, TypeVisitor, UnboundType, AnyType, NoneType, TypeVarType, Instance,
    TupleType, TypedDictType, UnionType, Overloaded, ErasedType, PartialType, DeletedType,
    UninhabitedType, TypeType, TypeVarId, TypeQuery, is_named_instance, TypeOfAny, LiteralType,
    ProperType, ParamSpecType, get_proper_type, TypeAliasType, is_union_with_any,
<<<<<<< HEAD
    callable_with_ellipsis, Parameters, TUPLE_LIKE_INSTANCE_NAMES,
=======
    UnpackType, callable_with_ellipsis, TUPLE_LIKE_INSTANCE_NAMES,
>>>>>>> 82bc8df2
)
from mypy.maptype import map_instance_to_supertype
import mypy.subtypes
import mypy.sametypes
import mypy.typeops
from mypy.erasetype import erase_typevars
from mypy.nodes import COVARIANT, CONTRAVARIANT, ArgKind
from mypy.argmap import ArgTypeExpander
from mypy.typestate import TypeState

if TYPE_CHECKING:
    from mypy.infer import ArgumentInferContext

SUBTYPE_OF: Final = 0
SUPERTYPE_OF: Final = 1


class Constraint:
    """A representation of a type constraint.

    It can be either T <: type or T :> type (T is a type variable).
    """

    type_var: TypeVarId
    op = 0           # SUBTYPE_OF or SUPERTYPE_OF
    target: Type

    def __init__(self, type_var: TypeVarId, op: int, target: Type) -> None:
        self.type_var = type_var
        self.op = op
        self.target = target

    def __repr__(self) -> str:
        op_str = '<:'
        if self.op == SUPERTYPE_OF:
            op_str = ':>'
        return '{} {} {}'.format(self.type_var, op_str, self.target)


def infer_constraints_for_callable(
        callee: CallableType,
        arg_types: Sequence[Optional[Type]],
        arg_kinds: List[ArgKind],
        formal_to_actual: List[List[int]],
        context: 'ArgumentInferContext') -> List[Constraint]:
    """Infer type variable constraints for a callable and actual arguments.

    Return a list of constraints.
    """
    constraints: List[Constraint] = []
    mapper = ArgTypeExpander(context)

    for i, actuals in enumerate(formal_to_actual):
        for actual in actuals:
            actual_arg_type = arg_types[actual]
            if actual_arg_type is None:
                continue

            actual_type = mapper.expand_actual_type(actual_arg_type, arg_kinds[actual],
                                                    callee.arg_names[i], callee.arg_kinds[i])
            c = infer_constraints(callee.arg_types[i], actual_type, SUPERTYPE_OF)
            constraints.extend(c)

    return constraints


def infer_constraints(template: Type, actual: Type,
                      direction: int) -> List[Constraint]:
    """Infer type constraints.

    Match a template type, which may contain type variable references,
    recursively against a type which does not contain (the same) type
    variable references. The result is a list of type constrains of
    form 'T is a supertype/subtype of x', where T is a type variable
    present in the template and x is a type without reference to type
    variables present in the template.

    Assume T and S are type variables. Now the following results can be
    calculated (read as '(template, actual) --> result'):

      (T, X)            -->  T :> X
      (X[T], X[Y])      -->  T <: Y and T :> Y
      ((T, T), (X, Y))  -->  T :> X and T :> Y
      ((T, S), (X, Y))  -->  T :> X and S :> Y
      (X[T], Any)       -->  T <: Any and T :> Any

    The constraints are represented as Constraint objects.
    """
    if any(get_proper_type(template) == get_proper_type(t) for t in TypeState._inferring):
        return []
    if isinstance(template, TypeAliasType) and template.is_recursive:
        # This case requires special care because it may cause infinite recursion.
        TypeState._inferring.append(template)
        res = _infer_constraints(template, actual, direction)
        TypeState._inferring.pop()
        return res
    return _infer_constraints(template, actual, direction)


def _infer_constraints(template: Type, actual: Type,
                       direction: int) -> List[Constraint]:

    orig_template = template
    template = get_proper_type(template)
    actual = get_proper_type(actual)

    # Type inference shouldn't be affected by whether union types have been simplified.
    # We however keep any ErasedType items, so that the caller will see it when using
    # checkexpr.has_erased_component().
    if isinstance(template, UnionType):
        template = mypy.typeops.make_simplified_union(template.items, keep_erased=True)
    if isinstance(actual, UnionType):
        actual = mypy.typeops.make_simplified_union(actual.items, keep_erased=True)

    # Ignore Any types from the type suggestion engine to avoid them
    # causing us to infer Any in situations where a better job could
    # be done otherwise. (This can produce false positives but that
    # doesn't really matter because it is all heuristic anyway.)
    if isinstance(actual, AnyType) and actual.type_of_any == TypeOfAny.suggestion_engine:
        return []

    # If the template is simply a type variable, emit a Constraint directly.
    # We need to handle this case before handling Unions for two reasons:
    #  1. "T <: Union[U1, U2]" is not equivalent to "T <: U1 or T <: U2",
    #     because T can itself be a union (notably, Union[U1, U2] itself).
    #  2. "T :> Union[U1, U2]" is logically equivalent to "T :> U1 and
    #     T :> U2", but they are not equivalent to the constraint solver,
    #     which never introduces new Union types (it uses join() instead).
    if isinstance(template, TypeVarType):
        return [Constraint(template.id, direction, actual)]

    # Now handle the case of either template or actual being a Union.
    # For a Union to be a subtype of another type, every item of the Union
    # must be a subtype of that type, so concatenate the constraints.
    if direction == SUBTYPE_OF and isinstance(template, UnionType):
        res = []
        for t_item in template.items:
            res.extend(infer_constraints(t_item, actual, direction))
        return res
    if direction == SUPERTYPE_OF and isinstance(actual, UnionType):
        res = []
        for a_item in actual.items:
            res.extend(infer_constraints(orig_template, a_item, direction))
        return res

    # Now the potential subtype is known not to be a Union or a type
    # variable that we are solving for. In that case, for a Union to
    # be a supertype of the potential subtype, some item of the Union
    # must be a supertype of it.
    if direction == SUBTYPE_OF and isinstance(actual, UnionType):
        # If some of items is not a complete type, disregard that.
        items = simplify_away_incomplete_types(actual.items)
        # We infer constraints eagerly -- try to find constraints for a type
        # variable if possible. This seems to help with some real-world
        # use cases.
        return any_constraints(
            [infer_constraints_if_possible(template, a_item, direction)
             for a_item in items],
            eager=True)
    if direction == SUPERTYPE_OF and isinstance(template, UnionType):
        # When the template is a union, we are okay with leaving some
        # type variables indeterminate. This helps with some special
        # cases, though this isn't very principled.
        return any_constraints(
            [infer_constraints_if_possible(t_item, actual, direction)
             for t_item in template.items],
            eager=False)

    # Remaining cases are handled by ConstraintBuilderVisitor.
    return template.accept(ConstraintBuilderVisitor(actual, direction))


def infer_constraints_if_possible(template: Type, actual: Type,
                                  direction: int) -> Optional[List[Constraint]]:
    """Like infer_constraints, but return None if the input relation is
    known to be unsatisfiable, for example if template=List[T] and actual=int.
    (In this case infer_constraints would return [], just like it would for
    an automatically satisfied relation like template=List[T] and actual=object.)
    """
    if (direction == SUBTYPE_OF and
            not mypy.subtypes.is_subtype(erase_typevars(template), actual)):
        return None
    if (direction == SUPERTYPE_OF and
            not mypy.subtypes.is_subtype(actual, erase_typevars(template))):
        return None
    if (direction == SUPERTYPE_OF and isinstance(template, TypeVarType) and
            not mypy.subtypes.is_subtype(actual, erase_typevars(template.upper_bound))):
        # This is not caught by the above branch because of the erase_typevars() call,
        # that would return 'Any' for a type variable.
        return None
    return infer_constraints(template, actual, direction)


def select_trivial(options: Sequence[Optional[List[Constraint]]]) -> List[List[Constraint]]:
    """Select only those lists where each item is a constraint against Any."""
    res = []
    for option in options:
        if option is None:
            continue
        if all(isinstance(get_proper_type(c.target), AnyType) for c in option):
            res.append(option)
    return res


def merge_with_any(constraint: Constraint) -> Constraint:
    """Transform a constraint target into a union with given Any type."""
    target = constraint.target
    if is_union_with_any(target):
        # Do not produce redundant unions.
        return constraint
    # TODO: if we will support multiple sources Any, use this here instead.
    any_type = AnyType(TypeOfAny.implementation_artifact)
    return Constraint(
        constraint.type_var,
        constraint.op,
        UnionType.make_union([target, any_type], target.line, target.column),
    )


def any_constraints(options: List[Optional[List[Constraint]]], eager: bool) -> List[Constraint]:
    """Deduce what we can from a collection of constraint lists.

    It's a given that at least one of the lists must be satisfied. A
    None element in the list of options represents an unsatisfiable
    constraint and is ignored.  Ignore empty constraint lists if eager
    is true -- they are always trivially satisfiable.
    """
    if eager:
        valid_options = [option for option in options if option]
    else:
        valid_options = [option for option in options if option is not None]

    if not valid_options:
        return []

    if len(valid_options) == 1:
        return valid_options[0]

    if all(is_same_constraints(valid_options[0], c) for c in valid_options[1:]):
        # Multiple sets of constraints that are all the same. Just pick any one of them.
        return valid_options[0]

    if all(is_similar_constraints(valid_options[0], c) for c in valid_options[1:]):
        # All options have same structure. In this case we can merge-in trivial
        # options (i.e. those that only have Any) and try again.
        # TODO: More generally, if a given (variable, direction) pair appears in
        # every option, combine the bounds with meet/join always, not just for Any.
        trivial_options = select_trivial(valid_options)
        if trivial_options and len(trivial_options) < len(valid_options):
            merged_options = []
            for option in valid_options:
                if option in trivial_options:
                    continue
                if option is not None:
                    merged_option: Optional[List[Constraint]] = [
                        merge_with_any(c) for c in option
                    ]
                else:
                    merged_option = None
                merged_options.append(merged_option)
            return any_constraints([option for option in merged_options], eager)
    # Otherwise, there are either no valid options or multiple, inconsistent valid
    # options. Give up and deduce nothing.
    return []


def is_same_constraints(x: List[Constraint], y: List[Constraint]) -> bool:
    for c1 in x:
        if not any(is_same_constraint(c1, c2) for c2 in y):
            return False
    for c1 in y:
        if not any(is_same_constraint(c1, c2) for c2 in x):
            return False
    return True


def is_same_constraint(c1: Constraint, c2: Constraint) -> bool:
    # Ignore direction when comparing constraints against Any.
    skip_op_check = (
        isinstance(get_proper_type(c1.target), AnyType) and
        isinstance(get_proper_type(c2.target), AnyType)
    )
    return (c1.type_var == c2.type_var
            and (c1.op == c2.op or skip_op_check)
            and mypy.sametypes.is_same_type(c1.target, c2.target))


def is_similar_constraints(x: List[Constraint], y: List[Constraint]) -> bool:
    """Check that two lists of constraints have similar structure.

    This means that each list has same type variable plus direction pairs (i.e we
    ignore the target). Except for constraints where target is Any type, there
    we ignore direction as well.
    """
    return _is_similar_constraints(x, y) and _is_similar_constraints(y, x)


def _is_similar_constraints(x: List[Constraint], y: List[Constraint]) -> bool:
    """Check that every constraint in the first list has a similar one in the second.

    See docstring above for definition of similarity.
    """
    for c1 in x:
        has_similar = False
        for c2 in y:
            # Ignore direction when either constraint is against Any.
            skip_op_check = (
                isinstance(get_proper_type(c1.target), AnyType) or
                isinstance(get_proper_type(c2.target), AnyType)
            )
            if c1.type_var == c2.type_var and (c1.op == c2.op or skip_op_check):
                has_similar = True
                break
        if not has_similar:
            return False
    return True


def simplify_away_incomplete_types(types: Iterable[Type]) -> List[Type]:
    complete = [typ for typ in types if is_complete_type(typ)]
    if complete:
        return complete
    else:
        return list(types)


def is_complete_type(typ: Type) -> bool:
    """Is a type complete?

    A complete doesn't have uninhabited type components or (when not in strict
    optional mode) None components.
    """
    return typ.accept(CompleteTypeVisitor())


class CompleteTypeVisitor(TypeQuery[bool]):
    def __init__(self) -> None:
        super().__init__(all)

    def visit_uninhabited_type(self, t: UninhabitedType) -> bool:
        return False


class ConstraintBuilderVisitor(TypeVisitor[List[Constraint]]):
    """Visitor class for inferring type constraints."""

    # The type that is compared against a template
    # TODO: The value may be None. Is that actually correct?
    actual: ProperType

    def __init__(self, actual: ProperType, direction: int) -> None:
        # Direction must be SUBTYPE_OF or SUPERTYPE_OF.
        self.actual = actual
        self.direction = direction

    # Trivial leaf types

    def visit_unbound_type(self, template: UnboundType) -> List[Constraint]:
        return []

    def visit_any(self, template: AnyType) -> List[Constraint]:
        return []

    def visit_none_type(self, template: NoneType) -> List[Constraint]:
        return []

    def visit_uninhabited_type(self, template: UninhabitedType) -> List[Constraint]:
        return []

    def visit_erased_type(self, template: ErasedType) -> List[Constraint]:
        return []

    def visit_deleted_type(self, template: DeletedType) -> List[Constraint]:
        return []

    def visit_literal_type(self, template: LiteralType) -> List[Constraint]:
        return []

    # Errors

    def visit_partial_type(self, template: PartialType) -> List[Constraint]:
        # We can't do anything useful with a partial type here.
        assert False, "Internal error"

    # Non-trivial leaf type

    def visit_type_var(self, template: TypeVarType) -> List[Constraint]:
        assert False, ("Unexpected TypeVarType in ConstraintBuilderVisitor"
                       " (should have been handled in infer_constraints)")

    def visit_param_spec(self, template: ParamSpecType) -> List[Constraint]:
        # Can't infer ParamSpecs from component values (only via Callable[P, T]).
        return []

<<<<<<< HEAD
    def visit_parameters(self, template: Parameters) -> List[Constraint]:
        raise RuntimeError("Parameters cannot be constrained to")
=======
    def visit_unpack_type(self, template: UnpackType) -> List[Constraint]:
        raise NotImplementedError
>>>>>>> 82bc8df2

    # Non-leaf types

    def visit_instance(self, template: Instance) -> List[Constraint]:
        original_actual = actual = self.actual
        res: List[Constraint] = []
        if isinstance(actual, (CallableType, Overloaded)) and template.type.is_protocol:
            if template.type.protocol_members == ['__call__']:
                # Special case: a generic callback protocol
                if not any(mypy.sametypes.is_same_type(template, t)
                           for t in template.type.inferring):
                    template.type.inferring.append(template)
                    call = mypy.subtypes.find_member('__call__', template, actual,
                                                     is_operator=True)
                    assert call is not None
                    if mypy.subtypes.is_subtype(actual, erase_typevars(call)):
                        subres = infer_constraints(call, actual, self.direction)
                        res.extend(subres)
                    template.type.inferring.pop()
                    return res
        if isinstance(actual, CallableType) and actual.fallback is not None:
            actual = actual.fallback
        if isinstance(actual, Overloaded) and actual.fallback is not None:
            actual = actual.fallback
        if isinstance(actual, TypedDictType):
            actual = actual.as_anonymous().fallback
        if isinstance(actual, LiteralType):
            actual = actual.fallback
        if isinstance(actual, Instance):
            instance = actual
            erased = erase_typevars(template)
            assert isinstance(erased, Instance)  # type: ignore
            # We always try nominal inference if possible,
            # it is much faster than the structural one.
            if (self.direction == SUBTYPE_OF and
                    template.type.has_base(instance.type.fullname)):
                mapped = map_instance_to_supertype(template, instance.type)
                tvars = mapped.type.defn.type_vars
                # N.B: We use zip instead of indexing because the lengths might have
                # mismatches during daemon reprocessing.
                for tvar, mapped_arg, instance_arg in zip(tvars, mapped.args, instance.args):
                    # TODO(PEP612): More ParamSpec work (or is Parameters the only thing accepted)
                    if isinstance(tvar, TypeVarType):
                        # The constraints for generic type parameters depend on variance.
                        # Include constraints from both directions if invariant.
                        if tvar.variance != CONTRAVARIANT:
                            res.extend(infer_constraints(
                                mapped_arg, instance_arg, self.direction))
                        if tvar.variance != COVARIANT:
                            res.extend(infer_constraints(
                                mapped_arg, instance_arg, neg_op(self.direction)))
                    elif isinstance(tvar, ParamSpecType) and isinstance(mapped_arg, ParamSpecType):
                        suffix = get_proper_type(instance_arg)

                        if isinstance(suffix, CallableType):
                            prefix = mapped_arg.prefix
                            from_concat = bool(prefix.arg_types) or suffix.from_concatenate
                            suffix = suffix.copy_modified(from_concatenate=from_concat)

                        if isinstance(suffix, Parameters) or isinstance(suffix, CallableType):
                            # no such thing as variance for ParamSpecs
                            # TODO: is there a case I am missing?
                            # TODO: constraints between prefixes
                            prefix = mapped_arg.prefix
                            suffix = suffix.copy_modified(
                                suffix.arg_types[len(prefix.arg_types):],
                                suffix.arg_kinds[len(prefix.arg_kinds):],
                                suffix.arg_names[len(prefix.arg_names):])
                            res.append(Constraint(mapped_arg.id, SUPERTYPE_OF, suffix))
                        elif isinstance(suffix, ParamSpecType):
                            res.append(Constraint(mapped_arg.id, SUPERTYPE_OF, suffix))

                return res
            elif (self.direction == SUPERTYPE_OF and
                    instance.type.has_base(template.type.fullname)):
                mapped = map_instance_to_supertype(instance, template.type)
                tvars = template.type.defn.type_vars
                # N.B: We use zip instead of indexing because the lengths might have
                # mismatches during daemon reprocessing.
                for tvar, mapped_arg, template_arg in zip(tvars, mapped.args, template.args):
                    if isinstance(tvar, TypeVarType):
                        # The constraints for generic type parameters depend on variance.
                        # Include constraints from both directions if invariant.
                        if tvar.variance != CONTRAVARIANT:
                            res.extend(infer_constraints(
                                template_arg, mapped_arg, self.direction))
                        if tvar.variance != COVARIANT:
                            res.extend(infer_constraints(
                                template_arg, mapped_arg, neg_op(self.direction)))
                    elif (isinstance(tvar, ParamSpecType) and
                          isinstance(template_arg, ParamSpecType)):
                        suffix = get_proper_type(mapped_arg)

                        if isinstance(suffix, CallableType):
                            prefix = template_arg.prefix
                            from_concat = bool(prefix.arg_types) or suffix.from_concatenate
                            suffix = suffix.copy_modified(from_concatenate=from_concat)

                        if isinstance(suffix, Parameters) or isinstance(suffix, CallableType):
                            # no such thing as variance for ParamSpecs
                            # TODO: is there a case I am missing?
                            # TODO: constraints between prefixes
                            prefix = template_arg.prefix

                            suffix = suffix.copy_modified(
                                suffix.arg_types[len(prefix.arg_types):],
                                suffix.arg_kinds[len(prefix.arg_kinds):],
                                suffix.arg_names[len(prefix.arg_names):])
                            res.append(Constraint(template_arg.id, SUPERTYPE_OF, suffix))
                        elif isinstance(suffix, ParamSpecType):
                            res.append(Constraint(template_arg.id, SUPERTYPE_OF, suffix))
                return res
            if (template.type.is_protocol and self.direction == SUPERTYPE_OF and
                    # We avoid infinite recursion for structural subtypes by checking
                    # whether this type already appeared in the inference chain.
                    # This is a conservative way to break the inference cycles.
                    # It never produces any "false" constraints but gives up soon
                    # on purely structural inference cycles, see #3829.
                    # Note that we use is_protocol_implementation instead of is_subtype
                    # because some type may be considered a subtype of a protocol
                    # due to _promote, but still not implement the protocol.
                    not any(mypy.sametypes.is_same_type(template, t)
                            for t in template.type.inferring) and
                    mypy.subtypes.is_protocol_implementation(instance, erased)):
                template.type.inferring.append(template)
                res.extend(self.infer_constraints_from_protocol_members(
                    instance, template, original_actual, template))
                template.type.inferring.pop()
                return res
            elif (instance.type.is_protocol and self.direction == SUBTYPE_OF and
                  # We avoid infinite recursion for structural subtypes also here.
                  not any(mypy.sametypes.is_same_type(instance, i)
                          for i in instance.type.inferring) and
                  mypy.subtypes.is_protocol_implementation(erased, instance)):
                instance.type.inferring.append(instance)
                res.extend(self.infer_constraints_from_protocol_members(
                    instance, template, template, instance))
                instance.type.inferring.pop()
                return res
        if isinstance(actual, AnyType):
            return self.infer_against_any(template.args, actual)
        if (isinstance(actual, TupleType)
                and is_named_instance(template, TUPLE_LIKE_INSTANCE_NAMES)
                and self.direction == SUPERTYPE_OF):
            for item in actual.items:
                cb = infer_constraints(template.args[0], item, SUPERTYPE_OF)
                res.extend(cb)
            return res
        elif isinstance(actual, TupleType) and self.direction == SUPERTYPE_OF:
            return infer_constraints(template,
                                     mypy.typeops.tuple_fallback(actual),
                                     self.direction)
        elif isinstance(actual, TypeVarType):
            if not actual.values:
                return infer_constraints(template, actual.upper_bound, self.direction)
            return []
        else:
            return []

    def infer_constraints_from_protocol_members(self,
                                                instance: Instance, template: Instance,
                                                subtype: Type, protocol: Instance,
                                                ) -> List[Constraint]:
        """Infer constraints for situations where either 'template' or 'instance' is a protocol.

        The 'protocol' is the one of two that is an instance of protocol type, 'subtype'
        is the type used to bind self during inference. Currently, we just infer constrains for
        every protocol member type (both ways for settable members).
        """
        res = []
        for member in protocol.type.protocol_members:
            inst = mypy.subtypes.find_member(member, instance, subtype)
            temp = mypy.subtypes.find_member(member, template, subtype)
            if inst is None or temp is None:
                return []  # See #11020
            # The above is safe since at this point we know that 'instance' is a subtype
            # of (erased) 'template', therefore it defines all protocol members
            res.extend(infer_constraints(temp, inst, self.direction))
            if (mypy.subtypes.IS_SETTABLE in
                    mypy.subtypes.get_member_flags(member, protocol.type)):
                # Settable members are invariant, add opposite constraints
                res.extend(infer_constraints(temp, inst, neg_op(self.direction)))
        return res

    def visit_callable_type(self, template: CallableType) -> List[Constraint]:
        if isinstance(self.actual, CallableType):
            res: List[Constraint] = []
            cactual = self.actual
            param_spec = template.param_spec()
            if param_spec is None:
                # FIX verify argument counts
                # FIX what if one of the functions is generic

                # We can't infer constraints from arguments if the template is Callable[..., T]
                # (with literal '...').
                if not template.is_ellipsis_args:
                    # The lengths should match, but don't crash (it will error elsewhere).
                    for t, a in zip(template.arg_types, cactual.arg_types):
                        # Negate direction due to function argument type contravariance.
                        res.extend(infer_constraints(t, a, neg_op(self.direction)))
            else:
                # sometimes, it appears we try to get constraints between two paramspec callables?
                # TODO: Direction
                # TODO: check the prefixes match
                prefix = param_spec.prefix
                prefix_len = len(prefix.arg_types)
                cactual_ps = cactual.param_spec()

                if not cactual_ps:
                    res.append(Constraint(param_spec.id,
                                          SUBTYPE_OF,
                                          cactual.copy_modified(
                                            arg_types=cactual.arg_types[prefix_len:],
                                            arg_kinds=cactual.arg_kinds[prefix_len:],
                                            arg_names=cactual.arg_names[prefix_len:],
                                            ret_type=NoneType())))
                else:
                    res.append(Constraint(param_spec.id, SUBTYPE_OF, cactual_ps))

                # compare prefixes
                cactual_prefix = cactual.copy_modified(
                    arg_types=cactual.arg_types[:prefix_len],
                    arg_kinds=cactual.arg_kinds[:prefix_len],
                    arg_names=cactual.arg_names[:prefix_len])

                # TODO: see above "FIX" comments for param_spec is None case
                # TODO: this assume positional arguments
                for t, a in zip(prefix.arg_types, cactual_prefix.arg_types):
                    res.extend(infer_constraints(t, a, neg_op(self.direction)))

            template_ret_type, cactual_ret_type = template.ret_type, cactual.ret_type
            if template.type_guard is not None:
                template_ret_type = template.type_guard
            if cactual.type_guard is not None:
                cactual_ret_type = cactual.type_guard

            res.extend(infer_constraints(template_ret_type, cactual_ret_type,
                                         self.direction))
            return res
        elif isinstance(self.actual, AnyType):
            param_spec = template.param_spec()
            any_type = AnyType(TypeOfAny.from_another_any, source_any=self.actual)
            if param_spec is None:
                # FIX what if generic
                res = self.infer_against_any(template.arg_types, self.actual)
            else:
                res = [Constraint(param_spec.id,
                                  SUBTYPE_OF,
                                  callable_with_ellipsis(any_type, any_type, template.fallback))]
            res.extend(infer_constraints(template.ret_type, any_type, self.direction))
            return res
        elif isinstance(self.actual, Overloaded):
            return self.infer_against_overloaded(self.actual, template)
        elif isinstance(self.actual, TypeType):
            return infer_constraints(template.ret_type, self.actual.item, self.direction)
        elif isinstance(self.actual, Instance):
            # Instances with __call__ method defined are considered structural
            # subtypes of Callable with a compatible signature.
            call = mypy.subtypes.find_member('__call__', self.actual, self.actual,
                                             is_operator=True)
            if call:
                return infer_constraints(template, call, self.direction)
            else:
                return []
        else:
            return []

    def infer_against_overloaded(self, overloaded: Overloaded,
                                 template: CallableType) -> List[Constraint]:
        # Create constraints by matching an overloaded type against a template.
        # This is tricky to do in general. We cheat by only matching against
        # the first overload item that is callable compatible. This
        # seems to work somewhat well, but we should really use a more
        # reliable technique.
        item = find_matching_overload_item(overloaded, template)
        return infer_constraints(template, item, self.direction)

    def visit_tuple_type(self, template: TupleType) -> List[Constraint]:
        actual = self.actual
        if isinstance(actual, TupleType) and len(actual.items) == len(template.items):
            res: List[Constraint] = []
            for i in range(len(template.items)):
                res.extend(infer_constraints(template.items[i],
                                             actual.items[i],
                                             self.direction))
            return res
        elif isinstance(actual, AnyType):
            return self.infer_against_any(template.items, actual)
        else:
            return []

    def visit_typeddict_type(self, template: TypedDictType) -> List[Constraint]:
        actual = self.actual
        if isinstance(actual, TypedDictType):
            res: List[Constraint] = []
            # NOTE: Non-matching keys are ignored. Compatibility is checked
            #       elsewhere so this shouldn't be unsafe.
            for (item_name, template_item_type, actual_item_type) in template.zip(actual):
                res.extend(infer_constraints(template_item_type,
                                             actual_item_type,
                                             self.direction))
            return res
        elif isinstance(actual, AnyType):
            return self.infer_against_any(template.items.values(), actual)
        else:
            return []

    def visit_union_type(self, template: UnionType) -> List[Constraint]:
        assert False, ("Unexpected UnionType in ConstraintBuilderVisitor"
                       " (should have been handled in infer_constraints)")

    def visit_type_alias_type(self, template: TypeAliasType) -> List[Constraint]:
        assert False, "This should be never called, got {}".format(template)

    def infer_against_any(self, types: Iterable[Type], any_type: AnyType) -> List[Constraint]:
        res: List[Constraint] = []
        for t in types:
            # Note that we ignore variance and simply always use the
            # original direction. This is because for Any targets direction is
            # irrelevant in most cases, see e.g. is_same_constraint().
            res.extend(infer_constraints(t, any_type, self.direction))
        return res

    def visit_overloaded(self, template: Overloaded) -> List[Constraint]:
        if isinstance(self.actual, CallableType):
            items = find_matching_overload_items(template, self.actual)
        else:
            items = template.items
        res: List[Constraint] = []
        for t in items:
            res.extend(infer_constraints(t, self.actual, self.direction))
        return res

    def visit_type_type(self, template: TypeType) -> List[Constraint]:
        if isinstance(self.actual, CallableType):
            return infer_constraints(template.item, self.actual.ret_type, self.direction)
        elif isinstance(self.actual, Overloaded):
            return infer_constraints(template.item, self.actual.items[0].ret_type,
                                     self.direction)
        elif isinstance(self.actual, TypeType):
            return infer_constraints(template.item, self.actual.item, self.direction)
        elif isinstance(self.actual, AnyType):
            return infer_constraints(template.item, self.actual, self.direction)
        else:
            return []


def neg_op(op: int) -> int:
    """Map SubtypeOf to SupertypeOf and vice versa."""

    if op == SUBTYPE_OF:
        return SUPERTYPE_OF
    elif op == SUPERTYPE_OF:
        return SUBTYPE_OF
    else:
        raise ValueError('Invalid operator {}'.format(op))


def find_matching_overload_item(overloaded: Overloaded, template: CallableType) -> CallableType:
    """Disambiguate overload item against a template."""
    items = overloaded.items
    for item in items:
        # Return type may be indeterminate in the template, so ignore it when performing a
        # subtype check.
        if mypy.subtypes.is_callable_compatible(item, template,
                                                is_compat=mypy.subtypes.is_subtype,
                                                ignore_return=True):
            return item
    # Fall back to the first item if we can't find a match. This is totally arbitrary --
    # maybe we should just bail out at this point.
    return items[0]


def find_matching_overload_items(overloaded: Overloaded,
                                 template: CallableType) -> List[CallableType]:
    """Like find_matching_overload_item, but return all matches, not just the first."""
    items = overloaded.items
    res = []
    for item in items:
        # Return type may be indeterminate in the template, so ignore it when performing a
        # subtype check.
        if mypy.subtypes.is_callable_compatible(item, template,
                                                is_compat=mypy.subtypes.is_subtype,
                                                ignore_return=True):
            res.append(item)
    if not res:
        # Falling back to all items if we can't find a match is pretty arbitrary, but
        # it maintains backward compatibility.
        res = items[:]
    return res<|MERGE_RESOLUTION|>--- conflicted
+++ resolved
@@ -8,11 +8,7 @@
     TupleType, TypedDictType, UnionType, Overloaded, ErasedType, PartialType, DeletedType,
     UninhabitedType, TypeType, TypeVarId, TypeQuery, is_named_instance, TypeOfAny, LiteralType,
     ProperType, ParamSpecType, get_proper_type, TypeAliasType, is_union_with_any,
-<<<<<<< HEAD
-    callable_with_ellipsis, Parameters, TUPLE_LIKE_INSTANCE_NAMES,
-=======
-    UnpackType, callable_with_ellipsis, TUPLE_LIKE_INSTANCE_NAMES,
->>>>>>> 82bc8df2
+    UnpackType, callable_with_ellipsis, Parameters, TUPLE_LIKE_INSTANCE_NAMES,
 )
 from mypy.maptype import map_instance_to_supertype
 import mypy.subtypes
@@ -407,13 +403,11 @@
         # Can't infer ParamSpecs from component values (only via Callable[P, T]).
         return []
 
-<<<<<<< HEAD
+    def visit_unpack_type(self, template: UnpackType) -> List[Constraint]:
+        raise NotImplementedError
+
     def visit_parameters(self, template: Parameters) -> List[Constraint]:
         raise RuntimeError("Parameters cannot be constrained to")
-=======
-    def visit_unpack_type(self, template: UnpackType) -> List[Constraint]:
-        raise NotImplementedError
->>>>>>> 82bc8df2
 
     # Non-leaf types
 
