"""
This module contains high-level logic for fixed format serialization.

Lower-level parts are implemented in C in mypyc/lib-rt/librt_internal.c
Short summary of low-level functionality:
* integers are automatically serialized as 1, 2, or 4 bytes, or arbitrary length.
* str/bytes are serialized as size (1, 2, or 4 bytes) followed by bytes buffer.
* floats are serialized as C doubles.

At high-level we add type tags as needed so that our format is self-descriptive.
More precisely:
* False, True, and None are stored as just a tag: 0, 1, 2 correspondingly.
* builtin primitives like int/str/bytes/float are stored as their type tag followed
  by bare (low-level) representation of the value. Reserved tag range for primitives is
  3 ... 19.
* generic (heterogeneous) list are stored as tag, followed by bare size, followed by
  sequence of tagged values.
* homogeneous lists of primitives are stored as tag, followed by bare size, followed
  by sequence of bare values.
* reserved tag range for sequence-like builtins is 20 ... 29
* currently we have only one mapping-like format: string-keyed dictionary with heterogeneous
  values. It is stored as tag, followed by bare size, followed by sequence of pairs: bare
  string key followed by tagged value.
* reserved tag range for mapping-like builtins is 30 ... 39
* there is an additional reserved tag range 40 ... 49 for any other builtin collections.
* custom classes (like types, symbols etc.) are stored as tag, followed by a sequence of
  tagged field values, followed by a special end tag 255. Names of class fields are
  *not* stored, the caller should know the field names and order for the given class tag.
* reserved tag range for symbols (TypeInfo, Var, etc) is 50 ... 79.
* class Instance is the only exception from the above format (since it is the most common one).
  It has two extra formats: few most common instances like "builtins.object" are stored as
  instance tag followed by a secondary tag, other plain non-generic instances are stored as
  instance tag followed by secondary tag followed by fullname as bare string. All generic
  readers must handle these.
* reserved tag range for Instance type formats is 80 ... 99, for other types it is 100 ... 149.
* tag 254 is reserved for if we would ever need to extend the tag range to indicated second tag
  page. Tags 150 ... 253 are free for everything else (e.g. AST nodes etc).

General convention is that custom classes implement write() and read() methods for FF
serialization. The write method should write both class tag and end tag. The read method
conventionally *does not* read the start tag (to simplify logic for unions). Known exceptions
are MypyFile.read() and SymbolTableNode.read(), since those two never appear in a union.

If any of these details change, or if the structure of CacheMeta changes please
bump CACHE_VERSION below.
"""

from __future__ import annotations

from collections.abc import Sequence
from typing import Any, Final
from typing_extensions import TypeAlias as _TypeAlias

from librt.internal import (
    ReadBuffer as ReadBuffer,
    WriteBuffer as WriteBuffer,
    read_bool as read_bool,
    read_bytes as read_bytes_bare,
    read_float as read_float_bare,
    read_int as read_int_bare,
    read_str as read_str_bare,
    read_tag as read_tag,
    write_bool as write_bool,
    write_bytes as write_bytes_bare,
    write_float as write_float_bare,
    write_int as write_int_bare,
    write_str as write_str_bare,
    write_tag as write_tag,
)
from mypy_extensions import u8

# High-level cache layout format
CACHE_VERSION: Final = 0


class CacheMeta:
    """Class representing cache metadata for a module."""

    def __init__(
        self,
        *,
        id: str,
        path: str,
        mtime: int,
        size: int,
        hash: str,
        dependencies: list[str],
        data_mtime: int,
        data_file: str,
        suppressed: list[str],
        options: dict[str, object],
        dep_prios: list[int],
        dep_lines: list[int],
        dep_hashes: list[bytes],
        interface_hash: bytes,
        error_lines: list[str],
        version_id: str,
        ignore_all: bool,
        plugin_data: Any,
    ) -> None:
        self.id = id
        self.path = path
        self.mtime = mtime  # source file mtime
        self.size = size  # source file size
        self.hash = hash  # source file hash (as a hex string for historical reasons)
        self.dependencies = dependencies  # names of imported modules
        self.data_mtime = data_mtime  # mtime of data_file
        self.data_file = data_file  # path of <id>.data.json or <id>.data.ff
        self.suppressed = suppressed  # dependencies that weren't imported
        self.options = options  # build options snapshot
        # dep_prios and dep_lines are both aligned with dependencies + suppressed
        self.dep_prios = dep_prios
        self.dep_lines = dep_lines
        # dep_hashes list is aligned with dependencies only
        self.dep_hashes = dep_hashes  # list of interface_hash for dependencies
        self.interface_hash = interface_hash  # hash representing the public interface
        self.error_lines = error_lines
        self.version_id = version_id  # mypy version for cache invalidation
        self.ignore_all = ignore_all  # if errors were ignored
        self.plugin_data = plugin_data  # config data from plugins

    def serialize(self) -> dict[str, Any]:
        return {
            "id": self.id,
            "path": self.path,
            "mtime": self.mtime,
            "size": self.size,
            "hash": self.hash,
            "data_mtime": self.data_mtime,
            "dependencies": self.dependencies,
            "suppressed": self.suppressed,
            "options": self.options,
            "dep_prios": self.dep_prios,
            "dep_lines": self.dep_lines,
            "dep_hashes": [dep.hex() for dep in self.dep_hashes],
            "interface_hash": self.interface_hash.hex(),
            "error_lines": self.error_lines,
            "version_id": self.version_id,
            "ignore_all": self.ignore_all,
            "plugin_data": self.plugin_data,
        }

    @classmethod
    def deserialize(cls, meta: dict[str, Any], data_file: str) -> CacheMeta | None:
        try:
            return CacheMeta(
                id=meta["id"],
                path=meta["path"],
                mtime=meta["mtime"],
                size=meta["size"],
                hash=meta["hash"],
                dependencies=meta["dependencies"],
                data_mtime=meta["data_mtime"],
                data_file=data_file,
                suppressed=meta["suppressed"],
                options=meta["options"],
                dep_prios=meta["dep_prios"],
                dep_lines=meta["dep_lines"],
                dep_hashes=[bytes.fromhex(dep) for dep in meta["dep_hashes"]],
                interface_hash=bytes.fromhex(meta["interface_hash"]),
                error_lines=meta["error_lines"],
                version_id=meta["version_id"],
                ignore_all=meta["ignore_all"],
                plugin_data=meta["plugin_data"],
            )
        except (KeyError, ValueError):
            return None

    def write(self, data: WriteBuffer) -> None:
        write_str(data, self.id)
        write_str(data, self.path)
        write_int(data, self.mtime)
        write_int(data, self.size)
        write_str(data, self.hash)
        write_str_list(data, self.dependencies)
        write_int(data, self.data_mtime)
        write_str_list(data, self.suppressed)
        write_json(data, self.options)
        write_int_list(data, self.dep_prios)
        write_int_list(data, self.dep_lines)
        write_bytes_list(data, self.dep_hashes)
        write_bytes(data, self.interface_hash)
        write_str_list(data, self.error_lines)
        write_str(data, self.version_id)
        write_bool(data, self.ignore_all)
        # Plugin data may be not a dictionary, so we use
        # a more generic write_json_value() here.
        write_json_value(data, self.plugin_data)

    @classmethod
    def read(cls, data: ReadBuffer, data_file: str) -> CacheMeta | None:
        try:
            return CacheMeta(
                id=read_str(data),
                path=read_str(data),
                mtime=read_int(data),
                size=read_int(data),
                hash=read_str(data),
                dependencies=read_str_list(data),
                data_mtime=read_int(data),
                data_file=data_file,
                suppressed=read_str_list(data),
                options=read_json(data),
                dep_prios=read_int_list(data),
                dep_lines=read_int_list(data),
                dep_hashes=read_bytes_list(data),
                interface_hash=read_bytes(data),
                error_lines=read_str_list(data),
                version_id=read_str(data),
                ignore_all=read_bool(data),
                plugin_data=read_json_value(data),
            )
        except ValueError:
            return None


# Always use this type alias to refer to type tags.
Tag = u8

# Primitives.
LITERAL_FALSE: Final[Tag] = 0
LITERAL_TRUE: Final[Tag] = 1
LITERAL_NONE: Final[Tag] = 2
LITERAL_INT: Final[Tag] = 3
LITERAL_STR: Final[Tag] = 4
LITERAL_BYTES: Final[Tag] = 5
LITERAL_FLOAT: Final[Tag] = 6
LITERAL_COMPLEX: Final[Tag] = 7

# Collections.
LIST_GEN: Final[Tag] = 20
LIST_INT: Final[Tag] = 21
LIST_STR: Final[Tag] = 22
LIST_BYTES: Final[Tag] = 23
DICT_STR_GEN: Final[Tag] = 30

# Misc classes.
EXTRA_ATTRS: Final[Tag] = 150
DT_SPEC: Final[Tag] = 151

END_TAG: Final[Tag] = 255


def read_literal(data: ReadBuffer, tag: Tag) -> int | str | bool | float:
    if tag == LITERAL_INT:
        return read_int_bare(data)
    elif tag == LITERAL_STR:
        return read_str_bare(data)
    elif tag == LITERAL_FALSE:
        return False
    elif tag == LITERAL_TRUE:
        return True
    elif tag == LITERAL_FLOAT:
        return read_float_bare(data)
    assert False, f"Unknown literal tag {tag}"


# There is an intentional asymmetry between read and write for literals because
# None and/or complex values are only allowed in some contexts but not in others.
def write_literal(data: WriteBuffer, value: int | str | bool | float | complex | None) -> None:
    if isinstance(value, bool):
        write_bool(data, value)
    elif isinstance(value, int):
        write_tag(data, LITERAL_INT)
        write_int_bare(data, value)
    elif isinstance(value, str):
        write_tag(data, LITERAL_STR)
        write_str_bare(data, value)
    elif isinstance(value, float):
        write_tag(data, LITERAL_FLOAT)
        write_float_bare(data, value)
    elif isinstance(value, complex):
        write_tag(data, LITERAL_COMPLEX)
        write_float_bare(data, value.real)
        write_float_bare(data, value.imag)
    else:
        write_tag(data, LITERAL_NONE)


def read_int(data: ReadBuffer) -> int:
    assert read_tag(data) == LITERAL_INT
    return read_int_bare(data)


def write_int(data: WriteBuffer, value: int) -> None:
    write_tag(data, LITERAL_INT)
    write_int_bare(data, value)


def read_str(data: ReadBuffer) -> str:
    assert read_tag(data) == LITERAL_STR
    return read_str_bare(data)


def write_str(data: WriteBuffer, value: str) -> None:
    write_tag(data, LITERAL_STR)
    write_str_bare(data, value)


def read_bytes(data: ReadBuffer) -> bytes:
    assert read_tag(data) == LITERAL_BYTES
    return read_bytes_bare(data)


def write_bytes(data: WriteBuffer, value: bytes) -> None:
    write_tag(data, LITERAL_BYTES)
    write_bytes_bare(data, value)


def read_int_opt(data: ReadBuffer) -> int | None:
    tag = read_tag(data)
    if tag == LITERAL_NONE:
        return None
    assert tag == LITERAL_INT
    return read_int_bare(data)


def write_int_opt(data: WriteBuffer, value: int | None) -> None:
    if value is not None:
        write_tag(data, LITERAL_INT)
        write_int_bare(data, value)
    else:
        write_tag(data, LITERAL_NONE)


def read_str_opt(data: ReadBuffer) -> str | None:
    tag = read_tag(data)
    if tag == LITERAL_NONE:
        return None
    assert tag == LITERAL_STR
    return read_str_bare(data)


def write_str_opt(data: WriteBuffer, value: str | None) -> None:
    if value is not None:
        write_tag(data, LITERAL_STR)
        write_str_bare(data, value)
    else:
        write_tag(data, LITERAL_NONE)


def read_int_list(data: ReadBuffer) -> list[int]:
    assert read_tag(data) == LIST_INT
    size = read_int_bare(data)
    return [read_int_bare(data) for _ in range(size)]


def write_int_list(data: WriteBuffer, value: list[int]) -> None:
    write_tag(data, LIST_INT)
    write_int_bare(data, len(value))
    for item in value:
        write_int_bare(data, item)


def read_str_list(data: ReadBuffer) -> list[str]:
    assert read_tag(data) == LIST_STR
    size = read_int_bare(data)
    return [read_str_bare(data) for _ in range(size)]


def write_str_list(data: WriteBuffer, value: Sequence[str]) -> None:
    write_tag(data, LIST_STR)
    write_int_bare(data, len(value))
    for item in value:
        write_str_bare(data, item)


def read_bytes_list(data: ReadBuffer) -> list[bytes]:
    assert read_tag(data) == LIST_BYTES
    size = read_int_bare(data)
    return [read_bytes_bare(data) for _ in range(size)]


def write_bytes_list(data: WriteBuffer, value: Sequence[bytes]) -> None:
    write_tag(data, LIST_BYTES)
    write_int_bare(data, len(value))
    for item in value:
        write_bytes_bare(data, item)


def read_str_opt_list(data: ReadBuffer) -> list[str | None]:
    assert read_tag(data) == LIST_GEN
    size = read_int_bare(data)
    return [read_str_opt(data) for _ in range(size)]


def write_str_opt_list(data: WriteBuffer, value: list[str | None]) -> None:
    write_tag(data, LIST_GEN)
    write_int_bare(data, len(value))
    for item in value:
        write_str_opt(data, item)


<<<<<<< HEAD
JsonValue: _TypeAlias = Union[None, int, str, bool, list["JsonValue"], dict[str, "JsonValue"]]
JsonValueEx: _TypeAlias = Union[
    None, int, str, bool, list["JsonValueEx"], dict[str, "JsonValueEx"], tuple["JsonValueEx", ...]
]
=======
JsonValue: _TypeAlias = None | int | str | bool | list["JsonValue"] | dict[str, "JsonValue"]
>>>>>>> ece4d41e


def read_json_value(data: ReadBuffer) -> JsonValue:
    tag = read_tag(data)
    if tag == LITERAL_NONE:
        return None
    if tag == LITERAL_FALSE:
        return False
    if tag == LITERAL_TRUE:
        return True
    if tag == LITERAL_INT:
        return read_int_bare(data)
    if tag == LITERAL_STR:
        return read_str_bare(data)
    if tag == LIST_GEN:
        size = read_int_bare(data)
        return [read_json_value(data) for _ in range(size)]
    if tag == DICT_STR_GEN:
        size = read_int_bare(data)
        return {read_str_bare(data): read_json_value(data) for _ in range(size)}
    assert False, f"Invalid JSON tag: {tag}"


# Currently tuples are used by mypyc plugin. They will be normalized to
# JSON lists after a roundtrip.
def write_json_value(data: WriteBuffer, value: JsonValueEx) -> None:
    if value is None:
        write_tag(data, LITERAL_NONE)
    elif isinstance(value, bool):
        write_bool(data, value)
    elif isinstance(value, int):
        write_tag(data, LITERAL_INT)
        write_int_bare(data, value)
    elif isinstance(value, str):
        write_tag(data, LITERAL_STR)
        write_str_bare(data, value)
    elif isinstance(value, (list, tuple)):
        write_tag(data, LIST_GEN)
        write_int_bare(data, len(value))
        for val in value:
            write_json_value(data, val)
    elif isinstance(value, dict):
        write_tag(data, DICT_STR_GEN)
        write_int_bare(data, len(value))
        for key in sorted(value):
            write_str_bare(data, key)
            write_json_value(data, value[key])
    else:
        assert False, f"Invalid JSON value: {value}"


# These are functions for JSON *dictionaries* specifically. Unfortunately, we
# must use imprecise types here, because the callers use imprecise types.
def read_json(data: ReadBuffer) -> dict[str, Any]:
    assert read_tag(data) == DICT_STR_GEN
    size = read_int_bare(data)
    return {read_str_bare(data): read_json_value(data) for _ in range(size)}


def write_json(data: WriteBuffer, value: dict[str, Any]) -> None:
    write_tag(data, DICT_STR_GEN)
    write_int_bare(data, len(value))
    for key in sorted(value):
        write_str_bare(data, key)
        write_json_value(data, value[key])<|MERGE_RESOLUTION|>--- conflicted
+++ resolved
@@ -391,14 +391,8 @@
         write_str_opt(data, item)
 
 
-<<<<<<< HEAD
-JsonValue: _TypeAlias = Union[None, int, str, bool, list["JsonValue"], dict[str, "JsonValue"]]
-JsonValueEx: _TypeAlias = Union[
-    None, int, str, bool, list["JsonValueEx"], dict[str, "JsonValueEx"], tuple["JsonValueEx", ...]
-]
-=======
 JsonValue: _TypeAlias = None | int | str | bool | list["JsonValue"] | dict[str, "JsonValue"]
->>>>>>> ece4d41e
+JsonValueEx: _TypeAlias = None | int | str | bool | list["JsonValueEx"] | dict[str, "JsonValueEx"] | tuple["JsonValueEx", ...]
 
 
 def read_json_value(data: ReadBuffer) -> JsonValue:
