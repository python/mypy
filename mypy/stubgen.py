--- conflicted
+++ resolved
@@ -492,30 +492,21 @@
             if kind.is_named() and not any(arg.name.startswith("*") for arg in args):
                 args.append(ArgSig("*"))
 
+            default = "..."
             if arg_.initializer:
-<<<<<<< HEAD
-                default, valid = self.get_str_default_of_node(arg_.initializer)
-                if not valid or len(default) > 200:
-                    default = "..."
-                if not annotation:
-                    typename = self.get_str_type_of_node(arg_.initializer, True, False)
-                    if typename == "":
-                        annotation = f"={default}"
-                    else:
-                        annotation = f": {typename} = {default}"
-                else:
-                    annotation += f" = {default}"
-                arg = name + annotation
-=======
                 if not typename:
                     typename = self.get_str_type_of_node(arg_.initializer, True, False)
->>>>>>> 1200d1d9
+                potential_default, valid = self.get_str_default_of_node(arg_.initializer)
+                if valid and len(potential_default) <= 200:
+                    default = potential_default
             elif kind == ARG_STAR:
                 name = f"*{name}"
             elif kind == ARG_STAR2:
                 name = f"**{name}"
 
-            args.append(ArgSig(name, typename, default=bool(arg_.initializer)))
+            args.append(
+                ArgSig(name, typename, default=bool(arg_.initializer), default_value=default)
+            )
 
         if ctx.class_info is not None and all(
             arg.type is None and arg.default is False for arg in args
@@ -1250,7 +1241,6 @@
         # This is some other unary expr, we cannot do anything with it (yet?).
         return expr
 
-<<<<<<< HEAD
     def get_str_default_of_node(self, rvalue: Expression) -> tuple[str, bool]:
         """Get a string representation of the default value of a node.
 
@@ -1315,26 +1305,6 @@
                 return default, True
         return "...", False
 
-    def print_annotation(self, t: Type) -> str:
-        printer = AnnotationPrinter(self)
-        return t.accept(printer)
-
-    def is_top_level(self) -> bool:
-        """Are we processing the top level of a file?"""
-        return self._indent == ""
-
-    def record_name(self, name: str) -> None:
-        """Mark a name as defined.
-
-        This only does anything if at the top level of a module.
-        """
-        if self.is_top_level():
-            self._toplevel_names.append(name)
-
-    def is_recorded_name(self, name: str) -> bool:
-        """Has this name been recorded previously?"""
-        return self.is_top_level() and name in self._toplevel_names
-=======
     def should_reexport(self, name: str, full_module: str, name_is_alias: bool) -> bool:
         is_private = self.is_private_name(name, full_module + "." + name)
         if (
@@ -1349,7 +1319,6 @@
             # case 'abc' since some references are deleted during semantic analysis.
             return True
         return super().should_reexport(name, full_module, name_is_alias)
->>>>>>> 1200d1d9
 
 
 def find_method_names(defs: list[Statement]) -> set[str]:
