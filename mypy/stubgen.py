#!/usr/bin/env python3
"""Generator of dynamically typed draft stubs for arbitrary modules.

The logic of this script can be split in three steps:
* parsing options and finding sources:
  - use runtime imports be default (to find also C modules)
  - or use mypy's mechanisms, if importing is prohibited
* (optionally) semantically analysing the sources using mypy (as a single set)
* emitting the stubs text:
  - for Python modules: from ASTs using StubGenerator
  - for C modules using runtime introspection and (optionally) Sphinx docs

During first and third steps some problematic files can be skipped, but any
blocking error during second step will cause the whole program to stop.

Basic usage:

  $ stubgen foo.py bar.py some_directory
  => Generate out/foo.pyi, out/bar.pyi, and stubs for some_directory (recursively).

  $ stubgen -m urllib.parse
  => Generate out/urllib/parse.pyi.

  $ stubgen -p urllib
  => Generate stubs for whole urlib package (recursively).

For C modules, you can get more precise function signatures by parsing .rst (Sphinx)
documentation for extra information. For this, use the --doc-dir option:

  $ stubgen --doc-dir <DIR>/Python-3.4.2/Doc/library -m curses

Note: The generated stubs should be verified manually.

TODO:
 - maybe use .rst docs also for Python modules
 - maybe export more imported names if there is no __all__ (this affects ssl.SSLError, for example)
   - a quick and dirty heuristic would be to turn this on if a module has something like
     'from x import y as _y'
 - we don't seem to always detect properties ('closed' in 'io', for example)
"""

import argparse
import glob
import os
import os.path
import sys
import traceback
from collections import defaultdict
from typing import Dict, Iterable, List, Mapping, Optional, Set, Tuple, Union, cast

from typing_extensions import Final

import mypy.build
import mypy.mixedtraverser
import mypy.parse
import mypy.traverser
import mypy.util
from mypy.build import build
from mypy.errors import CompileError, Errors
from mypy.find_sources import InvalidSourceList, create_source_list
from mypy.modulefinder import (
    BuildSource,
    FindModuleCache,
    ModuleNotFoundReason,
    SearchPaths,
    default_lib_path,
)
from mypy.moduleinspect import ModuleInspect
from mypy.nodes import (
    ARG_NAMED,
    ARG_POS,
    ARG_STAR,
    ARG_STAR2,
    AssignmentStmt,
    Block,
    BytesExpr,
    CallExpr,
    ClassDef,
    ComparisonExpr,
    Decorator,
    EllipsisExpr,
    Expression,
    FloatExpr,
    FuncBase,
    FuncDef,
    IfStmt,
    Import,
    ImportAll,
    ImportFrom,
    IndexExpr,
    IntExpr,
    ListExpr,
    MemberExpr,
    MypyFile,
    NameExpr,
    OverloadedFuncDef,
    Statement,
    StrExpr,
    TupleExpr,
    TypeInfo,
    UnaryExpr,
)
from mypy.options import Options as MypyOptions
from mypy.stubdoc import Sig, find_unique_signatures, parse_all_signatures
from mypy.stubgenc import generate_stub_for_c_module
from mypy.stubutil import (
    CantImport,
    common_dir_prefix,
    fail_missing,
    find_module_path_and_all_py3,
    generate_guarded,
    remove_misplaced_type_comments,
    report_missing,
    walk_packages,
)
from mypy.traverser import all_yield_expressions, has_return_statement, has_yield_expression
from mypy.types import (
    OVERLOAD_NAMES,
    AnyType,
    CallableType,
    Instance,
    NoneType,
    TupleType,
    Type,
    TypeList,
    TypeStrVisitor,
    UnboundType,
    get_proper_type,
)
from mypy.visitor import NodeVisitor

TYPING_MODULE_NAMES: Final = ("typing", "typing_extensions")

# Common ways of naming package containing vendored modules.
VENDOR_PACKAGES: Final = ["packages", "vendor", "vendored", "_vendor", "_vendored_packages"]

# Avoid some file names that are unnecessary or likely to cause trouble (\n for end of path).
BLACKLIST: Final = [
    "/six.py\n",  # Likely vendored six; too dynamic for us to handle
    "/vendored/",  # Vendored packages
    "/vendor/",  # Vendored packages
    "/_vendor/",
    "/_vendored_packages/",
]

# Special-cased names that are implicitly exported from the stub (from m import y as y).
EXTRA_EXPORTED: Final = {
    "pyasn1_modules.rfc2437.univ",
    "pyasn1_modules.rfc2459.char",
    "pyasn1_modules.rfc2459.univ",
}

# These names should be omitted from generated stubs.
IGNORED_DUNDERS: Final = {
    "__all__",
    "__author__",
    "__version__",
    "__about__",
    "__copyright__",
    "__email__",
    "__license__",
    "__summary__",
    "__title__",
    "__uri__",
    "__str__",
    "__repr__",
    "__getstate__",
    "__setstate__",
    "__slots__",
}

# These methods are expected to always return a non-trivial value.
METHODS_WITH_RETURN_VALUE: Final = {
    "__ne__",
    "__eq__",
    "__lt__",
    "__le__",
    "__gt__",
    "__ge__",
    "__hash__",
    "__iter__",
}


class Options:
    """Represents stubgen options.

    This class is mutable to simplify testing.
    """

    def __init__(
        self,
        pyversion: Tuple[int, int],
        no_import: bool,
        doc_dir: str,
        search_path: List[str],
        interpreter: str,
        parse_only: bool,
        ignore_errors: bool,
        include_private: bool,
        output_dir: str,
        modules: List[str],
        packages: List[str],
        files: List[str],
        verbose: bool,
        quiet: bool,
        export_less: bool,
        include_docstrings: bool,
    ) -> None:
        # See parse_options for descriptions of the flags.
        self.pyversion = pyversion
        self.no_import = no_import
        self.doc_dir = doc_dir
        self.search_path = search_path
        self.interpreter = interpreter
        self.decointerpreter = interpreter
        self.parse_only = parse_only
        self.ignore_errors = ignore_errors
        self.include_private = include_private
        self.output_dir = output_dir
        self.modules = modules
        self.packages = packages
        self.files = files
        self.verbose = verbose
        self.quiet = quiet
        self.export_less = export_less
        self.include_docstrings = include_docstrings


class StubSource:
    """A single source for stub: can be a Python or C module.

    A simple extension of BuildSource that also carries the AST and
    the value of __all__ detected at runtime.
    """

    def __init__(
        self, module: str, path: Optional[str] = None, runtime_all: Optional[List[str]] = None
    ) -> None:
        self.source = BuildSource(path, module, None)
        self.runtime_all = runtime_all
        self.ast: Optional[MypyFile] = None

    @property
    def module(self) -> str:
        return self.source.module

    @property
    def path(self) -> Optional[str]:
        return self.source.path


# What was generated previously in the stub file. We keep track of these to generate
# nicely formatted output (add empty line between non-empty classes, for example).
EMPTY: Final = "EMPTY"
FUNC: Final = "FUNC"
CLASS: Final = "CLASS"
EMPTY_CLASS: Final = "EMPTY_CLASS"
VAR: Final = "VAR"
NOT_IN_ALL: Final = "NOT_IN_ALL"

# Indicates that we failed to generate a reasonable output
# for a given node. These should be manually replaced by a user.

ERROR_MARKER: Final = "<ERROR>"


class AnnotationPrinter(TypeStrVisitor):
    """Visitor used to print existing annotations in a file.

    The main difference from TypeStrVisitor is a better treatment of
    unbound types.

    Notes:
    * This visitor doesn't add imports necessary for annotations, this is done separately
      by ImportTracker.
    * It can print all kinds of types, but the generated strings may not be valid (notably
      callable types) since it prints the same string that reveal_type() does.
    * For Instance types it prints the fully qualified names.
    """

    # TODO: Generate valid string representation for callable types.
    # TODO: Use short names for Instances.
    def __init__(self, stubgen: "StubGenerator") -> None:
        super().__init__()
        self.stubgen = stubgen

    def visit_any(self, t: AnyType) -> str:
        s = super().visit_any(t)
        self.stubgen.import_tracker.require_name(s)
        return s

    def visit_unbound_type(self, t: UnboundType) -> str:
        s = t.name
        self.stubgen.import_tracker.require_name(s)
        if t.args:
            s += f"[{self.args_str(t.args)}]"
        return s

    def visit_none_type(self, t: NoneType) -> str:
        return "None"

    def visit_type_list(self, t: TypeList) -> str:
        return f"[{self.list_str(t.items)}]"

    def args_str(self, args: Iterable[Type]) -> str:
        """Convert an array of arguments to strings and join the results with commas.

        The main difference from list_str is the preservation of quotes for string
        arguments
        """
        types = ["builtins.bytes", "builtins.str"]
        res = []
        for arg in args:
            arg_str = arg.accept(self)
            if isinstance(arg, UnboundType) and arg.original_str_fallback in types:
                res.append(f"'{arg_str}'")
            else:
                res.append(arg_str)
        return ", ".join(res)


class AliasPrinter(NodeVisitor[str]):
    """Visitor used to collect type aliases _and_ type variable definitions.

    Visit r.h.s of the definition to get the string representation of type alias.
    """

    def __init__(self, stubgen: "StubGenerator") -> None:
        self.stubgen = stubgen
        super().__init__()

    def visit_call_expr(self, node: CallExpr) -> str:
        # Call expressions are not usually types, but we also treat `X = TypeVar(...)` as a
        # type alias that has to be preserved (even if TypeVar is not the same as an alias)
        callee = node.callee.accept(self)
        args = []
        for name, arg, kind in zip(node.arg_names, node.args, node.arg_kinds):
            if kind == ARG_POS:
                args.append(arg.accept(self))
            elif kind == ARG_STAR:
                args.append("*" + arg.accept(self))
            elif kind == ARG_STAR2:
                args.append("**" + arg.accept(self))
            elif kind == ARG_NAMED:
                args.append(f"{name}={arg.accept(self)}")
            else:
                raise ValueError(f"Unknown argument kind {kind} in call")
        return f"{callee}({', '.join(args)})"

    def visit_name_expr(self, node: NameExpr) -> str:
        self.stubgen.import_tracker.require_name(node.name)
        return node.name

    def visit_member_expr(self, o: MemberExpr) -> str:
        node: Expression = o
        trailer = ""
        while isinstance(node, MemberExpr):
            trailer = "." + node.name + trailer
            node = node.expr
        if not isinstance(node, NameExpr):
            return ERROR_MARKER
        self.stubgen.import_tracker.require_name(node.name)
        return node.name + trailer

    def visit_str_expr(self, node: StrExpr) -> str:
        return repr(node.value)

    def visit_index_expr(self, node: IndexExpr) -> str:
        base = node.base.accept(self)
        index = node.index.accept(self)
        return f"{base}[{index}]"

    def visit_tuple_expr(self, node: TupleExpr) -> str:
        return ", ".join(n.accept(self) for n in node.items)

    def visit_list_expr(self, node: ListExpr) -> str:
        return f"[{', '.join(n.accept(self) for n in node.items)}]"

    def visit_ellipsis(self, node: EllipsisExpr) -> str:
        return "..."


class ImportTracker:
    """Record necessary imports during stub generation."""

    def __init__(self) -> None:
        # module_for['foo'] has the module name where 'foo' was imported from, or None if
        # 'foo' is a module imported directly; examples
        #     'from pkg.m import f as foo' ==> module_for['foo'] == 'pkg.m'
        #     'from m import f' ==> module_for['f'] == 'm'
        #     'import m' ==> module_for['m'] == None
        #     'import pkg.m' ==> module_for['pkg.m'] == None
        #                    ==> module_for['pkg'] == None
        self.module_for: Dict[str, Optional[str]] = {}

        # direct_imports['foo'] is the module path used when the name 'foo' was added to the
        # namespace.
        #   import foo.bar.baz  ==> direct_imports['foo'] == 'foo.bar.baz'
        #                       ==> direct_imports['foo.bar'] == 'foo.bar.baz'
        #                       ==> direct_imports['foo.bar.baz'] == 'foo.bar.baz'
        self.direct_imports: Dict[str, str] = {}

        # reverse_alias['foo'] is the name that 'foo' had originally when imported with an
        # alias; examples
        #     'import numpy as np' ==> reverse_alias['np'] == 'numpy'
        #     'import foo.bar as bar' ==> reverse_alias['bar'] == 'foo.bar'
        #     'from decimal import Decimal as D' ==> reverse_alias['D'] == 'Decimal'
        self.reverse_alias: Dict[str, str] = {}

        # required_names is the set of names that are actually used in a type annotation
        self.required_names: Set[str] = set()

        # Names that should be reexported if they come from another module
        self.reexports: Set[str] = set()

    def add_import_from(self, module: str, names: List[Tuple[str, Optional[str]]]) -> None:
        for name, alias in names:
            if alias:
                # 'from {module} import {name} as {alias}'
                self.module_for[alias] = module
                self.reverse_alias[alias] = name
            else:
                # 'from {module} import {name}'
                self.module_for[name] = module
                self.reverse_alias.pop(name, None)
            self.direct_imports.pop(alias or name, None)

    def add_import(self, module: str, alias: Optional[str] = None) -> None:
        if alias:
            # 'import {module} as {alias}'
            self.module_for[alias] = None
            self.reverse_alias[alias] = module
        else:
            # 'import {module}'
            name = module
            # add module and its parent packages
            while name:
                self.module_for[name] = None
                self.direct_imports[name] = module
                self.reverse_alias.pop(name, None)
                name = name.rpartition(".")[0]

    def require_name(self, name: str) -> None:
        self.required_names.add(name.split(".")[0])

    def reexport(self, name: str) -> None:
        """Mark a given non qualified name as needed in __all__.

        This means that in case it comes from a module, it should be
        imported with an alias even is the alias is the same as the name.
        """
        self.require_name(name)
        self.reexports.add(name)

    def import_lines(self) -> List[str]:
        """The list of required import lines (as strings with python code)."""
        result = []

        # To summarize multiple names imported from a same module, we collect those
        # in the `module_map` dictionary, mapping a module path to the list of names that should
        # be imported from it. the names can also be alias in the form 'original as alias'
        module_map: Mapping[str, List[str]] = defaultdict(list)

        for name in sorted(self.required_names):
            # If we haven't seen this name in an import statement, ignore it
            if name not in self.module_for:
                continue

            m = self.module_for[name]
            if m is not None:
                # This name was found in a from ... import ...
                # Collect the name in the module_map
                if name in self.reverse_alias:
                    name = f"{self.reverse_alias[name]} as {name}"
                elif name in self.reexports:
                    name = f"{name} as {name}"
                module_map[m].append(name)
            else:
                # This name was found in an import ...
                # We can already generate the import line
                if name in self.reverse_alias:
                    source = self.reverse_alias[name]
                    result.append(f"import {source} as {name}\n")
                elif name in self.reexports:
                    assert "." not in name  # Because reexports only has nonqualified names
                    result.append(f"import {name} as {name}\n")
                else:
                    result.append(f"import {self.direct_imports[name]}\n")

        # Now generate all the from ... import ... lines collected in module_map
        for module, names in sorted(module_map.items()):
            result.append(f"from {module} import {', '.join(sorted(names))}\n")
        return result


def find_defined_names(file: MypyFile) -> Set[str]:
    finder = DefinitionFinder()
    file.accept(finder)
    return finder.names


class DefinitionFinder(mypy.traverser.TraverserVisitor):
    """Find names of things defined at the top level of a module."""

    # TODO: Assignment statements etc.

    def __init__(self) -> None:
        # Short names of things defined at the top level.
        self.names: Set[str] = set()

    def visit_class_def(self, o: ClassDef) -> None:
        # Don't recurse into classes, as we only keep track of top-level definitions.
        self.names.add(o.name)

    def visit_func_def(self, o: FuncDef) -> None:
        # Don't recurse, as we only keep track of top-level definitions.
        self.names.add(o.name)


def find_referenced_names(file: MypyFile) -> Set[str]:
    finder = ReferenceFinder()
    file.accept(finder)
    return finder.refs


class ReferenceFinder(mypy.mixedtraverser.MixedTraverserVisitor):
    """Find all name references (both local and global)."""

    # TODO: Filter out local variable and class attribute references

    def __init__(self) -> None:
        # Short names of things defined at the top level.
        self.refs: Set[str] = set()

    def visit_block(self, block: Block) -> None:
        if not block.is_unreachable:
            super().visit_block(block)

    def visit_name_expr(self, e: NameExpr) -> None:
        self.refs.add(e.name)

    def visit_instance(self, t: Instance) -> None:
        self.add_ref(t.type.fullname)
        super().visit_instance(t)

    def visit_unbound_type(self, t: UnboundType) -> None:
        if t.name:
            self.add_ref(t.name)

    def visit_tuple_type(self, t: TupleType) -> None:
        # Ignore fallback
        for item in t.items:
            item.accept(self)

    def visit_callable_type(self, t: CallableType) -> None:
        # Ignore fallback
        for arg in t.arg_types:
            arg.accept(self)
        t.ret_type.accept(self)

    def add_ref(self, fullname: str) -> None:
        self.refs.add(fullname.split(".")[-1])


class StubGenerator(mypy.traverser.TraverserVisitor):
    """Generate stub text from a mypy AST."""

    def __init__(
        self,
        _all_: Optional[List[str]],
        include_private: bool = False,
        analyzed: bool = False,
        export_less: bool = False,
        include_docstrings: bool = False,
    ) -> None:
        # Best known value of __all__.
        self._all_ = _all_
        self._output: List[str] = []
        self._decorators: List[str] = []
        self._import_lines: List[str] = []
        # Current indent level (indent is hardcoded to 4 spaces).
        self._indent = ""
        # Stack of defined variables (per scope).
        self._vars: List[List[str]] = [[]]
        # What was generated previously in the stub file.
        self._state = EMPTY
        self._toplevel_names: List[str] = []
        self._include_private = include_private
        self._include_docstrings = include_docstrings
        self.import_tracker = ImportTracker()
        # Was the tree semantically analysed before?
        self.analyzed = analyzed
        # Disable implicit exports of package-internal imports?
        self.export_less = export_less
        # Add imports that could be implicitly generated
        self.import_tracker.add_import_from("typing", [("NamedTuple", None)])
        # Names in __all__ are required
        for name in _all_ or ():
            if name not in IGNORED_DUNDERS:
                self.import_tracker.reexport(name)
        self.defined_names: Set[str] = set()
        # Short names of methods defined in the body of the current class
        self.method_names: Set[str] = set()

    def visit_mypy_file(self, o: MypyFile) -> None:
        self.module = o.fullname  # Current module being processed
        self.path = o.path
        self.defined_names = find_defined_names(o)
        self.referenced_names = find_referenced_names(o)
        known_imports = {
            "_typeshed": ["Incomplete"],
            "typing": ["Any", "TypeVar"],
            "collections.abc": ["Generator"],
        }
        for pkg, imports in known_imports.items():
            for t in imports:
                if t not in self.defined_names:
                    alias = None
                else:
                    alias = "_" + t
                self.import_tracker.add_import_from(pkg, [(t, alias)])
        super().visit_mypy_file(o)
        undefined_names = [name for name in self._all_ or [] if name not in self._toplevel_names]
        if undefined_names:
            if self._state != EMPTY:
                self.add("\n")
            self.add("# Names in __all__ with no definition:\n")
            for name in sorted(undefined_names):
                self.add(f"#   {name}\n")

    def visit_overloaded_func_def(self, o: OverloadedFuncDef) -> None:
        """@property with setters and getters, or @overload chain"""
        overload_chain = False
        for item in o.items:
            if not isinstance(item, Decorator):
                continue

            if self.is_private_name(item.func.name, item.func.fullname):
                continue

            is_abstract, is_overload = self.process_decorator(item)

            if not overload_chain:
                self.visit_func_def(item.func, is_abstract=is_abstract, is_overload=is_overload)
                if is_overload:
                    overload_chain = True
            elif overload_chain and is_overload:
                self.visit_func_def(item.func, is_abstract=is_abstract, is_overload=is_overload)
            else:
                # skip the overload implementation and clear the decorator we just processed
                self.clear_decorators()

    def visit_func_def(
        self, o: FuncDef, is_abstract: bool = False, is_overload: bool = False
    ) -> None:
        if (
            self.is_private_name(o.name, o.fullname)
            or self.is_not_in_all(o.name)
            or (self.is_recorded_name(o.name) and not is_overload)
        ):
            self.clear_decorators()
            return
        if not self._indent and self._state not in (EMPTY, FUNC) and not o.is_awaitable_coroutine:
            self.add("\n")
        if not self.is_top_level():
            self_inits = find_self_initializers(o)
            for init, value in self_inits:
                if init in self.method_names:
                    # Can't have both an attribute and a method/property with the same name.
                    continue
                init_code = self.get_init(init, value)
                if init_code:
                    self.add(init_code)
        # dump decorators, just before "def ..."
        for s in self._decorators:
            self.add(s)
        self.clear_decorators()
        self.add(f"{self._indent}{'async ' if o.is_coroutine else ''}def {o.name}(")
        self.record_name(o.name)
        args: List[str] = []
        for i, arg_ in enumerate(o.arguments):
            var = arg_.variable
            kind = arg_.kind
            name = var.name
            annotated_type = (
                o.unanalyzed_type.arg_types[i]
                if isinstance(o.unanalyzed_type, CallableType)
                else None
            )
            # I think the name check is incorrect: there are libraries which
            # name their 0th argument other than self/cls
            is_self_arg = i == 0 and name == "self"
            is_cls_arg = i == 0 and name == "cls"
            annotation = ""
            if annotated_type and not is_self_arg and not is_cls_arg:
                # Luckily, an argument explicitly annotated with "Any" has
                # type "UnboundType" and will not match.
                if not isinstance(get_proper_type(annotated_type), AnyType):
                    annotation = f": {self.print_annotation(annotated_type)}"

            if kind.is_named() and not any(arg.startswith("*") for arg in args):
                args.append("*")

            if arg_.initializer:
                if not annotation:
                    typename = self.get_str_type_of_node(arg_.initializer, True, False)
                    if typename == "":
                        annotation = "=..."
                    else:
                        annotation = f": {typename} = ..."
                else:
                    annotation += " = ..."
                arg = name + annotation
            elif kind == ARG_STAR:
                arg = f"*{name}{annotation}"
            elif kind == ARG_STAR2:
                arg = f"**{name}{annotation}"
            else:
                arg = name + annotation
            args.append(arg)
        retname = None
        if o.name != "__init__" and isinstance(o.unanalyzed_type, CallableType):
            if isinstance(get_proper_type(o.unanalyzed_type.ret_type), AnyType):
                # Luckily, a return type explicitly annotated with "Any" has
                # type "UnboundType" and will enter the else branch.
                retname = None  # implicit Any
            else:
                retname = self.print_annotation(o.unanalyzed_type.ret_type)
        elif isinstance(o, FuncDef) and (o.is_abstract or o.name in METHODS_WITH_RETURN_VALUE):
            # Always assume abstract methods return Any unless explicitly annotated. Also
            # some dunder methods should not have a None return type.
            retname = None  # implicit Any
        elif has_yield_expression(o):
            self.add_abc_import("Generator")
            yield_name = "None"
            send_name = "None"
            return_name = "None"
            for expr, in_assignment in all_yield_expressions(o):
                if expr.expr is not None and not self.is_none_expr(expr.expr):
                    self.add_typing_import("Incomplete")
                    yield_name = "Incomplete"
                if in_assignment:
                    self.add_typing_import("Incomplete")
                    send_name = "Incomplete"
            if has_return_statement(o):
                self.add_typing_import("Incomplete")
                return_name = "Incomplete"
            generator_name = self.typing_name("Generator")
            retname = f"{generator_name}[{yield_name}, {send_name}, {return_name}]"
        elif not has_return_statement(o) and not is_abstract:
            retname = "None"
        retfield = ""
        if retname is not None:
            retfield = " -> " + retname

        self.add(", ".join(args))
        self.add(f"){retfield}:")
        if self._include_docstrings and o.docstring:
            self.add(f'\n{self._indent}    """{o.docstring}"""\n{self._indent}   ')

        self.add(" ...\n")
        self._state = FUNC

    def is_none_expr(self, expr: Expression) -> bool:
        return isinstance(expr, NameExpr) and expr.name == "None"

    def visit_decorator(self, o: Decorator) -> None:
        if self.is_private_name(o.func.name, o.func.fullname):
            return

        is_abstract, _ = self.process_decorator(o)
        self.visit_func_def(o.func, is_abstract=is_abstract)

    def process_decorator(self, o: Decorator) -> Tuple[bool, bool]:
        """Process a series of decorators.

        Only preserve certain special decorators such as @abstractmethod.

        Return a pair of booleans:
        - True if any of the decorators makes a method abstract.
        - True if any of the decorators is typing.overload.
        """
        is_abstract = False
        is_overload = False
        for decorator in o.original_decorators:
            if isinstance(decorator, NameExpr):
                i_is_abstract, i_is_overload = self.process_name_expr_decorator(decorator, o)
                is_abstract = is_abstract or i_is_abstract
                is_overload = is_overload or i_is_overload
            elif isinstance(decorator, MemberExpr):
                i_is_abstract, i_is_overload = self.process_member_expr_decorator(decorator, o)
                is_abstract = is_abstract or i_is_abstract
                is_overload = is_overload or i_is_overload
        return is_abstract, is_overload

    def process_name_expr_decorator(self, expr: NameExpr, context: Decorator) -> Tuple[bool, bool]:
        """Process a function decorator of form @foo.

        Only preserve certain special decorators such as @abstractmethod.

        Return a pair of booleans:
        - True if the decorator makes a method abstract.
        - True if the decorator is typing.overload.
        """
        is_abstract = False
        is_overload = False
        name = expr.name
        if name in ("property", "staticmethod", "classmethod"):
            self.add_decorator(name)
        elif self.import_tracker.module_for.get(name) in (
            "asyncio",
            "asyncio.coroutines",
            "types",
        ):
            self.add_coroutine_decorator(context.func, name, name)
        elif self.refers_to_fullname(name, "abc.abstractmethod"):
            self.add_decorator(name)
            self.import_tracker.require_name(name)
            is_abstract = True
        elif self.refers_to_fullname(name, "abc.abstractproperty"):
            self.add_decorator("property")
            self.add_decorator("abc.abstractmethod")
            is_abstract = True
        elif self.refers_to_fullname(name, OVERLOAD_NAMES):
            self.add_decorator(name)
            self.add_typing_import("overload")
            is_overload = True
        return is_abstract, is_overload

    def refers_to_fullname(self, name: str, fullname: Union[str, Tuple[str, ...]]) -> bool:
        if isinstance(fullname, tuple):
            return any(self.refers_to_fullname(name, fname) for fname in fullname)
        module, short = fullname.rsplit(".", 1)
        return self.import_tracker.module_for.get(name) == module and (
            name == short or self.import_tracker.reverse_alias.get(name) == short
        )

    def process_member_expr_decorator(
        self, expr: MemberExpr, context: Decorator
    ) -> Tuple[bool, bool]:
        """Process a function decorator of form @foo.bar.

        Only preserve certain special decorators such as @abstractmethod.

        Return a pair of booleans:
        - True if the decorator makes a method abstract.
        - True if the decorator is typing.overload.
        """
        is_abstract = False
        is_overload = False
        if expr.name == "setter" and isinstance(expr.expr, NameExpr):
            self.add_decorator(f"{expr.expr.name}.setter")
        elif (
            isinstance(expr.expr, NameExpr)
            and (
                expr.expr.name == "abc"
                or self.import_tracker.reverse_alias.get(expr.expr.name) == "abc"
            )
            and expr.name in ("abstractmethod", "abstractproperty")
        ):
            if expr.name == "abstractproperty":
                self.import_tracker.require_name(expr.expr.name)
                self.add_decorator("%s" % ("property"))
                self.add_decorator("{}.{}".format(expr.expr.name, "abstractmethod"))
            else:
                self.import_tracker.require_name(expr.expr.name)
                self.add_decorator(f"{expr.expr.name}.{expr.name}")
            is_abstract = True
        elif expr.name == "coroutine":
            if (
                isinstance(expr.expr, MemberExpr)
                and expr.expr.name == "coroutines"
                and isinstance(expr.expr.expr, NameExpr)
                and (
                    expr.expr.expr.name == "asyncio"
                    or self.import_tracker.reverse_alias.get(expr.expr.expr.name) == "asyncio"
                )
            ):
                self.add_coroutine_decorator(
                    context.func,
                    "%s.coroutines.coroutine" % (expr.expr.expr.name,),
                    expr.expr.expr.name,
                )
            elif isinstance(expr.expr, NameExpr) and (
                expr.expr.name in ("asyncio", "types")
                or self.import_tracker.reverse_alias.get(expr.expr.name)
                in ("asyncio", "asyncio.coroutines", "types")
            ):
                self.add_coroutine_decorator(
                    context.func, expr.expr.name + ".coroutine", expr.expr.name
                )
        elif (
            isinstance(expr.expr, NameExpr)
            and (
                expr.expr.name in TYPING_MODULE_NAMES
                or self.import_tracker.reverse_alias.get(expr.expr.name) in TYPING_MODULE_NAMES
            )
            and expr.name == "overload"
        ):
            self.import_tracker.require_name(expr.expr.name)
            self.add_decorator(f"{expr.expr.name}.overload")
            is_overload = True
        return is_abstract, is_overload

    def visit_class_def(self, o: ClassDef) -> None:
        self.method_names = find_method_names(o.defs.body)
        sep: Optional[int] = None
        if not self._indent and self._state != EMPTY:
            sep = len(self._output)
            self.add("\n")
        self.add(f"{self._indent}class {o.name}")
        self.record_name(o.name)
        base_types = self.get_base_types(o)
        if base_types:
            for base in base_types:
                self.import_tracker.require_name(base)
        if isinstance(o.metaclass, (NameExpr, MemberExpr)):
            meta = o.metaclass.accept(AliasPrinter(self))
            base_types.append("metaclass=" + meta)
        elif self.analyzed and o.info.is_abstract:
            base_types.append("metaclass=abc.ABCMeta")
            self.import_tracker.add_import("abc")
            self.import_tracker.require_name("abc")
        elif self.analyzed and o.info.is_protocol:
            type_str = "Protocol"
            if o.info.type_vars:
                type_str += f'[{", ".join(o.info.type_vars)}]'
            base_types.append(type_str)
            self.add_typing_import("Protocol")
        if base_types:
            self.add(f"({', '.join(base_types)})")
        self.add(":\n")
        self._indent += "    "
        if o.docstring:
            self.add(f'{self._indent}"""{o.docstring}"""\n')
        n = len(self._output)
        self._vars.append([])
        super().visit_class_def(o)
        self._indent = self._indent[:-4]
        self._vars.pop()
        self._vars[-1].append(o.name)
        if len(self._output) == n:
            if self._state == EMPTY_CLASS and sep is not None:
                self._output[sep] = ""
            self._output[-1] = self._output[-1][:-1] + " ...\n"
            self._state = EMPTY_CLASS
        else:
            self._state = CLASS
        self.method_names = set()

    def get_base_types(self, cdef: ClassDef) -> List[str]:
        """Get list of base classes for a class."""
        base_types: List[str] = []
        for base in cdef.base_type_exprs:
            if isinstance(base, NameExpr):
                if base.name != "object":
                    base_types.append(base.name)
            elif isinstance(base, MemberExpr):
                modname = get_qualified_name(base.expr)
                base_types.append(f"{modname}.{base.name}")
            elif isinstance(base, IndexExpr):
                p = AliasPrinter(self)
                base_types.append(base.accept(p))
        return base_types

    def visit_block(self, o: Block) -> None:
        # Unreachable statements may be partially uninitialized and that may
        # cause trouble.
        if not o.is_unreachable:
            super().visit_block(o)

    def visit_assignment_stmt(self, o: AssignmentStmt) -> None:
        foundl = []

        for lvalue in o.lvalues:
            if isinstance(lvalue, NameExpr) and self.is_namedtuple(o.rvalue):
                assert isinstance(o.rvalue, CallExpr)
                self.process_namedtuple(lvalue, o.rvalue)
                continue
            if (
                self.is_top_level()
                and isinstance(lvalue, NameExpr)
                and not self.is_private_name(lvalue.name)
                and
                # it is never an alias with explicit annotation
                not o.unanalyzed_type
                and self.is_alias_expression(o.rvalue)
            ):
                self.process_typealias(lvalue, o.rvalue)
                continue
            if isinstance(lvalue, TupleExpr) or isinstance(lvalue, ListExpr):
                items = lvalue.items
                if isinstance(o.unanalyzed_type, TupleType):  # type: ignore
                    annotations: Iterable[Optional[Type]] = o.unanalyzed_type.items
                else:
                    annotations = [None] * len(items)
            else:
                items = [lvalue]
                annotations = [o.unanalyzed_type]
            sep = False
            found = False
            for item, annotation in zip(items, annotations):
                if isinstance(item, NameExpr):
                    init = self.get_init(item.name, o.rvalue, annotation)
                    if init:
                        found = True
                        if not sep and not self._indent and self._state not in (EMPTY, VAR):
                            init = "\n" + init
                            sep = True
                        self.add(init)
                        self.record_name(item.name)
            foundl.append(found)

        if all(foundl):
            self._state = VAR

    def is_namedtuple(self, expr: Expression) -> bool:
        if not isinstance(expr, CallExpr):
            return False
        callee = expr.callee
        return (isinstance(callee, NameExpr) and callee.name.endswith("namedtuple")) or (
            isinstance(callee, MemberExpr) and callee.name == "namedtuple"
        )

    def process_namedtuple(self, lvalue: NameExpr, rvalue: CallExpr) -> None:
        if self._state != EMPTY:
            self.add("\n")
        if isinstance(rvalue.args[1], StrExpr):
            items = rvalue.args[1].value.replace(",", " ").split()
        elif isinstance(rvalue.args[1], (ListExpr, TupleExpr)):
            list_items = cast(List[StrExpr], rvalue.args[1].items)
            items = [item.value for item in list_items]
        else:
            self.add(f"{self._indent}{lvalue.name}: Incomplete")
            self.import_tracker.require_name("Incomplete")
            return
        self.import_tracker.require_name("NamedTuple")
        self.add(f"{self._indent}class {lvalue.name}(NamedTuple):")
        if len(items) == 0:
            self.add(" ...\n")
        else:
            self.import_tracker.require_name("Incomplete")
            self.add("\n")
            for item in items:
                self.add(f"{self._indent}    {item}: Incomplete\n")
        self._state = CLASS

    def is_alias_expression(self, expr: Expression, top_level: bool = True) -> bool:
        """Return True for things that look like target for an alias.

        Used to know if assignments look like type aliases, function alias,
        or module alias.
        """
        # Assignment of TypeVar(...) are passed through
        if (
            isinstance(expr, CallExpr)
            and isinstance(expr.callee, NameExpr)
            and expr.callee.name == "TypeVar"
        ):
            return True
        elif isinstance(expr, EllipsisExpr):
            return not top_level
        elif isinstance(expr, NameExpr):
            if expr.name in ("True", "False"):
                return False
            elif expr.name == "None":
                return not top_level
            else:
                return not self.is_private_name(expr.name)
        elif isinstance(expr, MemberExpr) and self.analyzed:
            # Also add function and module aliases.
            return (
                top_level
                and isinstance(expr.node, (FuncDef, Decorator, MypyFile))
                or isinstance(expr.node, TypeInfo)
            ) and not self.is_private_member(expr.node.fullname)
        elif (
            isinstance(expr, IndexExpr)
            and isinstance(expr.base, NameExpr)
            and not self.is_private_name(expr.base.name)
        ):
            if isinstance(expr.index, TupleExpr):
                indices = expr.index.items
            else:
                indices = [expr.index]
            if expr.base.name == "Callable" and len(indices) == 2:
                args, ret = indices
                if isinstance(args, EllipsisExpr):
                    indices = [ret]
                elif isinstance(args, ListExpr):
                    indices = args.items + [ret]
                else:
                    return False
            return all(self.is_alias_expression(i, top_level=False) for i in indices)
        else:
            return False

    def process_typealias(self, lvalue: NameExpr, rvalue: Expression) -> None:
        p = AliasPrinter(self)
        self.add(f"{lvalue.name} = {rvalue.accept(p)}\n")
        self.record_name(lvalue.name)
        self._vars[-1].append(lvalue.name)

    def visit_if_stmt(self, o: IfStmt) -> None:
        # Ignore if __name__ == '__main__'.
        expr = o.expr[0]
        if (
            isinstance(expr, ComparisonExpr)
            and isinstance(expr.operands[0], NameExpr)
            and isinstance(expr.operands[1], StrExpr)
            and expr.operands[0].name == "__name__"
            and "__main__" in expr.operands[1].value
        ):
            return
        super().visit_if_stmt(o)

    def visit_import_all(self, o: ImportAll) -> None:
        self.add_import_line(f"from {'.' * o.relative}{o.id} import *\n")

    def visit_import_from(self, o: ImportFrom) -> None:
        exported_names: Set[str] = set()
        import_names = []
        module, relative = translate_module_name(o.id, o.relative)
        if self.module:
            full_module, ok = mypy.util.correct_relative_import(
                self.module, relative, module, self.path.endswith(".__init__.py")
            )
            if not ok:
                full_module = module
        else:
            full_module = module
        if module == "__future__":
            return  # Not preserved
        for name, as_name in o.names:
            if name == "six":
                # Vendored six -- translate into plain 'import six'.
                self.visit_import(Import([("six", None)]))
                continue
            exported = False
            if as_name is None and self.module and (self.module + "." + name) in EXTRA_EXPORTED:
                # Special case certain names that should be exported, against our general rules.
                exported = True
            is_private = self.is_private_name(name, full_module + "." + name)
            if (
                as_name is None
                and name not in self.referenced_names
                and (not self._all_ or name in IGNORED_DUNDERS)
                and not is_private
                and module not in ("abc", "asyncio") + TYPING_MODULE_NAMES
            ):
                # An imported name that is never referenced in the module is assumed to be
                # exported, unless there is an explicit __all__. Note that we need to special
                # case 'abc' since some references are deleted during semantic analysis.
                exported = True
            top_level = full_module.split(".")[0]
            if (
                as_name is None
                and not self.export_less
                and (not self._all_ or name in IGNORED_DUNDERS)
                and self.module
                and not is_private
                and top_level in (self.module.split(".")[0], "_" + self.module.split(".")[0])
            ):
                # Export imports from the same package, since we can't reliably tell whether they
                # are part of the public API.
                exported = True
            if exported:
                self.import_tracker.reexport(name)
                as_name = name
            import_names.append((name, as_name))
        self.import_tracker.add_import_from("." * relative + module, import_names)
        self._vars[-1].extend(alias or name for name, alias in import_names)
        for name, alias in import_names:
            self.record_name(alias or name)

        if self._all_:
            # Include "import from"s that import names defined in __all__.
            names = [
                name
                for name, alias in o.names
                if name in self._all_ and alias is None and name not in IGNORED_DUNDERS
            ]
            exported_names.update(names)

    def visit_import(self, o: Import) -> None:
        for id, as_id in o.ids:
            self.import_tracker.add_import(id, as_id)
            if as_id is None:
                target_name = id.split(".")[0]
            else:
                target_name = as_id
            self._vars[-1].append(target_name)
            self.record_name(target_name)

    def get_init(
        self, lvalue: str, rvalue: Expression, annotation: Optional[Type] = None
    ) -> Optional[str]:
        """Return initializer for a variable.

        Return None if we've generated one already or if the variable is internal.
        """
        if lvalue in self._vars[-1]:
            # We've generated an initializer already for this variable.
            return None
        # TODO: Only do this at module top level.
        if self.is_private_name(lvalue) or self.is_not_in_all(lvalue):
            return None
        self._vars[-1].append(lvalue)
        if annotation is not None:
            typename = self.print_annotation(annotation)
            if (
                isinstance(annotation, UnboundType)
                and not annotation.args
                and annotation.name == "Final"
                and self.import_tracker.module_for.get("Final") in TYPING_MODULE_NAMES
            ):
                # Final without type argument is invalid in stubs.
                final_arg = self.get_str_type_of_node(rvalue)
                typename += f"[{final_arg}]"
        else:
            typename = self.get_str_type_of_node(rvalue)
        return f"{self._indent}{lvalue}: {typename}\n"

    def add(self, string: str) -> None:
        """Add text to generated stub."""
        self._output.append(string)

    def add_decorator(self, name: str) -> None:
        if not self._indent and self._state not in (EMPTY, FUNC):
            self._decorators.append("\n")
        self._decorators.append(f"{self._indent}@{name}\n")

    def clear_decorators(self) -> None:
        self._decorators.clear()

    def typing_name(self, name: str) -> str:
        if name in self.defined_names:
            # Avoid name clash between name from typing and a name defined in stub.
            return "_" + name
        else:
            return name

    def add_typing_import(self, name: str) -> None:
        """Add a name to be imported from typing, unless it's imported already.

        The import will be internal to the stub.
        """
        name = self.typing_name(name)
        self.import_tracker.require_name(name)

    def add_abc_import(self, name: str) -> None:
        """Add a name to be imported from collections.abc, unless it's imported already.

        The import will be internal to the stub.
        """
        name = self.typing_name(name)
        self.import_tracker.require_name(name)

    def add_import_line(self, line: str) -> None:
        """Add a line of text to the import section, unless it's already there."""
        if line not in self._import_lines:
            self._import_lines.append(line)

    def add_coroutine_decorator(self, func: FuncDef, name: str, require_name: str) -> None:
        func.is_awaitable_coroutine = True
        self.add_decorator(name)
        self.import_tracker.require_name(require_name)

    def output(self) -> str:
        """Return the text for the stub."""
        imports = ""
        if self._import_lines:
            imports += "".join(self._import_lines)
        imports += "".join(self.import_tracker.import_lines())
        if imports and self._output:
            imports += "\n"
        return imports + "".join(self._output)

    def is_not_in_all(self, name: str) -> bool:
        if self.is_private_name(name):
            return False
        if self._all_:
            return self.is_top_level() and name not in self._all_
        return False

    def is_private_name(self, name: str, fullname: Optional[str] = None) -> bool:
        if self._include_private:
            return False
        if fullname in EXTRA_EXPORTED:
            return False
        return name.startswith("_") and (not name.endswith("__") or name in IGNORED_DUNDERS)

    def is_private_member(self, fullname: str) -> bool:
        parts = fullname.split(".")
        for part in parts:
            if self.is_private_name(part):
                return True
        return False

    def get_str_type_of_node(
        self, rvalue: Expression, can_infer_optional: bool = False, can_be_any: bool = True
    ) -> str:
        if isinstance(rvalue, IntExpr):
            return "int"
        if isinstance(rvalue, StrExpr):
            return "str"
        if isinstance(rvalue, BytesExpr):
            return "bytes"
        if isinstance(rvalue, FloatExpr):
            return "float"
        if isinstance(rvalue, UnaryExpr) and isinstance(rvalue.expr, IntExpr):
            return "int"
        if isinstance(rvalue, NameExpr) and rvalue.name in ("True", "False"):
            return "bool"
        if can_infer_optional and isinstance(rvalue, NameExpr) and rvalue.name == "None":
            self.add_typing_import("Incomplete")
            return f"{self.typing_name('Incomplete')} | None"
        if can_be_any:
            self.add_typing_import("Incomplete")
            return self.typing_name("Incomplete")
        else:
            return ""

    def print_annotation(self, t: Type) -> str:
        printer = AnnotationPrinter(self)
        return t.accept(printer)

    def is_top_level(self) -> bool:
        """Are we processing the top level of a file?"""
        return self._indent == ""

    def record_name(self, name: str) -> None:
        """Mark a name as defined.

        This only does anything if at the top level of a module.
        """
        if self.is_top_level():
            self._toplevel_names.append(name)

    def is_recorded_name(self, name: str) -> bool:
        """Has this name been recorded previously?"""
        return self.is_top_level() and name in self._toplevel_names


def find_method_names(defs: List[Statement]) -> Set[str]:
    # TODO: Traverse into nested definitions
    result = set()
    for defn in defs:
        if isinstance(defn, FuncDef):
            result.add(defn.name)
        elif isinstance(defn, Decorator):
            result.add(defn.func.name)
        elif isinstance(defn, OverloadedFuncDef):
            for item in defn.items:
                result.update(find_method_names([item]))
    return result


class SelfTraverser(mypy.traverser.TraverserVisitor):
    def __init__(self) -> None:
        self.results: List[Tuple[str, Expression]] = []

    def visit_assignment_stmt(self, o: AssignmentStmt) -> None:
        lvalue = o.lvalues[0]
        if (
            isinstance(lvalue, MemberExpr)
            and isinstance(lvalue.expr, NameExpr)
            and lvalue.expr.name == "self"
        ):
            self.results.append((lvalue.name, o.rvalue))


def find_self_initializers(fdef: FuncBase) -> List[Tuple[str, Expression]]:
    """Find attribute initializers in a method.

    Return a list of pairs (attribute name, r.h.s. expression).
    """
    traverser = SelfTraverser()
    fdef.accept(traverser)
    return traverser.results


def get_qualified_name(o: Expression) -> str:
    if isinstance(o, NameExpr):
        return o.name
    elif isinstance(o, MemberExpr):
        return f"{get_qualified_name(o.expr)}.{o.name}"
    else:
        return ERROR_MARKER


def remove_blacklisted_modules(modules: List[StubSource]) -> List[StubSource]:
    return [
        module for module in modules if module.path is None or not is_blacklisted_path(module.path)
    ]


def is_blacklisted_path(path: str) -> bool:
    return any(substr in (normalize_path_separators(path) + "\n") for substr in BLACKLIST)


def normalize_path_separators(path: str) -> str:
    if sys.platform == "win32":
        return path.replace("\\", "/")
    return path


def collect_build_targets(
    options: Options, mypy_opts: MypyOptions
) -> Tuple[List[StubSource], List[StubSource]]:
    """Collect files for which we need to generate stubs.

    Return list of Python modules and C modules.
    """
    if options.packages or options.modules:
        if options.no_import:
            py_modules = find_module_paths_using_search(
                options.modules, options.packages, options.search_path, options.pyversion
            )
            c_modules: List[StubSource] = []
        else:
            # Using imports is the default, since we can also find C modules.
            py_modules, c_modules = find_module_paths_using_imports(
                options.modules, options.packages, options.verbose, options.quiet
            )
    else:
        # Use mypy native source collection for files and directories.
        try:
            source_list = create_source_list(options.files, mypy_opts)
        except InvalidSourceList as e:
            raise SystemExit(str(e)) from e
        py_modules = [StubSource(m.module, m.path) for m in source_list]
        c_modules = []

    py_modules = remove_blacklisted_modules(py_modules)

    return py_modules, c_modules


def find_module_paths_using_imports(
    modules: List[str], packages: List[str], verbose: bool, quiet: bool
) -> Tuple[List[StubSource], List[StubSource]]:
    """Find path and runtime value of __all__ (if possible) for modules and packages.

    This function uses runtime Python imports to get the information.
    """
    with ModuleInspect() as inspect:
        py_modules: List[StubSource] = []
        c_modules: List[StubSource] = []
        found = list(walk_packages(inspect, packages, verbose))
        modules = modules + found
        modules = [
            mod for mod in modules if not is_non_library_module(mod)
        ]  # We don't want to run any tests or scripts
        for mod in modules:
            try:
                result = find_module_path_and_all_py3(inspect, mod, verbose)
            except CantImport as e:
                tb = traceback.format_exc()
                if verbose:
                    sys.stdout.write(tb)
                if not quiet:
                    report_missing(mod, e.message, tb)
                continue
            if not result:
                c_modules.append(StubSource(mod))
            else:
                path, runtime_all = result
                py_modules.append(StubSource(mod, path, runtime_all))
        return py_modules, c_modules


def is_non_library_module(module: str) -> bool:
    """Does module look like a test module or a script?"""
    if module.endswith(
        (
            ".tests",
            ".test",
            ".testing",
            "_tests",
            "_test_suite",
            "test_util",
            "test_utils",
            "test_base",
            ".__main__",
            ".conftest",  # Used by pytest
            ".setup",  # Typically an install script
        )
    ):
        return True
    if module.split(".")[-1].startswith("test_"):
        return True
    if (
        ".tests." in module
        or ".test." in module
        or ".testing." in module
        or ".SelfTest." in module
    ):
        return True
    return False


def translate_module_name(module: str, relative: int) -> Tuple[str, int]:
    for pkg in VENDOR_PACKAGES:
        for alt in "six.moves", "six":
            substr = f"{pkg}.{alt}"
            if module.endswith("." + substr) or (module == substr and relative):
                return alt, 0
            if "." + substr + "." in module:
                return alt + "." + module.partition("." + substr + ".")[2], 0
    return module, relative


def find_module_paths_using_search(
    modules: List[str], packages: List[str], search_path: List[str], pyversion: Tuple[int, int]
) -> List[StubSource]:
    """Find sources for modules and packages requested.

    This function just looks for source files at the file system level.
    This is used if user passes --no-import, and will not find C modules.
    Exit if some of the modules or packages can't be found.
    """
    result: List[StubSource] = []
    typeshed_path = default_lib_path(mypy.build.default_data_dir(), pyversion, None)
    search_paths = SearchPaths((".",) + tuple(search_path), (), (), tuple(typeshed_path))
    cache = FindModuleCache(search_paths, fscache=None, options=None)
    for module in modules:
        m_result = cache.find_module(module)
        if isinstance(m_result, ModuleNotFoundReason):
            fail_missing(module, m_result)
            module_path = None
        else:
            module_path = m_result
        result.append(StubSource(module, module_path))
    for package in packages:
        p_result = cache.find_modules_recursive(package)
        if p_result:
            fail_missing(package, ModuleNotFoundReason.NOT_FOUND)
        sources = [StubSource(m.module, m.path) for m in p_result]
        result.extend(sources)

    result = [m for m in result if not is_non_library_module(m.module)]

    return result


def mypy_options(stubgen_options: Options) -> MypyOptions:
    """Generate mypy options using the flag passed by user."""
    options = MypyOptions()
    options.follow_imports = "skip"
    options.incremental = False
    options.ignore_errors = True
    options.semantic_analysis_only = True
    options.python_version = stubgen_options.pyversion
    options.show_traceback = True
    options.transform_source = remove_misplaced_type_comments
    return options


def parse_source_file(mod: StubSource, mypy_options: MypyOptions) -> None:
    """Parse a source file.

    On success, store AST in the corresponding attribute of the stub source.
    If there are syntax errors, print them and exit.
    """
    assert mod.path is not None, "Not found module was not skipped"
    with open(mod.path, "rb") as f:
        data = f.read()
    source = mypy.util.decode_python_encoding(data, mypy_options.python_version)
    errors = Errors()
    mod.ast = mypy.parse.parse(
        source, fnam=mod.path, module=mod.module, errors=errors, options=mypy_options
    )
    mod.ast._fullname = mod.module
    if errors.is_blockers():
        # Syntax error!
        for m in errors.new_messages():
            sys.stderr.write(f"{m}\n")
        sys.exit(1)


def generate_asts_for_modules(
    py_modules: List[StubSource], parse_only: bool, mypy_options: MypyOptions, verbose: bool
) -> None:
    """Use mypy to parse (and optionally analyze) source files."""
    if not py_modules:
        return  # Nothing to do here, but there may be C modules
    if verbose:
        print(f"Processing {len(py_modules)} files...")
    if parse_only:
        for mod in py_modules:
            parse_source_file(mod, mypy_options)
        return
    # Perform full semantic analysis of the source set.
    try:
        res = build([module.source for module in py_modules], mypy_options)
    except CompileError as e:
        raise SystemExit(f"Critical error during semantic analysis: {e}") from e

    for mod in py_modules:
        mod.ast = res.graph[mod.module].tree
        # Use statically inferred __all__ if there is no runtime one.
        if mod.runtime_all is None:
            mod.runtime_all = res.manager.semantic_analyzer.export_map[mod.module]


def generate_stub_from_ast(
    mod: StubSource,
    target: str,
    parse_only: bool = False,
    include_private: bool = False,
    export_less: bool = False,
    include_docstrings: bool = False,
) -> None:
    """Use analysed (or just parsed) AST to generate type stub for single file.

    If directory for target doesn't exist it will created. Existing stub
    will be overwritten.
    """
    gen = StubGenerator(
        mod.runtime_all,
        include_private=include_private,
        analyzed=not parse_only,
        export_less=export_less,
        include_docstrings=include_docstrings,
    )
    assert mod.ast is not None, "This function must be used only with analyzed modules"
    mod.ast.accept(gen)

    # Write output to file.
    subdir = os.path.dirname(target)
    if subdir and not os.path.isdir(subdir):
        os.makedirs(subdir)
    with open(target, "w") as file:
        file.write("".join(gen.output()))


def collect_docs_signatures(doc_dir: str) -> Tuple[Dict[str, str], Dict[str, str]]:
    """Gather all function and class signatures in the docs.

    Return a tuple (function signatures, class signatures).
    Currently only used for C modules.
    """
    all_sigs: List[Sig] = []
    all_class_sigs: List[Sig] = []
    for path in glob.glob(f"{doc_dir}/*.rst"):
        with open(path) as f:
            loc_sigs, loc_class_sigs = parse_all_signatures(f.readlines())
        all_sigs += loc_sigs
        all_class_sigs += loc_class_sigs
    sigs = dict(find_unique_signatures(all_sigs))
    class_sigs = dict(find_unique_signatures(all_class_sigs))
    return sigs, class_sigs


def generate_stubs(options: Options) -> None:
    """Main entry point for the program."""
    mypy_opts = mypy_options(options)
    py_modules, c_modules = collect_build_targets(options, mypy_opts)

    # Collect info from docs (if given):
    sigs = class_sigs = None  # type: Optional[Dict[str, str]]
    if options.doc_dir:
        sigs, class_sigs = collect_docs_signatures(options.doc_dir)

    # Use parsed sources to generate stubs for Python modules.
    generate_asts_for_modules(py_modules, options.parse_only, mypy_opts, options.verbose)
    files = []
    for mod in py_modules:
        assert mod.path is not None, "Not found module was not skipped"
        target = mod.module.replace(".", "/")
        if os.path.basename(mod.path) == "__init__.py":
            target += "/__init__.pyi"
        else:
            target += ".pyi"
        target = os.path.join(options.output_dir, target)
        files.append(target)
        with generate_guarded(mod.module, target, options.ignore_errors, options.verbose):
            generate_stub_from_ast(
<<<<<<< HEAD
                mod,
                target,
                options.parse_only,
                options.pyversion,
                options.include_private,
                options.export_less,
                options.include_docstrings,
=======
                mod, target, options.parse_only, options.include_private, options.export_less
>>>>>>> 6648199e
            )

    # Separately analyse C modules using different logic.
    for mod in c_modules:
        if any(py_mod.module.startswith(mod.module + ".") for py_mod in py_modules + c_modules):
            target = mod.module.replace(".", "/") + "/__init__.pyi"
        else:
            target = mod.module.replace(".", "/") + ".pyi"
        target = os.path.join(options.output_dir, target)
        files.append(target)
        with generate_guarded(mod.module, target, options.ignore_errors, options.verbose):
            generate_stub_for_c_module(mod.module, target, sigs=sigs, class_sigs=class_sigs, include_docstrings=options.include_docstrings)
    num_modules = len(py_modules) + len(c_modules)
    if not options.quiet and num_modules > 0:
        print("Processed %d modules" % num_modules)
        if len(files) == 1:
            print(f"Generated {files[0]}")
        else:
            print(f"Generated files under {common_dir_prefix(files)}" + os.sep)


HEADER = """%(prog)s [-h] [more options, see -h]
                     [-m MODULE] [-p PACKAGE] [files ...]"""

DESCRIPTION = """
Generate draft stubs for modules.

Stubs are generated in directory ./out, to avoid overriding files with
manual changes.  This directory is assumed to exist.
"""


def parse_options(args: List[str]) -> Options:
    parser = argparse.ArgumentParser(prog="stubgen", usage=HEADER, description=DESCRIPTION)

    parser.add_argument(
        "--ignore-errors",
        action="store_true",
        help="ignore errors when trying to generate stubs for modules",
    )
    parser.add_argument(
        "--no-import",
        action="store_true",
        help="don't import the modules, just parse and analyze them "
        "(doesn't work with C extension modules and might not "
        "respect __all__)",
    )
    parser.add_argument(
        "--parse-only",
        action="store_true",
        help="don't perform semantic analysis of sources, just parse them "
        "(only applies to Python modules, might affect quality of stubs)",
    )
    parser.add_argument(
        "--include-private",
        action="store_true",
        help="generate stubs for objects and members considered private "
        "(single leading underscore and no trailing underscores)",
    )
    parser.add_argument(
        "--export-less",
        action="store_true",
        help=(
            "don't implicitly export all names imported from other modules " "in the same package"
        ),
    )
    parser.add_argument(
        "--include-docstrings",
        action="store_true",
        help=(
            "include existing docstrings with the stubs"
        ),
    )
    parser.add_argument("-v", "--verbose", action="store_true", help="show more verbose messages")
    parser.add_argument("-q", "--quiet", action="store_true", help="show fewer messages")
    parser.add_argument(
        "--doc-dir",
        metavar="PATH",
        default="",
        help="use .rst documentation in PATH (this may result in "
        "better stubs in some cases; consider setting this to "
        "DIR/Python-X.Y.Z/Doc/library)",
    )
    parser.add_argument(
        "--search-path",
        metavar="PATH",
        default="",
        help="specify module search directories, separated by ':' "
        "(currently only used if --no-import is given)",
    )
    parser.add_argument(
        "-o",
        "--output",
        metavar="PATH",
        dest="output_dir",
        default="out",
        help="change the output directory [default: %(default)s]",
    )
    parser.add_argument(
        "-m",
        "--module",
        action="append",
        metavar="MODULE",
        dest="modules",
        default=[],
        help="generate stub for module; can repeat for more modules",
    )
    parser.add_argument(
        "-p",
        "--package",
        action="append",
        metavar="PACKAGE",
        dest="packages",
        default=[],
        help="generate stubs for package recursively; can be repeated",
    )
    parser.add_argument(
        metavar="files",
        nargs="*",
        dest="files",
        help="generate stubs for given files or directories",
    )

    ns = parser.parse_args(args)

    pyversion = sys.version_info[:2]
    ns.interpreter = sys.executable

    if ns.modules + ns.packages and ns.files:
        parser.error("May only specify one of: modules/packages or files.")
    if ns.quiet and ns.verbose:
        parser.error("Cannot specify both quiet and verbose messages")

    # Create the output folder if it doesn't already exist.
    if not os.path.exists(ns.output_dir):
        os.makedirs(ns.output_dir)

    return Options(
        pyversion=pyversion,
        no_import=ns.no_import,
        doc_dir=ns.doc_dir,
        search_path=ns.search_path.split(":"),
        interpreter=ns.interpreter,
        ignore_errors=ns.ignore_errors,
        parse_only=ns.parse_only,
        include_private=ns.include_private,
        output_dir=ns.output_dir,
        modules=ns.modules,
        packages=ns.packages,
        files=ns.files,
        verbose=ns.verbose,
        quiet=ns.quiet,
        export_less=ns.export_less,
        include_docstrings=ns.include_docstrings,
    )


def main(args: Optional[List[str]] = None) -> None:
    mypy.util.check_python_version("stubgen")
    # Make sure that the current directory is in sys.path so that
    # stubgen can be run on packages in the current directory.
    if not ("" in sys.path or "." in sys.path):
        sys.path.insert(0, "")

    options = parse_options(sys.argv[1:] if args is None else args)
    generate_stubs(options)


if __name__ == "__main__":
    main()<|MERGE_RESOLUTION|>--- conflicted
+++ resolved
@@ -1678,17 +1678,7 @@
         files.append(target)
         with generate_guarded(mod.module, target, options.ignore_errors, options.verbose):
             generate_stub_from_ast(
-<<<<<<< HEAD
-                mod,
-                target,
-                options.parse_only,
-                options.pyversion,
-                options.include_private,
-                options.export_less,
-                options.include_docstrings,
-=======
                 mod, target, options.parse_only, options.include_private, options.export_less
->>>>>>> 6648199e
             )
 
     # Separately analyse C modules using different logic.
