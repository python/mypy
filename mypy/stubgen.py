#!/usr/bin/env python3
"""Generator of dynamically typed draft stubs for arbitrary modules.

The logic of this script can be split in three steps:
* parsing options and finding sources:
  - use runtime imports be default (to find also C modules)
  - or use mypy's mechanisms, if importing is prohibited
* (optionally) semantically analysing the sources using mypy (as a single set)
* emitting the stubs text:
  - for Python modules: from ASTs using StubGenerator
  - for C modules using runtime introspection and (optionally) Sphinx docs

During first and third steps some problematic files can be skipped, but any
blocking error during second step will cause the whole program to stop.

Basic usage:

  $ stubgen foo.py bar.py some_directory
  => Generate out/foo.pyi, out/bar.pyi, and stubs for some_directory (recursively).

  $ stubgen -m urllib.parse
  => Generate out/urllib/parse.pyi.

  $ stubgen -p urllib
  => Generate stubs for whole urlib package (recursively).

For C modules, you can get more precise function signatures by parsing .rst (Sphinx)
documentation for extra information. For this, use the --doc-dir option:

  $ stubgen --doc-dir <DIR>/Python-3.4.2/Doc/library -m curses

Note: The generated stubs should be verified manually.

TODO:
 - maybe use .rst docs also for Python modules
 - maybe export more imported names if there is no __all__ (this affects ssl.SSLError, for example)
   - a quick and dirty heuristic would be to turn this on if a module has something like
     'from x import y as _y'
 - we don't seem to always detect properties ('closed' in 'io', for example)
"""

from __future__ import annotations

import argparse
import glob
import os
import os.path
import sys
import traceback
from collections import defaultdict
from typing import Iterable, Mapping
from typing_extensions import Final

import mypy.build
import mypy.mixedtraverser
import mypy.parse
import mypy.traverser
import mypy.util
from mypy.build import build
from mypy.errors import CompileError, Errors
from mypy.find_sources import InvalidSourceList, create_source_list
from mypy.modulefinder import (
    BuildSource,
    FindModuleCache,
    ModuleNotFoundReason,
    SearchPaths,
    default_lib_path,
)
from mypy.moduleinspect import ModuleInspect
from mypy.nodes import (
    ARG_NAMED,
    ARG_POS,
    ARG_STAR,
    ARG_STAR2,
    IS_ABSTRACT,
    AssignmentStmt,
    Block,
    BytesExpr,
    CallExpr,
    ClassDef,
    ComparisonExpr,
    Decorator,
    EllipsisExpr,
    Expression,
    FloatExpr,
    FuncBase,
    FuncDef,
    IfStmt,
    Import,
    ImportAll,
    ImportFrom,
    IndexExpr,
    IntExpr,
    ListExpr,
    MemberExpr,
    MypyFile,
    NameExpr,
    OpExpr,
    OverloadedFuncDef,
    Statement,
    StrExpr,
    TupleExpr,
    TypeInfo,
    UnaryExpr,
    is_StrExpr_list,
)
from mypy.options import Options as MypyOptions
from mypy.stubdoc import Sig, find_unique_signatures, parse_all_signatures
from mypy.stubgenc import (
    DocstringSignatureGenerator,
    ExternalSignatureGenerator,
    FallbackSignatureGenerator,
    SignatureGenerator,
    generate_stub_for_c_module,
)
from mypy.stubutil import (
    CantImport,
    common_dir_prefix,
    fail_missing,
    find_module_path_and_all_py3,
    generate_guarded,
    remove_misplaced_type_comments,
    report_missing,
    walk_packages,
)
from mypy.traverser import all_yield_expressions, has_return_statement, has_yield_expression
from mypy.types import (
    OVERLOAD_NAMES,
    AnyType,
    CallableType,
    Instance,
    NoneType,
    TupleType,
    Type,
    TypeList,
    TypeStrVisitor,
    UnboundType,
    UnionType,
    get_proper_type,
)
from mypy.visitor import NodeVisitor

TYPING_MODULE_NAMES: Final = ("typing", "typing_extensions")

# Common ways of naming package containing vendored modules.
VENDOR_PACKAGES: Final = ["packages", "vendor", "vendored", "_vendor", "_vendored_packages"]

# Avoid some file names that are unnecessary or likely to cause trouble (\n for end of path).
BLACKLIST: Final = [
    "/six.py\n",  # Likely vendored six; too dynamic for us to handle
    "/vendored/",  # Vendored packages
    "/vendor/",  # Vendored packages
    "/_vendor/",
    "/_vendored_packages/",
]

# Special-cased names that are implicitly exported from the stub (from m import y as y).
EXTRA_EXPORTED: Final = {
    "pyasn1_modules.rfc2437.univ",
    "pyasn1_modules.rfc2459.char",
    "pyasn1_modules.rfc2459.univ",
}

# These names should be omitted from generated stubs.
IGNORED_DUNDERS: Final = {
    "__all__",
    "__author__",
    "__version__",
    "__about__",
    "__copyright__",
    "__email__",
    "__license__",
    "__summary__",
    "__title__",
    "__uri__",
    "__str__",
    "__repr__",
    "__getstate__",
    "__setstate__",
    "__slots__",
}

# These methods are expected to always return a non-trivial value.
METHODS_WITH_RETURN_VALUE: Final = {
    "__ne__",
    "__eq__",
    "__lt__",
    "__le__",
    "__gt__",
    "__ge__",
    "__hash__",
    "__iter__",
}

# These magic methods always return the same type.
KNOWN_MAGIC_METHODS_RETURN_TYPES: Final = {
    "__len__": "int",
    "__length_hint__": "int",
    "__init__": "None",
    "__del__": "None",
    "__bool__": "bool",
    "__bytes__": "bytes",
    "__format__": "str",
    "__contains__": "bool",
    "__complex__": "complex",
    "__int__": "int",
    "__float__": "float",
    "__index__": "int",
}


class Options:
    """Represents stubgen options.

    This class is mutable to simplify testing.
    """

    def __init__(
        self,
        pyversion: tuple[int, int],
        no_import: bool,
        doc_dir: str,
        search_path: list[str],
        interpreter: str,
        parse_only: bool,
        ignore_errors: bool,
        include_private: bool,
        output_dir: str,
        modules: list[str],
        packages: list[str],
        files: list[str],
        verbose: bool,
        quiet: bool,
        export_less: bool,
    ) -> None:
        # See parse_options for descriptions of the flags.
        self.pyversion = pyversion
        self.no_import = no_import
        self.doc_dir = doc_dir
        self.search_path = search_path
        self.interpreter = interpreter
        self.decointerpreter = interpreter
        self.parse_only = parse_only
        self.ignore_errors = ignore_errors
        self.include_private = include_private
        self.output_dir = output_dir
        self.modules = modules
        self.packages = packages
        self.files = files
        self.verbose = verbose
        self.quiet = quiet
        self.export_less = export_less


class StubSource:
    """A single source for stub: can be a Python or C module.

    A simple extension of BuildSource that also carries the AST and
    the value of __all__ detected at runtime.
    """

    def __init__(
        self, module: str, path: str | None = None, runtime_all: list[str] | None = None
    ) -> None:
        self.source = BuildSource(path, module, None)
        self.runtime_all = runtime_all
        self.ast: MypyFile | None = None

    @property
    def module(self) -> str:
        return self.source.module

    @property
    def path(self) -> str | None:
        return self.source.path


# What was generated previously in the stub file. We keep track of these to generate
# nicely formatted output (add empty line between non-empty classes, for example).
EMPTY: Final = "EMPTY"
FUNC: Final = "FUNC"
CLASS: Final = "CLASS"
EMPTY_CLASS: Final = "EMPTY_CLASS"
VAR: Final = "VAR"
NOT_IN_ALL: Final = "NOT_IN_ALL"

# Indicates that we failed to generate a reasonable output
# for a given node. These should be manually replaced by a user.

ERROR_MARKER: Final = "<ERROR>"


class AnnotationPrinter(TypeStrVisitor):
    """Visitor used to print existing annotations in a file.

    The main difference from TypeStrVisitor is a better treatment of
    unbound types.

    Notes:
    * This visitor doesn't add imports necessary for annotations, this is done separately
      by ImportTracker.
    * It can print all kinds of types, but the generated strings may not be valid (notably
      callable types) since it prints the same string that reveal_type() does.
    * For Instance types it prints the fully qualified names.
    """

    # TODO: Generate valid string representation for callable types.
    # TODO: Use short names for Instances.
    def __init__(self, stubgen: StubGenerator) -> None:
        super().__init__(options=mypy.options.Options())
        self.stubgen = stubgen

    def visit_any(self, t: AnyType) -> str:
        s = super().visit_any(t)
        self.stubgen.import_tracker.require_name(s)
        return s

    def visit_unbound_type(self, t: UnboundType) -> str:
        s = t.name
        self.stubgen.import_tracker.require_name(s)
        if t.args:
            s += f"[{self.args_str(t.args)}]"
        return s

    def visit_none_type(self, t: NoneType) -> str:
        return "None"

    def visit_type_list(self, t: TypeList) -> str:
        return f"[{self.list_str(t.items)}]"

    def visit_union_type(self, t: UnionType) -> str:
        return " | ".join([item.accept(self) for item in t.items])

    def args_str(self, args: Iterable[Type]) -> str:
        """Convert an array of arguments to strings and join the results with commas.

        The main difference from list_str is the preservation of quotes for string
        arguments
        """
        types = ["builtins.bytes", "builtins.str"]
        res = []
        for arg in args:
            arg_str = arg.accept(self)
            if isinstance(arg, UnboundType) and arg.original_str_fallback in types:
                res.append(f"'{arg_str}'")
            else:
                res.append(arg_str)
        return ", ".join(res)


class AliasPrinter(NodeVisitor[str]):
    """Visitor used to collect type aliases _and_ type variable definitions.

    Visit r.h.s of the definition to get the string representation of type alias.
    """

    def __init__(self, stubgen: StubGenerator) -> None:
        self.stubgen = stubgen
        super().__init__()

    def visit_call_expr(self, node: CallExpr) -> str:
        # Call expressions are not usually types, but we also treat `X = TypeVar(...)` as a
        # type alias that has to be preserved (even if TypeVar is not the same as an alias)
        callee = node.callee.accept(self)
        args = []
        for name, arg, kind in zip(node.arg_names, node.args, node.arg_kinds):
            if kind == ARG_POS:
                args.append(arg.accept(self))
            elif kind == ARG_STAR:
                args.append("*" + arg.accept(self))
            elif kind == ARG_STAR2:
                args.append("**" + arg.accept(self))
            elif kind == ARG_NAMED:
                args.append(f"{name}={arg.accept(self)}")
            else:
                raise ValueError(f"Unknown argument kind {kind} in call")
        return f"{callee}({', '.join(args)})"

    def visit_name_expr(self, node: NameExpr) -> str:
        self.stubgen.import_tracker.require_name(node.name)
        return node.name

    def visit_member_expr(self, o: MemberExpr) -> str:
        node: Expression = o
        trailer = ""
        while isinstance(node, MemberExpr):
            trailer = "." + node.name + trailer
            node = node.expr
        if not isinstance(node, NameExpr):
            return ERROR_MARKER
        self.stubgen.import_tracker.require_name(node.name)
        return node.name + trailer

    def visit_str_expr(self, node: StrExpr) -> str:
        return repr(node.value)

    def visit_index_expr(self, node: IndexExpr) -> str:
        base = node.base.accept(self)
        index = node.index.accept(self)
        return f"{base}[{index}]"

    def visit_tuple_expr(self, node: TupleExpr) -> str:
        return ", ".join(n.accept(self) for n in node.items)

    def visit_list_expr(self, node: ListExpr) -> str:
        return f"[{', '.join(n.accept(self) for n in node.items)}]"

    def visit_ellipsis(self, node: EllipsisExpr) -> str:
        return "..."

    def visit_op_expr(self, o: OpExpr) -> str:
        return f"{o.left.accept(self)} {o.op} {o.right.accept(self)}"


class ImportTracker:
    """Record necessary imports during stub generation."""

    def __init__(self) -> None:
        # module_for['foo'] has the module name where 'foo' was imported from, or None if
        # 'foo' is a module imported directly; examples
        #     'from pkg.m import f as foo' ==> module_for['foo'] == 'pkg.m'
        #     'from m import f' ==> module_for['f'] == 'm'
        #     'import m' ==> module_for['m'] == None
        #     'import pkg.m' ==> module_for['pkg.m'] == None
        #                    ==> module_for['pkg'] == None
        self.module_for: dict[str, str | None] = {}

        # direct_imports['foo'] is the module path used when the name 'foo' was added to the
        # namespace.
        #   import foo.bar.baz  ==> direct_imports['foo'] == 'foo.bar.baz'
        #                       ==> direct_imports['foo.bar'] == 'foo.bar.baz'
        #                       ==> direct_imports['foo.bar.baz'] == 'foo.bar.baz'
        self.direct_imports: dict[str, str] = {}

        # reverse_alias['foo'] is the name that 'foo' had originally when imported with an
        # alias; examples
        #     'import numpy as np' ==> reverse_alias['np'] == 'numpy'
        #     'import foo.bar as bar' ==> reverse_alias['bar'] == 'foo.bar'
        #     'from decimal import Decimal as D' ==> reverse_alias['D'] == 'Decimal'
        self.reverse_alias: dict[str, str] = {}

        # required_names is the set of names that are actually used in a type annotation
        self.required_names: set[str] = set()

        # Names that should be reexported if they come from another module
        self.reexports: set[str] = set()

    def add_import_from(self, module: str, names: list[tuple[str, str | None]]) -> None:
        for name, alias in names:
            if alias:
                # 'from {module} import {name} as {alias}'
                self.module_for[alias] = module
                self.reverse_alias[alias] = name
            else:
                # 'from {module} import {name}'
                self.module_for[name] = module
                self.reverse_alias.pop(name, None)
            self.direct_imports.pop(alias or name, None)

    def add_import(self, module: str, alias: str | None = None) -> None:
        if alias:
            # 'import {module} as {alias}'
            self.module_for[alias] = None
            self.reverse_alias[alias] = module
        else:
            # 'import {module}'
            name = module
            # add module and its parent packages
            while name:
                self.module_for[name] = None
                self.direct_imports[name] = module
                self.reverse_alias.pop(name, None)
                name = name.rpartition(".")[0]

    def require_name(self, name: str) -> None:
        self.required_names.add(name.split(".")[0])

    def reexport(self, name: str) -> None:
        """Mark a given non qualified name as needed in __all__.

        This means that in case it comes from a module, it should be
        imported with an alias even is the alias is the same as the name.
        """
        self.require_name(name)
        self.reexports.add(name)

    def import_lines(self) -> list[str]:
        """The list of required import lines (as strings with python code)."""
        result = []

        # To summarize multiple names imported from a same module, we collect those
        # in the `module_map` dictionary, mapping a module path to the list of names that should
        # be imported from it. the names can also be alias in the form 'original as alias'
        module_map: Mapping[str, list[str]] = defaultdict(list)

        for name in sorted(self.required_names):
            # If we haven't seen this name in an import statement, ignore it
            if name not in self.module_for:
                continue

            m = self.module_for[name]
            if m is not None:
                # This name was found in a from ... import ...
                # Collect the name in the module_map
                if name in self.reverse_alias:
                    name = f"{self.reverse_alias[name]} as {name}"
                elif name in self.reexports:
                    name = f"{name} as {name}"
                module_map[m].append(name)
            else:
                # This name was found in an import ...
                # We can already generate the import line
                if name in self.reverse_alias:
                    source = self.reverse_alias[name]
                    result.append(f"import {source} as {name}\n")
                elif name in self.reexports:
                    assert "." not in name  # Because reexports only has nonqualified names
                    result.append(f"import {name} as {name}\n")
                else:
                    result.append(f"import {self.direct_imports[name]}\n")

        # Now generate all the from ... import ... lines collected in module_map
        for module, names in sorted(module_map.items()):
            result.append(f"from {module} import {', '.join(sorted(names))}\n")
        return result


def find_defined_names(file: MypyFile) -> set[str]:
    finder = DefinitionFinder()
    file.accept(finder)
    return finder.names


class DefinitionFinder(mypy.traverser.TraverserVisitor):
    """Find names of things defined at the top level of a module."""

    # TODO: Assignment statements etc.

    def __init__(self) -> None:
        # Short names of things defined at the top level.
        self.names: set[str] = set()

    def visit_class_def(self, o: ClassDef) -> None:
        # Don't recurse into classes, as we only keep track of top-level definitions.
        self.names.add(o.name)

    def visit_func_def(self, o: FuncDef) -> None:
        # Don't recurse, as we only keep track of top-level definitions.
        self.names.add(o.name)


def find_referenced_names(file: MypyFile) -> set[str]:
    finder = ReferenceFinder()
    file.accept(finder)
    return finder.refs


class ReferenceFinder(mypy.mixedtraverser.MixedTraverserVisitor):
    """Find all name references (both local and global)."""

    # TODO: Filter out local variable and class attribute references

    def __init__(self) -> None:
        # Short names of things defined at the top level.
        self.refs: set[str] = set()

    def visit_block(self, block: Block) -> None:
        if not block.is_unreachable:
            super().visit_block(block)

    def visit_name_expr(self, e: NameExpr) -> None:
        self.refs.add(e.name)

    def visit_instance(self, t: Instance) -> None:
        self.add_ref(t.type.fullname)
        super().visit_instance(t)

    def visit_unbound_type(self, t: UnboundType) -> None:
        if t.name:
            self.add_ref(t.name)

    def visit_tuple_type(self, t: TupleType) -> None:
        # Ignore fallback
        for item in t.items:
            item.accept(self)

    def visit_callable_type(self, t: CallableType) -> None:
        # Ignore fallback
        for arg in t.arg_types:
            arg.accept(self)
        t.ret_type.accept(self)

    def add_ref(self, fullname: str) -> None:
        self.refs.add(fullname.split(".")[-1])


class StubGenerator(mypy.traverser.TraverserVisitor):
    """Generate stub text from a mypy AST."""

    def __init__(
        self,
        _all_: list[str] | None,
        include_private: bool = False,
        analyzed: bool = False,
        export_less: bool = False,
    ) -> None:
        # Best known value of __all__.
        self._all_ = _all_
        self._output: list[str] = []
        self._decorators: list[str] = []
        self._import_lines: list[str] = []
        # Current indent level (indent is hardcoded to 4 spaces).
        self._indent = ""
        # Stack of defined variables (per scope).
        self._vars: list[list[str]] = [[]]
        # What was generated previously in the stub file.
        self._state = EMPTY
        self._toplevel_names: list[str] = []
        self._include_private = include_private
        self.import_tracker = ImportTracker()
        # Was the tree semantically analysed before?
        self.analyzed = analyzed
        # Disable implicit exports of package-internal imports?
        self.export_less = export_less
        # Add imports that could be implicitly generated
        self.import_tracker.add_import_from("typing", [("NamedTuple", None)])
        # Names in __all__ are required
        for name in _all_ or ():
            if name not in IGNORED_DUNDERS:
                self.import_tracker.reexport(name)
        self.defined_names: set[str] = set()
        # Short names of methods defined in the body of the current class
        self.method_names: set[str] = set()

    def visit_mypy_file(self, o: MypyFile) -> None:
        self.module = o.fullname  # Current module being processed
        self.path = o.path
        self.defined_names = find_defined_names(o)
        self.referenced_names = find_referenced_names(o)
        known_imports = {
            "_typeshed": ["Incomplete"],
            "typing": ["Any", "TypeVar"],
            "collections.abc": ["Generator"],
        }
        for pkg, imports in known_imports.items():
            for t in imports:
                if t not in self.defined_names:
                    alias = None
                else:
                    alias = "_" + t
                self.import_tracker.add_import_from(pkg, [(t, alias)])
        super().visit_mypy_file(o)
        undefined_names = [name for name in self._all_ or [] if name not in self._toplevel_names]
        if undefined_names:
            if self._state != EMPTY:
                self.add("\n")
            self.add("# Names in __all__ with no definition:\n")
            for name in sorted(undefined_names):
                self.add(f"#   {name}\n")

    def visit_overloaded_func_def(self, o: OverloadedFuncDef) -> None:
        """@property with setters and getters, or @overload chain"""
        overload_chain = False
        for item in o.items:
            if not isinstance(item, Decorator):
                continue

            if self.is_private_name(item.func.name, item.func.fullname):
                continue

            is_abstract, is_overload = self.process_decorator(item)

            if not overload_chain:
                self.visit_func_def(item.func, is_abstract=is_abstract, is_overload=is_overload)
                if is_overload:
                    overload_chain = True
            elif is_overload:
                self.visit_func_def(item.func, is_abstract=is_abstract, is_overload=is_overload)
            else:
                # skip the overload implementation and clear the decorator we just processed
                self.clear_decorators()

    def visit_func_def(
        self, o: FuncDef, is_abstract: bool = False, is_overload: bool = False
    ) -> None:
        if (
            self.is_private_name(o.name, o.fullname)
            or self.is_not_in_all(o.name)
            or (self.is_recorded_name(o.name) and not is_overload)
        ):
            self.clear_decorators()
            return
        if not self._indent and self._state not in (EMPTY, FUNC) and not o.is_awaitable_coroutine:
            self.add("\n")
        if not self.is_top_level():
            self_inits = find_self_initializers(o)
            for init, value in self_inits:
                if init in self.method_names:
                    # Can't have both an attribute and a method/property with the same name.
                    continue
                init_code = self.get_init(init, value)
                if init_code:
                    self.add(init_code)
        # dump decorators, just before "def ..."
        for s in self._decorators:
            self.add(s)
        self.clear_decorators()
        self.add(f"{self._indent}{'async ' if o.is_coroutine else ''}def {o.name}(")
        self.record_name(o.name)
        args: list[str] = []
        for i, arg_ in enumerate(o.arguments):
            var = arg_.variable
            kind = arg_.kind
            name = var.name
            annotated_type = (
                o.unanalyzed_type.arg_types[i]
                if isinstance(o.unanalyzed_type, CallableType)
                else None
            )
            # I think the name check is incorrect: there are libraries which
            # name their 0th argument other than self/cls
            is_self_arg = i == 0 and name == "self"
            is_cls_arg = i == 0 and name == "cls"
            annotation = ""
            if annotated_type and not is_self_arg and not is_cls_arg:
                # Luckily, an argument explicitly annotated with "Any" has
                # type "UnboundType" and will not match.
                if not isinstance(get_proper_type(annotated_type), AnyType):
                    annotation = f": {self.print_annotation(annotated_type)}"

            if kind.is_named() and not any(arg.startswith("*") for arg in args):
                args.append("*")

            if arg_.initializer:
                if not annotation:
                    typename = self.get_str_type_of_node(arg_.initializer, True, False)
                    if typename == "":
                        annotation = "=..."
                    else:
                        annotation = f": {typename} = ..."
                else:
                    annotation += " = ..."
                arg = name + annotation
            elif kind == ARG_STAR:
                arg = f"*{name}{annotation}"
            elif kind == ARG_STAR2:
                arg = f"**{name}{annotation}"
            else:
                arg = name + annotation
            args.append(arg)
        retname = None
        if o.name != "__init__" and isinstance(o.unanalyzed_type, CallableType):
            if isinstance(get_proper_type(o.unanalyzed_type.ret_type), AnyType):
                # Luckily, a return type explicitly annotated with "Any" has
                # type "UnboundType" and will enter the else branch.
                retname = None  # implicit Any
            else:
                retname = self.print_annotation(o.unanalyzed_type.ret_type)
        elif o.abstract_status == IS_ABSTRACT or o.name in METHODS_WITH_RETURN_VALUE:
            # Always assume abstract methods return Any unless explicitly annotated. Also
            # some dunder methods should not have a None return type.
            retname = None  # implicit Any
        elif o.name in KNOWN_MAGIC_METHODS_RETURN_TYPES:
            retname = KNOWN_MAGIC_METHODS_RETURN_TYPES[o.name]
        elif has_yield_expression(o):
            self.add_abc_import("Generator")
            yield_name = "None"
            send_name = "None"
            return_name = "None"
            for expr, in_assignment in all_yield_expressions(o):
                if expr.expr is not None and not self.is_none_expr(expr.expr):
                    self.add_typing_import("Incomplete")
                    yield_name = "Incomplete"
                if in_assignment:
                    self.add_typing_import("Incomplete")
                    send_name = "Incomplete"
            if has_return_statement(o):
                self.add_typing_import("Incomplete")
                return_name = "Incomplete"
            generator_name = self.typing_name("Generator")
            retname = f"{generator_name}[{yield_name}, {send_name}, {return_name}]"
        elif not has_return_statement(o) and not is_abstract:
            retname = "None"
        retfield = ""
        if retname is not None:
            retfield = " -> " + retname

        self.add(", ".join(args))
        self.add(f"){retfield}: ...\n")
        self._state = FUNC

    def is_none_expr(self, expr: Expression) -> bool:
        return isinstance(expr, NameExpr) and expr.name == "None"

    def visit_decorator(self, o: Decorator) -> None:
        if self.is_private_name(o.func.name, o.func.fullname):
            return

        is_abstract, _ = self.process_decorator(o)
        self.visit_func_def(o.func, is_abstract=is_abstract)

    def process_decorator(self, o: Decorator) -> tuple[bool, bool]:
        """Process a series of decorators.

        Only preserve certain special decorators such as @abstractmethod.

        Return a pair of booleans:
        - True if any of the decorators makes a method abstract.
        - True if any of the decorators is typing.overload.
        """
        is_abstract = False
        is_overload = False
        for decorator in o.original_decorators:
            if isinstance(decorator, NameExpr):
                i_is_abstract, i_is_overload = self.process_name_expr_decorator(decorator, o)
                is_abstract = is_abstract or i_is_abstract
                is_overload = is_overload or i_is_overload
            elif isinstance(decorator, MemberExpr):
                i_is_abstract, i_is_overload = self.process_member_expr_decorator(decorator, o)
                is_abstract = is_abstract or i_is_abstract
                is_overload = is_overload or i_is_overload
        return is_abstract, is_overload

    def process_name_expr_decorator(self, expr: NameExpr, context: Decorator) -> tuple[bool, bool]:
        """Process a function decorator of form @foo.

        Only preserve certain special decorators such as @abstractmethod.

        Return a pair of booleans:
        - True if the decorator makes a method abstract.
        - True if the decorator is typing.overload.
        """
        is_abstract = False
        is_overload = False
        name = expr.name
        if name in ("property", "staticmethod", "classmethod"):
            self.add_decorator(name)
        elif self.import_tracker.module_for.get(name) in (
            "asyncio",
            "asyncio.coroutines",
            "types",
        ):
            self.add_coroutine_decorator(context.func, name, name)
        elif self.refers_to_fullname(name, "abc.abstractmethod"):
            self.add_decorator(name)
            self.import_tracker.require_name(name)
            is_abstract = True
        elif self.refers_to_fullname(name, "abc.abstractproperty"):
            self.add_decorator("property")
            self.add_decorator("abc.abstractmethod")
            is_abstract = True
        elif self.refers_to_fullname(name, "functools.cached_property"):
            self.import_tracker.require_name(name)
            self.add_decorator(name)
        elif self.refers_to_fullname(name, OVERLOAD_NAMES):
            self.add_decorator(name)
            self.add_typing_import("overload")
            is_overload = True
        return is_abstract, is_overload

    def refers_to_fullname(self, name: str, fullname: str | tuple[str, ...]) -> bool:
        if isinstance(fullname, tuple):
            return any(self.refers_to_fullname(name, fname) for fname in fullname)
        module, short = fullname.rsplit(".", 1)
        return self.import_tracker.module_for.get(name) == module and (
            name == short or self.import_tracker.reverse_alias.get(name) == short
        )

    def process_member_expr_decorator(
        self, expr: MemberExpr, context: Decorator
    ) -> tuple[bool, bool]:
        """Process a function decorator of form @foo.bar.

        Only preserve certain special decorators such as @abstractmethod.

        Return a pair of booleans:
        - True if the decorator makes a method abstract.
        - True if the decorator is typing.overload.
        """
        is_abstract = False
        is_overload = False
        if expr.name == "setter" and isinstance(expr.expr, NameExpr):
            self.add_decorator(f"{expr.expr.name}.setter")
        elif (
            isinstance(expr.expr, NameExpr)
            and (
                expr.expr.name == "abc"
                or self.import_tracker.reverse_alias.get(expr.expr.name) == "abc"
            )
            and expr.name in ("abstractmethod", "abstractproperty")
        ):
            if expr.name == "abstractproperty":
                self.import_tracker.require_name(expr.expr.name)
                self.add_decorator("property")
                self.add_decorator(f"{expr.expr.name}.abstractmethod")
            else:
                self.import_tracker.require_name(expr.expr.name)
                self.add_decorator(f"{expr.expr.name}.{expr.name}")
            is_abstract = True
        elif expr.name == "cached_property" and isinstance(expr.expr, NameExpr):
            explicit_name = expr.expr.name
            reverse = self.import_tracker.reverse_alias.get(explicit_name)
            if reverse == "functools" or (reverse is None and explicit_name == "functools"):
                if reverse is not None:
                    self.import_tracker.add_import(reverse, alias=explicit_name)
                self.import_tracker.require_name(explicit_name)
                self.add_decorator(f"{explicit_name}.{expr.name}")
        elif expr.name == "coroutine":
            if (
                isinstance(expr.expr, MemberExpr)
                and expr.expr.name == "coroutines"
                and isinstance(expr.expr.expr, NameExpr)
                and (
                    expr.expr.expr.name == "asyncio"
                    or self.import_tracker.reverse_alias.get(expr.expr.expr.name) == "asyncio"
                )
            ):
                self.add_coroutine_decorator(
                    context.func,
                    f"{expr.expr.expr.name}.coroutines.coroutine",
                    expr.expr.expr.name,
                )
            elif isinstance(expr.expr, NameExpr) and (
                expr.expr.name in ("asyncio", "types")
                or self.import_tracker.reverse_alias.get(expr.expr.name)
                in ("asyncio", "asyncio.coroutines", "types")
            ):
                self.add_coroutine_decorator(
                    context.func, expr.expr.name + ".coroutine", expr.expr.name
                )
        elif (
            isinstance(expr.expr, NameExpr)
            and (
                expr.expr.name in TYPING_MODULE_NAMES
                or self.import_tracker.reverse_alias.get(expr.expr.name) in TYPING_MODULE_NAMES
            )
            and expr.name == "overload"
        ):
            self.import_tracker.require_name(expr.expr.name)
            self.add_decorator(f"{expr.expr.name}.overload")
            is_overload = True
        return is_abstract, is_overload

    def visit_class_def(self, o: ClassDef) -> None:
        self.method_names = find_method_names(o.defs.body)
        sep: int | None = None
        if not self._indent and self._state != EMPTY:
            sep = len(self._output)
            self.add("\n")
        self.add(f"{self._indent}class {o.name}")
        self.record_name(o.name)
        base_types = self.get_base_types(o)
        if base_types:
            for base in base_types:
                self.import_tracker.require_name(base)
        if isinstance(o.metaclass, (NameExpr, MemberExpr)):
            meta = o.metaclass.accept(AliasPrinter(self))
            base_types.append("metaclass=" + meta)
        elif self.analyzed and o.info.is_protocol:
            type_str = "Protocol"
            if o.info.type_vars:
                type_str += f'[{", ".join(o.info.type_vars)}]'
            base_types.append(type_str)
            self.add_typing_import("Protocol")
        elif self.analyzed and o.info.is_abstract:
            base_types.append("metaclass=abc.ABCMeta")
            self.import_tracker.add_import("abc")
            self.import_tracker.require_name("abc")
        if base_types:
            self.add(f"({', '.join(base_types)})")
        self.add(":\n")
        n = len(self._output)
        self._indent += "    "
        self._vars.append([])
        super().visit_class_def(o)
        self._indent = self._indent[:-4]
        self._vars.pop()
        self._vars[-1].append(o.name)
        if len(self._output) == n:
            if self._state == EMPTY_CLASS and sep is not None:
                self._output[sep] = ""
            self._output[-1] = self._output[-1][:-1] + " ...\n"
            self._state = EMPTY_CLASS
        else:
            self._state = CLASS
        self.method_names = set()

    def get_base_types(self, cdef: ClassDef) -> list[str]:
        """Get list of base classes for a class."""
        base_types: list[str] = []
        for base in cdef.base_type_exprs:
            if isinstance(base, NameExpr):
                if base.name != "object":
                    base_types.append(base.name)
            elif isinstance(base, MemberExpr):
                modname = get_qualified_name(base.expr)
                base_types.append(f"{modname}.{base.name}")
            elif isinstance(base, IndexExpr):
                p = AliasPrinter(self)
                base_types.append(base.accept(p))
        return base_types

    def visit_block(self, o: Block) -> None:
        # Unreachable statements may be partially uninitialized and that may
        # cause trouble.
        if not o.is_unreachable:
            super().visit_block(o)

    def visit_assignment_stmt(self, o: AssignmentStmt) -> None:
        foundl = []

        for lvalue in o.lvalues:
            if isinstance(lvalue, NameExpr) and self.is_namedtuple(o.rvalue):
                assert isinstance(o.rvalue, CallExpr)
                self.process_namedtuple(lvalue, o.rvalue)
                continue
            if (
                isinstance(lvalue, NameExpr)
                and not self.is_private_name(lvalue.name)
                and
                # it is never an alias with explicit annotation
                not o.unanalyzed_type
                and self.is_alias_expression(o.rvalue)
            ):
                self.process_typealias(lvalue, o.rvalue)
                continue
            if isinstance(lvalue, TupleExpr) or isinstance(lvalue, ListExpr):
                items = lvalue.items
                if isinstance(o.unanalyzed_type, TupleType):  # type: ignore[misc]
                    annotations: Iterable[Type | None] = o.unanalyzed_type.items
                else:
                    annotations = [None] * len(items)
            else:
                items = [lvalue]
                annotations = [o.unanalyzed_type]
            sep = False
            found = False
            for item, annotation in zip(items, annotations):
                if isinstance(item, NameExpr):
                    init = self.get_init(item.name, o.rvalue, annotation)
                    if init:
                        found = True
                        if not sep and not self._indent and self._state not in (EMPTY, VAR):
                            init = "\n" + init
                            sep = True
                        self.add(init)
                        self.record_name(item.name)
            foundl.append(found)

        if all(foundl):
            self._state = VAR

    def is_namedtuple(self, expr: Expression) -> bool:
        if not isinstance(expr, CallExpr):
            return False
        callee = expr.callee
        return (isinstance(callee, NameExpr) and callee.name.endswith("namedtuple")) or (
            isinstance(callee, MemberExpr) and callee.name == "namedtuple"
        )

    def process_namedtuple(self, lvalue: NameExpr, rvalue: CallExpr) -> None:
        if self._state != EMPTY:
            self.add("\n")
        if isinstance(rvalue.args[1], StrExpr):
            items = rvalue.args[1].value.replace(",", " ").split()
        elif isinstance(rvalue.args[1], (ListExpr, TupleExpr)):
            list_items = rvalue.args[1].items
            assert is_StrExpr_list(list_items)
            items = [item.value for item in list_items]
        else:
            self.add(f"{self._indent}{lvalue.name}: Incomplete")
            self.import_tracker.require_name("Incomplete")
            return
        self.import_tracker.require_name("NamedTuple")
        self.add(f"{self._indent}class {lvalue.name}(NamedTuple):")
        if not items:
            self.add(" ...\n")
        else:
            self.import_tracker.require_name("Incomplete")
            self.add("\n")
            for item in items:
                self.add(f"{self._indent}    {item}: Incomplete\n")
        self._state = CLASS

    def is_alias_expression(self, expr: Expression, top_level: bool = True) -> bool:
        """Return True for things that look like target for an alias.

        Used to know if assignments look like type aliases, function alias,
        or module alias.
        """
        # Assignment of TypeVar(...) are passed through
        if (
            isinstance(expr, CallExpr)
            and isinstance(expr.callee, NameExpr)
            and expr.callee.name == "TypeVar"
        ):
            return True
        elif isinstance(expr, EllipsisExpr):
            return not top_level
        elif isinstance(expr, NameExpr):
            if expr.name in ("True", "False"):
                return False
            elif expr.name == "None":
                return not top_level
            else:
                return not self.is_private_name(expr.name)
        elif isinstance(expr, MemberExpr) and self.analyzed:
            # Also add function and module aliases.
            return (
                top_level
                and isinstance(expr.node, (FuncDef, Decorator, MypyFile))
                or isinstance(expr.node, TypeInfo)
            ) and not self.is_private_member(expr.node.fullname)
        elif (
            isinstance(expr, IndexExpr)
            and isinstance(expr.base, NameExpr)
            and not self.is_private_name(expr.base.name)
        ):
            if isinstance(expr.index, TupleExpr):
                indices = expr.index.items
            else:
                indices = [expr.index]
            if expr.base.name == "Callable" and len(indices) == 2:
                args, ret = indices
                if isinstance(args, EllipsisExpr):
                    indices = [ret]
                elif isinstance(args, ListExpr):
                    indices = args.items + [ret]
                else:
                    return False
            return all(self.is_alias_expression(i, top_level=False) for i in indices)
        else:
            return False

    def process_typealias(self, lvalue: NameExpr, rvalue: Expression) -> None:
        p = AliasPrinter(self)
        self.add(f"{self._indent}{lvalue.name} = {rvalue.accept(p)}\n")
        self.record_name(lvalue.name)
        self._vars[-1].append(lvalue.name)

    def visit_if_stmt(self, o: IfStmt) -> None:
        # Ignore if __name__ == '__main__'.
        expr = o.expr[0]
        if (
            isinstance(expr, ComparisonExpr)
            and isinstance(expr.operands[0], NameExpr)
            and isinstance(expr.operands[1], StrExpr)
            and expr.operands[0].name == "__name__"
            and "__main__" in expr.operands[1].value
        ):
            return
        super().visit_if_stmt(o)

    def visit_import_all(self, o: ImportAll) -> None:
        self.add_import_line(f"from {'.' * o.relative}{o.id} import *\n")

    def visit_import_from(self, o: ImportFrom) -> None:
        exported_names: set[str] = set()
        import_names = []
        module, relative = translate_module_name(o.id, o.relative)
        if self.module:
            full_module, ok = mypy.util.correct_relative_import(
                self.module, relative, module, self.path.endswith(".__init__.py")
            )
            if not ok:
                full_module = module
        else:
            full_module = module
        if module == "__future__":
            return  # Not preserved
        for name, as_name in o.names:
            if name == "six":
                # Vendored six -- translate into plain 'import six'.
                self.visit_import(Import([("six", None)]))
                continue
            exported = False
            if as_name is None and self.module and (self.module + "." + name) in EXTRA_EXPORTED:
                # Special case certain names that should be exported, against our general rules.
                exported = True
            is_private = self.is_private_name(name, full_module + "." + name)
            if (
                as_name is None
                and name not in self.referenced_names
                and (not self._all_ or name in IGNORED_DUNDERS)
                and not is_private
                and module not in ("abc", "asyncio") + TYPING_MODULE_NAMES
            ):
                # An imported name that is never referenced in the module is assumed to be
                # exported, unless there is an explicit __all__. Note that we need to special
                # case 'abc' since some references are deleted during semantic analysis.
                exported = True
            top_level = full_module.split(".")[0]
            if (
                as_name is None
                and not self.export_less
                and (not self._all_ or name in IGNORED_DUNDERS)
                and self.module
                and not is_private
                and top_level in (self.module.split(".")[0], "_" + self.module.split(".")[0])
            ):
                # Export imports from the same package, since we can't reliably tell whether they
                # are part of the public API.
                exported = True
            if exported:
                self.import_tracker.reexport(name)
                as_name = name
            import_names.append((name, as_name))
        self.import_tracker.add_import_from("." * relative + module, import_names)
        self._vars[-1].extend(alias or name for name, alias in import_names)
        for name, alias in import_names:
            self.record_name(alias or name)

        if self._all_:
            # Include "import from"s that import names defined in __all__.
            names = [
                name
                for name, alias in o.names
                if name in self._all_ and alias is None and name not in IGNORED_DUNDERS
            ]
            exported_names.update(names)

    def visit_import(self, o: Import) -> None:
        for id, as_id in o.ids:
            self.import_tracker.add_import(id, as_id)
            if as_id is None:
                target_name = id.split(".")[0]
            else:
                target_name = as_id
            self._vars[-1].append(target_name)
            self.record_name(target_name)

    def get_init(
        self, lvalue: str, rvalue: Expression, annotation: Type | None = None
    ) -> str | None:
        """Return initializer for a variable.

        Return None if we've generated one already or if the variable is internal.
        """
        if lvalue in self._vars[-1]:
            # We've generated an initializer already for this variable.
            return None
        # TODO: Only do this at module top level.
        if self.is_private_name(lvalue) or self.is_not_in_all(lvalue):
            return None
        self._vars[-1].append(lvalue)
        if annotation is not None:
            typename = self.print_annotation(annotation)
            if (
                isinstance(annotation, UnboundType)
                and not annotation.args
                and annotation.name == "Final"
                and self.import_tracker.module_for.get("Final") in TYPING_MODULE_NAMES
            ):
                # Final without type argument is invalid in stubs.
                final_arg = self.get_str_type_of_node(rvalue)
                typename += f"[{final_arg}]"
        else:
            typename = self.get_str_type_of_node(rvalue)
        return f"{self._indent}{lvalue}: {typename}\n"

    def add(self, string: str) -> None:
        """Add text to generated stub."""
        self._output.append(string)

    def add_decorator(self, name: str) -> None:
        if not self._indent and self._state not in (EMPTY, FUNC):
            self._decorators.append("\n")
        self._decorators.append(f"{self._indent}@{name}\n")

    def clear_decorators(self) -> None:
        self._decorators.clear()

    def typing_name(self, name: str) -> str:
        if name in self.defined_names:
            # Avoid name clash between name from typing and a name defined in stub.
            return "_" + name
        else:
            return name

    def add_typing_import(self, name: str) -> None:
        """Add a name to be imported from typing, unless it's imported already.

        The import will be internal to the stub.
        """
        name = self.typing_name(name)
        self.import_tracker.require_name(name)

    def add_abc_import(self, name: str) -> None:
        """Add a name to be imported from collections.abc, unless it's imported already.

        The import will be internal to the stub.
        """
        name = self.typing_name(name)
        self.import_tracker.require_name(name)

    def add_import_line(self, line: str) -> None:
        """Add a line of text to the import section, unless it's already there."""
        if line not in self._import_lines:
            self._import_lines.append(line)

    def add_coroutine_decorator(self, func: FuncDef, name: str, require_name: str) -> None:
        func.is_awaitable_coroutine = True
        self.add_decorator(name)
        self.import_tracker.require_name(require_name)

    def output(self) -> str:
        """Return the text for the stub."""
        imports = ""
        if self._import_lines:
            imports += "".join(self._import_lines)
        imports += "".join(self.import_tracker.import_lines())
        if imports and self._output:
            imports += "\n"
        return imports + "".join(self._output)

    def is_not_in_all(self, name: str) -> bool:
        if self.is_private_name(name):
            return False
        if self._all_:
            return self.is_top_level() and name not in self._all_
        return False

    def is_private_name(self, name: str, fullname: str | None = None) -> bool:
        if self._include_private:
            return False
        if fullname in EXTRA_EXPORTED:
            return False
        return name.startswith("_") and (not name.endswith("__") or name in IGNORED_DUNDERS)

    def is_private_member(self, fullname: str) -> bool:
        parts = fullname.split(".")
        return any(self.is_private_name(part) for part in parts)

    def get_str_type_of_node(
        self, rvalue: Expression, can_infer_optional: bool = False, can_be_any: bool = True
    ) -> str:
        if isinstance(rvalue, IntExpr):
            return "int"
        if isinstance(rvalue, StrExpr):
            return "str"
        if isinstance(rvalue, BytesExpr):
            return "bytes"
        if isinstance(rvalue, FloatExpr):
            return "float"
        if isinstance(rvalue, UnaryExpr) and isinstance(rvalue.expr, IntExpr):
            return "int"
        if isinstance(rvalue, NameExpr) and rvalue.name in ("True", "False"):
            return "bool"
        if can_infer_optional and isinstance(rvalue, NameExpr) and rvalue.name == "None":
            self.add_typing_import("Incomplete")
            return f"{self.typing_name('Incomplete')} | None"
        if can_be_any:
            self.add_typing_import("Incomplete")
            return self.typing_name("Incomplete")
        else:
            return ""

    def print_annotation(self, t: Type) -> str:
        printer = AnnotationPrinter(self)
        return t.accept(printer)

    def is_top_level(self) -> bool:
        """Are we processing the top level of a file?"""
        return self._indent == ""

    def record_name(self, name: str) -> None:
        """Mark a name as defined.

        This only does anything if at the top level of a module.
        """
        if self.is_top_level():
            self._toplevel_names.append(name)

    def is_recorded_name(self, name: str) -> bool:
        """Has this name been recorded previously?"""
        return self.is_top_level() and name in self._toplevel_names


def find_method_names(defs: list[Statement]) -> set[str]:
    # TODO: Traverse into nested definitions
    result = set()
    for defn in defs:
        if isinstance(defn, FuncDef):
            result.add(defn.name)
        elif isinstance(defn, Decorator):
            result.add(defn.func.name)
        elif isinstance(defn, OverloadedFuncDef):
            for item in defn.items:
                result.update(find_method_names([item]))
    return result


class SelfTraverser(mypy.traverser.TraverserVisitor):
    def __init__(self) -> None:
        self.results: list[tuple[str, Expression]] = []

    def visit_assignment_stmt(self, o: AssignmentStmt) -> None:
        lvalue = o.lvalues[0]
        if (
            isinstance(lvalue, MemberExpr)
            and isinstance(lvalue.expr, NameExpr)
            and lvalue.expr.name == "self"
        ):
            self.results.append((lvalue.name, o.rvalue))


def find_self_initializers(fdef: FuncBase) -> list[tuple[str, Expression]]:
    """Find attribute initializers in a method.

    Return a list of pairs (attribute name, r.h.s. expression).
    """
    traverser = SelfTraverser()
    fdef.accept(traverser)
    return traverser.results


def get_qualified_name(o: Expression) -> str:
    if isinstance(o, NameExpr):
        return o.name
    elif isinstance(o, MemberExpr):
        return f"{get_qualified_name(o.expr)}.{o.name}"
    else:
        return ERROR_MARKER


def remove_blacklisted_modules(modules: list[StubSource]) -> list[StubSource]:
    return [
        module for module in modules if module.path is None or not is_blacklisted_path(module.path)
    ]


def is_blacklisted_path(path: str) -> bool:
    return any(substr in (normalize_path_separators(path) + "\n") for substr in BLACKLIST)


def normalize_path_separators(path: str) -> str:
    if sys.platform == "win32":
        return path.replace("\\", "/")
    return path


def collect_build_targets(
    options: Options, mypy_opts: MypyOptions
) -> tuple[list[StubSource], list[StubSource]]:
    """Collect files for which we need to generate stubs.

    Return list of Python modules and C modules.
    """
    if options.packages or options.modules:
        if options.no_import:
            py_modules = find_module_paths_using_search(
                options.modules, options.packages, options.search_path, options.pyversion
            )
            c_modules: list[StubSource] = []
        else:
            # Using imports is the default, since we can also find C modules.
            py_modules, c_modules = find_module_paths_using_imports(
                options.modules, options.packages, options.verbose, options.quiet
            )
    else:
        # Use mypy native source collection for files and directories.
        try:
            source_list = create_source_list(options.files, mypy_opts)
        except InvalidSourceList as e:
            raise SystemExit(str(e)) from e
        py_modules = [StubSource(m.module, m.path) for m in source_list]
        c_modules = []

    py_modules = remove_blacklisted_modules(py_modules)

    return py_modules, c_modules


def find_module_paths_using_imports(
    modules: list[str], packages: list[str], verbose: bool, quiet: bool
) -> tuple[list[StubSource], list[StubSource]]:
    """Find path and runtime value of __all__ (if possible) for modules and packages.

    This function uses runtime Python imports to get the information.
    """
    with ModuleInspect() as inspect:
        py_modules: list[StubSource] = []
        c_modules: list[StubSource] = []
        found = list(walk_packages(inspect, packages, verbose))
        modules = modules + found
        modules = [
            mod for mod in modules if not is_non_library_module(mod)
        ]  # We don't want to run any tests or scripts
        for mod in modules:
            try:
                result = find_module_path_and_all_py3(inspect, mod, verbose)
            except CantImport as e:
                tb = traceback.format_exc()
                if verbose:
                    sys.stdout.write(tb)
                if not quiet:
                    report_missing(mod, e.message, tb)
                continue
            if not result:
                c_modules.append(StubSource(mod))
            else:
                path, runtime_all = result
                py_modules.append(StubSource(mod, path, runtime_all))
        return py_modules, c_modules


def is_non_library_module(module: str) -> bool:
    """Does module look like a test module or a script?"""
    if module.endswith(
        (
            ".tests",
            ".test",
            ".testing",
            "_tests",
            "_test_suite",
            "test_util",
            "test_utils",
            "test_base",
            ".__main__",
            ".conftest",  # Used by pytest
            ".setup",  # Typically an install script
        )
    ):
        return True
    if module.split(".")[-1].startswith("test_"):
        return True
    if (
        ".tests." in module
        or ".test." in module
        or ".testing." in module
        or ".SelfTest." in module
    ):
        return True
    return False


def translate_module_name(module: str, relative: int) -> tuple[str, int]:
    for pkg in VENDOR_PACKAGES:
        for alt in "six.moves", "six":
            substr = f"{pkg}.{alt}"
            if module.endswith("." + substr) or (module == substr and relative):
                return alt, 0
            if "." + substr + "." in module:
                return alt + "." + module.partition("." + substr + ".")[2], 0
    return module, relative


def find_module_paths_using_search(
    modules: list[str], packages: list[str], search_path: list[str], pyversion: tuple[int, int]
) -> list[StubSource]:
    """Find sources for modules and packages requested.

    This function just looks for source files at the file system level.
    This is used if user passes --no-import, and will not find C modules.
    Exit if some of the modules or packages can't be found.
    """
    result: list[StubSource] = []
    typeshed_path = default_lib_path(mypy.build.default_data_dir(), pyversion, None)
    search_paths = SearchPaths((".",) + tuple(search_path), (), (), tuple(typeshed_path))
    cache = FindModuleCache(search_paths, fscache=None, options=None)
    for module in modules:
        m_result = cache.find_module(module)
        if isinstance(m_result, ModuleNotFoundReason):
            fail_missing(module, m_result)
            module_path = None
        else:
            module_path = m_result
        result.append(StubSource(module, module_path))
    for package in packages:
        p_result = cache.find_modules_recursive(package)
        if p_result:
            fail_missing(package, ModuleNotFoundReason.NOT_FOUND)
        sources = [StubSource(m.module, m.path) for m in p_result]
        result.extend(sources)

    result = [m for m in result if not is_non_library_module(m.module)]

    return result


def mypy_options(stubgen_options: Options) -> MypyOptions:
    """Generate mypy options using the flag passed by user."""
    options = MypyOptions()
    options.follow_imports = "skip"
    options.incremental = False
    options.ignore_errors = True
    options.semantic_analysis_only = True
    options.python_version = stubgen_options.pyversion
    options.show_traceback = True
    options.transform_source = remove_misplaced_type_comments
<<<<<<< HEAD

    # Override cache_dir if provided in the environment
    environ_cache_dir = os.getenv("MYPY_CACHE_DIR", "")
    if environ_cache_dir.strip():
        options.cache_dir = environ_cache_dir
    options.cache_dir = os.path.expanduser(options.cache_dir)

=======
    options.preserve_asts = True
>>>>>>> aee983e6
    return options


def parse_source_file(mod: StubSource, mypy_options: MypyOptions) -> None:
    """Parse a source file.

    On success, store AST in the corresponding attribute of the stub source.
    If there are syntax errors, print them and exit.
    """
    assert mod.path is not None, "Not found module was not skipped"
    with open(mod.path, "rb") as f:
        data = f.read()
    source = mypy.util.decode_python_encoding(data)
    errors = Errors(mypy_options)
    mod.ast = mypy.parse.parse(
        source, fnam=mod.path, module=mod.module, errors=errors, options=mypy_options
    )
    mod.ast._fullname = mod.module
    if errors.is_blockers():
        # Syntax error!
        for m in errors.new_messages():
            sys.stderr.write(f"{m}\n")
        sys.exit(1)


def generate_asts_for_modules(
    py_modules: list[StubSource], parse_only: bool, mypy_options: MypyOptions, verbose: bool
) -> None:
    """Use mypy to parse (and optionally analyze) source files."""
    if not py_modules:
        return  # Nothing to do here, but there may be C modules
    if verbose:
        print(f"Processing {len(py_modules)} files...")
    if parse_only:
        for mod in py_modules:
            parse_source_file(mod, mypy_options)
        return
    # Perform full semantic analysis of the source set.
    try:
        res = build([module.source for module in py_modules], mypy_options)
    except CompileError as e:
        raise SystemExit(f"Critical error during semantic analysis: {e}") from e

    for mod in py_modules:
        mod.ast = res.graph[mod.module].tree
        # Use statically inferred __all__ if there is no runtime one.
        if mod.runtime_all is None:
            mod.runtime_all = res.manager.semantic_analyzer.export_map[mod.module]


def generate_stub_from_ast(
    mod: StubSource,
    target: str,
    parse_only: bool = False,
    include_private: bool = False,
    export_less: bool = False,
) -> None:
    """Use analysed (or just parsed) AST to generate type stub for single file.

    If directory for target doesn't exist it will created. Existing stub
    will be overwritten.
    """
    gen = StubGenerator(
        mod.runtime_all,
        include_private=include_private,
        analyzed=not parse_only,
        export_less=export_less,
    )
    assert mod.ast is not None, "This function must be used only with analyzed modules"
    mod.ast.accept(gen)

    # Write output to file.
    subdir = os.path.dirname(target)
    if subdir and not os.path.isdir(subdir):
        os.makedirs(subdir)
    with open(target, "w") as file:
        file.write("".join(gen.output()))


def get_sig_generators(options: Options) -> list[SignatureGenerator]:
    sig_generators: list[SignatureGenerator] = [
        DocstringSignatureGenerator(),
        FallbackSignatureGenerator(),
    ]
    if options.doc_dir:
        # Collect info from docs (if given). Always check these first.
        sigs, class_sigs = collect_docs_signatures(options.doc_dir)
        sig_generators.insert(0, ExternalSignatureGenerator(sigs, class_sigs))
    return sig_generators


def collect_docs_signatures(doc_dir: str) -> tuple[dict[str, str], dict[str, str]]:
    """Gather all function and class signatures in the docs.

    Return a tuple (function signatures, class signatures).
    Currently only used for C modules.
    """
    all_sigs: list[Sig] = []
    all_class_sigs: list[Sig] = []
    for path in glob.glob(f"{doc_dir}/*.rst"):
        with open(path) as f:
            loc_sigs, loc_class_sigs = parse_all_signatures(f.readlines())
        all_sigs += loc_sigs
        all_class_sigs += loc_class_sigs
    sigs = dict(find_unique_signatures(all_sigs))
    class_sigs = dict(find_unique_signatures(all_class_sigs))
    return sigs, class_sigs


def generate_stubs(options: Options) -> None:
    """Main entry point for the program."""
    mypy_opts = mypy_options(options)
    py_modules, c_modules = collect_build_targets(options, mypy_opts)
    sig_generators = get_sig_generators(options)
    # Use parsed sources to generate stubs for Python modules.
    generate_asts_for_modules(py_modules, options.parse_only, mypy_opts, options.verbose)
    files = []
    for mod in py_modules:
        assert mod.path is not None, "Not found module was not skipped"
        target = mod.module.replace(".", "/")
        if os.path.basename(mod.path) == "__init__.py":
            target += "/__init__.pyi"
        else:
            target += ".pyi"
        target = os.path.join(options.output_dir, target)
        files.append(target)
        with generate_guarded(mod.module, target, options.ignore_errors, options.verbose):
            generate_stub_from_ast(
                mod, target, options.parse_only, options.include_private, options.export_less
            )

    # Separately analyse C modules using different logic.
    all_modules = sorted(m.module for m in (py_modules + c_modules))
    for mod in c_modules:
        if any(py_mod.module.startswith(mod.module + ".") for py_mod in py_modules + c_modules):
            target = mod.module.replace(".", "/") + "/__init__.pyi"
        else:
            target = mod.module.replace(".", "/") + ".pyi"
        target = os.path.join(options.output_dir, target)
        files.append(target)
        with generate_guarded(mod.module, target, options.ignore_errors, options.verbose):
            generate_stub_for_c_module(
                mod.module, target, known_modules=all_modules, sig_generators=sig_generators
            )
    num_modules = len(py_modules) + len(c_modules)
    if not options.quiet and num_modules > 0:
        print("Processed %d modules" % num_modules)
        if len(files) == 1:
            print(f"Generated {files[0]}")
        else:
            print(f"Generated files under {common_dir_prefix(files)}" + os.sep)


HEADER = """%(prog)s [-h] [more options, see -h]
                     [-m MODULE] [-p PACKAGE] [files ...]"""

DESCRIPTION = """
Generate draft stubs for modules.

Stubs are generated in directory ./out, to avoid overriding files with
manual changes.  This directory is assumed to exist.
"""

FOOTER: Final = """Environment variables:
  Define MYPY_CACHE_DIR to override configuration cache_dir path."""


def parse_options(args: list[str]) -> Options:
    parser = argparse.ArgumentParser(prog="stubgen", usage=HEADER, description=DESCRIPTION)

    parser.add_argument(
        "--ignore-errors",
        action="store_true",
        help="ignore errors when trying to generate stubs for modules",
    )
    parser.add_argument(
        "--no-import",
        action="store_true",
        help="don't import the modules, just parse and analyze them "
        "(doesn't work with C extension modules and might not "
        "respect __all__)",
    )
    parser.add_argument(
        "--parse-only",
        action="store_true",
        help="don't perform semantic analysis of sources, just parse them "
        "(only applies to Python modules, might affect quality of stubs)",
    )
    parser.add_argument(
        "--include-private",
        action="store_true",
        help="generate stubs for objects and members considered private "
        "(single leading underscore and no trailing underscores)",
    )
    parser.add_argument(
        "--export-less",
        action="store_true",
        help="don't implicitly export all names imported from other modules in the same package",
    )
    parser.add_argument("-v", "--verbose", action="store_true", help="show more verbose messages")
    parser.add_argument("-q", "--quiet", action="store_true", help="show fewer messages")
    parser.add_argument(
        "--doc-dir",
        metavar="PATH",
        default="",
        help="use .rst documentation in PATH (this may result in "
        "better stubs in some cases; consider setting this to "
        "DIR/Python-X.Y.Z/Doc/library)",
    )
    parser.add_argument(
        "--search-path",
        metavar="PATH",
        default="",
        help="specify module search directories, separated by ':' "
        "(currently only used if --no-import is given)",
    )
    parser.add_argument(
        "-o",
        "--output",
        metavar="PATH",
        dest="output_dir",
        default="out",
        help="change the output directory [default: %(default)s]",
    )
    parser.add_argument(
        "-m",
        "--module",
        action="append",
        metavar="MODULE",
        dest="modules",
        default=[],
        help="generate stub for module; can repeat for more modules",
    )
    parser.add_argument(
        "-p",
        "--package",
        action="append",
        metavar="PACKAGE",
        dest="packages",
        default=[],
        help="generate stubs for package recursively; can be repeated",
    )
    parser.add_argument(
        metavar="files",
        nargs="*",
        dest="files",
        help="generate stubs for given files or directories",
    )

    ns = parser.parse_args(args)

    pyversion = sys.version_info[:2]
    ns.interpreter = sys.executable

    if ns.modules + ns.packages and ns.files:
        parser.error("May only specify one of: modules/packages or files.")
    if ns.quiet and ns.verbose:
        parser.error("Cannot specify both quiet and verbose messages")

    # Create the output folder if it doesn't already exist.
    if not os.path.exists(ns.output_dir):
        os.makedirs(ns.output_dir)

    return Options(
        pyversion=pyversion,
        no_import=ns.no_import,
        doc_dir=ns.doc_dir,
        search_path=ns.search_path.split(":"),
        interpreter=ns.interpreter,
        ignore_errors=ns.ignore_errors,
        parse_only=ns.parse_only,
        include_private=ns.include_private,
        output_dir=ns.output_dir,
        modules=ns.modules,
        packages=ns.packages,
        files=ns.files,
        verbose=ns.verbose,
        quiet=ns.quiet,
        export_less=ns.export_less,
    )


def main(args: list[str] | None = None) -> None:
    mypy.util.check_python_version("stubgen")
    # Make sure that the current directory is in sys.path so that
    # stubgen can be run on packages in the current directory.
    if not ("" in sys.path or "." in sys.path):
        sys.path.insert(0, "")

    options = parse_options(sys.argv[1:] if args is None else args)
    generate_stubs(options)


if __name__ == "__main__":
    main()<|MERGE_RESOLUTION|>--- conflicted
+++ resolved
@@ -1588,7 +1588,7 @@
     options.python_version = stubgen_options.pyversion
     options.show_traceback = True
     options.transform_source = remove_misplaced_type_comments
-<<<<<<< HEAD
+    options.preserve_asts = True
 
     # Override cache_dir if provided in the environment
     environ_cache_dir = os.getenv("MYPY_CACHE_DIR", "")
@@ -1596,9 +1596,6 @@
         options.cache_dir = environ_cache_dir
     options.cache_dir = os.path.expanduser(options.cache_dir)
 
-=======
-    options.preserve_asts = True
->>>>>>> aee983e6
     return options
 
 
