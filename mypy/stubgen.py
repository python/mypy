#!/usr/bin/env python3
"""Generator of dynamically typed draft stubs for arbitrary modules.

The logic of this script can be split in three steps:
* parsing options and finding sources:
  - use runtime imports be default (to find also C modules)
  - or use mypy's mechanisms, if importing is prohibited
* (optionally) semantically analysing the sources using mypy (as a single set)
* emitting the stubs text:
  - for Python modules: from ASTs using StubGenerator
  - for C modules using runtime introspection and (optionally) Sphinx docs

During first and third steps some problematic files can be skipped, but any
blocking error during second step will cause the whole program to stop.

Basic usage:

  $ stubgen foo.py bar.py some_directory
  => Generate out/foo.pyi, out/bar.pyi, and stubs for some_directory (recursively).

  $ stubgen -m urllib.parse
  => Generate out/urllib/parse.pyi.

  $ stubgen -p urllib
  => Generate stubs for whole urlib package (recursively).

For C modules, you can get more precise function signatures by parsing .rst (Sphinx)
documentation for extra information. For this, use the --doc-dir option:

  $ stubgen --doc-dir <DIR>/Python-3.4.2/Doc/library -m curses

Note: The generated stubs should be verified manually.

TODO:
 - maybe use .rst docs also for Python modules
 - maybe export more imported names if there is no __all__ (this affects ssl.SSLError, for example)
   - a quick and dirty heuristic would be to turn this on if a module has something like
     'from x import y as _y'
 - we don't seem to always detect properties ('closed' in 'io', for example)
"""

from __future__ import annotations

import argparse
import glob
import keyword
import os
import os.path
import sys
import traceback
from collections import defaultdict
from typing import Final, Iterable, Mapping

import mypy.build
import mypy.mixedtraverser
import mypy.parse
import mypy.traverser
import mypy.util
from mypy.build import build
from mypy.errors import CompileError, Errors
from mypy.find_sources import InvalidSourceList, create_source_list
from mypy.modulefinder import (
    BuildSource,
    FindModuleCache,
    ModuleNotFoundReason,
    SearchPaths,
    default_lib_path,
)
from mypy.moduleinspect import ModuleInspect
from mypy.nodes import (
    ARG_NAMED,
    ARG_POS,
    ARG_STAR,
    ARG_STAR2,
    IS_ABSTRACT,
    NOT_ABSTRACT,
    AssignmentStmt,
    Block,
    BytesExpr,
    CallExpr,
    ClassDef,
    ComparisonExpr,
    ComplexExpr,
    Decorator,
    DictExpr,
    EllipsisExpr,
    Expression,
    FloatExpr,
    FuncBase,
    FuncDef,
    IfStmt,
    Import,
    ImportAll,
    ImportFrom,
    IndexExpr,
    IntExpr,
    ListExpr,
    MemberExpr,
    MypyFile,
    NameExpr,
    OpExpr,
    OverloadedFuncDef,
    Statement,
    StrExpr,
    TempNode,
    TupleExpr,
    TypeInfo,
    UnaryExpr,
    Var,
)
from mypy.options import Options as MypyOptions
from mypy.stubdoc import Sig, find_unique_signatures, parse_all_signatures
from mypy.stubgenc import (
    DocstringSignatureGenerator,
    ExternalSignatureGenerator,
    FallbackSignatureGenerator,
    SignatureGenerator,
    generate_stub_for_c_module,
)
from mypy.stubutil import (
    CantImport,
    common_dir_prefix,
    fail_missing,
    find_module_path_and_all_py3,
    generate_guarded,
    remove_misplaced_type_comments,
    report_missing,
    walk_packages,
)
from mypy.traverser import (
    all_yield_expressions,
    has_return_statement,
    has_yield_expression,
    has_yield_from_expression,
)
from mypy.types import (
    OVERLOAD_NAMES,
    TPDICT_NAMES,
    TYPED_NAMEDTUPLE_NAMES,
    AnyType,
    CallableType,
    Instance,
    NoneType,
    TupleType,
    Type,
    TypeList,
    TypeStrVisitor,
    UnboundType,
    UnionType,
    get_proper_type,
)
from mypy.visitor import NodeVisitor

TYPING_MODULE_NAMES: Final = ("typing", "typing_extensions")

# Common ways of naming package containing vendored modules.
VENDOR_PACKAGES: Final = ["packages", "vendor", "vendored", "_vendor", "_vendored_packages"]

# Avoid some file names that are unnecessary or likely to cause trouble (\n for end of path).
BLACKLIST: Final = [
    "/six.py\n",  # Likely vendored six; too dynamic for us to handle
    "/vendored/",  # Vendored packages
    "/vendor/",  # Vendored packages
    "/_vendor/",
    "/_vendored_packages/",
]

# Special-cased names that are implicitly exported from the stub (from m import y as y).
EXTRA_EXPORTED: Final = {
    "pyasn1_modules.rfc2437.univ",
    "pyasn1_modules.rfc2459.char",
    "pyasn1_modules.rfc2459.univ",
}

# These names should be omitted from generated stubs.
IGNORED_DUNDERS: Final = {
    "__all__",
    "__author__",
    "__version__",
    "__about__",
    "__copyright__",
    "__email__",
    "__license__",
    "__summary__",
    "__title__",
    "__uri__",
    "__str__",
    "__repr__",
    "__getstate__",
    "__setstate__",
    "__slots__",
}

# These methods are expected to always return a non-trivial value.
METHODS_WITH_RETURN_VALUE: Final = {
    "__ne__",
    "__eq__",
    "__lt__",
    "__le__",
    "__gt__",
    "__ge__",
    "__hash__",
    "__iter__",
}

# These magic methods always return the same type.
KNOWN_MAGIC_METHODS_RETURN_TYPES: Final = {
    "__len__": "int",
    "__length_hint__": "int",
    "__init__": "None",
    "__del__": "None",
    "__bool__": "bool",
    "__bytes__": "bytes",
    "__format__": "str",
    "__contains__": "bool",
    "__complex__": "complex",
    "__int__": "int",
    "__float__": "float",
    "__index__": "int",
}


class Options:
    """Represents stubgen options.

    This class is mutable to simplify testing.
    """

    def __init__(
        self,
        pyversion: tuple[int, int],
        no_import: bool,
        doc_dir: str,
        search_path: list[str],
        interpreter: str,
        parse_only: bool,
        ignore_errors: bool,
        include_private: bool,
        output_dir: str,
        modules: list[str],
        packages: list[str],
        files: list[str],
        verbose: bool,
        quiet: bool,
        export_less: bool,
        include_docstrings: bool,
    ) -> None:
        # See parse_options for descriptions of the flags.
        self.pyversion = pyversion
        self.no_import = no_import
        self.doc_dir = doc_dir
        self.search_path = search_path
        self.interpreter = interpreter
        self.decointerpreter = interpreter
        self.parse_only = parse_only
        self.ignore_errors = ignore_errors
        self.include_private = include_private
        self.output_dir = output_dir
        self.modules = modules
        self.packages = packages
        self.files = files
        self.verbose = verbose
        self.quiet = quiet
        self.export_less = export_less
        self.include_docstrings = include_docstrings


class StubSource:
    """A single source for stub: can be a Python or C module.

    A simple extension of BuildSource that also carries the AST and
    the value of __all__ detected at runtime.
    """

    def __init__(
        self, module: str, path: str | None = None, runtime_all: list[str] | None = None
    ) -> None:
        self.source = BuildSource(path, module, None)
        self.runtime_all = runtime_all
        self.ast: MypyFile | None = None

    @property
    def module(self) -> str:
        return self.source.module

    @property
    def path(self) -> str | None:
        return self.source.path


# What was generated previously in the stub file. We keep track of these to generate
# nicely formatted output (add empty line between non-empty classes, for example).
EMPTY: Final = "EMPTY"
FUNC: Final = "FUNC"
CLASS: Final = "CLASS"
EMPTY_CLASS: Final = "EMPTY_CLASS"
VAR: Final = "VAR"
NOT_IN_ALL: Final = "NOT_IN_ALL"

# Indicates that we failed to generate a reasonable output
# for a given node. These should be manually replaced by a user.

ERROR_MARKER: Final = "<ERROR>"


class AnnotationPrinter(TypeStrVisitor):
    """Visitor used to print existing annotations in a file.

    The main difference from TypeStrVisitor is a better treatment of
    unbound types.

    Notes:
    * This visitor doesn't add imports necessary for annotations, this is done separately
      by ImportTracker.
    * It can print all kinds of types, but the generated strings may not be valid (notably
      callable types) since it prints the same string that reveal_type() does.
    * For Instance types it prints the fully qualified names.
    """

    # TODO: Generate valid string representation for callable types.
    # TODO: Use short names for Instances.
    def __init__(self, stubgen: StubGenerator) -> None:
        super().__init__(options=mypy.options.Options())
        self.stubgen = stubgen

    def visit_any(self, t: AnyType) -> str:
        s = super().visit_any(t)
        self.stubgen.import_tracker.require_name(s)
        return s

    def visit_unbound_type(self, t: UnboundType) -> str:
        s = t.name
        self.stubgen.import_tracker.require_name(s)
        if t.args:
            s += f"[{self.args_str(t.args)}]"
        return s

    def visit_none_type(self, t: NoneType) -> str:
        return "None"

    def visit_type_list(self, t: TypeList) -> str:
        return f"[{self.list_str(t.items)}]"

    def visit_union_type(self, t: UnionType) -> str:
        return " | ".join([item.accept(self) for item in t.items])

    def args_str(self, args: Iterable[Type]) -> str:
        """Convert an array of arguments to strings and join the results with commas.

        The main difference from list_str is the preservation of quotes for string
        arguments
        """
        types = ["builtins.bytes", "builtins.str"]
        res = []
        for arg in args:
            arg_str = arg.accept(self)
            if isinstance(arg, UnboundType) and arg.original_str_fallback in types:
                res.append(f"'{arg_str}'")
            else:
                res.append(arg_str)
        return ", ".join(res)


class AliasPrinter(NodeVisitor[str]):
    """Visitor used to collect type aliases _and_ type variable definitions.

    Visit r.h.s of the definition to get the string representation of type alias.
    """

    def __init__(self, stubgen: StubGenerator) -> None:
        self.stubgen = stubgen
        super().__init__()

    def visit_call_expr(self, node: CallExpr) -> str:
        # Call expressions are not usually types, but we also treat `X = TypeVar(...)` as a
        # type alias that has to be preserved (even if TypeVar is not the same as an alias)
        callee = node.callee.accept(self)
        args = []
        for name, arg, kind in zip(node.arg_names, node.args, node.arg_kinds):
            if kind == ARG_POS:
                args.append(arg.accept(self))
            elif kind == ARG_STAR:
                args.append("*" + arg.accept(self))
            elif kind == ARG_STAR2:
                args.append("**" + arg.accept(self))
            elif kind == ARG_NAMED:
                args.append(f"{name}={arg.accept(self)}")
            else:
                raise ValueError(f"Unknown argument kind {kind} in call")
        return f"{callee}({', '.join(args)})"

    def visit_name_expr(self, node: NameExpr) -> str:
        self.stubgen.import_tracker.require_name(node.name)
        return node.name

    def visit_member_expr(self, o: MemberExpr) -> str:
        node: Expression = o
        trailer = ""
        while isinstance(node, MemberExpr):
            trailer = "." + node.name + trailer
            node = node.expr
        if not isinstance(node, NameExpr):
            return ERROR_MARKER
        self.stubgen.import_tracker.require_name(node.name)
        return node.name + trailer

    def visit_str_expr(self, node: StrExpr) -> str:
        return repr(node.value)

    def visit_index_expr(self, node: IndexExpr) -> str:
        base = node.base.accept(self)
        index = node.index.accept(self)
        if len(index) > 2 and index.startswith("(") and index.endswith(")"):
            index = index[1:-1]
        return f"{base}[{index}]"

    def visit_tuple_expr(self, node: TupleExpr) -> str:
        return f"({', '.join(n.accept(self) for n in node.items)})"

    def visit_list_expr(self, node: ListExpr) -> str:
        return f"[{', '.join(n.accept(self) for n in node.items)}]"

    def visit_dict_expr(self, o: DictExpr) -> str:
        dict_items = []
        for key, value in o.items:
            # This is currently only used for TypedDict where all keys are strings.
            assert isinstance(key, StrExpr)
            dict_items.append(f"{key.accept(self)}: {value.accept(self)}")
        return f"{{{', '.join(dict_items)}}}"

    def visit_ellipsis(self, node: EllipsisExpr) -> str:
        return "..."

    def visit_op_expr(self, o: OpExpr) -> str:
        return f"{o.left.accept(self)} {o.op} {o.right.accept(self)}"


class ImportTracker:
    """Record necessary imports during stub generation."""

    def __init__(self) -> None:
        # module_for['foo'] has the module name where 'foo' was imported from, or None if
        # 'foo' is a module imported directly; examples
        #     'from pkg.m import f as foo' ==> module_for['foo'] == 'pkg.m'
        #     'from m import f' ==> module_for['f'] == 'm'
        #     'import m' ==> module_for['m'] == None
        #     'import pkg.m' ==> module_for['pkg.m'] == None
        #                    ==> module_for['pkg'] == None
        self.module_for: dict[str, str | None] = {}

        # direct_imports['foo'] is the module path used when the name 'foo' was added to the
        # namespace.
        #   import foo.bar.baz  ==> direct_imports['foo'] == 'foo.bar.baz'
        #                       ==> direct_imports['foo.bar'] == 'foo.bar.baz'
        #                       ==> direct_imports['foo.bar.baz'] == 'foo.bar.baz'
        self.direct_imports: dict[str, str] = {}

        # reverse_alias['foo'] is the name that 'foo' had originally when imported with an
        # alias; examples
        #     'import numpy as np' ==> reverse_alias['np'] == 'numpy'
        #     'import foo.bar as bar' ==> reverse_alias['bar'] == 'foo.bar'
        #     'from decimal import Decimal as D' ==> reverse_alias['D'] == 'Decimal'
        self.reverse_alias: dict[str, str] = {}

        # required_names is the set of names that are actually used in a type annotation
        self.required_names: set[str] = set()

        # Names that should be reexported if they come from another module
        self.reexports: set[str] = set()

    def add_import_from(self, module: str, names: list[tuple[str, str | None]]) -> None:
        for name, alias in names:
            if alias:
                # 'from {module} import {name} as {alias}'
                self.module_for[alias] = module
                self.reverse_alias[alias] = name
            else:
                # 'from {module} import {name}'
                self.module_for[name] = module
                self.reverse_alias.pop(name, None)
            self.direct_imports.pop(alias or name, None)

    def add_import(self, module: str, alias: str | None = None) -> None:
        if alias:
            # 'import {module} as {alias}'
            self.module_for[alias] = None
            self.reverse_alias[alias] = module
        else:
            # 'import {module}'
            name = module
            # add module and its parent packages
            while name:
                self.module_for[name] = None
                self.direct_imports[name] = module
                self.reverse_alias.pop(name, None)
                name = name.rpartition(".")[0]

    def require_name(self, name: str) -> None:
        self.required_names.add(name.split(".")[0])

    def reexport(self, name: str) -> None:
        """Mark a given non qualified name as needed in __all__.

        This means that in case it comes from a module, it should be
        imported with an alias even is the alias is the same as the name.
        """
        self.require_name(name)
        self.reexports.add(name)

    def import_lines(self) -> list[str]:
        """The list of required import lines (as strings with python code)."""
        result = []

        # To summarize multiple names imported from a same module, we collect those
        # in the `module_map` dictionary, mapping a module path to the list of names that should
        # be imported from it. the names can also be alias in the form 'original as alias'
        module_map: Mapping[str, list[str]] = defaultdict(list)

        for name in sorted(self.required_names):
            # If we haven't seen this name in an import statement, ignore it
            if name not in self.module_for:
                continue

            m = self.module_for[name]
            if m is not None:
                # This name was found in a from ... import ...
                # Collect the name in the module_map
                if name in self.reverse_alias:
                    name = f"{self.reverse_alias[name]} as {name}"
                elif name in self.reexports:
                    name = f"{name} as {name}"
                module_map[m].append(name)
            else:
                # This name was found in an import ...
                # We can already generate the import line
                if name in self.reverse_alias:
                    source = self.reverse_alias[name]
                    result.append(f"import {source} as {name}\n")
                elif name in self.reexports:
                    assert "." not in name  # Because reexports only has nonqualified names
                    result.append(f"import {name} as {name}\n")
                else:
                    result.append(f"import {self.direct_imports[name]}\n")

        # Now generate all the from ... import ... lines collected in module_map
        for module, names in sorted(module_map.items()):
            result.append(f"from {module} import {', '.join(sorted(names))}\n")
        return result


def find_defined_names(file: MypyFile) -> set[str]:
    finder = DefinitionFinder()
    file.accept(finder)
    return finder.names


class DefinitionFinder(mypy.traverser.TraverserVisitor):
    """Find names of things defined at the top level of a module."""

    # TODO: Assignment statements etc.

    def __init__(self) -> None:
        # Short names of things defined at the top level.
        self.names: set[str] = set()

    def visit_class_def(self, o: ClassDef) -> None:
        # Don't recurse into classes, as we only keep track of top-level definitions.
        self.names.add(o.name)

    def visit_func_def(self, o: FuncDef) -> None:
        # Don't recurse, as we only keep track of top-level definitions.
        self.names.add(o.name)


def find_referenced_names(file: MypyFile) -> set[str]:
    finder = ReferenceFinder()
    file.accept(finder)
    return finder.refs


class ReferenceFinder(mypy.mixedtraverser.MixedTraverserVisitor):
    """Find all name references (both local and global)."""

    # TODO: Filter out local variable and class attribute references

    def __init__(self) -> None:
        # Short names of things defined at the top level.
        self.refs: set[str] = set()

    def visit_block(self, block: Block) -> None:
        if not block.is_unreachable:
            super().visit_block(block)

    def visit_name_expr(self, e: NameExpr) -> None:
        self.refs.add(e.name)

    def visit_instance(self, t: Instance) -> None:
        self.add_ref(t.type.fullname)
        super().visit_instance(t)

    def visit_unbound_type(self, t: UnboundType) -> None:
        if t.name:
            self.add_ref(t.name)

    def visit_tuple_type(self, t: TupleType) -> None:
        # Ignore fallback
        for item in t.items:
            item.accept(self)

    def visit_callable_type(self, t: CallableType) -> None:
        # Ignore fallback
        for arg in t.arg_types:
            arg.accept(self)
        t.ret_type.accept(self)

    def add_ref(self, fullname: str) -> None:
        self.refs.add(fullname.split(".")[-1])


class StubGenerator(mypy.traverser.TraverserVisitor):
    """Generate stub text from a mypy AST."""

    def __init__(
        self,
        _all_: list[str] | None,
        include_private: bool = False,
        analyzed: bool = False,
        export_less: bool = False,
        include_docstrings: bool = False,
    ) -> None:
        # Best known value of __all__.
        self._all_ = _all_
        self._output: list[str] = []
        self._decorators: list[str] = []
        self._import_lines: list[str] = []
        # Current indent level (indent is hardcoded to 4 spaces).
        self._indent = ""
        # Stack of defined variables (per scope).
        self._vars: list[list[str]] = [[]]
        # What was generated previously in the stub file.
        self._state = EMPTY
        self._toplevel_names: list[str] = []
        self._include_private = include_private
        self._include_docstrings = include_docstrings
        self._current_class: ClassDef | None = None
        self.import_tracker = ImportTracker()
        # Was the tree semantically analysed before?
        self.analyzed = analyzed
        # Disable implicit exports of package-internal imports?
        self.export_less = export_less
        # Add imports that could be implicitly generated
        self.import_tracker.add_import_from("typing", [("NamedTuple", None)])
        # Names in __all__ are required
        for name in _all_ or ():
            if name not in IGNORED_DUNDERS:
                self.import_tracker.reexport(name)
        self.defined_names: set[str] = set()
        # Short names of methods defined in the body of the current class
        self.method_names: set[str] = set()
        self.processing_dataclass = False

    def visit_mypy_file(self, o: MypyFile) -> None:
        self.module = o.fullname  # Current module being processed
        self.path = o.path
        self.defined_names = find_defined_names(o)
        self.referenced_names = find_referenced_names(o)
        known_imports = {
            "_typeshed": ["Incomplete"],
            "typing": ["Any", "TypeVar", "NamedTuple"],
            "collections.abc": ["Generator"],
            "typing_extensions": ["TypedDict", "ParamSpec", "TypeVarTuple"],
        }
        for pkg, imports in known_imports.items():
            for t in imports:
                if t not in self.defined_names:
                    alias = None
                else:
                    alias = "_" + t
                self.import_tracker.add_import_from(pkg, [(t, alias)])
        super().visit_mypy_file(o)
        undefined_names = [name for name in self._all_ or [] if name not in self._toplevel_names]
        if undefined_names:
            if self._state != EMPTY:
                self.add("\n")
            self.add("# Names in __all__ with no definition:\n")
            for name in sorted(undefined_names):
                self.add(f"#   {name}\n")

    def visit_overloaded_func_def(self, o: OverloadedFuncDef) -> None:
        """@property with setters and getters, @overload chain and some others."""
        overload_chain = False
        for item in o.items:
            if not isinstance(item, Decorator):
                continue
            if self.is_private_name(item.func.name, item.func.fullname):
                continue

            self.process_decorator(item)
            if not overload_chain:
                self.visit_func_def(item.func)
                if item.func.is_overload:
                    overload_chain = True
            elif item.func.is_overload:
                self.visit_func_def(item.func)
            else:
                # skip the overload implementation and clear the decorator we just processed
                self.clear_decorators()

    def visit_func_def(self, o: FuncDef) -> None:
        is_dataclass_generated = (
            self.analyzed and self.processing_dataclass and o.info.names[o.name].plugin_generated
        )
        if is_dataclass_generated and o.name != "__init__":
            # Skip methods generated by the @dataclass decorator (except for __init__)
            return
        if (
            self.is_private_name(o.name, o.fullname)
            or self.is_not_in_all(o.name)
            or (self.is_recorded_name(o.name) and not o.is_overload)
        ):
            self.clear_decorators()
            return
        if not self._indent and self._state not in (EMPTY, FUNC) and not o.is_awaitable_coroutine:
            self.add("\n")
        if not self.is_top_level():
            self_inits = find_self_initializers(o)
            for init, value in self_inits:
                if init in self.method_names:
                    # Can't have both an attribute and a method/property with the same name.
                    continue
                init_code = self.get_init(init, value)
                if init_code:
                    self.add(init_code)
        # dump decorators, just before "def ..."
        for s in self._decorators:
            self.add(s)
        self.clear_decorators()
        self.add(f"{self._indent}{'async ' if o.is_coroutine else ''}def {o.name}(")
        self.record_name(o.name)
        args: list[str] = []
        for i, arg_ in enumerate(o.arguments):
            var = arg_.variable
            kind = arg_.kind
            name = var.name
            annotated_type = (
                o.unanalyzed_type.arg_types[i]
                if isinstance(o.unanalyzed_type, CallableType)
                else None
            )
            # I think the name check is incorrect: there are libraries which
            # name their 0th argument other than self/cls
            is_self_arg = i == 0 and name == "self"
            is_cls_arg = i == 0 and name == "cls"
            annotation = ""
            if annotated_type and not is_self_arg and not is_cls_arg:
                # Luckily, an argument explicitly annotated with "Any" has
                # type "UnboundType" and will not match.
                if not isinstance(get_proper_type(annotated_type), AnyType):
                    annotation = f": {self.print_annotation(annotated_type)}"

            if kind.is_named() and not any(arg.startswith("*") for arg in args):
                args.append("*")

            if arg_.initializer:
                if not annotation:
                    typename = self.get_str_type_of_node(arg_.initializer, True, False)
                    if typename == "":
                        annotation = "=..."
                    else:
                        annotation = f": {typename} = ..."
                else:
                    annotation += " = ..."
                arg = name + annotation
            elif kind == ARG_STAR:
                arg = f"*{name}{annotation}"
            elif kind == ARG_STAR2:
                arg = f"**{name}{annotation}"
            else:
                arg = name + annotation
            args.append(arg)
        if o.name == "__init__" and is_dataclass_generated and "**" in args:
            # The dataclass plugin generates invalid nameless "*" and "**" arguments
            new_name = "".join(a.split(":", 1)[0] for a in args).replace("*", "")
            args[args.index("*")] = f"*{new_name}_"  # this name is guaranteed to be unique
            args[args.index("**")] = f"**{new_name}__"  # same here

        retname = None
        if o.name != "__init__" and isinstance(o.unanalyzed_type, CallableType):
            if isinstance(get_proper_type(o.unanalyzed_type.ret_type), AnyType):
                # Luckily, a return type explicitly annotated with "Any" has
                # type "UnboundType" and will enter the else branch.
                retname = None  # implicit Any
            else:
                retname = self.print_annotation(o.unanalyzed_type.ret_type)
        elif o.abstract_status == IS_ABSTRACT or o.name in METHODS_WITH_RETURN_VALUE:
            # Always assume abstract methods return Any unless explicitly annotated. Also
            # some dunder methods should not have a None return type.
            retname = None  # implicit Any
        elif o.name in KNOWN_MAGIC_METHODS_RETURN_TYPES:
            retname = KNOWN_MAGIC_METHODS_RETURN_TYPES[o.name]
        elif has_yield_expression(o) or has_yield_from_expression(o):
            generator_name = self.add_typing_import("Generator")
            yield_name = "None"
            send_name = "None"
            return_name = "None"
            if has_yield_from_expression(o):
                yield_name = send_name = self.add_typing_import("Incomplete")
            else:
                for expr, in_assignment in all_yield_expressions(o):
                    if expr.expr is not None and not self.is_none_expr(expr.expr):
                        yield_name = self.add_typing_import("Incomplete")
                    if in_assignment:
                        send_name = self.add_typing_import("Incomplete")
            if has_return_statement(o):
                return_name = self.add_typing_import("Incomplete")
            retname = f"{generator_name}[{yield_name}, {send_name}, {return_name}]"
        elif not has_return_statement(o) and o.abstract_status == NOT_ABSTRACT:
            retname = "None"
        retfield = ""
        if retname is not None:
            retfield = " -> " + retname

        self.add(", ".join(args))
        self.add(f"){retfield}:")
        if self._include_docstrings and o.docstring:
            docstring = mypy.util.quote_docstring(o.docstring)
            self.add(f"\n{self._indent}    {docstring}\n")
        else:
            self.add(" ...\n")

        self._state = FUNC

    def is_none_expr(self, expr: Expression) -> bool:
        return isinstance(expr, NameExpr) and expr.name == "None"

    def visit_decorator(self, o: Decorator) -> None:
        if self.is_private_name(o.func.name, o.func.fullname):
            return
        self.process_decorator(o)
        self.visit_func_def(o.func)

    def process_decorator(self, o: Decorator) -> None:
        """Process a series of decorators.

        Only preserve certain special decorators such as @abstractmethod.
        """
        for decorator in o.original_decorators:
            if not isinstance(decorator, (NameExpr, MemberExpr)):
                continue
            qualname = get_qualified_name(decorator)
            fullname = self.get_fullname(decorator)
            if fullname in (
                "builtins.property",
                "builtins.staticmethod",
                "builtins.classmethod",
                "functools.cached_property",
            ):
                self.add_decorator(qualname, require_name=True)
            elif fullname in (
                "asyncio.coroutine",
                "asyncio.coroutines.coroutine",
                "types.coroutine",
            ):
                o.func.is_awaitable_coroutine = True
                self.add_decorator(qualname, require_name=True)
            elif fullname == "abc.abstractmethod":
                self.add_decorator(qualname, require_name=True)
                o.func.abstract_status = IS_ABSTRACT
            elif fullname in (
                "abc.abstractproperty",
                "abc.abstractstaticmethod",
                "abc.abstractclassmethod",
            ):
                abc_module = qualname.rpartition(".")[0]
                if not abc_module:
                    self.import_tracker.add_import("abc")
                builtin_decorator_replacement = fullname[len("abc.abstract") :]
                self.add_decorator(builtin_decorator_replacement, require_name=False)
                self.add_decorator(f"{abc_module or 'abc'}.abstractmethod", require_name=True)
                o.func.abstract_status = IS_ABSTRACT
            elif fullname in OVERLOAD_NAMES:
                self.add_decorator(qualname, require_name=True)
                o.func.is_overload = True
            elif qualname.endswith(".setter"):
                self.add_decorator(qualname, require_name=False)

    def get_fullname(self, expr: Expression) -> str:
        """Return the full name resolving imports and import aliases."""
        if (
            self.analyzed
            and isinstance(expr, (NameExpr, MemberExpr))
            and expr.fullname
            and not (isinstance(expr.node, Var) and expr.node.is_suppressed_import)
        ):
            return expr.fullname
        name = get_qualified_name(expr)
        if "." not in name:
            real_module = self.import_tracker.module_for.get(name)
            real_short = self.import_tracker.reverse_alias.get(name, name)
            if real_module is None and real_short not in self.defined_names:
                real_module = "builtins"  # not imported and not defined, must be a builtin
        else:
            name_module, real_short = name.split(".", 1)
            real_module = self.import_tracker.reverse_alias.get(name_module, name_module)
        resolved_name = real_short if real_module is None else f"{real_module}.{real_short}"
        return resolved_name

    def visit_class_def(self, o: ClassDef) -> None:
        self._current_class = o
        self.method_names = find_method_names(o.defs.body)
        sep: int | None = None
        if not self._indent and self._state != EMPTY:
            sep = len(self._output)
            self.add("\n")
        decorators = self.get_class_decorators(o)
        for d in decorators:
            self.add(f"{self._indent}@{d}\n")
        self.add(f"{self._indent}class {o.name}")
        self.record_name(o.name)
        base_types = self.get_base_types(o)
        if base_types:
            for base in base_types:
                self.import_tracker.require_name(base)
        if isinstance(o.metaclass, (NameExpr, MemberExpr)):
            meta = o.metaclass.accept(AliasPrinter(self))
            base_types.append("metaclass=" + meta)
        elif self.analyzed and o.info.is_abstract and not o.info.is_protocol:
            base_types.append("metaclass=abc.ABCMeta")
            self.import_tracker.add_import("abc")
            self.import_tracker.require_name("abc")
        if base_types:
            self.add(f"({', '.join(base_types)})")
        self.add(":\n")
        self._indent += "    "
        if self._include_docstrings and o.docstring:
            docstring = mypy.util.quote_docstring(o.docstring)
            self.add(f"{self._indent}{docstring}\n")
        n = len(self._output)
        self._vars.append([])
        super().visit_class_def(o)
        self._indent = self._indent[:-4]
        self._vars.pop()
        self._vars[-1].append(o.name)
        if len(self._output) == n:
            if self._state == EMPTY_CLASS and sep is not None:
                self._output[sep] = ""
            if not (self._include_docstrings and o.docstring):
                self._output[-1] = self._output[-1][:-1] + " ...\n"
            self._state = EMPTY_CLASS
        else:
            self._state = CLASS
        self.method_names = set()
<<<<<<< HEAD
        self.processing_dataclass = False
=======
        self._current_class = None
>>>>>>> 7f65cc75

    def get_base_types(self, cdef: ClassDef) -> list[str]:
        """Get list of base classes for a class."""
        base_types: list[str] = []
        p = AliasPrinter(self)
        for base in cdef.base_type_exprs + cdef.removed_base_type_exprs:
            if isinstance(base, (NameExpr, MemberExpr)):
                if self.get_fullname(base) != "builtins.object":
                    base_types.append(get_qualified_name(base))
            elif isinstance(base, IndexExpr):
                base_types.append(base.accept(p))
            elif isinstance(base, CallExpr):
                # namedtuple(typename, fields), NamedTuple(typename, fields) calls can
                # be used as a base class. The first argument is a string literal that
                # is usually the same as the class name.
                #
                # Note:
                # A call-based named tuple as a base class cannot be safely converted to
                # a class-based NamedTuple definition because class attributes defined
                # in the body of the class inheriting from the named tuple call are not
                # namedtuple fields at runtime.
                if self.is_namedtuple(base):
                    nt_fields = self._get_namedtuple_fields(base)
                    assert isinstance(base.args[0], StrExpr)
                    typename = base.args[0].value
                    if nt_fields is None:
                        # Invalid namedtuple() call, cannot determine fields
                        base_types.append(self.add_typing_import("Incomplete"))
                        continue
                    fields_str = ", ".join(f"({f!r}, {t})" for f, t in nt_fields)
                    namedtuple_name = self.add_typing_import("NamedTuple")
                    base_types.append(f"{namedtuple_name}({typename!r}, [{fields_str}])")
                elif self.is_typed_namedtuple(base):
                    base_types.append(base.accept(p))
                else:
                    # At this point, we don't know what the base class is, so we
                    # just use Incomplete as the base class.
                    base_types.append(self.add_typing_import("Incomplete"))
        for name, value in cdef.keywords.items():
            if name == "metaclass":
                continue  # handled separately
            base_types.append(f"{name}={value.accept(p)}")
        return base_types

    def get_class_decorators(self, cdef: ClassDef) -> list[str]:
        decorators: list[str] = []
        p = AliasPrinter(self)
        for d in cdef.decorators:
            if self.is_dataclass(d):
                decorators.append(d.accept(p))
                self.import_tracker.require_name(get_qualified_name(d))
                self.processing_dataclass = True
        return decorators

    def is_dataclass(self, expr: Expression) -> bool:
        if isinstance(expr, CallExpr):
            expr = expr.callee
        return self.get_fullname(expr) == "dataclasses.dataclass"

    def visit_block(self, o: Block) -> None:
        # Unreachable statements may be partially uninitialized and that may
        # cause trouble.
        if not o.is_unreachable:
            super().visit_block(o)

    def visit_assignment_stmt(self, o: AssignmentStmt) -> None:
        foundl = []

        for lvalue in o.lvalues:
            if isinstance(lvalue, NameExpr) and isinstance(o.rvalue, CallExpr):
                if self.is_namedtuple(o.rvalue) or self.is_typed_namedtuple(o.rvalue):
                    self.process_namedtuple(lvalue, o.rvalue)
                    foundl.append(False)  # state is updated in process_namedtuple
                    continue
                if self.is_typeddict(o.rvalue):
                    self.process_typeddict(lvalue, o.rvalue)
                    foundl.append(False)  # state is updated in process_typeddict
                    continue
            if (
                isinstance(lvalue, NameExpr)
                and not self.is_private_name(lvalue.name)
                # it is never an alias with explicit annotation
                and not o.unanalyzed_type
                and self.is_alias_expression(o.rvalue)
            ):
                self.process_typealias(lvalue, o.rvalue)
                continue
            if isinstance(lvalue, (TupleExpr, ListExpr)):
                items = lvalue.items
                if isinstance(o.unanalyzed_type, TupleType):  # type: ignore[misc]
                    annotations: Iterable[Type | None] = o.unanalyzed_type.items
                else:
                    annotations = [None] * len(items)
            else:
                items = [lvalue]
                annotations = [o.unanalyzed_type]
            sep = False
            found = False
            for item, annotation in zip(items, annotations):
                if isinstance(item, NameExpr):
                    init = self.get_init(item.name, o.rvalue, annotation)
                    if init:
                        found = True
                        if not sep and not self._indent and self._state not in (EMPTY, VAR):
                            init = "\n" + init
                            sep = True
                        self.add(init)
                        self.record_name(item.name)
            foundl.append(found)

        if all(foundl):
            self._state = VAR

    def is_namedtuple(self, expr: CallExpr) -> bool:
        return self.get_fullname(expr.callee) == "collections.namedtuple"

    def is_typed_namedtuple(self, expr: CallExpr) -> bool:
        return self.get_fullname(expr.callee) in TYPED_NAMEDTUPLE_NAMES

    def _get_namedtuple_fields(self, call: CallExpr) -> list[tuple[str, str]] | None:
        if self.is_namedtuple(call):
            fields_arg = call.args[1]
            if isinstance(fields_arg, StrExpr):
                field_names = fields_arg.value.replace(",", " ").split()
            elif isinstance(fields_arg, (ListExpr, TupleExpr)):
                field_names = []
                for field in fields_arg.items:
                    if not isinstance(field, StrExpr):
                        return None
                    field_names.append(field.value)
            else:
                return None  # Invalid namedtuple fields type
            if not field_names:
                return []
            incomplete = self.add_typing_import("Incomplete")
            return [(field_name, incomplete) for field_name in field_names]
        elif self.is_typed_namedtuple(call):
            fields_arg = call.args[1]
            if not isinstance(fields_arg, (ListExpr, TupleExpr)):
                return None
            fields: list[tuple[str, str]] = []
            p = AliasPrinter(self)
            for field in fields_arg.items:
                if not (isinstance(field, TupleExpr) and len(field.items) == 2):
                    return None
                field_name, field_type = field.items
                if not isinstance(field_name, StrExpr):
                    return None
                fields.append((field_name.value, field_type.accept(p)))
            return fields
        else:
            return None  # Not a named tuple call

    def process_namedtuple(self, lvalue: NameExpr, rvalue: CallExpr) -> None:
        if self._state == CLASS:
            self.add("\n")

        if not isinstance(rvalue.args[0], StrExpr):
            self.annotate_as_incomplete(lvalue)
            return

        fields = self._get_namedtuple_fields(rvalue)
        if fields is None:
            self.annotate_as_incomplete(lvalue)
            return
        bases = self.add_typing_import("NamedTuple")
        # TODO: Add support for generic NamedTuples. Requires `Generic` as base class.
        class_def = f"{self._indent}class {lvalue.name}({bases}):"
        if len(fields) == 0:
            self.add(f"{class_def} ...\n")
            self._state = EMPTY_CLASS
        else:
            if self._state not in (EMPTY, CLASS):
                self.add("\n")
            self.add(f"{class_def}\n")
            for f_name, f_type in fields:
                self.add(f"{self._indent}    {f_name}: {f_type}\n")
            self._state = CLASS

    def is_typeddict(self, expr: CallExpr) -> bool:
        return self.get_fullname(expr.callee) in TPDICT_NAMES

    def process_typeddict(self, lvalue: NameExpr, rvalue: CallExpr) -> None:
        if self._state == CLASS:
            self.add("\n")

        if not isinstance(rvalue.args[0], StrExpr):
            self.annotate_as_incomplete(lvalue)
            return

        items: list[tuple[str, Expression]] = []
        total: Expression | None = None
        if len(rvalue.args) > 1 and rvalue.arg_kinds[1] == ARG_POS:
            if not isinstance(rvalue.args[1], DictExpr):
                self.annotate_as_incomplete(lvalue)
                return
            for attr_name, attr_type in rvalue.args[1].items:
                if not isinstance(attr_name, StrExpr):
                    self.annotate_as_incomplete(lvalue)
                    return
                items.append((attr_name.value, attr_type))
            if len(rvalue.args) > 2:
                if rvalue.arg_kinds[2] != ARG_NAMED or rvalue.arg_names[2] != "total":
                    self.annotate_as_incomplete(lvalue)
                    return
                total = rvalue.args[2]
        else:
            for arg_name, arg in zip(rvalue.arg_names[1:], rvalue.args[1:]):
                if not isinstance(arg_name, str):
                    self.annotate_as_incomplete(lvalue)
                    return
                if arg_name == "total":
                    total = arg
                else:
                    items.append((arg_name, arg))
        bases = self.add_typing_import("TypedDict")
        p = AliasPrinter(self)
        if any(not key.isidentifier() or keyword.iskeyword(key) for key, _ in items):
            # Keep the call syntax if there are non-identifier or reserved keyword keys.
            self.add(f"{self._indent}{lvalue.name} = {rvalue.accept(p)}\n")
            self._state = VAR
        else:
            # TODO: Add support for generic TypedDicts. Requires `Generic` as base class.
            if total is not None:
                bases += f", total={total.accept(p)}"
            class_def = f"{self._indent}class {lvalue.name}({bases}):"
            if len(items) == 0:
                self.add(f"{class_def} ...\n")
                self._state = EMPTY_CLASS
            else:
                if self._state not in (EMPTY, CLASS):
                    self.add("\n")
                self.add(f"{class_def}\n")
                for key, key_type in items:
                    self.add(f"{self._indent}    {key}: {key_type.accept(p)}\n")
                self._state = CLASS

    def annotate_as_incomplete(self, lvalue: NameExpr) -> None:
        self.add(f"{self._indent}{lvalue.name}: {self.add_typing_import('Incomplete')}\n")
        self._state = VAR

    def is_alias_expression(self, expr: Expression, top_level: bool = True) -> bool:
        """Return True for things that look like target for an alias.

        Used to know if assignments look like type aliases, function alias,
        or module alias.
        """
        # Assignment of TypeVar(...)  and other typevar-likes are passed through
        if isinstance(expr, CallExpr) and self.get_fullname(expr.callee) in (
            "typing.TypeVar",
            "typing_extensions.TypeVar",
            "typing.ParamSpec",
            "typing_extensions.ParamSpec",
            "typing.TypeVarTuple",
            "typing_extensions.TypeVarTuple",
        ):
            return True
        elif isinstance(expr, EllipsisExpr):
            return not top_level
        elif isinstance(expr, NameExpr):
            if expr.name in ("True", "False"):
                return False
            elif expr.name == "None":
                return not top_level
            else:
                return not self.is_private_name(expr.name)
        elif isinstance(expr, MemberExpr) and self.analyzed:
            # Also add function and module aliases.
            return (
                top_level
                and isinstance(expr.node, (FuncDef, Decorator, MypyFile))
                or isinstance(expr.node, TypeInfo)
            ) and not self.is_private_member(expr.node.fullname)
        elif (
            isinstance(expr, IndexExpr)
            and isinstance(expr.base, NameExpr)
            and not self.is_private_name(expr.base.name)
        ):
            if isinstance(expr.index, TupleExpr):
                indices = expr.index.items
            else:
                indices = [expr.index]
            if expr.base.name == "Callable" and len(indices) == 2:
                args, ret = indices
                if isinstance(args, EllipsisExpr):
                    indices = [ret]
                elif isinstance(args, ListExpr):
                    indices = args.items + [ret]
                else:
                    return False
            return all(self.is_alias_expression(i, top_level=False) for i in indices)
        else:
            return False

    def process_typealias(self, lvalue: NameExpr, rvalue: Expression) -> None:
        p = AliasPrinter(self)
        self.add(f"{self._indent}{lvalue.name} = {rvalue.accept(p)}\n")
        self.record_name(lvalue.name)
        self._vars[-1].append(lvalue.name)

    def visit_if_stmt(self, o: IfStmt) -> None:
        # Ignore if __name__ == '__main__'.
        expr = o.expr[0]
        if (
            isinstance(expr, ComparisonExpr)
            and isinstance(expr.operands[0], NameExpr)
            and isinstance(expr.operands[1], StrExpr)
            and expr.operands[0].name == "__name__"
            and "__main__" in expr.operands[1].value
        ):
            return
        super().visit_if_stmt(o)

    def visit_import_all(self, o: ImportAll) -> None:
        self.add_import_line(f"from {'.' * o.relative}{o.id} import *\n")

    def visit_import_from(self, o: ImportFrom) -> None:
        exported_names: set[str] = set()
        import_names = []
        module, relative = translate_module_name(o.id, o.relative)
        if self.module:
            full_module, ok = mypy.util.correct_relative_import(
                self.module, relative, module, self.path.endswith(".__init__.py")
            )
            if not ok:
                full_module = module
        else:
            full_module = module
        if module == "__future__":
            return  # Not preserved
        for name, as_name in o.names:
            if name == "six":
                # Vendored six -- translate into plain 'import six'.
                self.visit_import(Import([("six", None)]))
                continue
            exported = False
            if as_name is None and self.module and (self.module + "." + name) in EXTRA_EXPORTED:
                # Special case certain names that should be exported, against our general rules.
                exported = True
            is_private = self.is_private_name(name, full_module + "." + name)
            if (
                as_name is None
                and name not in self.referenced_names
                and (not self._all_ or name in IGNORED_DUNDERS)
                and not is_private
                and module not in ("abc", "asyncio") + TYPING_MODULE_NAMES
            ):
                # An imported name that is never referenced in the module is assumed to be
                # exported, unless there is an explicit __all__. Note that we need to special
                # case 'abc' since some references are deleted during semantic analysis.
                exported = True
            top_level = full_module.split(".")[0]
            if (
                as_name is None
                and not self.export_less
                and (not self._all_ or name in IGNORED_DUNDERS)
                and self.module
                and not is_private
                and top_level in (self.module.split(".")[0], "_" + self.module.split(".")[0])
            ):
                # Export imports from the same package, since we can't reliably tell whether they
                # are part of the public API.
                exported = True
            if exported:
                self.import_tracker.reexport(name)
                as_name = name
            import_names.append((name, as_name))
        self.import_tracker.add_import_from("." * relative + module, import_names)
        self._vars[-1].extend(alias or name for name, alias in import_names)
        for name, alias in import_names:
            self.record_name(alias or name)

        if self._all_:
            # Include "import from"s that import names defined in __all__.
            names = [
                name
                for name, alias in o.names
                if name in self._all_ and alias is None and name not in IGNORED_DUNDERS
            ]
            exported_names.update(names)

    def visit_import(self, o: Import) -> None:
        for id, as_id in o.ids:
            self.import_tracker.add_import(id, as_id)
            if as_id is None:
                target_name = id.split(".")[0]
            else:
                target_name = as_id
            self._vars[-1].append(target_name)
            self.record_name(target_name)

    def get_init(
        self, lvalue: str, rvalue: Expression, annotation: Type | None = None
    ) -> str | None:
        """Return initializer for a variable.

        Return None if we've generated one already or if the variable is internal.
        """
        if lvalue in self._vars[-1]:
            # We've generated an initializer already for this variable.
            return None
        # TODO: Only do this at module top level.
        if self.is_private_name(lvalue) or self.is_not_in_all(lvalue):
            return None
        self._vars[-1].append(lvalue)
        if annotation is not None:
            typename = self.print_annotation(annotation)
            if (
                isinstance(annotation, UnboundType)
                and not annotation.args
                and annotation.name == "Final"
                and self.import_tracker.module_for.get("Final") in TYPING_MODULE_NAMES
            ):
                # Final without type argument is invalid in stubs.
                final_arg = self.get_str_type_of_node(rvalue)
                typename += f"[{final_arg}]"
        elif self.processing_dataclass:
            # attribute without annotation is not a dataclass field, don't add annotation.
            return f"{self._indent}{lvalue} = ...\n"
        else:
            typename = self.get_str_type_of_node(rvalue)
<<<<<<< HEAD
        if self.processing_dataclass and not (isinstance(rvalue, TempNode) and rvalue.no_rhs):
            # dataclass field with default value, keep the initializer.
            return f"{self._indent}{lvalue}: {typename} = ...\n"
        return f"{self._indent}{lvalue}: {typename}\n"
=======
        initializer = self.get_assign_initializer(rvalue)
        return f"{self._indent}{lvalue}: {typename}{initializer}\n"

    def get_assign_initializer(self, rvalue: Expression) -> str:
        """Does this rvalue need some special initializer value?"""
        if self._current_class and self._current_class.info:
            # Current rules
            # 1. Return `...` if we are dealing with `NamedTuple` and it has an existing default value
            if self._current_class.info.is_named_tuple and not isinstance(rvalue, TempNode):
                return " = ..."
            # TODO: support other possible cases, where initializer is important

        # By default, no initializer is required:
        return ""
>>>>>>> 7f65cc75

    def add(self, string: str) -> None:
        """Add text to generated stub."""
        self._output.append(string)

    def add_decorator(self, name: str, require_name: bool = False) -> None:
        if require_name:
            self.import_tracker.require_name(name)
        if not self._indent and self._state not in (EMPTY, FUNC):
            self._decorators.append("\n")
        self._decorators.append(f"{self._indent}@{name}\n")

    def clear_decorators(self) -> None:
        self._decorators.clear()

    def typing_name(self, name: str) -> str:
        if name in self.defined_names:
            # Avoid name clash between name from typing and a name defined in stub.
            return "_" + name
        else:
            return name

    def add_typing_import(self, name: str) -> str:
        """Add a name to be imported for typing, unless it's imported already.

        The import will be internal to the stub.
        """
        name = self.typing_name(name)
        self.import_tracker.require_name(name)
        return name

    def add_import_line(self, line: str) -> None:
        """Add a line of text to the import section, unless it's already there."""
        if line not in self._import_lines:
            self._import_lines.append(line)

    def output(self) -> str:
        """Return the text for the stub."""
        imports = ""
        if self._import_lines:
            imports += "".join(self._import_lines)
        imports += "".join(self.import_tracker.import_lines())
        if imports and self._output:
            imports += "\n"
        return imports + "".join(self._output)

    def is_not_in_all(self, name: str) -> bool:
        if self.is_private_name(name):
            return False
        if self._all_:
            return self.is_top_level() and name not in self._all_
        return False

    def is_private_name(self, name: str, fullname: str | None = None) -> bool:
        if self._include_private:
            return False
        if fullname in EXTRA_EXPORTED:
            return False
        if name == "_":
            return False
        return name.startswith("_") and (not name.endswith("__") or name in IGNORED_DUNDERS)

    def is_private_member(self, fullname: str) -> bool:
        parts = fullname.split(".")
        return any(self.is_private_name(part) for part in parts)

    def get_str_type_of_node(
        self, rvalue: Expression, can_infer_optional: bool = False, can_be_any: bool = True
    ) -> str:
        rvalue = self.maybe_unwrap_unary_expr(rvalue)

        if isinstance(rvalue, IntExpr):
            return "int"
        if isinstance(rvalue, StrExpr):
            return "str"
        if isinstance(rvalue, BytesExpr):
            return "bytes"
        if isinstance(rvalue, FloatExpr):
            return "float"
        if isinstance(rvalue, ComplexExpr):  # 1j
            return "complex"
        if isinstance(rvalue, OpExpr) and rvalue.op in ("-", "+"):  # -1j + 1
            if isinstance(self.maybe_unwrap_unary_expr(rvalue.left), ComplexExpr) or isinstance(
                self.maybe_unwrap_unary_expr(rvalue.right), ComplexExpr
            ):
                return "complex"
        if isinstance(rvalue, NameExpr) and rvalue.name in ("True", "False"):
            return "bool"
        if can_infer_optional and isinstance(rvalue, NameExpr) and rvalue.name == "None":
            return f"{self.add_typing_import('Incomplete')} | None"
        if can_be_any:
            return self.add_typing_import("Incomplete")
        else:
            return ""

    def maybe_unwrap_unary_expr(self, expr: Expression) -> Expression:
        """Unwrap (possibly nested) unary expressions.

        But, some unary expressions can change the type of expression.
        While we want to preserve it. For example, `~True` is `int`.
        So, we only allow a subset of unary expressions to be unwrapped.
        """
        if not isinstance(expr, UnaryExpr):
            return expr

        # First, try to unwrap `[+-]+ (int|float|complex)` expr:
        math_ops = ("+", "-")
        if expr.op in math_ops:
            while isinstance(expr, UnaryExpr):
                if expr.op not in math_ops or not isinstance(
                    expr.expr, (IntExpr, FloatExpr, ComplexExpr, UnaryExpr)
                ):
                    break
                expr = expr.expr
            return expr

        # Next, try `not bool` expr:
        if expr.op == "not":
            while isinstance(expr, UnaryExpr):
                if expr.op != "not" or not isinstance(expr.expr, (NameExpr, UnaryExpr)):
                    break
                if isinstance(expr.expr, NameExpr) and expr.expr.name not in ("True", "False"):
                    break
                expr = expr.expr
            return expr

        # This is some other unary expr, we cannot do anything with it (yet?).
        return expr

    def print_annotation(self, t: Type) -> str:
        printer = AnnotationPrinter(self)
        return t.accept(printer)

    def is_top_level(self) -> bool:
        """Are we processing the top level of a file?"""
        return self._indent == ""

    def record_name(self, name: str) -> None:
        """Mark a name as defined.

        This only does anything if at the top level of a module.
        """
        if self.is_top_level():
            self._toplevel_names.append(name)

    def is_recorded_name(self, name: str) -> bool:
        """Has this name been recorded previously?"""
        return self.is_top_level() and name in self._toplevel_names


def find_method_names(defs: list[Statement]) -> set[str]:
    # TODO: Traverse into nested definitions
    result = set()
    for defn in defs:
        if isinstance(defn, FuncDef):
            result.add(defn.name)
        elif isinstance(defn, Decorator):
            result.add(defn.func.name)
        elif isinstance(defn, OverloadedFuncDef):
            for item in defn.items:
                result.update(find_method_names([item]))
    return result


class SelfTraverser(mypy.traverser.TraverserVisitor):
    def __init__(self) -> None:
        self.results: list[tuple[str, Expression]] = []

    def visit_assignment_stmt(self, o: AssignmentStmt) -> None:
        lvalue = o.lvalues[0]
        if (
            isinstance(lvalue, MemberExpr)
            and isinstance(lvalue.expr, NameExpr)
            and lvalue.expr.name == "self"
        ):
            self.results.append((lvalue.name, o.rvalue))


def find_self_initializers(fdef: FuncBase) -> list[tuple[str, Expression]]:
    """Find attribute initializers in a method.

    Return a list of pairs (attribute name, r.h.s. expression).
    """
    traverser = SelfTraverser()
    fdef.accept(traverser)
    return traverser.results


def get_qualified_name(o: Expression) -> str:
    if isinstance(o, NameExpr):
        return o.name
    elif isinstance(o, MemberExpr):
        return f"{get_qualified_name(o.expr)}.{o.name}"
    else:
        return ERROR_MARKER


def remove_blacklisted_modules(modules: list[StubSource]) -> list[StubSource]:
    return [
        module for module in modules if module.path is None or not is_blacklisted_path(module.path)
    ]


def is_blacklisted_path(path: str) -> bool:
    return any(substr in (normalize_path_separators(path) + "\n") for substr in BLACKLIST)


def normalize_path_separators(path: str) -> str:
    if sys.platform == "win32":
        return path.replace("\\", "/")
    return path


def collect_build_targets(
    options: Options, mypy_opts: MypyOptions
) -> tuple[list[StubSource], list[StubSource]]:
    """Collect files for which we need to generate stubs.

    Return list of Python modules and C modules.
    """
    if options.packages or options.modules:
        if options.no_import:
            py_modules = find_module_paths_using_search(
                options.modules, options.packages, options.search_path, options.pyversion
            )
            c_modules: list[StubSource] = []
        else:
            # Using imports is the default, since we can also find C modules.
            py_modules, c_modules = find_module_paths_using_imports(
                options.modules, options.packages, options.verbose, options.quiet
            )
    else:
        # Use mypy native source collection for files and directories.
        try:
            source_list = create_source_list(options.files, mypy_opts)
        except InvalidSourceList as e:
            raise SystemExit(str(e)) from e
        py_modules = [StubSource(m.module, m.path) for m in source_list]
        c_modules = []

    py_modules = remove_blacklisted_modules(py_modules)

    return py_modules, c_modules


def find_module_paths_using_imports(
    modules: list[str], packages: list[str], verbose: bool, quiet: bool
) -> tuple[list[StubSource], list[StubSource]]:
    """Find path and runtime value of __all__ (if possible) for modules and packages.

    This function uses runtime Python imports to get the information.
    """
    with ModuleInspect() as inspect:
        py_modules: list[StubSource] = []
        c_modules: list[StubSource] = []
        found = list(walk_packages(inspect, packages, verbose))
        modules = modules + found
        modules = [
            mod for mod in modules if not is_non_library_module(mod)
        ]  # We don't want to run any tests or scripts
        for mod in modules:
            try:
                result = find_module_path_and_all_py3(inspect, mod, verbose)
            except CantImport as e:
                tb = traceback.format_exc()
                if verbose:
                    sys.stdout.write(tb)
                if not quiet:
                    report_missing(mod, e.message, tb)
                continue
            if not result:
                c_modules.append(StubSource(mod))
            else:
                path, runtime_all = result
                py_modules.append(StubSource(mod, path, runtime_all))
        return py_modules, c_modules


def is_non_library_module(module: str) -> bool:
    """Does module look like a test module or a script?"""
    if module.endswith(
        (
            ".tests",
            ".test",
            ".testing",
            "_tests",
            "_test_suite",
            "test_util",
            "test_utils",
            "test_base",
            ".__main__",
            ".conftest",  # Used by pytest
            ".setup",  # Typically an install script
        )
    ):
        return True
    if module.split(".")[-1].startswith("test_"):
        return True
    if (
        ".tests." in module
        or ".test." in module
        or ".testing." in module
        or ".SelfTest." in module
    ):
        return True
    return False


def translate_module_name(module: str, relative: int) -> tuple[str, int]:
    for pkg in VENDOR_PACKAGES:
        for alt in "six.moves", "six":
            substr = f"{pkg}.{alt}"
            if module.endswith("." + substr) or (module == substr and relative):
                return alt, 0
            if "." + substr + "." in module:
                return alt + "." + module.partition("." + substr + ".")[2], 0
    return module, relative


def find_module_paths_using_search(
    modules: list[str], packages: list[str], search_path: list[str], pyversion: tuple[int, int]
) -> list[StubSource]:
    """Find sources for modules and packages requested.

    This function just looks for source files at the file system level.
    This is used if user passes --no-import, and will not find C modules.
    Exit if some of the modules or packages can't be found.
    """
    result: list[StubSource] = []
    typeshed_path = default_lib_path(mypy.build.default_data_dir(), pyversion, None)
    search_paths = SearchPaths((".",) + tuple(search_path), (), (), tuple(typeshed_path))
    cache = FindModuleCache(search_paths, fscache=None, options=None)
    for module in modules:
        m_result = cache.find_module(module)
        if isinstance(m_result, ModuleNotFoundReason):
            fail_missing(module, m_result)
            module_path = None
        else:
            module_path = m_result
        result.append(StubSource(module, module_path))
    for package in packages:
        p_result = cache.find_modules_recursive(package)
        if p_result:
            fail_missing(package, ModuleNotFoundReason.NOT_FOUND)
        sources = [StubSource(m.module, m.path) for m in p_result]
        result.extend(sources)

    result = [m for m in result if not is_non_library_module(m.module)]

    return result


def mypy_options(stubgen_options: Options) -> MypyOptions:
    """Generate mypy options using the flag passed by user."""
    options = MypyOptions()
    options.follow_imports = "skip"
    options.incremental = False
    options.ignore_errors = True
    options.semantic_analysis_only = True
    options.python_version = stubgen_options.pyversion
    options.show_traceback = True
    options.transform_source = remove_misplaced_type_comments
    options.preserve_asts = True
    options.include_docstrings = stubgen_options.include_docstrings

    # Override cache_dir if provided in the environment
    environ_cache_dir = os.getenv("MYPY_CACHE_DIR", "")
    if environ_cache_dir.strip():
        options.cache_dir = environ_cache_dir
    options.cache_dir = os.path.expanduser(options.cache_dir)

    return options


def parse_source_file(mod: StubSource, mypy_options: MypyOptions) -> None:
    """Parse a source file.

    On success, store AST in the corresponding attribute of the stub source.
    If there are syntax errors, print them and exit.
    """
    assert mod.path is not None, "Not found module was not skipped"
    with open(mod.path, "rb") as f:
        data = f.read()
    source = mypy.util.decode_python_encoding(data)
    errors = Errors(mypy_options)
    mod.ast = mypy.parse.parse(
        source, fnam=mod.path, module=mod.module, errors=errors, options=mypy_options
    )
    mod.ast._fullname = mod.module
    if errors.is_blockers():
        # Syntax error!
        for m in errors.new_messages():
            sys.stderr.write(f"{m}\n")
        sys.exit(1)


def generate_asts_for_modules(
    py_modules: list[StubSource], parse_only: bool, mypy_options: MypyOptions, verbose: bool
) -> None:
    """Use mypy to parse (and optionally analyze) source files."""
    if not py_modules:
        return  # Nothing to do here, but there may be C modules
    if verbose:
        print(f"Processing {len(py_modules)} files...")
    if parse_only:
        for mod in py_modules:
            parse_source_file(mod, mypy_options)
        return
    # Perform full semantic analysis of the source set.
    try:
        res = build([module.source for module in py_modules], mypy_options)
    except CompileError as e:
        raise SystemExit(f"Critical error during semantic analysis: {e}") from e

    for mod in py_modules:
        mod.ast = res.graph[mod.module].tree
        # Use statically inferred __all__ if there is no runtime one.
        if mod.runtime_all is None:
            mod.runtime_all = res.manager.semantic_analyzer.export_map[mod.module]


def generate_stub_from_ast(
    mod: StubSource,
    target: str,
    parse_only: bool = False,
    include_private: bool = False,
    export_less: bool = False,
    include_docstrings: bool = False,
) -> None:
    """Use analysed (or just parsed) AST to generate type stub for single file.

    If directory for target doesn't exist it will created. Existing stub
    will be overwritten.
    """
    gen = StubGenerator(
        mod.runtime_all,
        include_private=include_private,
        analyzed=not parse_only,
        export_less=export_less,
        include_docstrings=include_docstrings,
    )
    assert mod.ast is not None, "This function must be used only with analyzed modules"
    mod.ast.accept(gen)

    # Write output to file.
    subdir = os.path.dirname(target)
    if subdir and not os.path.isdir(subdir):
        os.makedirs(subdir)
    with open(target, "w") as file:
        file.write("".join(gen.output()))


def get_sig_generators(options: Options) -> list[SignatureGenerator]:
    sig_generators: list[SignatureGenerator] = [
        DocstringSignatureGenerator(),
        FallbackSignatureGenerator(),
    ]
    if options.doc_dir:
        # Collect info from docs (if given). Always check these first.
        sigs, class_sigs = collect_docs_signatures(options.doc_dir)
        sig_generators.insert(0, ExternalSignatureGenerator(sigs, class_sigs))
    return sig_generators


def collect_docs_signatures(doc_dir: str) -> tuple[dict[str, str], dict[str, str]]:
    """Gather all function and class signatures in the docs.

    Return a tuple (function signatures, class signatures).
    Currently only used for C modules.
    """
    all_sigs: list[Sig] = []
    all_class_sigs: list[Sig] = []
    for path in glob.glob(f"{doc_dir}/*.rst"):
        with open(path) as f:
            loc_sigs, loc_class_sigs = parse_all_signatures(f.readlines())
        all_sigs += loc_sigs
        all_class_sigs += loc_class_sigs
    sigs = dict(find_unique_signatures(all_sigs))
    class_sigs = dict(find_unique_signatures(all_class_sigs))
    return sigs, class_sigs


def generate_stubs(options: Options) -> None:
    """Main entry point for the program."""
    mypy_opts = mypy_options(options)
    py_modules, c_modules = collect_build_targets(options, mypy_opts)
    sig_generators = get_sig_generators(options)
    # Use parsed sources to generate stubs for Python modules.
    generate_asts_for_modules(py_modules, options.parse_only, mypy_opts, options.verbose)
    files = []
    for mod in py_modules:
        assert mod.path is not None, "Not found module was not skipped"
        target = mod.module.replace(".", "/")
        if os.path.basename(mod.path) == "__init__.py":
            target += "/__init__.pyi"
        else:
            target += ".pyi"
        target = os.path.join(options.output_dir, target)
        files.append(target)
        with generate_guarded(mod.module, target, options.ignore_errors, options.verbose):
            generate_stub_from_ast(
                mod,
                target,
                options.parse_only,
                options.include_private,
                options.export_less,
                include_docstrings=options.include_docstrings,
            )

    # Separately analyse C modules using different logic.
    all_modules = sorted(m.module for m in (py_modules + c_modules))
    for mod in c_modules:
        if any(py_mod.module.startswith(mod.module + ".") for py_mod in py_modules + c_modules):
            target = mod.module.replace(".", "/") + "/__init__.pyi"
        else:
            target = mod.module.replace(".", "/") + ".pyi"
        target = os.path.join(options.output_dir, target)
        files.append(target)
        with generate_guarded(mod.module, target, options.ignore_errors, options.verbose):
            generate_stub_for_c_module(
                mod.module,
                target,
                known_modules=all_modules,
                sig_generators=sig_generators,
                include_docstrings=options.include_docstrings,
            )
    num_modules = len(py_modules) + len(c_modules)
    if not options.quiet and num_modules > 0:
        print("Processed %d modules" % num_modules)
        if len(files) == 1:
            print(f"Generated {files[0]}")
        else:
            print(f"Generated files under {common_dir_prefix(files)}" + os.sep)


HEADER = """%(prog)s [-h] [more options, see -h]
                     [-m MODULE] [-p PACKAGE] [files ...]"""

DESCRIPTION = """
Generate draft stubs for modules.

Stubs are generated in directory ./out, to avoid overriding files with
manual changes.  This directory is assumed to exist.
"""


def parse_options(args: list[str]) -> Options:
    parser = argparse.ArgumentParser(prog="stubgen", usage=HEADER, description=DESCRIPTION)

    parser.add_argument(
        "--ignore-errors",
        action="store_true",
        help="ignore errors when trying to generate stubs for modules",
    )
    parser.add_argument(
        "--no-import",
        action="store_true",
        help="don't import the modules, just parse and analyze them "
        "(doesn't work with C extension modules and might not "
        "respect __all__)",
    )
    parser.add_argument(
        "--parse-only",
        action="store_true",
        help="don't perform semantic analysis of sources, just parse them "
        "(only applies to Python modules, might affect quality of stubs)",
    )
    parser.add_argument(
        "--include-private",
        action="store_true",
        help="generate stubs for objects and members considered private "
        "(single leading underscore and no trailing underscores)",
    )
    parser.add_argument(
        "--export-less",
        action="store_true",
        help="don't implicitly export all names imported from other modules in the same package",
    )
    parser.add_argument(
        "--include-docstrings",
        action="store_true",
        help="include existing docstrings with the stubs",
    )
    parser.add_argument("-v", "--verbose", action="store_true", help="show more verbose messages")
    parser.add_argument("-q", "--quiet", action="store_true", help="show fewer messages")
    parser.add_argument(
        "--doc-dir",
        metavar="PATH",
        default="",
        help="use .rst documentation in PATH (this may result in "
        "better stubs in some cases; consider setting this to "
        "DIR/Python-X.Y.Z/Doc/library)",
    )
    parser.add_argument(
        "--search-path",
        metavar="PATH",
        default="",
        help="specify module search directories, separated by ':' "
        "(currently only used if --no-import is given)",
    )
    parser.add_argument(
        "-o",
        "--output",
        metavar="PATH",
        dest="output_dir",
        default="out",
        help="change the output directory [default: %(default)s]",
    )
    parser.add_argument(
        "-m",
        "--module",
        action="append",
        metavar="MODULE",
        dest="modules",
        default=[],
        help="generate stub for module; can repeat for more modules",
    )
    parser.add_argument(
        "-p",
        "--package",
        action="append",
        metavar="PACKAGE",
        dest="packages",
        default=[],
        help="generate stubs for package recursively; can be repeated",
    )
    parser.add_argument(
        metavar="files",
        nargs="*",
        dest="files",
        help="generate stubs for given files or directories",
    )

    ns = parser.parse_args(args)

    pyversion = sys.version_info[:2]
    ns.interpreter = sys.executable

    if ns.modules + ns.packages and ns.files:
        parser.error("May only specify one of: modules/packages or files.")
    if ns.quiet and ns.verbose:
        parser.error("Cannot specify both quiet and verbose messages")

    # Create the output folder if it doesn't already exist.
    if not os.path.exists(ns.output_dir):
        os.makedirs(ns.output_dir)

    return Options(
        pyversion=pyversion,
        no_import=ns.no_import,
        doc_dir=ns.doc_dir,
        search_path=ns.search_path.split(":"),
        interpreter=ns.interpreter,
        ignore_errors=ns.ignore_errors,
        parse_only=ns.parse_only,
        include_private=ns.include_private,
        output_dir=ns.output_dir,
        modules=ns.modules,
        packages=ns.packages,
        files=ns.files,
        verbose=ns.verbose,
        quiet=ns.quiet,
        export_less=ns.export_less,
        include_docstrings=ns.include_docstrings,
    )


def main(args: list[str] | None = None) -> None:
    mypy.util.check_python_version("stubgen")
    # Make sure that the current directory is in sys.path so that
    # stubgen can be run on packages in the current directory.
    if not ("" in sys.path or "." in sys.path):
        sys.path.insert(0, "")

    options = parse_options(sys.argv[1:] if args is None else args)
    generate_stubs(options)


if __name__ == "__main__":
    main()<|MERGE_RESOLUTION|>--- conflicted
+++ resolved
@@ -950,11 +950,8 @@
         else:
             self._state = CLASS
         self.method_names = set()
-<<<<<<< HEAD
         self.processing_dataclass = False
-=======
         self._current_class = None
->>>>>>> 7f65cc75
 
     def get_base_types(self, cdef: ClassDef) -> list[str]:
         """Get list of base classes for a class."""
@@ -1376,27 +1373,28 @@
             return f"{self._indent}{lvalue} = ...\n"
         else:
             typename = self.get_str_type_of_node(rvalue)
-<<<<<<< HEAD
-        if self.processing_dataclass and not (isinstance(rvalue, TempNode) and rvalue.no_rhs):
-            # dataclass field with default value, keep the initializer.
-            return f"{self._indent}{lvalue}: {typename} = ...\n"
-        return f"{self._indent}{lvalue}: {typename}\n"
-=======
         initializer = self.get_assign_initializer(rvalue)
         return f"{self._indent}{lvalue}: {typename}{initializer}\n"
 
     def get_assign_initializer(self, rvalue: Expression) -> str:
         """Does this rvalue need some special initializer value?"""
-        if self._current_class and self._current_class.info:
-            # Current rules
-            # 1. Return `...` if we are dealing with `NamedTuple` and it has an existing default value
-            if self._current_class.info.is_named_tuple and not isinstance(rvalue, TempNode):
-                return " = ..."
-            # TODO: support other possible cases, where initializer is important
+        if not self._current_class:
+            return ""
+        # Current rules
+        # 1. Return `...` if we are dealing with `NamedTuple` or `dataclass` field and
+        #    it has an existing default value
+        if (
+            self._current_class.info
+            and self._current_class.info.is_named_tuple
+            and not isinstance(rvalue, TempNode)
+        ):
+            return " = ..."
+        if self.processing_dataclass and not (isinstance(rvalue, TempNode) and rvalue.no_rhs):
+            return " = ..."
+        # TODO: support other possible cases, where initializer is important
 
         # By default, no initializer is required:
         return ""
->>>>>>> 7f65cc75
 
     def add(self, string: str) -> None:
         """Add text to generated stub."""
