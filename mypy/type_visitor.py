--- conflicted
+++ resolved
@@ -98,15 +98,9 @@
     def visit_type_type(self, t: TypeType) -> T:
         pass
 
-<<<<<<< HEAD
-=======
     def visit_type_alias_type(self, t: TypeAliasType) -> T:
         raise NotImplementedError('TODO')
 
-    def visit_placeholder_type(self, t: PlaceholderType) -> T:
-        raise RuntimeError('Internal error: unresolved placeholder type {}'.format(t.fullname))
-
->>>>>>> 85420a0c
 
 @trait
 class SyntheticTypeVisitor(TypeVisitor[T]):
