--- conflicted
+++ resolved
@@ -2416,18 +2416,12 @@
             items = self.items
         return TupleType(items, fallback, self.line, self.column)
 
-<<<<<<< HEAD
     def slice(
         self, begin: int | None, end: int | None, stride: int | None, *, fallback: Instance | None
     ) -> TupleType:
         if fallback is None:
             fallback = self.partial_fallback
 
-        return TupleType(
-            self.items[begin:end:stride], fallback, self.line, self.column, self.implicit
-        )
-=======
-    def slice(self, begin: int | None, end: int | None, stride: int | None) -> TupleType | None:
         if any(isinstance(t, UnpackType) for t in self.items):
             total = len(self.items)
             unpack_index = find_unpack_in_list(self.items)
@@ -2473,8 +2467,7 @@
                 return None
         else:
             slice_items = self.items[begin:end:stride]
-        return TupleType(slice_items, self.partial_fallback, self.line, self.column, self.implicit)
->>>>>>> acccdd8a
+        return TupleType(slice_items, fallback, self.line, self.column, self.implicit)
 
 
 class TypedDictType(ProperType):
