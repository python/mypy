"""Classes for representing mypy types."""

from abc import abstractmethod
import copy
from collections import OrderedDict
from typing import (
    Any, TypeVar, Dict, List, Tuple, cast, Generic, Set, Sequence, Optional, Union, Iterable,
    NamedTuple,
)

import mypy.nodes
from mypy.nodes import (
    INVARIANT, SymbolNode,
    ARG_POS, ARG_OPT, ARG_STAR, ARG_STAR2, ARG_NAMED, ARG_NAMED_OPT,
)

from mypy import experiments
from mypy.sharedparse import argument_elide_name


T = TypeVar('T')

JsonDict = Dict[str, Any]


class Type(mypy.nodes.Context):
    """Abstract base class for all types."""

    line = 0
    column = 0
    can_be_true = True
    can_be_false = True

    def __init__(self, line: int = -1, column: int = -1) -> None:
        self.line = line
        self.column = column

    def get_line(self) -> int:
        return self.line

    def get_column(self) -> int:
        return self.column

    def accept(self, visitor: 'TypeVisitor[T]') -> T:
        raise RuntimeError('Not implemented')

    def __repr__(self) -> str:
        return self.accept(TypeStrVisitor())

    def serialize(self) -> JsonDict:
        raise NotImplementedError('Cannot serialize {} instance'.format(self.__class__.__name__))

    @classmethod
    def deserialize(cls, data: JsonDict) -> 'Type':
        classname = data['.class']
        method = deserialize_map.get(classname)
        if method is not None:
            return method(data)
        raise NotImplementedError('unexpected .class {}'.format(classname))


class TypeVarId:
    # A type variable is uniquely identified by its raw id and meta level.

    # For plain variables (type parameters of generic classes and
    # functions) raw ids are allocated by semantic analysis, using
    # positive ids 1, 2, ... for generic class parameters and negative
    # ids -1, ... for generic function type arguments. This convention
    # is only used to keep type variable ids distinct when allocating
    # them; the type checker makes no distinction between class and
    # function type variables.

    # Metavariables are allocated unique ids starting from 1.
    raw_id = 0  # type: int

    # Level of the variable in type inference. Currently either 0 for
    # declared types, or 1 for type inference metavariables.
    meta_level = 0  # type: int

    # Class variable used for allocating fresh ids for metavariables.
    next_raw_id = 1  # type: int

    def __init__(self, raw_id: int, meta_level: int = 0) -> None:
        self.raw_id = raw_id
        self.meta_level = meta_level

    @staticmethod
    def new(meta_level: int) -> 'TypeVarId':
        raw_id = TypeVarId.next_raw_id
        TypeVarId.next_raw_id += 1
        return TypeVarId(raw_id, meta_level)

    def __repr__(self) -> str:
        return self.raw_id.__repr__()

    def __eq__(self, other: object) -> bool:
        if isinstance(other, TypeVarId):
            return (self.raw_id == other.raw_id and
                    self.meta_level == other.meta_level)
        else:
            return False

    def __ne__(self, other: object) -> bool:
        return not (self == other)

    def __hash__(self) -> int:
        return hash((self.raw_id, self.meta_level))

    def is_meta_var(self) -> bool:
        return self.meta_level > 0


class TypeVarDef(mypy.nodes.Context):
    """Definition of a single type variable."""

    name = ''
    id = None  # type: TypeVarId
    values = None  # type: List[Type]  # Value restriction, empty list if no restriction
    upper_bound = None  # type: Type
    variance = INVARIANT  # type: int
    line = 0
    column = 0

    def __init__(self, name: str, id: Union[TypeVarId, int], values: Optional[List[Type]],
                 upper_bound: Type, variance: int = INVARIANT, line: int = -1,
                 column: int = -1) -> None:
        self.name = name
        if isinstance(id, int):
            id = TypeVarId(id)
        self.id = id
        self.values = values
        self.upper_bound = upper_bound
        self.variance = variance
        self.line = line
        self.column = column

    @staticmethod
    def new_unification_variable(old: 'TypeVarDef') -> 'TypeVarDef':
        new_id = TypeVarId.new(meta_level=1)
        return TypeVarDef(old.name, new_id, old.values,
                          old.upper_bound, old.variance, old.line, old.column)

    def get_line(self) -> int:
        return self.line

    def get_column(self) -> int:
        return self.column

    def __repr__(self) -> str:
        if self.values:
            return '{} in {}'.format(self.name, tuple(self.values))
        elif not is_named_instance(self.upper_bound, 'builtins.object'):
            return '{} <: {}'.format(self.name, self.upper_bound)
        else:
            return self.name

    def serialize(self) -> JsonDict:
        assert not self.id.is_meta_var()
        return {'.class': 'TypeVarDef',
                'name': self.name,
                'id': self.id.raw_id,
                'values': None if self.values is None else [v.serialize() for v in self.values],
                'upper_bound': self.upper_bound.serialize(),
                'variance': self.variance,
                }

    @classmethod
    def deserialize(cls, data: JsonDict) -> 'TypeVarDef':
        assert data['.class'] == 'TypeVarDef'
        return TypeVarDef(data['name'],
                          data['id'],
                          None if data['values'] is None
                          else [Type.deserialize(v) for v in data['values']],
                          Type.deserialize(data['upper_bound']),
                          data['variance'],
                          )


class UnboundType(Type):
    """Instance type that has not been bound during semantic analysis."""

    name = ''
    args = None  # type: List[Type]
    # should this type be wrapped in an Optional?
    optional = False
    # is this type a return type?
    is_ret_type = False

    # special case for X[()]
    empty_tuple_index = False

    def __init__(self,
                 name: str,
                 args: List[Type] = None,
                 line: int = -1,
                 column: int = -1,
                 optional: bool = False,
                 is_ret_type: bool = False,
                 empty_tuple_index: bool = False) -> None:
        if not args:
            args = []
        self.name = name
        self.args = args
        self.optional = optional
        self.is_ret_type = is_ret_type
        self.empty_tuple_index = empty_tuple_index
        super().__init__(line, column)

    def accept(self, visitor: 'TypeVisitor[T]') -> T:
        return visitor.visit_unbound_type(self)

    def serialize(self) -> JsonDict:
        return {'.class': 'UnboundType',
                'name': self.name,
                'args': [a.serialize() for a in self.args],
                }

    @classmethod
    def deserialize(cls, data: JsonDict) -> 'UnboundType':
        assert data['.class'] == 'UnboundType'
        return UnboundType(data['name'],
                           [Type.deserialize(a) for a in data['args']])


class ErrorType(Type):
    """The error type is used as the result of failed type operations."""

    def accept(self, visitor: 'TypeVisitor[T]') -> T:
        return visitor.visit_error_type(self)


class TypeList(Type):
    """A list of types [...].

    This is only used for the arguments of a Callable type, i.e. for
    [arg, ...] in Callable[[arg, ...], ret]. This is not a real type
    but a syntactic AST construct.
    """

    items = None  # type: List[Type]

    def __init__(self, items: List[Type], line: int = -1, column: int = -1) -> None:
        super().__init__(line, column)
        self.items = items

    def accept(self, visitor: 'TypeVisitor[T]') -> T:
        return visitor.visit_type_list(self)

    def serialize(self) -> JsonDict:
        return {'.class': 'TypeList',
                'items': [t.serialize() for t in self.items],
                }

    @classmethod
    def deserialize(cls, data: JsonDict) -> 'TypeList':
        assert data['.class'] == 'TypeList'
        return TypeList([Type.deserialize(t) for t in data['items']])


class AnyType(Type):
    """The type 'Any'."""

    def __init__(self, implicit: bool = False, line: int = -1, column: int = -1) -> None:
        super().__init__(line, column)
        self.implicit = implicit

    def accept(self, visitor: 'TypeVisitor[T]') -> T:
        return visitor.visit_any(self)

    def serialize(self) -> JsonDict:
        return {'.class': 'AnyType'}

    @classmethod
    def deserialize(cls, data: JsonDict) -> 'AnyType':
        assert data['.class'] == 'AnyType'
        return AnyType()


class Void(Type):
    """The return type 'None'.

    This can only be used as the return type in a callable type and as
    the result type of calling such callable.
    """

    can_be_true = False
    source = ''   # May be None; function that generated this value

    def __init__(self, source: str = None, line: int = -1, column: int = -1) -> None:
        self.source = source
        super().__init__(line, column)

    def accept(self, visitor: 'TypeVisitor[T]') -> T:
        return visitor.visit_void(self)

    def with_source(self, source: str) -> 'Void':
        return Void(source, self.line, self.column)

    def serialize(self) -> JsonDict:
        return {'.class': 'Void'}

    @classmethod
    def deserialize(cls, data: JsonDict) -> 'Void':
        assert data['.class'] == 'Void'
        return Void()


class UninhabitedType(Type):
    """This type has no members.

    This type is almost the bottom type, except it is not a subtype of Void.
    With strict Optional checking, it is the only common subtype between all
    other types, which allows `meet` to be well defined.  Without strict
    Optional checking, NoneTyp fills this role.

    In general, for any type T that isn't Void:
        join(UninhabitedType, T) = T
        meet(UninhabitedType, T) = UninhabitedType
        is_subtype(UninhabitedType, T) = True
    """

    can_be_true = False
    can_be_false = False
    is_noreturn = False  # Does this come from a NoReturn?  Purely for error messages.

    def __init__(self, is_noreturn: bool = False, line: int = -1, column: int = -1) -> None:
        super().__init__(line, column)
        self.is_noreturn = is_noreturn

    def accept(self, visitor: 'TypeVisitor[T]') -> T:
        return visitor.visit_uninhabited_type(self)

    def serialize(self) -> JsonDict:
        return {'.class': 'UninhabitedType',
                'is_noreturn': self.is_noreturn}

    @classmethod
    def deserialize(cls, data: JsonDict) -> 'UninhabitedType':
        assert data['.class'] == 'UninhabitedType'
        return UninhabitedType(is_noreturn=data['is_noreturn'])


class NoneTyp(Type):
    """The type of 'None'.

    Without strict Optional checking:
        This is only used internally during type inference.  Programs
        cannot declare a variable of this type, and the type checker
        refuses to infer this type for a variable. However, subexpressions
        often have this type. Note that this is not used as the result
        type when calling a function with a void type, even though
        semantically such a function returns a None value; the void type
        is used instead so that we can report an error if the caller tries
        to do anything with the return value.

    With strict Optional checking:
        This type can be written by users as 'None', except as the return value
        of a function, where 'None' means Void.
    """

    can_be_true = False

    def __init__(self, is_ret_type: bool = False, line: int = -1, column: int = -1) -> None:
        super().__init__(line, column)
        self.is_ret_type = is_ret_type

    def accept(self, visitor: 'TypeVisitor[T]') -> T:
        return visitor.visit_none_type(self)

    def serialize(self) -> JsonDict:
        return {'.class': 'NoneTyp',
                'is_ret_type': self.is_ret_type,
                }

    @classmethod
    def deserialize(cls, data: JsonDict) -> 'NoneTyp':
        assert data['.class'] == 'NoneTyp'
        return NoneTyp(is_ret_type=data['is_ret_type'])


class ErasedType(Type):
    """Placeholder for an erased type.

    This is used during type inference. This has the special property that
    it is ignored during type inference.
    """

    def accept(self, visitor: 'TypeVisitor[T]') -> T:
        return visitor.visit_erased_type(self)


class DeletedType(Type):
    """Type of deleted variables.

    These can be used as lvalues but not rvalues.
    """

    source = ''   # May be None; name that generated this value

    def __init__(self, source: str = None, line: int = -1, column: int = -1) -> None:
        self.source = source
        super().__init__(line, column)

    def accept(self, visitor: 'TypeVisitor[T]') -> T:
        return visitor.visit_deleted_type(self)

    def serialize(self) -> JsonDict:
        return {'.class': 'DeletedType',
                'source': self.source}

    @classmethod
    def deserialize(cls, data: JsonDict) -> 'DeletedType':
        assert data['.class'] == 'DeletedType'
        return DeletedType(data['source'])


class Instance(Type):
    """An instance type of form C[T1, ..., Tn].

    The list of type variables may be empty.
    """

    type = None  # type: Optional[mypy.nodes.TypeInfo]
    args = None  # type: List[Type]
    erased = False  # True if result of type variable substitution
    invalid = False  # True if recovered after incorrect number of type arguments error

    def __init__(self, typ: Optional[mypy.nodes.TypeInfo], args: List[Type],
                 line: int = -1, column: int = -1, erased: bool = False) -> None:
        self.type = typ
        self.args = args
        self.erased = erased
        super().__init__(line, column)

    def accept(self, visitor: 'TypeVisitor[T]') -> T:
        return visitor.visit_instance(self)

    type_ref = None  # type: str

    def serialize(self) -> JsonDict:
        data = {'.class': 'Instance',
                }  # type: JsonDict
        assert self.type is not None
        data['type_ref'] = self.type.alt_fullname or self.type.fullname()
        if self.args:
            data['args'] = [arg.serialize() for arg in self.args]
        return data

    @classmethod
    def deserialize(cls, data: JsonDict) -> 'Instance':
        assert data['.class'] == 'Instance'
        args = []  # type: List[Type]
        if 'args' in data:
            args_list = data['args']
            assert isinstance(args_list, list)
            args = [Type.deserialize(arg) for arg in args_list]
        inst = Instance(None, args)
        inst.type_ref = data['type_ref']  # Will be fixed up by fixup.py later.
        return inst

    def copy_modified(self, *, args: List[Type]) -> 'Instance':
        return Instance(self.type, args, self.line, self.column, self.erased)


class TypeVarType(Type):
    """A type variable type.

    This refers to either a class type variable (id > 0) or a function
    type variable (id < 0).
    """

    name = ''  # Name of the type variable (for messages and debugging)
    id = None  # type: TypeVarId
    values = None  # type: List[Type]  # Value restriction, empty list if no restriction
    upper_bound = None  # type: Type   # Upper bound for values
    # See comments in TypeVarDef for more about variance.
    variance = INVARIANT  # type: int

    def __init__(self, binder: TypeVarDef, line: int = -1, column: int = -1) -> None:
        self.name = binder.name
        self.id = binder.id
        self.values = binder.values
        self.upper_bound = binder.upper_bound
        self.variance = binder.variance
        super().__init__(line, column)

    def accept(self, visitor: 'TypeVisitor[T]') -> T:
        return visitor.visit_type_var(self)

    def erase_to_union_or_bound(self) -> Type:
        if self.values:
            return UnionType.make_simplified_union(self.values)
        else:
            return self.upper_bound

    def serialize(self) -> JsonDict:
        assert not self.id.is_meta_var()
        return {'.class': 'TypeVarType',
                'name': self.name,
                'id': self.id.raw_id,
                'values': [v.serialize() for v in self.values],
                'upper_bound': self.upper_bound.serialize(),
                'variance': self.variance,
                }

    @classmethod
    def deserialize(cls, data: JsonDict) -> 'TypeVarType':
        assert data['.class'] == 'TypeVarType'
        tvdef = TypeVarDef(data['name'],
                           data['id'],
                           [Type.deserialize(v) for v in data['values']],
                           Type.deserialize(data['upper_bound']),
                           data['variance'])
        return TypeVarType(tvdef)


class FunctionLike(Type):
    """Abstract base class for function types."""

    can_be_false = False

    @abstractmethod
    def is_type_obj(self) -> bool: pass

    def is_concrete_type_obj(self) -> bool:
        return self.is_type_obj()

    @abstractmethod
    def type_object(self) -> mypy.nodes.TypeInfo: pass

    @abstractmethod
    def items(self) -> List['CallableType']: pass

    @abstractmethod
    def with_name(self, name: str) -> 'FunctionLike': pass

    # Corresponding instance type (e.g. builtins.type)
    fallback = None  # type: Instance

    @classmethod
    def deserialize(cls, data: JsonDict) -> 'FunctionLike':
        return cast(FunctionLike, super().deserialize(data))


_dummy = object()  # type: Any


FormalArgument = NamedTuple('FormalArgument', [
    ('name', Optional[str]),
    ('pos', Optional[int]),
    ('typ', Type),
    ('required', bool)])


class CallableType(FunctionLike):
    """Type of a non-overloaded callable object (function)."""

    arg_types = None  # type: List[Type]  # Types of function arguments
    arg_kinds = None  # type: List[int]   # ARG_ constants
    arg_names = None  # type: List[str]   # None if not a keyword argument
    min_args = 0                    # Minimum number of arguments; derived from arg_kinds
    is_var_arg = False              # Is it a varargs function?  derived from arg_kinds
    ret_type = None  # type: Type   # Return value type
    name = ''                       # Name (may be None; for error messages)
    definition = None  # type: SymbolNode # For error messages.  May be None.
    # Type variables for a generic function
    variables = None  # type: List[TypeVarDef]

    # Is this Callable[..., t] (with literal '...')?
    is_ellipsis_args = False
    # Is this callable constructed for the benefit of a classmethod's 'cls' argument?
    is_classmethod_class = False
    # Was this type implicitly generated instead of explicitly specified by the user?
    implicit = False
    # Defined for signatures that require special handling (currently only value is 'dict'
    # for a signature similar to 'dict')
    special_sig = None  # type: Optional[str]

    def __init__(self,
                 arg_types: List[Type],
                 arg_kinds: List[int],
                 arg_names: List[Optional[str]],
                 ret_type: Type,
                 fallback: Instance,
                 name: str = None,
                 definition: SymbolNode = None,
                 variables: List[TypeVarDef] = None,
                 line: int = -1,
                 column: int = -1,
                 is_ellipsis_args: bool = False,
                 implicit: bool = False,
                 is_classmethod_class: bool = False,
                 special_sig: Optional[str] = None,
                 ) -> None:
        if variables is None:
            variables = []
        assert len(arg_types) == len(arg_kinds)
        self.arg_types = arg_types
        self.arg_kinds = arg_kinds
        self.arg_names = arg_names
        self.min_args = arg_kinds.count(ARG_POS)
        self.is_var_arg = ARG_STAR in arg_kinds
        self.is_kw_arg = ARG_STAR2 in arg_kinds
        self.ret_type = ret_type
        self.fallback = fallback
        assert not name or '<bound method' not in name
        self.name = name
        self.definition = definition
        self.variables = variables
        self.is_ellipsis_args = is_ellipsis_args
        self.implicit = implicit
        self.special_sig = special_sig
        super().__init__(line, column)

    def copy_modified(self,
                      arg_types: List[Type] = _dummy,
                      arg_kinds: List[int] = _dummy,
                      arg_names: List[str] = _dummy,
                      ret_type: Type = _dummy,
                      fallback: Instance = _dummy,
                      name: str = _dummy,
                      definition: SymbolNode = _dummy,
                      variables: List[TypeVarDef] = _dummy,
                      line: int = _dummy,
                      column: int = _dummy,
                      is_ellipsis_args: bool = _dummy,
                      special_sig: Optional[str] = _dummy) -> 'CallableType':
        return CallableType(
            arg_types=arg_types if arg_types is not _dummy else self.arg_types,
            arg_kinds=arg_kinds if arg_kinds is not _dummy else self.arg_kinds,
            arg_names=arg_names if arg_names is not _dummy else self.arg_names,
            ret_type=ret_type if ret_type is not _dummy else self.ret_type,
            fallback=fallback if fallback is not _dummy else self.fallback,
            name=name if name is not _dummy else self.name,
            definition=definition if definition is not _dummy else self.definition,
            variables=variables if variables is not _dummy else self.variables,
            line=line if line is not _dummy else self.line,
            column=column if column is not _dummy else self.column,
            is_ellipsis_args=(
                is_ellipsis_args if is_ellipsis_args is not _dummy else self.is_ellipsis_args),
            implicit=self.implicit,
            is_classmethod_class=self.is_classmethod_class,
            special_sig=special_sig if special_sig is not _dummy else self.special_sig,
        )

    def is_type_obj(self) -> bool:
        t = self.fallback.type
        return t is not None and t.is_metaclass()

    def is_concrete_type_obj(self) -> bool:
        return self.is_type_obj() and self.is_classmethod_class

    def type_object(self) -> mypy.nodes.TypeInfo:
        assert self.is_type_obj()
        ret = self.ret_type
        if isinstance(ret, TupleType):
            ret = ret.fallback
        return cast(Instance, ret).type

    def accept(self, visitor: 'TypeVisitor[T]') -> T:
        return visitor.visit_callable_type(self)

    def with_name(self, name: str) -> 'CallableType':
        """Return a copy of this type with the specified name."""
        ret = self.ret_type
        if isinstance(ret, Void):
            ret = ret.with_source(name)
        return self.copy_modified(ret_type=ret, name=name)

    def max_fixed_args(self) -> int:
        n = len(self.arg_types)
        if self.is_var_arg:
            n -= 1
        return n

    def corresponding_argument(self, model: FormalArgument) -> Optional[FormalArgument]:
        """Return the argument in this function that corresponds to `model`"""

        by_name = self.argument_by_name(model.name)
        by_pos = self.argument_by_position(model.pos)
        if by_name is None and by_pos is None:
            return None
        if by_name is not None and by_pos is not None:
            if by_name == by_pos:
                return by_name
            # If we're dealing with an optional pos-only and an optional
            # name-only arg, merge them.  This is the case for all functions
            # taking both *args and **args, or a pair of functions like so:

            # def right(a: int = ...) -> None: ...
            # def left(__a: int = ..., *, a: int = ...) -> None: ...
            from mypy.subtypes import is_equivalent
            if (not (by_name.required or by_pos.required)
                    and by_pos.name is None
                    and by_name.pos is None
                    and is_equivalent(by_name.typ, by_pos.typ)):
                return FormalArgument(by_name.name, by_pos.pos, by_name.typ, False)
        return by_name if by_name is not None else by_pos

    def argument_by_name(self, name: str) -> Optional[FormalArgument]:
        if name is None:
            return None
        seen_star = False
        star2_type = None  # type: Optional[Type]
        for i, (arg_name, kind, typ) in enumerate(
                zip(self.arg_names, self.arg_kinds, self.arg_types)):
            # No more positional arguments after these.
            if kind in (ARG_STAR, ARG_STAR2, ARG_NAMED, ARG_NAMED_OPT):
                seen_star = True
            if kind == ARG_STAR:
                continue
            if kind == ARG_STAR2:
                star2_type = typ
                continue
            if arg_name == name:
                position = None if seen_star else i
                return FormalArgument(name, position, typ, kind in (ARG_POS, ARG_NAMED))
        if star2_type is not None:
            return FormalArgument(name, None, star2_type, False)
        return None

    def argument_by_position(self, position: int) -> Optional[FormalArgument]:
        if position is None:
            return None
        if self.is_var_arg:
            for kind, typ in zip(self.arg_kinds, self.arg_types):
                if kind == ARG_STAR:
                    star_type = typ
                    break
        if position >= len(self.arg_names):
            if self.is_var_arg:
                return FormalArgument(None, position, star_type, False)
            else:
                return None
        name, kind, typ = (
            self.arg_names[position],
            self.arg_kinds[position],
            self.arg_types[position],
        )
        if kind in (ARG_POS, ARG_OPT):
            return FormalArgument(name, position, typ, kind == ARG_POS)
        else:
            if self.is_var_arg:
                return FormalArgument(None, position, star_type, False)
            else:
                return None

    def items(self) -> List['CallableType']:
        return [self]

    def is_generic(self) -> bool:
        return bool(self.variables)

    def type_var_ids(self) -> List[TypeVarId]:
        a = []  # type: List[TypeVarId]
        for tv in self.variables:
            a.append(tv.id)
        return a

    def serialize(self) -> JsonDict:
        # TODO: As an optimization, leave out everything related to
        # generic functions for non-generic functions.
        return {'.class': 'CallableType',
                'arg_types': [(None if t is None else t.serialize())
                              for t in self.arg_types],
                'arg_kinds': self.arg_kinds,
                'arg_names': self.arg_names,
                'ret_type': self.ret_type.serialize(),
                'fallback': self.fallback.serialize(),
                'name': self.name,
                # We don't serialize the definition (only used for error messages).
                'variables': [v.serialize() for v in self.variables],
                'is_ellipsis_args': self.is_ellipsis_args,
                'implicit': self.implicit,
                'is_classmethod_class': self.is_classmethod_class,
                }

    @classmethod
    def deserialize(cls, data: JsonDict) -> 'CallableType':
        assert data['.class'] == 'CallableType'
        # TODO: Set definition to the containing SymbolNode?
        return CallableType([(None if t is None else Type.deserialize(t))
                             for t in data['arg_types']],
                            data['arg_kinds'],
                            data['arg_names'],
                            Type.deserialize(data['ret_type']),
                            Instance.deserialize(data['fallback']),
                            name=data['name'],
                            variables=[TypeVarDef.deserialize(v) for v in data['variables']],
                            is_ellipsis_args=data['is_ellipsis_args'],
                            implicit=data['implicit'],
                            is_classmethod_class=data['is_classmethod_class'],
                            )


class Overloaded(FunctionLike):
    """Overloaded function type T1, ... Tn, where each Ti is CallableType.

    The variant to call is chosen based on static argument
    types. Overloaded function types can only be defined in stub
    files, and thus there is no explicit runtime dispatch
    implementation.
    """

    _items = None  # type: List[CallableType]  # Must not be empty

    def __init__(self, items: List[CallableType]) -> None:
        self._items = items
        self.fallback = items[0].fallback
        super().__init__(items[0].line, items[0].column)

    def items(self) -> List[CallableType]:
        return self._items

    def name(self) -> str:
        return self._items[0].name

    def is_type_obj(self) -> bool:
        # All the items must have the same type object status, so it's
        # sufficient to query only (any) one of them.
        return self._items[0].is_type_obj()

    def type_object(self) -> mypy.nodes.TypeInfo:
        # All the items must have the same type object, so it's sufficient to
        # query only (any) one of them.
        return self._items[0].type_object()

    def with_name(self, name: str) -> 'Overloaded':
        ni = []  # type: List[CallableType]
        for it in self._items:
            ni.append(it.with_name(name))
        return Overloaded(ni)

    def accept(self, visitor: 'TypeVisitor[T]') -> T:
        return visitor.visit_overloaded(self)

    def serialize(self) -> JsonDict:
        return {'.class': 'Overloaded',
                'items': [t.serialize() for t in self.items()],
                }

    @classmethod
    def deserialize(cls, data: JsonDict) -> 'Overloaded':
        assert data['.class'] == 'Overloaded'
        return Overloaded([CallableType.deserialize(t) for t in data['items']])


class TupleType(Type):
    """The tuple type Tuple[T1, ..., Tn] (at least one type argument).

    Instance variables:
        items: tuple item types
        fallback: the underlying instance type that is used for non-tuple methods
            (this is currently always builtins.tuple, but it could be different for named
            tuples, for example)
        implicit: if True, derived from a tuple expression (t,....) instead of Tuple[t, ...]
    """

    items = None  # type: List[Type]
    fallback = None  # type: Instance
    implicit = False

    def __init__(self, items: List[Type], fallback: Instance, line: int = -1,
                 column: int = -1, implicit: bool = False) -> None:
        self.items = items
        self.fallback = fallback
        self.implicit = implicit
        self.can_be_true = len(self.items) > 0
        self.can_be_false = len(self.items) == 0
        super().__init__(line, column)

    def length(self) -> int:
        return len(self.items)

    def accept(self, visitor: 'TypeVisitor[T]') -> T:
        return visitor.visit_tuple_type(self)

    def serialize(self) -> JsonDict:
        return {'.class': 'TupleType',
                'items': [t.serialize() for t in self.items],
                'fallback': self.fallback.serialize(),
                'implicit': self.implicit,
                }

    @classmethod
    def deserialize(cls, data: JsonDict) -> 'TupleType':
        assert data['.class'] == 'TupleType'
        return TupleType([Type.deserialize(t) for t in data['items']],
                         Instance.deserialize(data['fallback']),
                         implicit=data['implicit'])

    def copy_modified(self, *, fallback: Instance = None,
                      items: List[Type] = None) -> 'TupleType':
        if fallback is None:
            fallback = self.fallback
        if items is None:
            items = self.items
        return TupleType(items, fallback, self.line, self.column)

    def slice(self, begin: int, stride: int, end: int) -> 'TupleType':
        return TupleType(self.items[begin:end:stride], self.fallback,
                         self.line, self.column, self.implicit)


class TypedDictType(Type):
    """The type of a TypedDict instance. TypedDict(K1=VT1, ..., Kn=VTn)

    A TypedDictType can be either named or anonymous.
    If it is anonymous then its fallback will be an Instance of Mapping[str, V].
    If it is named then its fallback will be an Instance of the named type (ex: "Point")
    whose TypeInfo has a typeddict_type that is anonymous.
    """

    items = None  # type: OrderedDict[str, Type]  # (item_name, item_type)
    fallback = None  # type: Instance

    def __init__(self, items: 'OrderedDict[str, Type]', fallback: Instance,
                 line: int = -1, column: int = -1) -> None:
        self.items = items
        self.fallback = fallback
        self.can_be_true = len(self.items) > 0
        self.can_be_false = len(self.items) == 0
        super().__init__(line, column)

    def accept(self, visitor: 'TypeVisitor[T]') -> T:
        return visitor.visit_typeddict_type(self)

    def serialize(self) -> JsonDict:
        return {'.class': 'TypedDictType',
                'items': [[n, t.serialize()] for (n, t) in self.items.items()],
                'fallback': self.fallback.serialize(),
                }

    @classmethod
    def deserialize(cls, data: JsonDict) -> 'TypedDictType':
        assert data['.class'] == 'TypedDictType'
        return TypedDictType(OrderedDict([(n, Type.deserialize(t)) for (n, t) in data['items']]),
                             Instance.deserialize(data['fallback']))

    def as_anonymous(self) -> 'TypedDictType':
        if self.fallback.type.fullname() == 'typing.Mapping':
            return self
        assert self.fallback.type.typeddict_type is not None
        return self.fallback.type.typeddict_type.as_anonymous()

    def copy_modified(self, *, fallback: Instance = None,
                      item_types: List[Type] = None) -> 'TypedDictType':
        if fallback is None:
            fallback = self.fallback
        if item_types is None:
            items = self.items
        else:
            items = OrderedDict(zip(self.items, item_types))
        return TypedDictType(items, fallback, self.line, self.column)

    def create_anonymous_fallback(self, *, value_type: Type) -> Instance:
        anonymous = self.as_anonymous()
        return anonymous.fallback.copy_modified(args=[  # i.e. Mapping
            anonymous.fallback.args[0],                 # i.e. str
            value_type
        ])

    def names_are_wider_than(self, other: 'TypedDictType') -> bool:
        return len(other.items.keys() - self.items.keys()) == 0

    def zip(self, right: 'TypedDictType') -> Iterable[Tuple[str, Type, Type]]:
        left = self
        for (item_name, left_item_type) in left.items.items():
            right_item_type = right.items.get(item_name)
            if right_item_type is not None:
                yield (item_name, left_item_type, right_item_type)

    def zipall(self, right: 'TypedDictType') \
            -> Iterable[Tuple[str, Optional[Type], Optional[Type]]]:
        left = self
        for (item_name, left_item_type) in left.items.items():
            right_item_type = right.items.get(item_name)
            yield (item_name, left_item_type, right_item_type)
        for (item_name, right_item_type) in right.items.items():
            if item_name in left.items:
                continue
            yield (item_name, None, right_item_type)


class StarType(Type):
    """The star type *type_parameter.

    This is not a real type but a syntactic AST construct.
    """

    type = None  # type: Type

    def __init__(self, type: Type, line: int = -1, column: int = -1) -> None:
        self.type = type
        super().__init__(line, column)

    def accept(self, visitor: 'TypeVisitor[T]') -> T:
        return visitor.visit_star_type(self)


class UnionType(Type):
    """The union type Union[T1, ..., Tn] (at least one type argument)."""

    items = None  # type: List[Type]

    def __init__(self, items: List[Type], line: int = -1, column: int = -1) -> None:
        self.items = items
        self.can_be_true = any(item.can_be_true for item in items)
        self.can_be_false = any(item.can_be_false for item in items)
        super().__init__(line, column)

    @staticmethod
    def make_union(items: List[Type], line: int = -1, column: int = -1) -> Type:
        if len(items) > 1:
            return UnionType(items, line, column)
        elif len(items) == 1:
            return items[0]
        else:
            if experiments.STRICT_OPTIONAL:
                return UninhabitedType()
            else:
                return Void()

    @staticmethod
    def make_simplified_union(items: List[Type], line: int = -1, column: int = -1) -> Type:
        while any(isinstance(typ, UnionType) for typ in items):
            all_items = []  # type: List[Type]
            for typ in items:
                if isinstance(typ, UnionType):
                    all_items.extend(typ.items)
                else:
                    all_items.append(typ)
            items = all_items

        if any(isinstance(typ, AnyType) for typ in items):
            return AnyType()

        from mypy.subtypes import is_subtype
        from mypy.sametypes import is_same_type

        removed = set()  # type: Set[int]
        for i, ti in enumerate(items):
            if i in removed: continue
            # Keep track of the truishness info for deleted subtypes which can be relevant
            cbt = cbf = False
            for j, tj in enumerate(items):
                if (i != j
                    and is_subtype(tj, ti)
                    and (not (isinstance(tj, Instance) and tj.type.fallback_to_any)
                         or is_same_type(ti, tj))):
                    removed.add(j)
                    cbt = cbt or tj.can_be_true
                    cbf = cbf or tj.can_be_false
            # if deleted subtypes had more general truthiness, use that
            if not ti.can_be_true and cbt:
                items[i] = true_or_false(ti)
            elif not ti.can_be_false and cbf:
                items[i] = true_or_false(ti)

        simplified_set = [items[i] for i in range(len(items)) if i not in removed]
        return UnionType.make_union(simplified_set, line, column)

    def length(self) -> int:
        return len(self.items)

    def accept(self, visitor: 'TypeVisitor[T]') -> T:
        return visitor.visit_union_type(self)

    def has_readable_member(self, name: str) -> bool:
        """For a tree of unions of instances, check whether all instances have a given member.

        TODO: Deal with attributes of TupleType etc.
        TODO: This should probably be refactored to go elsewhere.
        """
        return all((isinstance(x, UnionType) and x.has_readable_member(name)) or
                   (isinstance(x, Instance) and x.type.has_readable_member(name))
                   for x in self.items)

    def serialize(self) -> JsonDict:
        return {'.class': 'UnionType',
                'items': [t.serialize() for t in self.items],
                }

    @classmethod
    def deserialize(cls, data: JsonDict) -> 'UnionType':
        assert data['.class'] == 'UnionType'
        return UnionType([Type.deserialize(t) for t in data['items']])


class PartialType(Type):
    """Type such as List[?] where type arguments are unknown, or partial None type.

    These are used for inferring types in multiphase initialization such as this:

      x = []       # x gets a partial type List[?], as item type is unknown
      x.append(1)  # partial type gets replaced with normal type List[int]

    Or with None:

      x = None  # x gets a partial type None
      if c:
          x = 1  # Infer actual type int for x
    """

    # None for the 'None' partial type; otherwise a generic class
    type = None  # type: Optional[mypy.nodes.TypeInfo]
    var = None  # type: mypy.nodes.Var
    inner_types = None  # type: List[Type]

    def __init__(self,
                 type: Optional['mypy.nodes.TypeInfo'],
                 var: 'mypy.nodes.Var',
                 inner_types: List[Type]) -> None:
        self.type = type
        self.var = var
        self.inner_types = inner_types

    def accept(self, visitor: 'TypeVisitor[T]') -> T:
        return visitor.visit_partial_type(self)


class EllipsisType(Type):
    """The type ... (ellipsis).

    This is not a real type but a syntactic AST construct, used in Callable[..., T], for example.

    A semantically analyzed type will never have ellipsis types.
    """

    def accept(self, visitor: 'TypeVisitor[T]') -> T:
        return visitor.visit_ellipsis_type(self)

    def serialize(self) -> JsonDict:
        return {'.class': 'EllipsisType'}

    @classmethod
    def deserialize(cls, data: JsonDict) -> 'EllipsisType':
        assert data['.class'] == 'EllipsisType'
        return EllipsisType()


class TypeType(Type):
    """For types like Type[User].

    This annotates variables that are class objects, constrained by
    the type argument.  See PEP 484 for more details.

    We may encounter expressions whose values are specific classes;
    those are represented as callables (possibly overloaded)
    corresponding to the class's constructor's signature and returning
    an instance of that class.  The difference with Type[C] is that
    those callables always represent the exact class given as the
    return type; Type[C] represents any class that's a subclass of C,
    and C may also be a type variable or a union (or Any).

    Many questions around subtype relationships between Type[C1] and
    def(...) -> C2 are answered by looking at the subtype
    relationships between C1 and C2, since Type[] is considered
    covariant.

    There's an unsolved problem with constructor signatures (also
    unsolved in PEP 484): calling a variable whose type is Type[C]
    assumes the constructor signature for C, even though a subclass of
    C might completely change the constructor signature.  For now we
    just assume that users of Type[C] are careful not to do that (in
    the future we might detect when they are violating that
    assumption).
    """

    # This can't be everything, but it can be a class reference,
    # a generic class instance, a union, Any, a type variable...
    item = None  # type: Type

    def __init__(self, item: Type, *, line: int = -1, column: int = -1) -> None:
        super().__init__(line, column)
        self.item = item

    def accept(self, visitor: 'TypeVisitor[T]') -> T:
        return visitor.visit_type_type(self)

    def serialize(self) -> JsonDict:
        return {'.class': 'TypeType', 'item': self.item.serialize()}

    @classmethod
    def deserialize(cls, data: JsonDict) -> 'TypeType':
        assert data['.class'] == 'TypeType'
        return TypeType(Type.deserialize(data['item']))


#
# Visitor-related classes
#


class TypeVisitor(Generic[T]):
    """Visitor class for types (Type subclasses).

    The parameter T is the return type of the visit methods.
    """

    def _notimplemented_helper(self, name: str) -> NotImplementedError:
        return NotImplementedError("Method {}.visit_{}() not implemented\n"
                                   .format(type(self).__name__, name)
                                   + "This is a known bug, track development in "
                                   + "'https://github.com/JukkaL/mypy/issues/730'")

    @abstractmethod
    def visit_unbound_type(self, t: UnboundType) -> T:
        pass

    def visit_type_list(self, t: TypeList) -> T:
        raise self._notimplemented_helper('type_list')

    def visit_error_type(self, t: ErrorType) -> T:
        raise self._notimplemented_helper('error_type')

    @abstractmethod
    def visit_any(self, t: AnyType) -> T:
        pass

    @abstractmethod
    def visit_void(self, t: Void) -> T:
        pass

    @abstractmethod
    def visit_none_type(self, t: NoneTyp) -> T:
        pass

    @abstractmethod
    def visit_uninhabited_type(self, t: UninhabitedType) -> T:
        pass

    def visit_erased_type(self, t: ErasedType) -> T:
        raise self._notimplemented_helper('erased_type')

    @abstractmethod
    def visit_deleted_type(self, t: DeletedType) -> T:
        pass

    @abstractmethod
    def visit_type_var(self, t: TypeVarType) -> T:
        pass

    @abstractmethod
    def visit_instance(self, t: Instance) -> T:
        pass

    @abstractmethod
    def visit_callable_type(self, t: CallableType) -> T:
        pass

    def visit_overloaded(self, t: Overloaded) -> T:
        raise self._notimplemented_helper('overloaded')

    @abstractmethod
    def visit_tuple_type(self, t: TupleType) -> T:
        pass

    @abstractmethod
    def visit_typeddict_type(self, t: TypedDictType) -> T:
        pass

    def visit_star_type(self, t: StarType) -> T:
        raise self._notimplemented_helper('star_type')

    @abstractmethod
    def visit_union_type(self, t: UnionType) -> T:
        pass

    @abstractmethod
    def visit_partial_type(self, t: PartialType) -> T:
        pass

    def visit_ellipsis_type(self, t: EllipsisType) -> T:
        raise self._notimplemented_helper('ellipsis_type')

    @abstractmethod
    def visit_type_type(self, t: TypeType) -> T:
        pass


class TypeTranslator(TypeVisitor[Type]):
    """Identity type transformation.

    Subclass this and override some methods to implement a non-trivial
    transformation.
    """

    def visit_unbound_type(self, t: UnboundType) -> Type:
        return t

    def visit_type_list(self, t: TypeList) -> Type:
        return t

    def visit_error_type(self, t: ErrorType) -> Type:
        return t

    def visit_any(self, t: AnyType) -> Type:
        return t

    def visit_void(self, t: Void) -> Type:
        return t

    def visit_none_type(self, t: NoneTyp) -> Type:
        return t

    def visit_uninhabited_type(self, t: UninhabitedType) -> Type:
        return t

    def visit_erased_type(self, t: ErasedType) -> Type:
        return t

    def visit_deleted_type(self, t: DeletedType) -> Type:
        return t

    def visit_instance(self, t: Instance) -> Type:
        return Instance(t.type, self.translate_types(t.args), t.line, t.column)

    def visit_type_var(self, t: TypeVarType) -> Type:
        return t

    def visit_partial_type(self, t: PartialType) -> Type:
        return t

    def visit_callable_type(self, t: CallableType) -> Type:
        return t.copy_modified(arg_types=self.translate_types(t.arg_types),
                               ret_type=t.ret_type.accept(self),
                               variables=self.translate_variables(t.variables))

    def visit_tuple_type(self, t: TupleType) -> Type:
        return TupleType(self.translate_types(t.items),
                         # TODO: This appears to be unsafe.
                         cast(Any, t.fallback.accept(self)),
                         t.line, t.column)

    def visit_typeddict_type(self, t: TypedDictType) -> Type:
        items = OrderedDict([
            (item_name, item_type.accept(self))
            for (item_name, item_type) in t.items.items()
        ])
        return TypedDictType(items,
                             # TODO: This appears to be unsafe.
                             cast(Any, t.fallback.accept(self)),
                             t.line, t.column)

    def visit_star_type(self, t: StarType) -> Type:
        return StarType(t.type.accept(self), t.line, t.column)

    def visit_union_type(self, t: UnionType) -> Type:
        return UnionType(self.translate_types(t.items), t.line, t.column)

    def visit_ellipsis_type(self, t: EllipsisType) -> Type:
        return t

    def translate_types(self, types: List[Type]) -> List[Type]:
        return [t.accept(self) for t in types]

    def translate_variables(self,
                            variables: List[TypeVarDef]) -> List[TypeVarDef]:
        return variables

    def visit_overloaded(self, t: Overloaded) -> Type:
        items = []  # type: List[CallableType]
        for item in t.items():
            new = item.accept(self)
            if isinstance(new, CallableType):
                items.append(new)
            else:
                raise RuntimeError('CallableType expectected, but got {}'.format(type(new)))
        return Overloaded(items=items)

    def visit_type_type(self, t: TypeType) -> Type:
        return TypeType(t.item.accept(self), line=t.line, column=t.column)


class TypeStrVisitor(TypeVisitor[str]):
    """Visitor for pretty-printing types into strings.

    This is mostly for debugging/testing.

    Do not preserve original formatting.

    Notes:
     - Represent unbound types as Foo? or Foo?[...].
     - Represent the NoneTyp type as None.
    """

    def visit_unbound_type(self, t: UnboundType)-> str:
        s = t.name + '?'
        if t.args != []:
            s += '[{}]'.format(self.list_str(t.args))
        return s

    def visit_type_list(self, t: TypeList) -> str:
        return '<TypeList {}>'.format(self.list_str(t.items))

    def visit_error_type(self, t: ErrorType) -> str:
        return '<ERROR>'

    def visit_any(self, t: AnyType) -> str:
        return 'Any'

    def visit_void(self, t: Void) -> str:
        return 'void'

    def visit_none_type(self, t: NoneTyp) -> str:
        # Fully qualify to make this distinct from the None value.
        return "builtins.None"

    def visit_uninhabited_type(self, t: UninhabitedType) -> str:
        return "<uninhabited>"

    def visit_erased_type(self, t: ErasedType) -> str:
        return "<Erased>"

    def visit_deleted_type(self, t: DeletedType) -> str:
        if t.source is None:
            return "<Deleted>"
        else:
            return "<Deleted '{}'>".format(t.source)

    def visit_instance(self, t: Instance) -> str:
        if t.type is not None:
            s = t.type.fullname() or t.type.name() or '<???>'
        else:
            s = '<?>'
        if t.erased:
            s += '*'
        if t.args != []:
            s += '[{}]'.format(self.list_str(t.args))
        return s

    def visit_type_var(self, t: TypeVarType) -> str:
        if t.name is None:
            # Anonymous type variable type (only numeric id).
            return '`{}'.format(t.id)
        else:
            # Named type variable type.
            return '{}`{}'.format(t.name, t.id)

    def visit_callable_type(self, t: CallableType) -> str:
        s = ''
        bare_asterisk = False
        for i in range(len(t.arg_types)):
            if s != '':
                s += ', '
            if t.arg_kinds[i] in (ARG_NAMED, ARG_NAMED_OPT) and not bare_asterisk:
                s += '*, '
                bare_asterisk = True
            if t.arg_kinds[i] == ARG_STAR:
                s += '*'
            if t.arg_kinds[i] == ARG_STAR2:
                s += '**'
            if t.arg_names[i]:
                s += t.arg_names[i] + ': '
            s += str(t.arg_types[i])
            if t.arg_kinds[i] in (ARG_OPT, ARG_NAMED_OPT):
                s += ' ='

        s = '({})'.format(s)

        if not isinstance(t.ret_type, Void):
            s += ' -> {}'.format(t.ret_type)

        if t.variables:
            s = '{} {}'.format(t.variables, s)

        return 'def {}'.format(s)

    def visit_overloaded(self, t: Overloaded) -> str:
        a = []
        for i in t.items():
            a.append(i.accept(self))
        return 'Overload({})'.format(', '.join(a))

    def visit_tuple_type(self, t: TupleType) -> str:
        s = self.list_str(t.items)
        if t.fallback and t.fallback.type:
            fallback_name = t.fallback.type.fullname()
            if fallback_name != 'builtins.tuple':
                return 'Tuple[{}, fallback={}]'.format(s, t.fallback.accept(self))
        return 'Tuple[{}]'.format(s)

    def visit_typeddict_type(self, t: TypedDictType) -> str:
        s = self.keywords_str(t.items.items())
        if t.fallback and t.fallback.type:
            if s == '':
                return 'TypedDict(_fallback={})'.format(t.fallback.accept(self))
            else:
                return 'TypedDict({}, _fallback={})'.format(s, t.fallback.accept(self))
        return 'TypedDict({})'.format(s)

    def visit_star_type(self, t: StarType) -> str:
        s = t.type.accept(self)
        return '*{}'.format(s)

    def visit_union_type(self, t: UnionType) -> str:
        s = self.list_str(t.items)
        return 'Union[{}]'.format(s)

    def visit_partial_type(self, t: PartialType) -> str:
        if t.type is None:
            return '<partial None>'
        else:
            return '<partial {}[{}]>'.format(t.type.name(),
                                             ', '.join(['?'] * len(t.type.type_vars)))

    def visit_ellipsis_type(self, t: EllipsisType) -> str:
        return '...'

    def visit_type_type(self, t: TypeType) -> str:
        return 'Type[{}]'.format(t.item.accept(self))

    def list_str(self, a: List[Type]) -> str:
        """Convert items of an array to strings (pretty-print types)
        and join the results with commas.
        """
        res = []
        for t in a:
            if isinstance(t, Type):
                res.append(t.accept(self))
            else:
                res.append(str(t))
        return ', '.join(res)

    def keywords_str(self, a: Iterable[Tuple[str, Type]]) -> str:
        """Convert keywords to strings (pretty-print types)
        and join the results with commas.
        """
        return ', '.join([
            '{}={}'.format(name, t.accept(self))
            for (name, t) in a
        ])


# These constants define the method used by TypeQuery to combine multiple
# query results, e.g. for tuple types. The strategy is not used for empty
# result lists; in that case the default value takes precedence.
ANY_TYPE_STRATEGY = 0   # Return True if any of the results are True.
ALL_TYPES_STRATEGY = 1  # Return True if all of the results are True.


class TypeQuery(TypeVisitor[bool]):
    """Visitor for performing simple boolean queries of types.

    This class allows defining the default value for leafs to simplify the
    implementation of many queries.
    """

    default = False  # Default result
    strategy = 0     # Strategy for combining multiple values (ANY_TYPE_STRATEGY or ALL_TYPES_...).

    def __init__(self, default: bool, strategy: int) -> None:
        """Construct a query visitor.

        Use the given default result and strategy for combining
        multiple results. The strategy must be either
        ANY_TYPE_STRATEGY or ALL_TYPES_STRATEGY.
        """
        self.default = default
        self.strategy = strategy

    def visit_unbound_type(self, t: UnboundType) -> bool:
        return self.default

    def visit_type_list(self, t: TypeList) -> bool:
        return self.default

    def visit_error_type(self, t: ErrorType) -> bool:
        return self.default

    def visit_any(self, t: AnyType) -> bool:
        return self.default

    def visit_void(self, t: Void) -> bool:
        return self.default

    def visit_uninhabited_type(self, t: UninhabitedType) -> bool:
        return self.default

    def visit_none_type(self, t: NoneTyp) -> bool:
        return self.default

    def visit_erased_type(self, t: ErasedType) -> bool:
        return self.default

    def visit_deleted_type(self, t: DeletedType) -> bool:
        return self.default

    def visit_type_var(self, t: TypeVarType) -> bool:
        return self.default

    def visit_partial_type(self, t: PartialType) -> bool:
        return self.default

    def visit_instance(self, t: Instance) -> bool:
        return self.query_types(t.args)

    def visit_callable_type(self, t: CallableType) -> bool:
        # FIX generics
        return self.query_types(t.arg_types + [t.ret_type])

    def visit_tuple_type(self, t: TupleType) -> bool:
        return self.query_types(t.items)

    def visit_typeddict_type(self, t: TypedDictType) -> bool:
        return self.query_types(t.items.values())

    def visit_star_type(self, t: StarType) -> bool:
        return t.type.accept(self)

    def visit_union_type(self, t: UnionType) -> bool:
        return self.query_types(t.items)

    def visit_overloaded(self, t: Overloaded) -> bool:
        return self.query_types(t.items())

    def visit_type_type(self, t: TypeType) -> bool:
        return t.item.accept(self)

    def query_types(self, types: Iterable[Type]) -> bool:
        """Perform a query for a list of types.

        Use the strategy constant to combine the results.
        """
        if not types:
            # Use default result for empty list.
            return self.default
        if self.strategy == ANY_TYPE_STRATEGY:
            # Return True if at least one component is true.
            res = False
            for t in types:
                res = res or t.accept(self)
                if res:
                    break
            return res
        else:
            # Return True if all components are true.
            res = True
            for t in types:
                res = res and t.accept(self)
                if not res:
                    break
            return res


def strip_type(typ: Type) -> Type:
    """Make a copy of type without 'debugging info' (function name)."""

    if isinstance(typ, CallableType):
        return typ.copy_modified(name=None)
    elif isinstance(typ, Overloaded):
        return Overloaded([cast(CallableType, strip_type(item))
                           for item in typ.items()])
    else:
        return typ


def is_named_instance(t: Type, fullname: str) -> bool:
    return (isinstance(t, Instance) and
            t.type is not None and
            t.type.fullname() == fullname)


def copy_type(t: Type) -> Type:
    """
    Build a copy of the type; used to mutate the copy with truthiness information
    """
    return copy.copy(t)


def true_only(t: Type) -> Type:
    """
    Restricted version of t with only True-ish values
    """
    if not t.can_be_true:
        # All values of t are False-ish, so there are no true values in it
        return UninhabitedType(line=t.line, column=t.column)
    elif not t.can_be_false:
        # All values of t are already True-ish, so true_only is idempotent in this case
        return t
    elif isinstance(t, UnionType):
        # The true version of a union type is the union of the true versions of its components
        new_items = [true_only(item) for item in t.items]
        return UnionType.make_simplified_union(new_items, line=t.line, column=t.column)
    else:
        new_t = copy_type(t)
        new_t.can_be_false = False
        return new_t


def false_only(t: Type) -> Type:
    """
    Restricted version of t with only False-ish values
    """
    if not t.can_be_false:
        # All values of t are True-ish, so there are no false values in it
        return UninhabitedType(line=t.line)
    elif not t.can_be_true:
        # All values of t are already False-ish, so false_only is idempotent in this case
        return t
    elif isinstance(t, UnionType):
        # The false version of a union type is the union of the false versions of its components
        new_items = [false_only(item) for item in t.items]
        return UnionType.make_simplified_union(new_items, line=t.line, column=t.column)
    else:
        new_t = copy_type(t)
        new_t.can_be_true = False
        return new_t


def true_or_false(t: Type) -> Type:
    """
    Unrestricted version of t with both True-ish and False-ish values
    """
    new_t = copy_type(t)
    new_t.can_be_true = type(new_t).can_be_true
    new_t.can_be_false = type(new_t).can_be_false
    return new_t


def function_type(func: mypy.nodes.FuncBase, fallback: Instance) -> FunctionLike:
    if func.type:
        assert isinstance(func.type, FunctionLike)
        return func.type
    else:
        # Implicit type signature with dynamic types.
        # Overloaded functions always have a signature, so func must be an ordinary function.
        assert isinstance(func, mypy.nodes.FuncItem), str(func)
        return callable_type(cast(mypy.nodes.FuncItem, func), fallback)


def callable_type(fdef: mypy.nodes.FuncItem, fallback: Instance,
                  ret_type: Type = None) -> CallableType:
    name = fdef.name()
    if name:
        name = '"{}"'.format(name)

    return CallableType(
        [AnyType()] * len(fdef.arg_names),
        fdef.arg_kinds,
        [None if argument_elide_name(n) else n for n in fdef.arg_names],
        ret_type or AnyType(),
        fallback,
        name,
        implicit=True,
    )


def get_typ_args(tp: Type) -> List[Type]:
    """Get all type arguments from a parameterizable Type."""
    if not isinstance(tp, (Instance, UnionType, TupleType, CallableType)):
        return []
    typ_args = (tp.args if isinstance(tp, Instance) else
                tp.items if not isinstance(tp, CallableType) else
                tp.arg_types + [tp.ret_type])
    return typ_args


def set_typ_args(tp: Type, new_args: List[Type], line: int = -1, column: int = -1) -> Type:
    """Return a copy of a parameterizable Type with arguments set to new_args."""
    if isinstance(tp, Instance):
        return Instance(tp.type, new_args, line, column)
    if isinstance(tp, TupleType):
        return tp.copy_modified(items=new_args)
    if isinstance(tp, UnionType):
        return UnionType.make_simplified_union(new_args, line, column)
    if isinstance(tp, CallableType):
        return tp.copy_modified(arg_types=new_args[:-1], ret_type=new_args[-1],
                                line=line, column=column)
    return tp


<<<<<<< HEAD
def get_type_vars(typ: Type) -> List[TypeVarType]:
    """Get all type variables that are present in an already analyzed type,
    without duplicates, in order of textual appearance.
    Similar to TypeAnalyser.get_type_var_names.
    """
    all_vars = []  # type: List[TypeVarType]
    for t in get_typ_args(typ):
        if isinstance(t, TypeVarType):
            all_vars.append(t)
        else:
            all_vars.extend(get_type_vars(t))
    # Remove duplicates while preserving order
    included = set()  # type: Set[TypeVarId]
    tvars = []
    for var in all_vars:
        if var.id not in included:
            tvars.append(var)
            included.add(var.id)
    return tvars
=======
deserialize_map = {
    key: obj.deserialize  # type: ignore
    for key, obj in globals().items()
    if isinstance(obj, type) and issubclass(obj, Type) and obj is not Type
}
>>>>>>> 597d02a2
<|MERGE_RESOLUTION|>--- conflicted
+++ resolved
@@ -1771,7 +1771,6 @@
     return tp
 
 
-<<<<<<< HEAD
 def get_type_vars(typ: Type) -> List[TypeVarType]:
     """Get all type variables that are present in an already analyzed type,
     without duplicates, in order of textual appearance.
@@ -1791,10 +1790,10 @@
             tvars.append(var)
             included.add(var.id)
     return tvars
-=======
+
+
 deserialize_map = {
     key: obj.deserialize  # type: ignore
     for key, obj in globals().items()
     if isinstance(obj, type) and issubclass(obj, Type) and obj is not Type
-}
->>>>>>> 597d02a2
+}