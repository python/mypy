"""Classes for representing mypy types."""

from __future__ import annotations

import sys
from abc import abstractmethod
from collections.abc import Iterable, Sequence
from typing import (
    TYPE_CHECKING,
    Any,
    ClassVar,
    Final,
    NamedTuple,
    NewType,
    TypeVar,
    Union,
    cast,
    overload,
)
from typing_extensions import Self, TypeAlias as _TypeAlias, TypeGuard

import mypy.nodes
from mypy.bogus_type import Bogus
from mypy.nodes import (
    ARG_POS,
    ARG_STAR,
    ARG_STAR2,
    INVARIANT,
    ArgKind,
    FakeInfo,
    FuncDef,
    SymbolNode,
)
from mypy.options import Options
from mypy.state import state
from mypy.util import IdMapper

T = TypeVar("T")

JsonDict: _TypeAlias = dict[str, Any]

# The set of all valid expressions that can currently be contained
# inside of a Literal[...].
#
# Literals can contain bytes and enum-values: we special-case both of these
# and store the value as a string. We rely on the fallback type that's also
# stored with the Literal to determine how a string is being used.
#
# TODO: confirm that we're happy with representing enums (and the
# other types) in the manner described above.
#
# Note: if we change the set of types included below, we must also
# make sure to audit the following methods:
#
# 1. types.LiteralType's serialize and deserialize methods: this method
#    needs to make sure it can convert the below types into JSON and back.
#
# 2. types.LiteralType's 'value_repr` method: this method is ultimately used
#    by TypeStrVisitor's visit_literal_type to generate a reasonable
#    repr-able output.
#
# 3. server.astdiff.SnapshotTypeVisitor's visit_literal_type_method: this
#    method assumes that the following types supports equality checks and
#    hashability.
#
# Note: Although "Literal[None]" is a valid type, we internally always convert
# such a type directly into "None". So, "None" is not a valid parameter of
# LiteralType and is omitted from this list.
#
# Note: Float values are only used internally. They are not accepted within
# Literal[...].
LiteralValue: _TypeAlias = Union[int, str, bool, float]


# If we only import type_visitor in the middle of the file, mypy
# breaks, and if we do it at the top, it breaks at runtime because of
# import cycle issues, so we do it at the top while typechecking and
# then again in the middle at runtime.
# We should be able to remove this once we are switched to the new
# semantic analyzer!
if TYPE_CHECKING:
    from mypy.type_visitor import (
        SyntheticTypeVisitor as SyntheticTypeVisitor,
        TypeVisitor as TypeVisitor,
    )

TUPLE_NAMES: Final = ("builtins.tuple", "typing.Tuple")
TYPE_NAMES: Final = ("builtins.type", "typing.Type")

TYPE_VAR_LIKE_NAMES: Final = (
    "typing.TypeVar",
    "typing_extensions.TypeVar",
    "typing.ParamSpec",
    "typing_extensions.ParamSpec",
    "typing.TypeVarTuple",
    "typing_extensions.TypeVarTuple",
)

TYPED_NAMEDTUPLE_NAMES: Final = ("typing.NamedTuple", "typing_extensions.NamedTuple")

# Supported names of TypedDict type constructors.
TPDICT_NAMES: Final = (
    "typing.TypedDict",
    "typing_extensions.TypedDict",
    "mypy_extensions.TypedDict",
)

# Supported fallback instance type names for TypedDict types.
TPDICT_FB_NAMES: Final = (
    "typing._TypedDict",
    "typing_extensions._TypedDict",
    "mypy_extensions._TypedDict",
)

# Supported names of Protocol base class.
PROTOCOL_NAMES: Final = ("typing.Protocol", "typing_extensions.Protocol")

# Supported TypeAlias names.
TYPE_ALIAS_NAMES: Final = ("typing.TypeAlias", "typing_extensions.TypeAlias")

# Supported Final type names.
FINAL_TYPE_NAMES: Final = ("typing.Final", "typing_extensions.Final")

# Supported @final decorator names.
FINAL_DECORATOR_NAMES: Final = ("typing.final", "typing_extensions.final")

# Supported @type_check_only names.
TYPE_CHECK_ONLY_NAMES: Final = ("typing.type_check_only", "typing_extensions.type_check_only")

# Supported Literal type names.
LITERAL_TYPE_NAMES: Final = ("typing.Literal", "typing_extensions.Literal")

# Supported Annotated type names.
ANNOTATED_TYPE_NAMES: Final = ("typing.Annotated", "typing_extensions.Annotated")

# Supported Concatenate type names.
CONCATENATE_TYPE_NAMES: Final = ("typing.Concatenate", "typing_extensions.Concatenate")

# Supported Unpack type names.
UNPACK_TYPE_NAMES: Final = ("typing.Unpack", "typing_extensions.Unpack")

# Supported @deprecated type names
DEPRECATED_TYPE_NAMES: Final = ("warnings.deprecated", "typing_extensions.deprecated")

# We use this constant in various places when checking `tuple` subtyping:
TUPLE_LIKE_INSTANCE_NAMES: Final = (
    "builtins.tuple",
    "typing.Iterable",
    "typing.Container",
    "typing.Sequence",
    "typing.Reversible",
)

IMPORTED_REVEAL_TYPE_NAMES: Final = ("typing.reveal_type", "typing_extensions.reveal_type")
REVEAL_TYPE_NAMES: Final = ("builtins.reveal_type", *IMPORTED_REVEAL_TYPE_NAMES)

ASSERT_TYPE_NAMES: Final = ("typing.assert_type", "typing_extensions.assert_type")

OVERLOAD_NAMES: Final = ("typing.overload", "typing_extensions.overload")

NEVER_NAMES: Final = (
    "typing.NoReturn",
    "typing_extensions.NoReturn",
    "mypy_extensions.NoReturn",
    "typing.Never",
    "typing_extensions.Never",
)

# Mypyc fixed-width native int types (compatible with builtins.int)
MYPYC_NATIVE_INT_NAMES: Final = (
    "mypy_extensions.i64",
    "mypy_extensions.i32",
    "mypy_extensions.i16",
    "mypy_extensions.u8",
)

DATACLASS_TRANSFORM_NAMES: Final = (
    "typing.dataclass_transform",
    "typing_extensions.dataclass_transform",
)
# Supported @override decorator names.
OVERRIDE_DECORATOR_NAMES: Final = ("typing.override", "typing_extensions.override")

<<<<<<< HEAD
# Supported property decorators
PROPERTY_DECORATOR_NAMES: Final = (
    "builtins.property",
    "abc.abstractproperty",
    "functools.cached_property",
    "enum.property",
    "types.DynamicClassAttribute",
)
=======
ELLIPSIS_TYPE_NAMES: Final = ("builtins.ellipsis", "types.EllipsisType")
>>>>>>> db678886

# A placeholder used for Bogus[...] parameters
_dummy: Final[Any] = object()

# A placeholder for int parameters
_dummy_int: Final = -999999


class TypeOfAny:
    """
    This class describes different types of Any. Each 'Any' can be of only one type at a time.
    """

    __slots__ = ()

    # Was this Any type inferred without a type annotation?
    unannotated: Final = 1
    # Does this Any come from an explicit type annotation?
    explicit: Final = 2
    # Does this come from an unfollowed import? See --disallow-any-unimported option
    from_unimported_type: Final = 3
    # Does this Any type come from omitted generics?
    from_omitted_generics: Final = 4
    # Does this Any come from an error?
    from_error: Final = 5
    # Is this a type that can't be represented in mypy's type system? For instance, type of
    # call to NewType(...). Even though these types aren't real Anys, we treat them as such.
    # Also used for variables named '_'.
    special_form: Final = 6
    # Does this Any come from interaction with another Any?
    from_another_any: Final = 7
    # Does this Any come from an implementation limitation/bug?
    implementation_artifact: Final = 8
    # Does this Any come from use in the suggestion engine?  This is
    # used to ignore Anys inserted by the suggestion engine when
    # generating constraints.
    suggestion_engine: Final = 9


def deserialize_type(data: JsonDict | str) -> Type:
    if isinstance(data, str):
        return Instance.deserialize(data)
    classname = data[".class"]
    method = deserialize_map.get(classname)
    if method is not None:
        return method(data)
    raise NotImplementedError(f"unexpected .class {classname}")


class Type(mypy.nodes.Context):
    """Abstract base class for all types."""

    __slots__ = ("_can_be_true", "_can_be_false")
    # 'can_be_true' and 'can_be_false' mean whether the value of the
    # expression can be true or false in a boolean context. They are useful
    # when inferring the type of logic expressions like `x and y`.
    #
    # For example:
    #   * the literal `False` can't be true while `True` can.
    #   * a value with type `bool` can be true or false.
    #   * `None` can't be true
    #   * ...

    def __init__(self, line: int = -1, column: int = -1) -> None:
        super().__init__(line, column)
        # Value of these can be -1 (use the default, lazy init), 0 (false) or 1 (true)
        self._can_be_true = -1
        self._can_be_false = -1

    @property
    def can_be_true(self) -> bool:
        if self._can_be_true == -1:  # Lazy init helps mypyc
            self._can_be_true = self.can_be_true_default()
        return bool(self._can_be_true)

    @can_be_true.setter
    def can_be_true(self, v: bool) -> None:
        self._can_be_true = v

    @property
    def can_be_false(self) -> bool:
        if self._can_be_false == -1:  # Lazy init helps mypyc
            self._can_be_false = self.can_be_false_default()
        return bool(self._can_be_false)

    @can_be_false.setter
    def can_be_false(self, v: bool) -> None:
        self._can_be_false = v

    def can_be_true_default(self) -> bool:
        return True

    def can_be_false_default(self) -> bool:
        return True

    def accept(self, visitor: TypeVisitor[T]) -> T:
        raise RuntimeError("Not implemented", type(self))

    def __repr__(self) -> str:
        return self.accept(TypeStrVisitor(options=Options()))

    def str_with_options(self, options: Options) -> str:
        return self.accept(TypeStrVisitor(options=options))

    def serialize(self) -> JsonDict | str:
        raise NotImplementedError(f"Cannot serialize {self.__class__.__name__} instance")

    @classmethod
    def deserialize(cls, data: JsonDict) -> Type:
        raise NotImplementedError(f"Cannot deserialize {cls.__name__} instance")

    def is_singleton_type(self) -> bool:
        return False


class TypeAliasType(Type):
    """A type alias to another type.

    To support recursive type aliases we don't immediately expand a type alias
    during semantic analysis, but create an instance of this type that records the target alias
    definition node (mypy.nodes.TypeAlias) and type arguments (for generic aliases).

    This is very similar to how TypeInfo vs Instance interact, where a recursive class-based
    structure like
        class Node:
            value: int
            children: List[Node]
    can be represented in a tree-like manner.
    """

    __slots__ = ("alias", "args", "type_ref")

    def __init__(
        self,
        alias: mypy.nodes.TypeAlias | None,
        args: list[Type],
        line: int = -1,
        column: int = -1,
    ) -> None:
        super().__init__(line, column)
        self.alias = alias
        self.args = args
        self.type_ref: str | None = None

    def _expand_once(self) -> Type:
        """Expand to the target type exactly once.

        This doesn't do full expansion, i.e. the result can contain another
        (or even this same) type alias. Use this internal helper only when really needed,
        its public wrapper mypy.types.get_proper_type() is preferred.
        """
        assert self.alias is not None
        if self.alias.no_args:
            # We know that no_args=True aliases like L = List must have an instance
            # as their target.
            assert isinstance(self.alias.target, Instance)  # type: ignore[misc]
            return self.alias.target.copy_modified(args=self.args)

        # TODO: this logic duplicates the one in expand_type_by_instance().
        if self.alias.tvar_tuple_index is None:
            mapping = {v.id: s for (v, s) in zip(self.alias.alias_tvars, self.args)}
        else:
            prefix = self.alias.tvar_tuple_index
            suffix = len(self.alias.alias_tvars) - self.alias.tvar_tuple_index - 1
            start, middle, end = split_with_prefix_and_suffix(tuple(self.args), prefix, suffix)
            tvar = self.alias.alias_tvars[prefix]
            assert isinstance(tvar, TypeVarTupleType)
            mapping = {tvar.id: TupleType(list(middle), tvar.tuple_fallback)}
            for tvar, sub in zip(
                self.alias.alias_tvars[:prefix] + self.alias.alias_tvars[prefix + 1 :], start + end
            ):
                mapping[tvar.id] = sub

        new_tp = self.alias.target.accept(InstantiateAliasVisitor(mapping))
        new_tp.accept(LocationSetter(self.line, self.column))
        new_tp.line = self.line
        new_tp.column = self.column
        return new_tp

    def _partial_expansion(self, nothing_args: bool = False) -> tuple[ProperType, bool]:
        # Private method mostly for debugging and testing.
        unroller = UnrollAliasVisitor(set(), {})
        if nothing_args:
            alias = self.copy_modified(args=[UninhabitedType()] * len(self.args))
        else:
            alias = self
        unrolled = alias.accept(unroller)
        assert isinstance(unrolled, ProperType)
        return unrolled, unroller.recursed

    def expand_all_if_possible(self, nothing_args: bool = False) -> ProperType | None:
        """Attempt a full expansion of the type alias (including nested aliases).

        If the expansion is not possible, i.e. the alias is (mutually-)recursive,
        return None. If nothing_args is True, replace all type arguments with an
        UninhabitedType() (used to detect recursively defined aliases).
        """
        unrolled, recursed = self._partial_expansion(nothing_args=nothing_args)
        if recursed:
            return None
        return unrolled

    @property
    def is_recursive(self) -> bool:
        """Whether this type alias is recursive.

        Note this doesn't check generic alias arguments, but only if this alias
        *definition* is recursive. The property value thus can be cached on the
        underlying TypeAlias node. If you want to include all nested types, use
        has_recursive_types() function.
        """
        assert self.alias is not None, "Unfixed type alias"
        is_recursive = self.alias._is_recursive
        if is_recursive is None:
            is_recursive = self.expand_all_if_possible(nothing_args=True) is None
            # We cache the value on the underlying TypeAlias node as an optimization,
            # since the value is the same for all instances of the same alias.
            self.alias._is_recursive = is_recursive
        return is_recursive

    def can_be_true_default(self) -> bool:
        if self.alias is not None:
            return self.alias.target.can_be_true
        return super().can_be_true_default()

    def can_be_false_default(self) -> bool:
        if self.alias is not None:
            return self.alias.target.can_be_false
        return super().can_be_false_default()

    def accept(self, visitor: TypeVisitor[T]) -> T:
        return visitor.visit_type_alias_type(self)

    def __hash__(self) -> int:
        return hash((self.alias, tuple(self.args)))

    def __eq__(self, other: object) -> bool:
        # Note: never use this to determine subtype relationships, use is_subtype().
        if not isinstance(other, TypeAliasType):
            return NotImplemented
        return self.alias == other.alias and self.args == other.args

    def serialize(self) -> JsonDict:
        assert self.alias is not None
        data: JsonDict = {
            ".class": "TypeAliasType",
            "type_ref": self.alias.fullname,
            "args": [arg.serialize() for arg in self.args],
        }
        return data

    @classmethod
    def deserialize(cls, data: JsonDict) -> TypeAliasType:
        assert data[".class"] == "TypeAliasType"
        args: list[Type] = []
        if "args" in data:
            args_list = data["args"]
            assert isinstance(args_list, list)
            args = [deserialize_type(arg) for arg in args_list]
        alias = TypeAliasType(None, args)
        alias.type_ref = data["type_ref"]
        return alias

    def copy_modified(self, *, args: list[Type] | None = None) -> TypeAliasType:
        return TypeAliasType(
            self.alias, args if args is not None else self.args.copy(), self.line, self.column
        )


class TypeGuardedType(Type):
    """Only used by find_isinstance_check() etc."""

    __slots__ = ("type_guard",)

    def __init__(self, type_guard: Type) -> None:
        super().__init__(line=type_guard.line, column=type_guard.column)
        self.type_guard = type_guard

    def __repr__(self) -> str:
        return f"TypeGuard({self.type_guard})"

    # This may hide some real bugs, but it is convenient for various "synthetic"
    # visitors, similar to RequiredType and ReadOnlyType below.
    def accept(self, visitor: TypeVisitor[T]) -> T:
        return self.type_guard.accept(visitor)


class RequiredType(Type):
    """Required[T] or NotRequired[T]. Only usable at top-level of a TypedDict definition."""

    def __init__(self, item: Type, *, required: bool) -> None:
        super().__init__(line=item.line, column=item.column)
        self.item = item
        self.required = required

    def __repr__(self) -> str:
        if self.required:
            return f"Required[{self.item}]"
        else:
            return f"NotRequired[{self.item}]"

    def accept(self, visitor: TypeVisitor[T]) -> T:
        return self.item.accept(visitor)


class ReadOnlyType(Type):
    """ReadOnly[T] Only usable at top-level of a TypedDict definition."""

    def __init__(self, item: Type) -> None:
        super().__init__(line=item.line, column=item.column)
        self.item = item

    def __repr__(self) -> str:
        return f"ReadOnly[{self.item}]"

    def accept(self, visitor: TypeVisitor[T]) -> T:
        return self.item.accept(visitor)


class ProperType(Type):
    """Not a type alias.

    Every type except TypeAliasType must inherit from this type.
    """

    __slots__ = ()


class TypeVarId:
    # A type variable is uniquely identified by its raw id and meta level.

    # For plain variables (type parameters of generic classes and
    # functions) raw ids are allocated by semantic analysis, using
    # positive ids 1, 2, ... for generic class parameters and negative
    # ids -1, ... for generic function type arguments. A special value 0
    # is reserved for Self type variable (autogenerated). This convention
    # is only used to keep type variable ids distinct when allocating
    # them; the type checker makes no distinction between class and
    # function type variables.

    # Metavariables are allocated unique ids starting from 1.
    raw_id: int

    # Level of the variable in type inference. Currently either 0 for
    # declared types, or 1 for type inference metavariables.
    meta_level: int = 0

    # Class variable used for allocating fresh ids for metavariables.
    next_raw_id: ClassVar[int] = 1

    # Fullname of class or function/method which declares this type
    # variable (not the fullname of the TypeVar definition!), or ''
    namespace: str

    def __init__(self, raw_id: int, meta_level: int = 0, *, namespace: str = "") -> None:
        self.raw_id = raw_id
        self.meta_level = meta_level
        self.namespace = namespace

    @staticmethod
    def new(meta_level: int) -> TypeVarId:
        raw_id = TypeVarId.next_raw_id
        TypeVarId.next_raw_id += 1
        return TypeVarId(raw_id, meta_level)

    def __repr__(self) -> str:
        return self.raw_id.__repr__()

    def __eq__(self, other: object) -> bool:
        return (
            isinstance(other, TypeVarId)
            and self.raw_id == other.raw_id
            and self.meta_level == other.meta_level
            and self.namespace == other.namespace
        )

    def __ne__(self, other: object) -> bool:
        return not (self == other)

    def __hash__(self) -> int:
        return hash((self.raw_id, self.meta_level, self.namespace))

    def is_meta_var(self) -> bool:
        return self.meta_level > 0

    def is_self(self) -> bool:
        # This is a special value indicating typing.Self variable.
        return self.raw_id == 0


class TypeVarLikeType(ProperType):
    __slots__ = ("name", "fullname", "id", "upper_bound", "default")

    name: str  # Name (may be qualified)
    fullname: str  # Fully qualified name
    id: TypeVarId
    upper_bound: Type
    default: Type

    def __init__(
        self,
        name: str,
        fullname: str,
        id: TypeVarId,
        upper_bound: Type,
        default: Type,
        line: int = -1,
        column: int = -1,
    ) -> None:
        super().__init__(line, column)
        self.name = name
        self.fullname = fullname
        self.id = id
        self.upper_bound = upper_bound
        self.default = default

    def serialize(self) -> JsonDict:
        raise NotImplementedError

    @classmethod
    def deserialize(cls, data: JsonDict) -> TypeVarLikeType:
        raise NotImplementedError

    def copy_modified(self, *, id: TypeVarId, **kwargs: Any) -> Self:
        raise NotImplementedError

    @classmethod
    def new_unification_variable(cls, old: Self) -> Self:
        new_id = TypeVarId.new(meta_level=1)
        return old.copy_modified(id=new_id)

    def has_default(self) -> bool:
        t = get_proper_type(self.default)
        return not (isinstance(t, AnyType) and t.type_of_any == TypeOfAny.from_omitted_generics)

    def values_or_bound(self) -> ProperType:
        if isinstance(self, TypeVarType) and self.values:
            return UnionType(self.values)
        return get_proper_type(self.upper_bound)


class TypeVarType(TypeVarLikeType):
    """Type that refers to a type variable."""

    __slots__ = ("values", "variance")

    values: list[Type]  # Value restriction, empty list if no restriction
    variance: int

    def __init__(
        self,
        name: str,
        fullname: str,
        id: TypeVarId,
        values: list[Type],
        upper_bound: Type,
        default: Type,
        variance: int = INVARIANT,
        line: int = -1,
        column: int = -1,
    ) -> None:
        super().__init__(name, fullname, id, upper_bound, default, line, column)
        assert values is not None, "No restrictions must be represented by empty list"
        self.values = values
        self.variance = variance

    def copy_modified(
        self,
        *,
        values: Bogus[list[Type]] = _dummy,
        upper_bound: Bogus[Type] = _dummy,
        default: Bogus[Type] = _dummy,
        id: Bogus[TypeVarId] = _dummy,
        line: int = _dummy_int,
        column: int = _dummy_int,
        **kwargs: Any,
    ) -> TypeVarType:
        return TypeVarType(
            name=self.name,
            fullname=self.fullname,
            id=self.id if id is _dummy else id,
            values=self.values if values is _dummy else values,
            upper_bound=self.upper_bound if upper_bound is _dummy else upper_bound,
            default=self.default if default is _dummy else default,
            variance=self.variance,
            line=self.line if line == _dummy_int else line,
            column=self.column if column == _dummy_int else column,
        )

    def accept(self, visitor: TypeVisitor[T]) -> T:
        return visitor.visit_type_var(self)

    def __hash__(self) -> int:
        return hash((self.id, self.upper_bound, tuple(self.values)))

    def __eq__(self, other: object) -> bool:
        if not isinstance(other, TypeVarType):
            return NotImplemented
        return (
            self.id == other.id
            and self.upper_bound == other.upper_bound
            and self.values == other.values
        )

    def serialize(self) -> JsonDict:
        assert not self.id.is_meta_var()
        return {
            ".class": "TypeVarType",
            "name": self.name,
            "fullname": self.fullname,
            "id": self.id.raw_id,
            "namespace": self.id.namespace,
            "values": [v.serialize() for v in self.values],
            "upper_bound": self.upper_bound.serialize(),
            "default": self.default.serialize(),
            "variance": self.variance,
        }

    @classmethod
    def deserialize(cls, data: JsonDict) -> TypeVarType:
        assert data[".class"] == "TypeVarType"
        return TypeVarType(
            name=data["name"],
            fullname=data["fullname"],
            id=TypeVarId(data["id"], namespace=data["namespace"]),
            values=[deserialize_type(v) for v in data["values"]],
            upper_bound=deserialize_type(data["upper_bound"]),
            default=deserialize_type(data["default"]),
            variance=data["variance"],
        )


class ParamSpecFlavor:
    # Simple ParamSpec reference such as "P"
    BARE: Final = 0
    # P.args
    ARGS: Final = 1
    # P.kwargs
    KWARGS: Final = 2


class ParamSpecType(TypeVarLikeType):
    """Type that refers to a ParamSpec.

    A ParamSpec is a type variable that represents the parameter
    types, names and kinds of a callable (i.e., the signature without
    the return type).

    This can be one of these forms
     * P (ParamSpecFlavor.BARE)
     * P.args (ParamSpecFlavor.ARGS)
     * P.kwargs (ParamSpecFLavor.KWARGS)

    The upper_bound is really used as a fallback type -- it's shared
    with TypeVarType for simplicity. It can't be specified by the user
    and the value is directly derived from the flavor (currently
    always just 'object').
    """

    __slots__ = ("flavor", "prefix")

    flavor: int
    prefix: Parameters

    def __init__(
        self,
        name: str,
        fullname: str,
        id: TypeVarId,
        flavor: int,
        upper_bound: Type,
        default: Type,
        *,
        line: int = -1,
        column: int = -1,
        prefix: Parameters | None = None,
    ) -> None:
        super().__init__(name, fullname, id, upper_bound, default, line=line, column=column)
        self.flavor = flavor
        self.prefix = prefix or Parameters([], [], [])

    def with_flavor(self, flavor: int) -> ParamSpecType:
        return ParamSpecType(
            self.name,
            self.fullname,
            self.id,
            flavor,
            upper_bound=self.upper_bound,
            default=self.default,
            prefix=self.prefix,
        )

    def copy_modified(
        self,
        *,
        id: Bogus[TypeVarId] = _dummy,
        flavor: int = _dummy_int,
        prefix: Bogus[Parameters] = _dummy,
        default: Bogus[Type] = _dummy,
        **kwargs: Any,
    ) -> ParamSpecType:
        return ParamSpecType(
            self.name,
            self.fullname,
            id if id is not _dummy else self.id,
            flavor if flavor != _dummy_int else self.flavor,
            self.upper_bound,
            default=default if default is not _dummy else self.default,
            line=self.line,
            column=self.column,
            prefix=prefix if prefix is not _dummy else self.prefix,
        )

    def accept(self, visitor: TypeVisitor[T]) -> T:
        return visitor.visit_param_spec(self)

    def name_with_suffix(self) -> str:
        n = self.name
        if self.flavor == ParamSpecFlavor.ARGS:
            return f"{n}.args"
        elif self.flavor == ParamSpecFlavor.KWARGS:
            return f"{n}.kwargs"
        return n

    def __hash__(self) -> int:
        return hash((self.id, self.flavor, self.prefix))

    def __eq__(self, other: object) -> bool:
        if not isinstance(other, ParamSpecType):
            return NotImplemented
        # Upper bound can be ignored, since it's determined by flavor.
        return self.id == other.id and self.flavor == other.flavor and self.prefix == other.prefix

    def serialize(self) -> JsonDict:
        assert not self.id.is_meta_var()
        return {
            ".class": "ParamSpecType",
            "name": self.name,
            "fullname": self.fullname,
            "id": self.id.raw_id,
            "namespace": self.id.namespace,
            "flavor": self.flavor,
            "upper_bound": self.upper_bound.serialize(),
            "default": self.default.serialize(),
            "prefix": self.prefix.serialize(),
        }

    @classmethod
    def deserialize(cls, data: JsonDict) -> ParamSpecType:
        assert data[".class"] == "ParamSpecType"
        return ParamSpecType(
            data["name"],
            data["fullname"],
            TypeVarId(data["id"], namespace=data["namespace"]),
            data["flavor"],
            deserialize_type(data["upper_bound"]),
            deserialize_type(data["default"]),
            prefix=Parameters.deserialize(data["prefix"]),
        )


class TypeVarTupleType(TypeVarLikeType):
    """Type that refers to a TypeVarTuple.

    See PEP646 for more information.
    """

    __slots__ = ("tuple_fallback", "min_len")

    def __init__(
        self,
        name: str,
        fullname: str,
        id: TypeVarId,
        upper_bound: Type,
        tuple_fallback: Instance,
        default: Type,
        *,
        line: int = -1,
        column: int = -1,
        min_len: int = 0,
    ) -> None:
        super().__init__(name, fullname, id, upper_bound, default, line=line, column=column)
        self.tuple_fallback = tuple_fallback
        # This value is not settable by a user. It is an internal-only thing to support
        # len()-narrowing of variadic tuples.
        self.min_len = min_len

    def serialize(self) -> JsonDict:
        assert not self.id.is_meta_var()
        return {
            ".class": "TypeVarTupleType",
            "name": self.name,
            "fullname": self.fullname,
            "id": self.id.raw_id,
            "namespace": self.id.namespace,
            "upper_bound": self.upper_bound.serialize(),
            "tuple_fallback": self.tuple_fallback.serialize(),
            "default": self.default.serialize(),
            "min_len": self.min_len,
        }

    @classmethod
    def deserialize(cls, data: JsonDict) -> TypeVarTupleType:
        assert data[".class"] == "TypeVarTupleType"
        return TypeVarTupleType(
            data["name"],
            data["fullname"],
            TypeVarId(data["id"], namespace=data["namespace"]),
            deserialize_type(data["upper_bound"]),
            Instance.deserialize(data["tuple_fallback"]),
            deserialize_type(data["default"]),
            min_len=data["min_len"],
        )

    def accept(self, visitor: TypeVisitor[T]) -> T:
        return visitor.visit_type_var_tuple(self)

    def __hash__(self) -> int:
        return hash((self.id, self.min_len))

    def __eq__(self, other: object) -> bool:
        if not isinstance(other, TypeVarTupleType):
            return NotImplemented
        return self.id == other.id and self.min_len == other.min_len

    def copy_modified(
        self,
        *,
        id: Bogus[TypeVarId] = _dummy,
        upper_bound: Bogus[Type] = _dummy,
        default: Bogus[Type] = _dummy,
        min_len: Bogus[int] = _dummy,
        **kwargs: Any,
    ) -> TypeVarTupleType:
        return TypeVarTupleType(
            self.name,
            self.fullname,
            self.id if id is _dummy else id,
            self.upper_bound if upper_bound is _dummy else upper_bound,
            self.tuple_fallback,
            self.default if default is _dummy else default,
            line=self.line,
            column=self.column,
            min_len=self.min_len if min_len is _dummy else min_len,
        )


class UnboundType(ProperType):
    """Instance type that has not been bound during semantic analysis."""

    __slots__ = (
        "name",
        "args",
        "optional",
        "empty_tuple_index",
        "original_str_expr",
        "original_str_fallback",
    )

    def __init__(
        self,
        name: str,
        args: Sequence[Type] | None = None,
        line: int = -1,
        column: int = -1,
        optional: bool = False,
        empty_tuple_index: bool = False,
        original_str_expr: str | None = None,
        original_str_fallback: str | None = None,
    ) -> None:
        super().__init__(line, column)
        if not args:
            args = []
        self.name = name
        self.args = tuple(args)
        # Should this type be wrapped in an Optional?
        self.optional = optional
        # Special case for X[()]
        self.empty_tuple_index = empty_tuple_index
        # If this UnboundType was originally defined as a str or bytes, keep track of
        # the original contents of that string-like thing. This way, if this UnboundExpr
        # ever shows up inside of a LiteralType, we can determine whether that
        # Literal[...] is valid or not. E.g. Literal[foo] is most likely invalid
        # (unless 'foo' is an alias for another literal or something) and
        # Literal["foo"] most likely is.
        #
        # We keep track of the entire string instead of just using a boolean flag
        # so we can distinguish between things like Literal["foo"] vs
        # Literal["    foo   "].
        #
        # We also keep track of what the original base fallback type was supposed to be
        # so we don't have to try and recompute it later
        self.original_str_expr = original_str_expr
        self.original_str_fallback = original_str_fallback

    def copy_modified(self, args: Bogus[Sequence[Type] | None] = _dummy) -> UnboundType:
        if args is _dummy:
            args = self.args
        return UnboundType(
            name=self.name,
            args=args,
            line=self.line,
            column=self.column,
            optional=self.optional,
            empty_tuple_index=self.empty_tuple_index,
            original_str_expr=self.original_str_expr,
            original_str_fallback=self.original_str_fallback,
        )

    def accept(self, visitor: TypeVisitor[T]) -> T:
        return visitor.visit_unbound_type(self)

    def __hash__(self) -> int:
        return hash((self.name, self.optional, tuple(self.args), self.original_str_expr))

    def __eq__(self, other: object) -> bool:
        if not isinstance(other, UnboundType):
            return NotImplemented
        return (
            self.name == other.name
            and self.optional == other.optional
            and self.args == other.args
            and self.original_str_expr == other.original_str_expr
            and self.original_str_fallback == other.original_str_fallback
        )

    def serialize(self) -> JsonDict:
        return {
            ".class": "UnboundType",
            "name": self.name,
            "args": [a.serialize() for a in self.args],
            "expr": self.original_str_expr,
            "expr_fallback": self.original_str_fallback,
        }

    @classmethod
    def deserialize(cls, data: JsonDict) -> UnboundType:
        assert data[".class"] == "UnboundType"
        return UnboundType(
            data["name"],
            [deserialize_type(a) for a in data["args"]],
            original_str_expr=data["expr"],
            original_str_fallback=data["expr_fallback"],
        )


class CallableArgument(ProperType):
    """Represents a Arg(type, 'name') inside a Callable's type list.

    Note that this is a synthetic type for helping parse ASTs, not a real type.
    """

    __slots__ = ("typ", "name", "constructor")

    typ: Type
    name: str | None
    constructor: str | None

    def __init__(
        self,
        typ: Type,
        name: str | None,
        constructor: str | None,
        line: int = -1,
        column: int = -1,
    ) -> None:
        super().__init__(line, column)
        self.typ = typ
        self.name = name
        self.constructor = constructor

    def accept(self, visitor: TypeVisitor[T]) -> T:
        assert isinstance(visitor, SyntheticTypeVisitor)
        ret: T = visitor.visit_callable_argument(self)
        return ret

    def serialize(self) -> JsonDict:
        assert False, "Synthetic types don't serialize"


class TypeList(ProperType):
    """Information about argument types and names [...].

    This is used for the arguments of a Callable type, i.e. for
    [arg, ...] in Callable[[arg, ...], ret]. This is not a real type
    but a syntactic AST construct. UnboundTypes can also have TypeList
    types before they are processed into Callable types.
    """

    __slots__ = ("items",)

    items: list[Type]

    def __init__(self, items: list[Type], line: int = -1, column: int = -1) -> None:
        super().__init__(line, column)
        self.items = items

    def accept(self, visitor: TypeVisitor[T]) -> T:
        assert isinstance(visitor, SyntheticTypeVisitor)
        ret: T = visitor.visit_type_list(self)
        return ret

    def serialize(self) -> JsonDict:
        assert False, "Synthetic types don't serialize"

    def __hash__(self) -> int:
        return hash(tuple(self.items))

    def __eq__(self, other: object) -> bool:
        return isinstance(other, TypeList) and self.items == other.items


class UnpackType(ProperType):
    """Type operator Unpack from PEP646. Can be either with Unpack[]
    or unpacking * syntax.

    The inner type should be either a TypeVarTuple, or a variable length tuple.
    In an exceptional case of callable star argument it can be a fixed length tuple.

    Note: the above restrictions are only guaranteed by normalizations after semantic
    analysis, if your code needs to handle UnpackType *during* semantic analysis, it is
    wild west, technically anything can be present in the wrapped type.
    """

    __slots__ = ["type", "from_star_syntax"]

    def __init__(
        self, typ: Type, line: int = -1, column: int = -1, from_star_syntax: bool = False
    ) -> None:
        super().__init__(line, column)
        self.type = typ
        self.from_star_syntax = from_star_syntax

    def accept(self, visitor: TypeVisitor[T]) -> T:
        return visitor.visit_unpack_type(self)

    def serialize(self) -> JsonDict:
        return {".class": "UnpackType", "type": self.type.serialize()}

    @classmethod
    def deserialize(cls, data: JsonDict) -> UnpackType:
        assert data[".class"] == "UnpackType"
        typ = data["type"]
        return UnpackType(deserialize_type(typ))

    def __hash__(self) -> int:
        return hash(self.type)

    def __eq__(self, other: object) -> bool:
        return isinstance(other, UnpackType) and self.type == other.type


class AnyType(ProperType):
    """The type 'Any'."""

    __slots__ = ("type_of_any", "source_any", "missing_import_name")

    def __init__(
        self,
        type_of_any: int,
        source_any: AnyType | None = None,
        missing_import_name: str | None = None,
        line: int = -1,
        column: int = -1,
    ) -> None:
        super().__init__(line, column)
        self.type_of_any = type_of_any
        # If this Any was created as a result of interacting with another 'Any', record the source
        # and use it in reports.
        self.source_any = source_any
        if source_any and source_any.source_any:
            self.source_any = source_any.source_any

        if source_any is None:
            self.missing_import_name = missing_import_name
        else:
            self.missing_import_name = source_any.missing_import_name

        # Only unimported type anys and anys from other anys should have an import name
        assert missing_import_name is None or type_of_any in (
            TypeOfAny.from_unimported_type,
            TypeOfAny.from_another_any,
        )
        # Only Anys that come from another Any can have source_any.
        assert type_of_any != TypeOfAny.from_another_any or source_any is not None
        # We should not have chains of Anys.
        assert not self.source_any or self.source_any.type_of_any != TypeOfAny.from_another_any

    @property
    def is_from_error(self) -> bool:
        return self.type_of_any == TypeOfAny.from_error

    def accept(self, visitor: TypeVisitor[T]) -> T:
        return visitor.visit_any(self)

    def copy_modified(
        self,
        # Mark with Bogus because _dummy is just an object (with type Any)
        type_of_any: int = _dummy_int,
        original_any: Bogus[AnyType | None] = _dummy,
        missing_import_name: Bogus[str | None] = _dummy,
    ) -> AnyType:
        if type_of_any == _dummy_int:
            type_of_any = self.type_of_any
        if original_any is _dummy:
            original_any = self.source_any
        if missing_import_name is _dummy:
            missing_import_name = self.missing_import_name
        return AnyType(
            type_of_any=type_of_any,
            source_any=original_any,
            missing_import_name=missing_import_name,
            line=self.line,
            column=self.column,
        )

    def __hash__(self) -> int:
        return hash(AnyType)

    def __eq__(self, other: object) -> bool:
        return isinstance(other, AnyType)

    def serialize(self) -> JsonDict:
        return {
            ".class": "AnyType",
            "type_of_any": self.type_of_any,
            "source_any": self.source_any.serialize() if self.source_any is not None else None,
            "missing_import_name": self.missing_import_name,
        }

    @classmethod
    def deserialize(cls, data: JsonDict) -> AnyType:
        assert data[".class"] == "AnyType"
        source = data["source_any"]
        return AnyType(
            data["type_of_any"],
            AnyType.deserialize(source) if source is not None else None,
            data["missing_import_name"],
        )


class UninhabitedType(ProperType):
    """This type has no members.

    This type is the bottom type.
    With strict Optional checking, it is the only common subtype between all
    other types, which allows `meet` to be well defined.  Without strict
    Optional checking, NoneType fills this role.

    In general, for any type T:
        join(UninhabitedType, T) = T
        meet(UninhabitedType, T) = UninhabitedType
        is_subtype(UninhabitedType, T) = True
    """

    __slots__ = ("ambiguous",)

    ambiguous: bool  # Is this a result of inference for a variable without constraints?

    def __init__(self, line: int = -1, column: int = -1) -> None:
        super().__init__(line, column)
        self.ambiguous = False

    def can_be_true_default(self) -> bool:
        return False

    def can_be_false_default(self) -> bool:
        return False

    def accept(self, visitor: TypeVisitor[T]) -> T:
        return visitor.visit_uninhabited_type(self)

    def __hash__(self) -> int:
        return hash(UninhabitedType)

    def __eq__(self, other: object) -> bool:
        return isinstance(other, UninhabitedType)

    def serialize(self) -> JsonDict:
        return {".class": "UninhabitedType"}

    @classmethod
    def deserialize(cls, data: JsonDict) -> UninhabitedType:
        assert data[".class"] == "UninhabitedType"
        return UninhabitedType()


class NoneType(ProperType):
    """The type of 'None'.

    This type can be written by users as 'None'.
    """

    __slots__ = ()

    def __init__(self, line: int = -1, column: int = -1) -> None:
        super().__init__(line, column)

    def can_be_true_default(self) -> bool:
        return False

    def __hash__(self) -> int:
        return hash(NoneType)

    def __eq__(self, other: object) -> bool:
        return isinstance(other, NoneType)

    def accept(self, visitor: TypeVisitor[T]) -> T:
        return visitor.visit_none_type(self)

    def serialize(self) -> JsonDict:
        return {".class": "NoneType"}

    @classmethod
    def deserialize(cls, data: JsonDict) -> NoneType:
        assert data[".class"] == "NoneType"
        return NoneType()

    def is_singleton_type(self) -> bool:
        return True


# NoneType used to be called NoneTyp so to avoid needlessly breaking
# external plugins we keep that alias here.
NoneTyp = NoneType


class ErasedType(ProperType):
    """Placeholder for an erased type.

    This is used during type inference. This has the special property that
    it is ignored during type inference.
    """

    __slots__ = ()

    def accept(self, visitor: TypeVisitor[T]) -> T:
        return visitor.visit_erased_type(self)


class DeletedType(ProperType):
    """Type of deleted variables.

    These can be used as lvalues but not rvalues.
    """

    __slots__ = ("source",)

    source: str | None  # May be None; name that generated this value

    def __init__(self, source: str | None = None, line: int = -1, column: int = -1) -> None:
        super().__init__(line, column)
        self.source = source

    def accept(self, visitor: TypeVisitor[T]) -> T:
        return visitor.visit_deleted_type(self)

    def serialize(self) -> JsonDict:
        return {".class": "DeletedType", "source": self.source}

    @classmethod
    def deserialize(cls, data: JsonDict) -> DeletedType:
        assert data[".class"] == "DeletedType"
        return DeletedType(data["source"])


# Fake TypeInfo to be used as a placeholder during Instance de-serialization.
NOT_READY: Final = mypy.nodes.FakeInfo("De-serialization failure: TypeInfo not fixed")


class ExtraAttrs:
    """Summary of module attributes and types.

    This is used for instances of types.ModuleType, because they can have different
    attributes per instance, and for type narrowing with hasattr() checks.
    """

    def __init__(
        self,
        attrs: dict[str, Type],
        immutable: set[str] | None = None,
        mod_name: str | None = None,
    ) -> None:
        self.attrs = attrs
        if immutable is None:
            immutable = set()
        self.immutable = immutable
        self.mod_name = mod_name

    def __hash__(self) -> int:
        return hash((tuple(self.attrs.items()), tuple(sorted(self.immutable))))

    def __eq__(self, other: object) -> bool:
        if not isinstance(other, ExtraAttrs):
            return NotImplemented
        return self.attrs == other.attrs and self.immutable == other.immutable

    def copy(self) -> ExtraAttrs:
        return ExtraAttrs(self.attrs.copy(), self.immutable.copy(), self.mod_name)

    def __repr__(self) -> str:
        return f"ExtraAttrs({self.attrs!r}, {self.immutable!r}, {self.mod_name!r})"

    def serialize(self) -> JsonDict:
        return {
            ".class": "ExtraAttrs",
            "attrs": {k: v.serialize() for k, v in self.attrs.items()},
            "immutable": list(self.immutable),
            "mod_name": self.mod_name,
        }

    @classmethod
    def deserialize(cls, data: JsonDict) -> ExtraAttrs:
        assert data[".class"] == "ExtraAttrs"
        return ExtraAttrs(
            {k: deserialize_type(v) for k, v in data["attrs"].items()},
            set(data["immutable"]),
            data["mod_name"],
        )


class Instance(ProperType):
    """An instance type of form C[T1, ..., Tn].

    The list of type variables may be empty.

    Several types have fallbacks to `Instance`, because in Python everything is an object
    and this concept is impossible to express without intersection types. We therefore use
    fallbacks for all "non-special" (like UninhabitedType, ErasedType etc) types.
    """

    __slots__ = ("type", "args", "invalid", "type_ref", "last_known_value", "_hash", "extra_attrs")

    def __init__(
        self,
        typ: mypy.nodes.TypeInfo,
        args: Sequence[Type],
        line: int = -1,
        column: int = -1,
        *,
        last_known_value: LiteralType | None = None,
        extra_attrs: ExtraAttrs | None = None,
    ) -> None:
        super().__init__(line, column)
        self.type = typ
        self.args = tuple(args)
        self.type_ref: str | None = None

        # True if recovered after incorrect number of type arguments error
        self.invalid = False

        # This field keeps track of the underlying Literal[...] value associated with
        # this instance, if one is known.
        #
        # This field is set whenever possible within expressions, but is erased upon
        # variable assignment (see erasetype.remove_instance_last_known_values) unless
        # the variable is declared to be final.
        #
        # For example, consider the following program:
        #
        #     a = 1
        #     b: Final[int] = 2
        #     c: Final = 3
        #     print(a + b + c + 4)
        #
        # The 'Instance' objects associated with the expressions '1', '2', '3', and '4' will
        # have last_known_values of type Literal[1], Literal[2], Literal[3], and Literal[4]
        # respectively. However, the Instance object assigned to 'a' and 'b' will have their
        # last_known_value erased: variable 'a' is mutable; variable 'b' was declared to be
        # specifically an int.
        #
        # Or more broadly, this field lets this Instance "remember" its original declaration
        # when applicable. We want this behavior because we want implicit Final declarations
        # to act pretty much identically with constants: we should be able to replace any
        # places where we use some Final variable with the original value and get the same
        # type-checking behavior. For example, we want this program:
        #
        #    def expects_literal(x: Literal[3]) -> None: pass
        #    var: Final = 3
        #    expects_literal(var)
        #
        # ...to type-check in the exact same way as if we had written the program like this:
        #
        #    def expects_literal(x: Literal[3]) -> None: pass
        #    expects_literal(3)
        #
        # In order to make this work (especially with literal types), we need var's type
        # (an Instance) to remember the "original" value.
        #
        # Preserving this value within expressions is useful for similar reasons.
        #
        # Currently most of mypy will ignore this field and will continue to treat this type like
        # a regular Instance. We end up using this field only when we are explicitly within a
        # Literal context.
        self.last_known_value = last_known_value

        # Cached hash value
        self._hash = -1

        # Additional attributes defined per instance of this type. For example modules
        # have different attributes per instance of types.ModuleType.
        self.extra_attrs = extra_attrs

    def accept(self, visitor: TypeVisitor[T]) -> T:
        return visitor.visit_instance(self)

    def __hash__(self) -> int:
        if self._hash == -1:
            self._hash = hash((self.type, self.args, self.last_known_value, self.extra_attrs))
        return self._hash

    def __eq__(self, other: object) -> bool:
        if not isinstance(other, Instance):
            return NotImplemented
        return (
            self.type == other.type
            and self.args == other.args
            and self.last_known_value == other.last_known_value
            and self.extra_attrs == other.extra_attrs
        )

    def serialize(self) -> JsonDict | str:
        assert self.type is not None
        type_ref = self.type.fullname
        if not self.args and not self.last_known_value:
            return type_ref
        data: JsonDict = {
            ".class": "Instance",
            "type_ref": type_ref,
            "args": [arg.serialize() for arg in self.args],
        }
        if self.last_known_value is not None:
            data["last_known_value"] = self.last_known_value.serialize()
        data["extra_attrs"] = self.extra_attrs.serialize() if self.extra_attrs else None
        return data

    @classmethod
    def deserialize(cls, data: JsonDict | str) -> Instance:
        if isinstance(data, str):
            inst = Instance(NOT_READY, [])
            inst.type_ref = data
            return inst
        assert data[".class"] == "Instance"
        args: list[Type] = []
        if "args" in data:
            args_list = data["args"]
            assert isinstance(args_list, list)
            args = [deserialize_type(arg) for arg in args_list]
        inst = Instance(NOT_READY, args)
        inst.type_ref = data["type_ref"]  # Will be fixed up by fixup.py later.
        if "last_known_value" in data:
            inst.last_known_value = LiteralType.deserialize(data["last_known_value"])
        if data.get("extra_attrs") is not None:
            inst.extra_attrs = ExtraAttrs.deserialize(data["extra_attrs"])
        return inst

    def copy_modified(
        self,
        *,
        args: Bogus[list[Type]] = _dummy,
        last_known_value: Bogus[LiteralType | None] = _dummy,
    ) -> Instance:
        new = Instance(
            typ=self.type,
            args=args if args is not _dummy else self.args,
            line=self.line,
            column=self.column,
            last_known_value=(
                last_known_value if last_known_value is not _dummy else self.last_known_value
            ),
            extra_attrs=self.extra_attrs,
        )
        # We intentionally don't copy the extra_attrs here, so they will be erased.
        new.can_be_true = self.can_be_true
        new.can_be_false = self.can_be_false
        return new

    def copy_with_extra_attr(self, name: str, typ: Type) -> Instance:
        if self.extra_attrs:
            existing_attrs = self.extra_attrs.copy()
        else:
            existing_attrs = ExtraAttrs({}, set(), None)
        existing_attrs.attrs[name] = typ
        new = self.copy_modified()
        new.extra_attrs = existing_attrs
        return new

    def is_singleton_type(self) -> bool:
        # TODO:
        # Also make this return True if the type corresponds to NotImplemented?
        return (
            self.type.is_enum
            and len(self.type.enum_members) == 1
            or self.type.fullname in ELLIPSIS_TYPE_NAMES
        )


class FunctionLike(ProperType):
    """Abstract base class for function types."""

    __slots__ = ("fallback",)

    fallback: Instance

    def __init__(self, line: int = -1, column: int = -1) -> None:
        super().__init__(line, column)
        self._can_be_false = False

    @abstractmethod
    def is_type_obj(self) -> bool:
        pass

    @abstractmethod
    def type_object(self) -> mypy.nodes.TypeInfo:
        pass

    @property
    @abstractmethod
    def items(self) -> list[CallableType]:
        pass

    @abstractmethod
    def with_name(self, name: str) -> FunctionLike:
        pass

    @abstractmethod
    def get_name(self) -> str | None:
        pass

    def bound(self) -> bool:
        return bool(self.items) and self.items[0].is_bound


class FormalArgument(NamedTuple):
    name: str | None
    pos: int | None
    typ: Type
    required: bool


class Parameters(ProperType):
    """Type that represents the parameters to a function.

    Used for ParamSpec analysis. Note that by convention we handle this
    type as a Callable without return type, not as a "tuple with names",
    so that it behaves contravariantly, in particular [x: int] <: [int].
    """

    __slots__ = (
        "arg_types",
        "arg_kinds",
        "arg_names",
        "min_args",
        "is_ellipsis_args",
        # TODO: variables don't really belong here, but they are used to allow hacky support
        # for forall . Foo[[x: T], T] by capturing generic callable with ParamSpec, see #15909
        "variables",
        "imprecise_arg_kinds",
    )

    def __init__(
        self,
        arg_types: Sequence[Type],
        arg_kinds: list[ArgKind],
        arg_names: Sequence[str | None],
        *,
        variables: Sequence[TypeVarLikeType] | None = None,
        is_ellipsis_args: bool = False,
        imprecise_arg_kinds: bool = False,
        line: int = -1,
        column: int = -1,
    ) -> None:
        super().__init__(line, column)
        self.arg_types = list(arg_types)
        self.arg_kinds = arg_kinds
        self.arg_names = list(arg_names)
        assert len(arg_types) == len(arg_kinds) == len(arg_names)
        assert not any(isinstance(t, Parameters) for t in arg_types)
        self.min_args = arg_kinds.count(ARG_POS)
        self.is_ellipsis_args = is_ellipsis_args
        self.variables = variables or []
        self.imprecise_arg_kinds = imprecise_arg_kinds

    def copy_modified(
        self,
        arg_types: Bogus[Sequence[Type]] = _dummy,
        arg_kinds: Bogus[list[ArgKind]] = _dummy,
        arg_names: Bogus[Sequence[str | None]] = _dummy,
        *,
        variables: Bogus[Sequence[TypeVarLikeType]] = _dummy,
        is_ellipsis_args: Bogus[bool] = _dummy,
        imprecise_arg_kinds: Bogus[bool] = _dummy,
    ) -> Parameters:
        return Parameters(
            arg_types=arg_types if arg_types is not _dummy else self.arg_types,
            arg_kinds=arg_kinds if arg_kinds is not _dummy else self.arg_kinds,
            arg_names=arg_names if arg_names is not _dummy else self.arg_names,
            is_ellipsis_args=(
                is_ellipsis_args if is_ellipsis_args is not _dummy else self.is_ellipsis_args
            ),
            variables=variables if variables is not _dummy else self.variables,
            imprecise_arg_kinds=(
                imprecise_arg_kinds
                if imprecise_arg_kinds is not _dummy
                else self.imprecise_arg_kinds
            ),
        )

    # TODO: here is a lot of code duplication with Callable type, fix this.
    def var_arg(self) -> FormalArgument | None:
        """The formal argument for *args."""
        for position, (type, kind) in enumerate(zip(self.arg_types, self.arg_kinds)):
            if kind == ARG_STAR:
                return FormalArgument(None, position, type, False)
        return None

    def kw_arg(self) -> FormalArgument | None:
        """The formal argument for **kwargs."""
        for position, (type, kind) in enumerate(zip(self.arg_types, self.arg_kinds)):
            if kind == ARG_STAR2:
                return FormalArgument(None, position, type, False)
        return None

    def formal_arguments(self, include_star_args: bool = False) -> list[FormalArgument]:
        """Yields the formal arguments corresponding to this callable, ignoring *arg and **kwargs.

        To handle *args and **kwargs, use the 'callable.var_args' and 'callable.kw_args' fields,
        if they are not None.

        If you really want to include star args in the yielded output, set the
        'include_star_args' parameter to 'True'."""
        args = []
        done_with_positional = False
        for i in range(len(self.arg_types)):
            kind = self.arg_kinds[i]
            if kind.is_named() or kind.is_star():
                done_with_positional = True
            if not include_star_args and kind.is_star():
                continue

            required = kind.is_required()
            pos = None if done_with_positional else i
            arg = FormalArgument(self.arg_names[i], pos, self.arg_types[i], required)
            args.append(arg)
        return args

    def argument_by_name(self, name: str | None) -> FormalArgument | None:
        if name is None:
            return None
        seen_star = False
        for i, (arg_name, kind, typ) in enumerate(
            zip(self.arg_names, self.arg_kinds, self.arg_types)
        ):
            # No more positional arguments after these.
            if kind.is_named() or kind.is_star():
                seen_star = True
            if kind.is_star():
                continue
            if arg_name == name:
                position = None if seen_star else i
                return FormalArgument(name, position, typ, kind.is_required())
        return self.try_synthesizing_arg_from_kwarg(name)

    def argument_by_position(self, position: int | None) -> FormalArgument | None:
        if position is None:
            return None
        if position >= len(self.arg_names):
            return self.try_synthesizing_arg_from_vararg(position)
        name, kind, typ = (
            self.arg_names[position],
            self.arg_kinds[position],
            self.arg_types[position],
        )
        if kind.is_positional():
            return FormalArgument(name, position, typ, kind == ARG_POS)
        else:
            return self.try_synthesizing_arg_from_vararg(position)

    def try_synthesizing_arg_from_kwarg(self, name: str | None) -> FormalArgument | None:
        kw_arg = self.kw_arg()
        if kw_arg is not None:
            return FormalArgument(name, None, kw_arg.typ, False)
        else:
            return None

    def try_synthesizing_arg_from_vararg(self, position: int | None) -> FormalArgument | None:
        var_arg = self.var_arg()
        if var_arg is not None:
            return FormalArgument(None, position, var_arg.typ, False)
        else:
            return None

    def accept(self, visitor: TypeVisitor[T]) -> T:
        return visitor.visit_parameters(self)

    def serialize(self) -> JsonDict:
        return {
            ".class": "Parameters",
            "arg_types": [t.serialize() for t in self.arg_types],
            "arg_kinds": [int(x.value) for x in self.arg_kinds],
            "arg_names": self.arg_names,
            "variables": [tv.serialize() for tv in self.variables],
            "imprecise_arg_kinds": self.imprecise_arg_kinds,
        }

    @classmethod
    def deserialize(cls, data: JsonDict) -> Parameters:
        assert data[".class"] == "Parameters"
        return Parameters(
            [deserialize_type(t) for t in data["arg_types"]],
            [ArgKind(x) for x in data["arg_kinds"]],
            data["arg_names"],
            variables=[cast(TypeVarLikeType, deserialize_type(v)) for v in data["variables"]],
            imprecise_arg_kinds=data["imprecise_arg_kinds"],
        )

    def __hash__(self) -> int:
        return hash(
            (
                self.is_ellipsis_args,
                tuple(self.arg_types),
                tuple(self.arg_names),
                tuple(self.arg_kinds),
            )
        )

    def __eq__(self, other: object) -> bool:
        if isinstance(other, (Parameters, CallableType)):
            return (
                self.arg_types == other.arg_types
                and self.arg_names == other.arg_names
                and self.arg_kinds == other.arg_kinds
                and self.is_ellipsis_args == other.is_ellipsis_args
            )
        else:
            return NotImplemented


CT = TypeVar("CT", bound="CallableType")


class CallableType(FunctionLike):
    """Type of a non-overloaded callable object (such as function)."""

    __slots__ = (
        "arg_types",  # Types of function arguments
        "arg_kinds",  # ARG_ constants
        "arg_names",  # Argument names; None if not a keyword argument
        "min_args",  # Minimum number of arguments; derived from arg_kinds
        "ret_type",  # Return value type
        "name",  # Name (may be None; for error messages and plugins)
        "definition",  # For error messages.  May be None.
        "variables",  # Type variables for a generic function
        "is_ellipsis_args",  # Is this Callable[..., t] (with literal '...')?
        "implicit",  # Was this type implicitly generated instead of explicitly
        # specified by the user?
        "special_sig",  # Non-None for signatures that require special handling
        # (currently only values are 'dict' for a signature similar to
        # 'dict' and 'partial' for a `functools.partial` evaluation)
        "from_type_type",  # Was this callable generated by analyzing Type[...]
        # instantiation?
        "is_bound",  # Is this a bound method?
        "def_extras",  # Information about original definition we want to serialize.
        # This is used for more detailed error messages.
        "type_guard",  # T, if -> TypeGuard[T] (ret_type is bool in this case).
        "type_is",  # T, if -> TypeIs[T] (ret_type is bool in this case).
        "from_concatenate",  # whether this callable is from a concatenate object
        # (this is used for error messages)
        "imprecise_arg_kinds",
        "unpack_kwargs",  # Was an Unpack[...] with **kwargs used to define this callable?
    )

    def __init__(
        self,
        # maybe this should be refactored to take a Parameters object
        arg_types: Sequence[Type],
        arg_kinds: list[ArgKind],
        arg_names: Sequence[str | None],
        ret_type: Type,
        fallback: Instance,
        name: str | None = None,
        definition: SymbolNode | None = None,
        variables: Sequence[TypeVarLikeType] | None = None,
        line: int = -1,
        column: int = -1,
        is_ellipsis_args: bool = False,
        implicit: bool = False,
        special_sig: str | None = None,
        from_type_type: bool = False,
        is_bound: bool = False,
        def_extras: dict[str, Any] | None = None,
        type_guard: Type | None = None,
        type_is: Type | None = None,
        from_concatenate: bool = False,
        imprecise_arg_kinds: bool = False,
        unpack_kwargs: bool = False,
    ) -> None:
        super().__init__(line, column)
        assert len(arg_types) == len(arg_kinds) == len(arg_names)
        for t, k in zip(arg_types, arg_kinds):
            if isinstance(t, ParamSpecType):
                assert not t.prefix.arg_types
                # TODO: should we assert that only ARG_STAR contain ParamSpecType?
                # See testParamSpecJoin, that relies on passing e.g `P.args` as plain argument.
        if variables is None:
            variables = []
        self.arg_types = list(arg_types)
        self.arg_kinds = arg_kinds
        self.arg_names = list(arg_names)
        self.min_args = arg_kinds.count(ARG_POS)
        self.ret_type = ret_type
        self.fallback = fallback
        assert not name or "<bound method" not in name
        self.name = name
        self.definition = definition
        self.variables = variables
        self.is_ellipsis_args = is_ellipsis_args
        self.implicit = implicit
        self.special_sig = special_sig
        self.from_type_type = from_type_type
        self.from_concatenate = from_concatenate
        self.imprecise_arg_kinds = imprecise_arg_kinds
        self.is_bound = is_bound
        if def_extras:
            self.def_extras = def_extras
        elif isinstance(definition, FuncDef):
            # This information would be lost if we don't have definition
            # after serialization, but it is useful in error messages.
            # TODO: decide how to add more info here (file, line, column)
            # without changing interface hash.
            first_arg: str | None = None
            if definition.arg_names and definition.info and not definition.is_static:
                if getattr(definition, "arguments", None):
                    first_arg = definition.arguments[0].variable.name
                else:
                    first_arg = definition.arg_names[0]
            self.def_extras = {"first_arg": first_arg}
        else:
            self.def_extras = {}
        self.type_guard = type_guard
        self.type_is = type_is
        self.unpack_kwargs = unpack_kwargs

    def copy_modified(
        self: CT,
        arg_types: Bogus[Sequence[Type]] = _dummy,
        arg_kinds: Bogus[list[ArgKind]] = _dummy,
        arg_names: Bogus[Sequence[str | None]] = _dummy,
        ret_type: Bogus[Type] = _dummy,
        fallback: Bogus[Instance] = _dummy,
        name: Bogus[str | None] = _dummy,
        definition: Bogus[SymbolNode] = _dummy,
        variables: Bogus[Sequence[TypeVarLikeType]] = _dummy,
        line: int = _dummy_int,
        column: int = _dummy_int,
        is_ellipsis_args: Bogus[bool] = _dummy,
        implicit: Bogus[bool] = _dummy,
        special_sig: Bogus[str | None] = _dummy,
        from_type_type: Bogus[bool] = _dummy,
        is_bound: Bogus[bool] = _dummy,
        def_extras: Bogus[dict[str, Any]] = _dummy,
        type_guard: Bogus[Type | None] = _dummy,
        type_is: Bogus[Type | None] = _dummy,
        from_concatenate: Bogus[bool] = _dummy,
        imprecise_arg_kinds: Bogus[bool] = _dummy,
        unpack_kwargs: Bogus[bool] = _dummy,
    ) -> CT:
        modified = CallableType(
            arg_types=arg_types if arg_types is not _dummy else self.arg_types,
            arg_kinds=arg_kinds if arg_kinds is not _dummy else self.arg_kinds,
            arg_names=arg_names if arg_names is not _dummy else self.arg_names,
            ret_type=ret_type if ret_type is not _dummy else self.ret_type,
            fallback=fallback if fallback is not _dummy else self.fallback,
            name=name if name is not _dummy else self.name,
            definition=definition if definition is not _dummy else self.definition,
            variables=variables if variables is not _dummy else self.variables,
            line=line if line != _dummy_int else self.line,
            column=column if column != _dummy_int else self.column,
            is_ellipsis_args=(
                is_ellipsis_args if is_ellipsis_args is not _dummy else self.is_ellipsis_args
            ),
            implicit=implicit if implicit is not _dummy else self.implicit,
            special_sig=special_sig if special_sig is not _dummy else self.special_sig,
            from_type_type=from_type_type if from_type_type is not _dummy else self.from_type_type,
            is_bound=is_bound if is_bound is not _dummy else self.is_bound,
            def_extras=def_extras if def_extras is not _dummy else dict(self.def_extras),
            type_guard=type_guard if type_guard is not _dummy else self.type_guard,
            type_is=type_is if type_is is not _dummy else self.type_is,
            from_concatenate=(
                from_concatenate if from_concatenate is not _dummy else self.from_concatenate
            ),
            imprecise_arg_kinds=(
                imprecise_arg_kinds
                if imprecise_arg_kinds is not _dummy
                else self.imprecise_arg_kinds
            ),
            unpack_kwargs=unpack_kwargs if unpack_kwargs is not _dummy else self.unpack_kwargs,
        )
        # Optimization: Only NewTypes are supported as subtypes since
        # the class is effectively final, so we can use a cast safely.
        return cast(CT, modified)

    def var_arg(self) -> FormalArgument | None:
        """The formal argument for *args."""
        for position, (type, kind) in enumerate(zip(self.arg_types, self.arg_kinds)):
            if kind == ARG_STAR:
                return FormalArgument(None, position, type, False)
        return None

    def kw_arg(self) -> FormalArgument | None:
        """The formal argument for **kwargs."""
        for position, (type, kind) in enumerate(zip(self.arg_types, self.arg_kinds)):
            if kind == ARG_STAR2:
                return FormalArgument(None, position, type, False)
        return None

    @property
    def is_var_arg(self) -> bool:
        """Does this callable have a *args argument?"""
        return ARG_STAR in self.arg_kinds

    @property
    def is_kw_arg(self) -> bool:
        """Does this callable have a **kwargs argument?"""
        return ARG_STAR2 in self.arg_kinds

    def is_type_obj(self) -> bool:
        return self.fallback.type.is_metaclass() and not isinstance(
            get_proper_type(self.ret_type), UninhabitedType
        )

    def type_object(self) -> mypy.nodes.TypeInfo:
        assert self.is_type_obj()
        ret = get_proper_type(self.ret_type)
        if isinstance(ret, TypeVarType):
            ret = get_proper_type(ret.upper_bound)
        if isinstance(ret, TupleType):
            ret = ret.partial_fallback
        if isinstance(ret, TypedDictType):
            ret = ret.fallback
        assert isinstance(ret, Instance)
        return ret.type

    def accept(self, visitor: TypeVisitor[T]) -> T:
        return visitor.visit_callable_type(self)

    def with_name(self, name: str) -> CallableType:
        """Return a copy of this type with the specified name."""
        return self.copy_modified(ret_type=self.ret_type, name=name)

    def get_name(self) -> str | None:
        return self.name

    def max_possible_positional_args(self) -> int:
        """Returns maximum number of positional arguments this method could possibly accept.

        This takes into account *arg and **kwargs but excludes keyword-only args."""
        if self.is_var_arg or self.is_kw_arg:
            return sys.maxsize
        return sum(kind.is_positional() for kind in self.arg_kinds)

    def formal_arguments(self, include_star_args: bool = False) -> list[FormalArgument]:
        """Return a list of the formal arguments of this callable, ignoring *arg and **kwargs.

        To handle *args and **kwargs, use the 'callable.var_args' and 'callable.kw_args' fields,
        if they are not None.

        If you really want to include star args in the yielded output, set the
        'include_star_args' parameter to 'True'."""
        args = []
        done_with_positional = False
        for i in range(len(self.arg_types)):
            kind = self.arg_kinds[i]
            if kind.is_named() or kind.is_star():
                done_with_positional = True
            if not include_star_args and kind.is_star():
                continue

            required = kind.is_required()
            pos = None if done_with_positional else i
            arg = FormalArgument(self.arg_names[i], pos, self.arg_types[i], required)
            args.append(arg)
        return args

    def argument_by_name(self, name: str | None) -> FormalArgument | None:
        if name is None:
            return None
        seen_star = False
        for i, (arg_name, kind, typ) in enumerate(
            zip(self.arg_names, self.arg_kinds, self.arg_types)
        ):
            # No more positional arguments after these.
            if kind.is_named() or kind.is_star():
                seen_star = True
            if kind.is_star():
                continue
            if arg_name == name:
                position = None if seen_star else i
                return FormalArgument(name, position, typ, kind.is_required())
        return self.try_synthesizing_arg_from_kwarg(name)

    def argument_by_position(self, position: int | None) -> FormalArgument | None:
        if position is None:
            return None
        if position >= len(self.arg_names):
            return self.try_synthesizing_arg_from_vararg(position)
        name, kind, typ = (
            self.arg_names[position],
            self.arg_kinds[position],
            self.arg_types[position],
        )
        if kind.is_positional():
            return FormalArgument(name, position, typ, kind == ARG_POS)
        else:
            return self.try_synthesizing_arg_from_vararg(position)

    def try_synthesizing_arg_from_kwarg(self, name: str | None) -> FormalArgument | None:
        kw_arg = self.kw_arg()
        if kw_arg is not None:
            return FormalArgument(name, None, kw_arg.typ, False)
        else:
            return None

    def try_synthesizing_arg_from_vararg(self, position: int | None) -> FormalArgument | None:
        var_arg = self.var_arg()
        if var_arg is not None:
            return FormalArgument(None, position, var_arg.typ, False)
        else:
            return None

    @property
    def items(self) -> list[CallableType]:
        return [self]

    def is_generic(self) -> bool:
        return bool(self.variables)

    def type_var_ids(self) -> list[TypeVarId]:
        a: list[TypeVarId] = []
        for tv in self.variables:
            a.append(tv.id)
        return a

    def param_spec(self) -> ParamSpecType | None:
        """Return ParamSpec if callable can be called with one.

        A Callable accepting ParamSpec P args (*args, **kwargs) must have the
        two final parameters like this: *args: P.args, **kwargs: P.kwargs.
        """
        if len(self.arg_types) < 2:
            return None
        if self.arg_kinds[-2] != ARG_STAR or self.arg_kinds[-1] != ARG_STAR2:
            return None
        arg_type = self.arg_types[-2]
        if not isinstance(arg_type, ParamSpecType):
            return None

        # Prepend prefix for def f(prefix..., *args: P.args, **kwargs: P.kwargs) -> ...
        # TODO: confirm that all arg kinds are positional
        prefix = Parameters(self.arg_types[:-2], self.arg_kinds[:-2], self.arg_names[:-2])
        return arg_type.copy_modified(flavor=ParamSpecFlavor.BARE, prefix=prefix)

    def normalize_trivial_unpack(self) -> None:
        # Normalize trivial unpack in var args as *args: *tuple[X, ...] -> *args: X in place.
        if self.is_var_arg:
            star_index = self.arg_kinds.index(ARG_STAR)
            star_type = self.arg_types[star_index]
            if isinstance(star_type, UnpackType):
                p_type = get_proper_type(star_type.type)
                if isinstance(p_type, Instance):
                    assert p_type.type.fullname == "builtins.tuple"
                    self.arg_types[star_index] = p_type.args[0]

    def with_unpacked_kwargs(self) -> NormalizedCallableType:
        if not self.unpack_kwargs:
            return cast(NormalizedCallableType, self)
        last_type = get_proper_type(self.arg_types[-1])
        assert isinstance(last_type, TypedDictType)
        extra_kinds = [
            ArgKind.ARG_NAMED if name in last_type.required_keys else ArgKind.ARG_NAMED_OPT
            for name in last_type.items
        ]
        new_arg_kinds = self.arg_kinds[:-1] + extra_kinds
        new_arg_names = self.arg_names[:-1] + list(last_type.items)
        new_arg_types = self.arg_types[:-1] + list(last_type.items.values())
        return NormalizedCallableType(
            self.copy_modified(
                arg_kinds=new_arg_kinds,
                arg_names=new_arg_names,
                arg_types=new_arg_types,
                unpack_kwargs=False,
            )
        )

    def with_normalized_var_args(self) -> Self:
        var_arg = self.var_arg()
        if not var_arg or not isinstance(var_arg.typ, UnpackType):
            return self
        unpacked = get_proper_type(var_arg.typ.type)
        if not isinstance(unpacked, TupleType):
            # Note that we don't normalize *args: *tuple[X, ...] -> *args: X,
            # this should be done once in semanal_typeargs.py for user-defined types,
            # and we ourselves rarely construct such type.
            return self
        unpack_index = find_unpack_in_list(unpacked.items)
        if unpack_index == 0 and len(unpacked.items) > 1:
            # Already normalized.
            return self

        # Boilerplate:
        var_arg_index = self.arg_kinds.index(ARG_STAR)
        types_prefix = self.arg_types[:var_arg_index]
        kinds_prefix = self.arg_kinds[:var_arg_index]
        names_prefix = self.arg_names[:var_arg_index]
        types_suffix = self.arg_types[var_arg_index + 1 :]
        kinds_suffix = self.arg_kinds[var_arg_index + 1 :]
        names_suffix = self.arg_names[var_arg_index + 1 :]
        no_name: str | None = None  # to silence mypy

        # Now we have something non-trivial to do.
        if unpack_index is None:
            # Plain *Tuple[X, Y, Z] -> replace with ARG_POS completely
            types_middle = unpacked.items
            kinds_middle = [ARG_POS] * len(unpacked.items)
            names_middle = [no_name] * len(unpacked.items)
        else:
            # *Tuple[X, *Ts, Y, Z] or *Tuple[X, *tuple[T, ...], X, Z], here
            # we replace the prefix by ARG_POS (this is how some places expect
            # Callables to be represented)
            nested_unpack = unpacked.items[unpack_index]
            assert isinstance(nested_unpack, UnpackType)
            nested_unpacked = get_proper_type(nested_unpack.type)
            if unpack_index == len(unpacked.items) - 1:
                # Normalize also single item tuples like
                #   *args: *Tuple[*tuple[X, ...]] -> *args: X
                #   *args: *Tuple[*Ts] -> *args: *Ts
                # This may be not strictly necessary, but these are very verbose.
                if isinstance(nested_unpacked, Instance):
                    assert nested_unpacked.type.fullname == "builtins.tuple"
                    new_unpack = nested_unpacked.args[0]
                else:
                    if not isinstance(nested_unpacked, TypeVarTupleType):
                        # We found a non-normalized tuple type, this means this method
                        # is called during semantic analysis (e.g. from get_proper_type())
                        # there is no point in normalizing callables at this stage.
                        return self
                    new_unpack = nested_unpack
            else:
                new_unpack = UnpackType(
                    unpacked.copy_modified(items=unpacked.items[unpack_index:])
                )
            types_middle = unpacked.items[:unpack_index] + [new_unpack]
            kinds_middle = [ARG_POS] * unpack_index + [ARG_STAR]
            names_middle = [no_name] * unpack_index + [self.arg_names[var_arg_index]]
        return self.copy_modified(
            arg_types=types_prefix + types_middle + types_suffix,
            arg_kinds=kinds_prefix + kinds_middle + kinds_suffix,
            arg_names=names_prefix + names_middle + names_suffix,
        )

    def __hash__(self) -> int:
        # self.is_type_obj() will fail if self.fallback.type is a FakeInfo
        if isinstance(self.fallback.type, FakeInfo):
            is_type_obj = 2
        else:
            is_type_obj = self.is_type_obj()
        return hash(
            (
                self.ret_type,
                is_type_obj,
                self.is_ellipsis_args,
                self.name,
                tuple(self.arg_types),
                tuple(self.arg_names),
                tuple(self.arg_kinds),
                self.fallback,
            )
        )

    def __eq__(self, other: object) -> bool:
        if isinstance(other, CallableType):
            return (
                self.ret_type == other.ret_type
                and self.arg_types == other.arg_types
                and self.arg_names == other.arg_names
                and self.arg_kinds == other.arg_kinds
                and self.name == other.name
                and self.is_type_obj() == other.is_type_obj()
                and self.is_ellipsis_args == other.is_ellipsis_args
                and self.fallback == other.fallback
            )
        else:
            return NotImplemented

    def serialize(self) -> JsonDict:
        # TODO: As an optimization, leave out everything related to
        # generic functions for non-generic functions.
        return {
            ".class": "CallableType",
            "arg_types": [t.serialize() for t in self.arg_types],
            "arg_kinds": [int(x.value) for x in self.arg_kinds],
            "arg_names": self.arg_names,
            "ret_type": self.ret_type.serialize(),
            "fallback": self.fallback.serialize(),
            "name": self.name,
            # We don't serialize the definition (only used for error messages).
            "variables": [v.serialize() for v in self.variables],
            "is_ellipsis_args": self.is_ellipsis_args,
            "implicit": self.implicit,
            "is_bound": self.is_bound,
            "def_extras": dict(self.def_extras),
            "type_guard": self.type_guard.serialize() if self.type_guard is not None else None,
            "type_is": (self.type_is.serialize() if self.type_is is not None else None),
            "from_concatenate": self.from_concatenate,
            "imprecise_arg_kinds": self.imprecise_arg_kinds,
            "unpack_kwargs": self.unpack_kwargs,
        }

    @classmethod
    def deserialize(cls, data: JsonDict) -> CallableType:
        assert data[".class"] == "CallableType"
        # TODO: Set definition to the containing SymbolNode?
        return CallableType(
            [deserialize_type(t) for t in data["arg_types"]],
            [ArgKind(x) for x in data["arg_kinds"]],
            data["arg_names"],
            deserialize_type(data["ret_type"]),
            Instance.deserialize(data["fallback"]),
            name=data["name"],
            variables=[cast(TypeVarLikeType, deserialize_type(v)) for v in data["variables"]],
            is_ellipsis_args=data["is_ellipsis_args"],
            implicit=data["implicit"],
            is_bound=data["is_bound"],
            def_extras=data["def_extras"],
            type_guard=(
                deserialize_type(data["type_guard"]) if data["type_guard"] is not None else None
            ),
            type_is=(deserialize_type(data["type_is"]) if data["type_is"] is not None else None),
            from_concatenate=data["from_concatenate"],
            imprecise_arg_kinds=data["imprecise_arg_kinds"],
            unpack_kwargs=data["unpack_kwargs"],
        )


# This is a little safety net to prevent reckless special-casing of callables
# that can potentially break Unpack[...] with **kwargs.
# TODO: use this in more places in checkexpr.py etc?
NormalizedCallableType = NewType("NormalizedCallableType", CallableType)


class Overloaded(FunctionLike):
    """Overloaded function type T1, ... Tn, where each Ti is CallableType.

    The variant to call is chosen based on static argument
    types. Overloaded function types can only be defined in stub
    files, and thus there is no explicit runtime dispatch
    implementation.
    """

    __slots__ = ("_items",)

    _items: list[CallableType]  # Must not be empty

    def __init__(self, items: list[CallableType]) -> None:
        super().__init__(items[0].line, items[0].column)
        self._items = items
        self.fallback = items[0].fallback

    @property
    def items(self) -> list[CallableType]:
        return self._items

    def name(self) -> str | None:
        return self.get_name()

    def is_type_obj(self) -> bool:
        # All the items must have the same type object status, so it's
        # sufficient to query only (any) one of them.
        return self._items[0].is_type_obj()

    def type_object(self) -> mypy.nodes.TypeInfo:
        # All the items must have the same type object, so it's sufficient to
        # query only (any) one of them.
        return self._items[0].type_object()

    def with_name(self, name: str) -> Overloaded:
        ni: list[CallableType] = []
        for it in self._items:
            ni.append(it.with_name(name))
        return Overloaded(ni)

    def get_name(self) -> str | None:
        return self._items[0].name

    def with_unpacked_kwargs(self) -> Overloaded:
        if any(i.unpack_kwargs for i in self.items):
            return Overloaded([i.with_unpacked_kwargs() for i in self.items])
        return self

    def accept(self, visitor: TypeVisitor[T]) -> T:
        return visitor.visit_overloaded(self)

    def __hash__(self) -> int:
        return hash(tuple(self.items))

    def __eq__(self, other: object) -> bool:
        if not isinstance(other, Overloaded):
            return NotImplemented
        return self.items == other.items

    def serialize(self) -> JsonDict:
        return {".class": "Overloaded", "items": [t.serialize() for t in self.items]}

    @classmethod
    def deserialize(cls, data: JsonDict) -> Overloaded:
        assert data[".class"] == "Overloaded"
        return Overloaded([CallableType.deserialize(t) for t in data["items"]])


class TupleType(ProperType):
    """The tuple type Tuple[T1, ..., Tn] (at least one type argument).

    Instance variables:
        items: Tuple item types
        partial_fallback: The (imprecise) underlying instance type that is used
            for non-tuple methods. This is generally builtins.tuple[Any, ...] for
            regular tuples, but it's different for named tuples and classes with
            a tuple base class. Use mypy.typeops.tuple_fallback to calculate the
            precise fallback type derived from item types.
        implicit: If True, derived from a tuple expression (t,....) instead of Tuple[t, ...]
    """

    __slots__ = ("items", "partial_fallback", "implicit")

    items: list[Type]
    partial_fallback: Instance
    implicit: bool

    def __init__(
        self,
        items: list[Type],
        fallback: Instance,
        line: int = -1,
        column: int = -1,
        implicit: bool = False,
    ) -> None:
        super().__init__(line, column)
        self.partial_fallback = fallback
        self.items = items
        self.implicit = implicit

    def can_be_true_default(self) -> bool:
        if self.can_be_any_bool():
            # Corner case: it is a `NamedTuple` with `__bool__` method defined.
            # It can be anything: both `True` and `False`.
            return True
        return self.length() > 0

    def can_be_false_default(self) -> bool:
        if self.can_be_any_bool():
            # Corner case: it is a `NamedTuple` with `__bool__` method defined.
            # It can be anything: both `True` and `False`.
            return True
        if self.length() == 0:
            return True
        if self.length() > 1:
            return False
        # Special case tuple[*Ts] may or may not be false.
        item = self.items[0]
        if not isinstance(item, UnpackType):
            return False
        if not isinstance(item.type, TypeVarTupleType):
            # Non-normalized tuple[int, ...] can be false.
            return True
        return item.type.min_len == 0

    def can_be_any_bool(self) -> bool:
        return bool(
            self.partial_fallback.type
            and self.partial_fallback.type.fullname != "builtins.tuple"
            and self.partial_fallback.type.names.get("__bool__")
        )

    def length(self) -> int:
        return len(self.items)

    def accept(self, visitor: TypeVisitor[T]) -> T:
        return visitor.visit_tuple_type(self)

    def __hash__(self) -> int:
        return hash((tuple(self.items), self.partial_fallback))

    def __eq__(self, other: object) -> bool:
        if not isinstance(other, TupleType):
            return NotImplemented
        return self.items == other.items and self.partial_fallback == other.partial_fallback

    def serialize(self) -> JsonDict:
        return {
            ".class": "TupleType",
            "items": [t.serialize() for t in self.items],
            "partial_fallback": self.partial_fallback.serialize(),
            "implicit": self.implicit,
        }

    @classmethod
    def deserialize(cls, data: JsonDict) -> TupleType:
        assert data[".class"] == "TupleType"
        return TupleType(
            [deserialize_type(t) for t in data["items"]],
            Instance.deserialize(data["partial_fallback"]),
            implicit=data["implicit"],
        )

    def copy_modified(
        self, *, fallback: Instance | None = None, items: list[Type] | None = None
    ) -> TupleType:
        if fallback is None:
            fallback = self.partial_fallback
        if items is None:
            items = self.items
        return TupleType(items, fallback, self.line, self.column)

    def slice(
        self, begin: int | None, end: int | None, stride: int | None, *, fallback: Instance | None
    ) -> TupleType | None:
        if fallback is None:
            fallback = self.partial_fallback

        if stride == 0:
            return None

        if any(isinstance(t, UnpackType) for t in self.items):
            total = len(self.items)
            unpack_index = find_unpack_in_list(self.items)
            assert unpack_index is not None
            if begin is None and end is None:
                # We special-case this to support reversing variadic tuples.
                # General support for slicing is tricky, so we handle only simple cases.
                if stride == -1:
                    slice_items = self.items[::-1]
                elif stride is None or stride == 1:
                    slice_items = self.items
                else:
                    return None
            elif (begin is None or unpack_index >= begin >= 0) and (
                end is not None and unpack_index >= end >= 0
            ):
                # Start and end are in the prefix, everything works in this case.
                slice_items = self.items[begin:end:stride]
            elif (begin is not None and unpack_index - total < begin < 0) and (
                end is None or unpack_index - total < end < 0
            ):
                # Start and end are in the suffix, everything works in this case.
                slice_items = self.items[begin:end:stride]
            elif (begin is None or unpack_index >= begin >= 0) and (
                end is None or unpack_index - total < end < 0
            ):
                # Start in the prefix, end in the suffix, we can support only trivial strides.
                if stride is None or stride == 1:
                    slice_items = self.items[begin:end:stride]
                else:
                    return None
            elif (begin is not None and unpack_index - total < begin < 0) and (
                end is not None and unpack_index >= end >= 0
            ):
                # Start in the suffix, end in the prefix, we can support only trivial strides.
                if stride is None or stride == -1:
                    slice_items = self.items[begin:end:stride]
                else:
                    return None
            else:
                # TODO: there some additional cases we can support for homogeneous variadic
                # items, we can "eat away" finite number of items.
                return None
        else:
            slice_items = self.items[begin:end:stride]
        return TupleType(slice_items, fallback, self.line, self.column, self.implicit)


class TypedDictType(ProperType):
    """Type of TypedDict object {'k1': v1, ..., 'kn': vn}.

    A TypedDict object is a dictionary with specific string (literal) keys. Each
    key has a value with a distinct type that depends on the key. TypedDict objects
    are normal dict objects at runtime.

    A TypedDictType can be either named or anonymous. If it's anonymous, its
    fallback will be typing_extensions._TypedDict (Instance). _TypedDict is a subclass
    of Mapping[str, object] and defines all non-mapping dict methods that TypedDict
    supports. Some dict methods are unsafe and not supported. _TypedDict isn't defined
    at runtime.

    If a TypedDict is named, its fallback will be an Instance of the named type
    (ex: "Point") whose TypeInfo has a typeddict_type that is anonymous. This
    is similar to how named tuples work.

    TODO: The fallback structure is perhaps overly complicated.
    """

    __slots__ = (
        "items",
        "required_keys",
        "readonly_keys",
        "fallback",
        "extra_items_from",
        "to_be_mutated",
    )

    items: dict[str, Type]  # item_name -> item_type
    required_keys: set[str]
    readonly_keys: set[str]
    fallback: Instance

    extra_items_from: list[ProperType]  # only used during semantic analysis
    to_be_mutated: bool  # only used in a plugin for `.update`, `|=`, etc

    def __init__(
        self,
        items: dict[str, Type],
        required_keys: set[str],
        readonly_keys: set[str],
        fallback: Instance,
        line: int = -1,
        column: int = -1,
    ) -> None:
        super().__init__(line, column)
        self.items = items
        self.required_keys = required_keys
        self.readonly_keys = readonly_keys
        self.fallback = fallback
        self.can_be_true = len(self.items) > 0
        self.can_be_false = len(self.required_keys) == 0
        self.extra_items_from = []
        self.to_be_mutated = False

    def accept(self, visitor: TypeVisitor[T]) -> T:
        return visitor.visit_typeddict_type(self)

    def __hash__(self) -> int:
        return hash(
            (
                frozenset(self.items.items()),
                self.fallback,
                frozenset(self.required_keys),
                frozenset(self.readonly_keys),
            )
        )

    def __eq__(self, other: object) -> bool:
        if not isinstance(other, TypedDictType):
            return NotImplemented
        if self is other:
            return True
        return (
            frozenset(self.items.keys()) == frozenset(other.items.keys())
            and all(
                left_item_type == right_item_type
                for (_, left_item_type, right_item_type) in self.zip(other)
            )
            and self.fallback == other.fallback
            and self.required_keys == other.required_keys
            and self.readonly_keys == other.readonly_keys
        )

    def serialize(self) -> JsonDict:
        return {
            ".class": "TypedDictType",
            "items": [[n, t.serialize()] for (n, t) in self.items.items()],
            "required_keys": sorted(self.required_keys),
            "readonly_keys": sorted(self.readonly_keys),
            "fallback": self.fallback.serialize(),
        }

    @classmethod
    def deserialize(cls, data: JsonDict) -> TypedDictType:
        assert data[".class"] == "TypedDictType"
        return TypedDictType(
            {n: deserialize_type(t) for (n, t) in data["items"]},
            set(data["required_keys"]),
            set(data["readonly_keys"]),
            Instance.deserialize(data["fallback"]),
        )

    @property
    def is_final(self) -> bool:
        return self.fallback.type.is_final

    def is_anonymous(self) -> bool:
        return self.fallback.type.fullname in TPDICT_FB_NAMES

    def as_anonymous(self) -> TypedDictType:
        if self.is_anonymous():
            return self
        assert self.fallback.type.typeddict_type is not None
        return self.fallback.type.typeddict_type.as_anonymous()

    def copy_modified(
        self,
        *,
        fallback: Instance | None = None,
        item_types: list[Type] | None = None,
        item_names: list[str] | None = None,
        required_keys: set[str] | None = None,
        readonly_keys: set[str] | None = None,
    ) -> TypedDictType:
        if fallback is None:
            fallback = self.fallback
        if item_types is None:
            items = self.items
        else:
            items = dict(zip(self.items, item_types))
        if required_keys is None:
            required_keys = self.required_keys
        if readonly_keys is None:
            readonly_keys = self.readonly_keys
        if item_names is not None:
            items = {k: v for (k, v) in items.items() if k in item_names}
            required_keys &= set(item_names)
        return TypedDictType(items, required_keys, readonly_keys, fallback, self.line, self.column)

    def create_anonymous_fallback(self) -> Instance:
        anonymous = self.as_anonymous()
        return anonymous.fallback

    def names_are_wider_than(self, other: TypedDictType) -> bool:
        return len(other.items.keys() - self.items.keys()) == 0

    def zip(self, right: TypedDictType) -> Iterable[tuple[str, Type, Type]]:
        left = self
        for item_name, left_item_type in left.items.items():
            right_item_type = right.items.get(item_name)
            if right_item_type is not None:
                yield (item_name, left_item_type, right_item_type)

    def zipall(self, right: TypedDictType) -> Iterable[tuple[str, Type | None, Type | None]]:
        left = self
        for item_name, left_item_type in left.items.items():
            right_item_type = right.items.get(item_name)
            yield (item_name, left_item_type, right_item_type)
        for item_name, right_item_type in right.items.items():
            if item_name in left.items:
                continue
            yield (item_name, None, right_item_type)


class RawExpressionType(ProperType):
    """A synthetic type representing some arbitrary expression that does not cleanly
    translate into a type.

    This synthetic type is only used at the beginning stages of semantic analysis
    and should be completely removing during the process for mapping UnboundTypes to
    actual types: we either turn it into a LiteralType or an AnyType.

    For example, suppose `Foo[1]` is initially represented as the following:

        UnboundType(
            name='Foo',
            args=[
                RawExpressionType(value=1, base_type_name='builtins.int'),
            ],
        )

    As we perform semantic analysis, this type will transform into one of two
    possible forms.

    If 'Foo' was an alias for 'Literal' all along, this type is transformed into:

        LiteralType(value=1, fallback=int_instance_here)

    Alternatively, if 'Foo' is an unrelated class, we report an error and instead
    produce something like this:

        Instance(type=typeinfo_for_foo, args=[AnyType(TypeOfAny.from_error))

    If the "note" field is not None, the provided note will be reported alongside the
    error at this point.

    Note: if "literal_value" is None, that means this object is representing some
    expression that cannot possibly be a parameter of Literal[...]. For example,
    "Foo[3j]" would be represented as:

        UnboundType(
            name='Foo',
            args=[
                RawExpressionType(value=None, base_type_name='builtins.complex'),
            ],
        )
    """

    __slots__ = ("literal_value", "base_type_name", "note")

    def __init__(
        self,
        literal_value: LiteralValue | None,
        base_type_name: str,
        line: int = -1,
        column: int = -1,
        note: str | None = None,
    ) -> None:
        super().__init__(line, column)
        self.literal_value = literal_value
        self.base_type_name = base_type_name
        self.note = note

    def simple_name(self) -> str:
        return self.base_type_name.replace("builtins.", "")

    def accept(self, visitor: TypeVisitor[T]) -> T:
        assert isinstance(visitor, SyntheticTypeVisitor)
        ret: T = visitor.visit_raw_expression_type(self)
        return ret

    def serialize(self) -> JsonDict:
        assert False, "Synthetic types don't serialize"

    def __hash__(self) -> int:
        return hash((self.literal_value, self.base_type_name))

    def __eq__(self, other: object) -> bool:
        if isinstance(other, RawExpressionType):
            return (
                self.base_type_name == other.base_type_name
                and self.literal_value == other.literal_value
            )
        else:
            return NotImplemented


class LiteralType(ProperType):
    """The type of a Literal instance. Literal[Value]

    A Literal always consists of:

    1. A native Python object corresponding to the contained inner value
    2. A fallback for this Literal. The fallback also corresponds to the
       parent type this Literal subtypes.

    For example, 'Literal[42]' is represented as
    'LiteralType(value=42, fallback=instance_of_int)'

    As another example, `Literal[Color.RED]` (where Color is an enum) is
    represented as `LiteralType(value="RED", fallback=instance_of_color)'.
    """

    __slots__ = ("value", "fallback", "_hash")

    def __init__(
        self, value: LiteralValue, fallback: Instance, line: int = -1, column: int = -1
    ) -> None:
        super().__init__(line, column)
        self.value = value
        self.fallback = fallback
        self._hash = -1  # Cached hash value

    # NOTE: Enum types are always truthy by default, but this can be changed
    #       in subclasses, so we need to get the truthyness from the Enum
    #       type rather than base it on the value (which is a non-empty
    #       string for enums, so always truthy)
    # TODO: We should consider moving this branch to the `can_be_true`
    #       `can_be_false` properties instead, so the truthyness only
    #       needs to be determined once per set of Enum literals.
    #       However, the same can be said for `TypeAliasType` in some
    #       cases and we only set the default based on the type it is
    #       aliasing. So if we decide to change this, we may want to
    #       change that as well. perf_compare output was inconclusive
    #       but slightly favored this version, probably because we have
    #       almost no test cases where we would redundantly compute
    #       `can_be_false`/`can_be_true`.
    def can_be_false_default(self) -> bool:
        if self.fallback.type.is_enum:
            return self.fallback.can_be_false
        return not self.value

    def can_be_true_default(self) -> bool:
        if self.fallback.type.is_enum:
            return self.fallback.can_be_true
        return bool(self.value)

    def accept(self, visitor: TypeVisitor[T]) -> T:
        return visitor.visit_literal_type(self)

    def __hash__(self) -> int:
        if self._hash == -1:
            self._hash = hash((self.value, self.fallback))
        return self._hash

    def __eq__(self, other: object) -> bool:
        if isinstance(other, LiteralType):
            return self.fallback == other.fallback and self.value == other.value
        else:
            return NotImplemented

    def is_enum_literal(self) -> bool:
        return self.fallback.type.is_enum

    def value_repr(self) -> str:
        """Returns the string representation of the underlying type.

        This function is almost equivalent to running `repr(self.value)`,
        except it includes some additional logic to correctly handle cases
        where the value is a string, byte string, a unicode string, or an enum.
        """
        raw = repr(self.value)
        fallback_name = self.fallback.type.fullname

        # If this is backed by an enum,
        if self.is_enum_literal():
            return f"{fallback_name}.{self.value}"

        if fallback_name == "builtins.bytes":
            # Note: 'builtins.bytes' only appears in Python 3, so we want to
            # explicitly prefix with a "b"
            return "b" + raw
        else:
            # 'builtins.str' could mean either depending on context, but either way
            # we don't prefix: it's the "native" string. And of course, if value is
            # some other type, we just return that string repr directly.
            return raw

    def serialize(self) -> JsonDict | str:
        return {
            ".class": "LiteralType",
            "value": self.value,
            "fallback": self.fallback.serialize(),
        }

    @classmethod
    def deserialize(cls, data: JsonDict) -> LiteralType:
        assert data[".class"] == "LiteralType"
        return LiteralType(value=data["value"], fallback=Instance.deserialize(data["fallback"]))

    def is_singleton_type(self) -> bool:
        return self.is_enum_literal() or isinstance(self.value, bool)


class UnionType(ProperType):
    """The union type Union[T1, ..., Tn] (at least one type argument)."""

    __slots__ = (
        "items",
        "is_evaluated",
        "uses_pep604_syntax",
        "original_str_expr",
        "original_str_fallback",
    )

    def __init__(
        self,
        items: Sequence[Type],
        line: int = -1,
        column: int = -1,
        *,
        is_evaluated: bool = True,
        uses_pep604_syntax: bool = False,
    ) -> None:
        super().__init__(line, column)
        # We must keep this false to avoid crashes during semantic analysis.
        # TODO: maybe switch this to True during type-checking pass?
        self.items = flatten_nested_unions(items, handle_type_alias_type=False)
        # is_evaluated should be set to false for type comments and string literals
        self.is_evaluated = is_evaluated
        # uses_pep604_syntax is True if Union uses OR syntax (X | Y)
        self.uses_pep604_syntax = uses_pep604_syntax
        # The meaning of these two is the same as for UnboundType. A UnionType can be
        # return by type parser from a string "A|B", and we need to be able to fall back
        # to plain string, when such a string appears inside a Literal[...].
        self.original_str_expr: str | None = None
        self.original_str_fallback: str | None = None

    def can_be_true_default(self) -> bool:
        return any(item.can_be_true for item in self.items)

    def can_be_false_default(self) -> bool:
        return any(item.can_be_false for item in self.items)

    def __hash__(self) -> int:
        return hash(frozenset(self.items))

    def __eq__(self, other: object) -> bool:
        if not isinstance(other, UnionType):
            return NotImplemented
        return frozenset(self.items) == frozenset(other.items)

    @overload
    @staticmethod
    def make_union(
        items: Sequence[ProperType], line: int = -1, column: int = -1
    ) -> ProperType: ...

    @overload
    @staticmethod
    def make_union(items: Sequence[Type], line: int = -1, column: int = -1) -> Type: ...

    @staticmethod
    def make_union(items: Sequence[Type], line: int = -1, column: int = -1) -> Type:
        if len(items) > 1:
            return UnionType(items, line, column)
        elif len(items) == 1:
            return items[0]
        else:
            return UninhabitedType()

    def length(self) -> int:
        return len(self.items)

    def accept(self, visitor: TypeVisitor[T]) -> T:
        return visitor.visit_union_type(self)

    def relevant_items(self) -> list[Type]:
        """Removes NoneTypes from Unions when strict Optional checking is off."""
        if state.strict_optional:
            return self.items
        else:
            return [i for i in self.items if not isinstance(get_proper_type(i), NoneType)]

    def serialize(self) -> JsonDict:
        return {
            ".class": "UnionType",
            "items": [t.serialize() for t in self.items],
            "uses_pep604_syntax": self.uses_pep604_syntax,
        }

    @classmethod
    def deserialize(cls, data: JsonDict) -> UnionType:
        assert data[".class"] == "UnionType"
        return UnionType(
            [deserialize_type(t) for t in data["items"]],
            uses_pep604_syntax=data["uses_pep604_syntax"],
        )


class PartialType(ProperType):
    """Type such as List[?] where type arguments are unknown, or partial None type.

    These are used for inferring types in multiphase initialization such as this:

      x = []       # x gets a partial type List[?], as item type is unknown
      x.append(1)  # partial type gets replaced with normal type List[int]

    Or with None:

      x = None  # x gets a partial type None
      if c:
          x = 1  # Infer actual type int for x
    """

    __slots__ = ("type", "var", "value_type")

    # None for the 'None' partial type; otherwise a generic class
    type: mypy.nodes.TypeInfo | None
    var: mypy.nodes.Var
    # For partial defaultdict[K, V], the type V (K is unknown). If V is generic,
    # the type argument is Any and will be replaced later.
    value_type: Instance | None

    def __init__(
        self,
        type: mypy.nodes.TypeInfo | None,
        var: mypy.nodes.Var,
        value_type: Instance | None = None,
    ) -> None:
        super().__init__()
        self.type = type
        self.var = var
        self.value_type = value_type

    def accept(self, visitor: TypeVisitor[T]) -> T:
        return visitor.visit_partial_type(self)


class EllipsisType(ProperType):
    """The type ... (ellipsis).

    This is not a real type but a syntactic AST construct, used in Callable[..., T], for example.

    A semantically analyzed type will never have ellipsis types.
    """

    __slots__ = ()

    def accept(self, visitor: TypeVisitor[T]) -> T:
        assert isinstance(visitor, SyntheticTypeVisitor)
        ret: T = visitor.visit_ellipsis_type(self)
        return ret

    def serialize(self) -> JsonDict:
        assert False, "Synthetic types don't serialize"


class TypeType(ProperType):
    """For types like Type[User].

    This annotates variables that are class objects, constrained by
    the type argument.  See PEP 484 for more details.

    We may encounter expressions whose values are specific classes;
    those are represented as callables (possibly overloaded)
    corresponding to the class's constructor's signature and returning
    an instance of that class.  The difference with Type[C] is that
    those callables always represent the exact class given as the
    return type; Type[C] represents any class that's a subclass of C,
    and C may also be a type variable or a union (or Any).

    Many questions around subtype relationships between Type[C1] and
    def(...) -> C2 are answered by looking at the subtype
    relationships between C1 and C2, since Type[] is considered
    covariant.

    There's an unsolved problem with constructor signatures (also
    unsolved in PEP 484): calling a variable whose type is Type[C]
    assumes the constructor signature for C, even though a subclass of
    C might completely change the constructor signature.  For now we
    just assume that users of Type[C] are careful not to do that (in
    the future we might detect when they are violating that
    assumption).
    """

    __slots__ = ("item",)

    # This can't be everything, but it can be a class reference,
    # a generic class instance, a union, Any, a type variable...
    item: ProperType

    def __init__(
        self,
        item: Bogus[Instance | AnyType | TypeVarType | TupleType | NoneType | CallableType],
        *,
        line: int = -1,
        column: int = -1,
    ) -> None:
        """To ensure Type[Union[A, B]] is always represented as Union[Type[A], Type[B]], item of
        type UnionType must be handled through make_normalized static method.
        """
        super().__init__(line, column)
        self.item = item

    @staticmethod
    def make_normalized(item: Type, *, line: int = -1, column: int = -1) -> ProperType:
        item = get_proper_type(item)
        if isinstance(item, UnionType):
            return UnionType.make_union(
                [TypeType.make_normalized(union_item) for union_item in item.items],
                line=line,
                column=column,
            )
        return TypeType(item, line=line, column=column)  # type: ignore[arg-type]

    def accept(self, visitor: TypeVisitor[T]) -> T:
        return visitor.visit_type_type(self)

    def __hash__(self) -> int:
        return hash(self.item)

    def __eq__(self, other: object) -> bool:
        if not isinstance(other, TypeType):
            return NotImplemented
        return self.item == other.item

    def serialize(self) -> JsonDict:
        return {".class": "TypeType", "item": self.item.serialize()}

    @classmethod
    def deserialize(cls, data: JsonDict) -> Type:
        assert data[".class"] == "TypeType"
        return TypeType.make_normalized(deserialize_type(data["item"]))


class PlaceholderType(ProperType):
    """Temporary, yet-unknown type during semantic analysis.

    This is needed when there's a reference to a type before the real symbol
    table entry of the target type is available (specifically, we use a
    temporary PlaceholderNode symbol node). Consider this example:

      class str(Sequence[str]): ...

    We use a PlaceholderType for the 'str' in 'Sequence[str]' since we can't create
    a TypeInfo for 'str' until all base classes have been resolved. We'll soon
    perform another analysis iteration which replaces the base class with a complete
    type without any placeholders. After semantic analysis, no placeholder types must
    exist.
    """

    __slots__ = ("fullname", "args")

    def __init__(self, fullname: str | None, args: list[Type], line: int) -> None:
        super().__init__(line)
        self.fullname = fullname  # Must be a valid full name of an actual node (or None).
        self.args = args

    def accept(self, visitor: TypeVisitor[T]) -> T:
        assert isinstance(visitor, SyntheticTypeVisitor)
        ret: T = visitor.visit_placeholder_type(self)
        return ret

    def __hash__(self) -> int:
        return hash((self.fullname, tuple(self.args)))

    def __eq__(self, other: object) -> bool:
        if not isinstance(other, PlaceholderType):
            return NotImplemented
        return self.fullname == other.fullname and self.args == other.args

    def serialize(self) -> str:
        # We should never get here since all placeholders should be replaced
        # during semantic analysis.
        assert False, f"Internal error: unresolved placeholder type {self.fullname}"


@overload
def get_proper_type(typ: None) -> None: ...


@overload
def get_proper_type(typ: Type) -> ProperType: ...


def get_proper_type(typ: Type | None) -> ProperType | None:
    """Get the expansion of a type alias type.

    If the type is already a proper type, this is a no-op. Use this function
    wherever a decision is made on a call like e.g. 'if isinstance(typ, UnionType): ...',
    because 'typ' in this case may be an alias to union. Note: if after making the decision
    on the isinstance() call you pass on the original type (and not one of its components)
    it is recommended to *always* pass on the unexpanded alias.
    """
    if typ is None:
        return None
    if isinstance(typ, TypeGuardedType):  # type: ignore[misc]
        typ = typ.type_guard
    while isinstance(typ, TypeAliasType):
        typ = typ._expand_once()
    # TODO: store the name of original type alias on this type, so we can show it in errors.
    return cast(ProperType, typ)


@overload
def get_proper_types(types: list[Type] | tuple[Type, ...]) -> list[ProperType]: ...


@overload
def get_proper_types(
    types: list[Type | None] | tuple[Type | None, ...],
) -> list[ProperType | None]: ...


def get_proper_types(
    types: list[Type] | list[Type | None] | tuple[Type | None, ...],
) -> list[ProperType] | list[ProperType | None]:
    if isinstance(types, list):
        typelist = types
        # Optimize for the common case so that we don't need to allocate anything
        if not any(
            isinstance(t, (TypeAliasType, TypeGuardedType)) for t in typelist  # type: ignore[misc]
        ):
            return cast("list[ProperType]", typelist)
        return [get_proper_type(t) for t in typelist]
    else:
        return [get_proper_type(t) for t in types]


# We split off the type visitor base classes to another module
# to make it easier to gradually get modules working with mypyc.
# Import them here, after the types are defined.
# This is intended as a re-export also.
from mypy.type_visitor import (
    ALL_STRATEGY as ALL_STRATEGY,
    ANY_STRATEGY as ANY_STRATEGY,
    BoolTypeQuery as BoolTypeQuery,
    SyntheticTypeVisitor as SyntheticTypeVisitor,
    TypeQuery as TypeQuery,
    TypeTranslator as TypeTranslator,
    TypeVisitor as TypeVisitor,
)
from mypy.typetraverser import TypeTraverserVisitor


class TypeStrVisitor(SyntheticTypeVisitor[str]):
    """Visitor for pretty-printing types into strings.

    This is mostly for debugging/testing.

    Do not preserve original formatting.

    Notes:
     - Represent unbound types as Foo? or Foo?[...].
     - Represent the NoneType type as None.
    """

    def __init__(self, id_mapper: IdMapper | None = None, *, options: Options) -> None:
        self.id_mapper = id_mapper
        self.any_as_dots = False
        self.options = options

    def visit_unbound_type(self, t: UnboundType, /) -> str:
        s = t.name + "?"
        if t.args:
            s += f"[{self.list_str(t.args)}]"
        return s

    def visit_type_list(self, t: TypeList, /) -> str:
        return f"<TypeList {self.list_str(t.items)}>"

    def visit_callable_argument(self, t: CallableArgument, /) -> str:
        typ = t.typ.accept(self)
        if t.name is None:
            return f"{t.constructor}({typ})"
        else:
            return f"{t.constructor}({typ}, {t.name})"

    def visit_any(self, t: AnyType, /) -> str:
        if self.any_as_dots and t.type_of_any == TypeOfAny.special_form:
            return "..."
        return "Any"

    def visit_none_type(self, t: NoneType, /) -> str:
        return "None"

    def visit_uninhabited_type(self, t: UninhabitedType, /) -> str:
        return "Never"

    def visit_erased_type(self, t: ErasedType, /) -> str:
        return "<Erased>"

    def visit_deleted_type(self, t: DeletedType, /) -> str:
        if t.source is None:
            return "<Deleted>"
        else:
            return f"<Deleted '{t.source}'>"

    def visit_instance(self, t: Instance, /) -> str:
        if t.last_known_value and not t.args:
            # Instances with a literal fallback should never be generic. If they are,
            # something went wrong so we fall back to showing the full Instance repr.
            s = f"{t.last_known_value.accept(self)}?"
        else:
            s = t.type.fullname or t.type.name or "<???>"

        if t.args:
            if t.type.fullname == "builtins.tuple":
                assert len(t.args) == 1
                s += f"[{self.list_str(t.args)}, ...]"
            else:
                s += f"[{self.list_str(t.args)}]"
        elif t.type.has_type_var_tuple_type and len(t.type.type_vars) == 1:
            s += "[()]"
        if self.id_mapper:
            s += f"<{self.id_mapper.id(t.type)}>"
        return s

    def visit_type_var(self, t: TypeVarType, /) -> str:
        s = f"{t.name}`{t.id}"
        if self.id_mapper and t.upper_bound:
            s += f"(upper_bound={t.upper_bound.accept(self)})"
        if t.has_default():
            s += f" = {t.default.accept(self)}"
        return s

    def visit_param_spec(self, t: ParamSpecType, /) -> str:
        # prefixes are displayed as Concatenate
        s = ""
        if t.prefix.arg_types:
            s += f"[{self.list_str(t.prefix.arg_types)}, **"
        s += f"{t.name_with_suffix()}`{t.id}"
        if t.prefix.arg_types:
            s += "]"
        if t.has_default():
            s += f" = {t.default.accept(self)}"
        return s

    def visit_parameters(self, t: Parameters, /) -> str:
        # This is copied from visit_callable -- is there a way to decrease duplication?
        if t.is_ellipsis_args:
            return "..."

        s = ""
        bare_asterisk = False
        for i in range(len(t.arg_types)):
            if s != "":
                s += ", "
            if t.arg_kinds[i].is_named() and not bare_asterisk:
                s += "*, "
                bare_asterisk = True
            if t.arg_kinds[i] == ARG_STAR:
                s += "*"
            if t.arg_kinds[i] == ARG_STAR2:
                s += "**"
            name = t.arg_names[i]
            if name:
                s += f"{name}: "
            r = t.arg_types[i].accept(self)

            s += r

            if t.arg_kinds[i].is_optional():
                s += " ="

        return f"[{s}]"

    def visit_type_var_tuple(self, t: TypeVarTupleType, /) -> str:
        s = f"{t.name}`{t.id}"
        if t.has_default():
            s += f" = {t.default.accept(self)}"
        return s

    def visit_callable_type(self, t: CallableType, /) -> str:
        param_spec = t.param_spec()
        if param_spec is not None:
            num_skip = 2
        else:
            num_skip = 0

        s = ""
        asterisk = False
        for i in range(len(t.arg_types) - num_skip):
            if s != "":
                s += ", "
            if t.arg_kinds[i].is_named() and not asterisk:
                s += "*, "
                asterisk = True
            if t.arg_kinds[i] == ARG_STAR:
                s += "*"
                asterisk = True
            if t.arg_kinds[i] == ARG_STAR2:
                s += "**"
            name = t.arg_names[i]
            if name:
                s += name + ": "
            type_str = t.arg_types[i].accept(self)
            if t.arg_kinds[i] == ARG_STAR2 and t.unpack_kwargs:
                type_str = f"Unpack[{type_str}]"
            s += type_str
            if t.arg_kinds[i].is_optional():
                s += " ="

        if param_spec is not None:
            n = param_spec.name
            if s:
                s += ", "
            s += f"*{n}.args, **{n}.kwargs"
            if param_spec.has_default():
                s += f" = {param_spec.default.accept(self)}"

        s = f"({s})"

        if not isinstance(get_proper_type(t.ret_type), NoneType):
            if t.type_guard is not None:
                s += f" -> TypeGuard[{t.type_guard.accept(self)}]"
            elif t.type_is is not None:
                s += f" -> TypeIs[{t.type_is.accept(self)}]"
            else:
                s += f" -> {t.ret_type.accept(self)}"

        if t.variables:
            vs = []
            for var in t.variables:
                if isinstance(var, TypeVarType):
                    # We reimplement TypeVarType.__repr__ here in order to support id_mapper.
                    if var.values:
                        vals = f"({', '.join(val.accept(self) for val in var.values)})"
                        vs.append(f"{var.name} in {vals}")
                    elif not is_named_instance(var.upper_bound, "builtins.object"):
                        vs.append(
                            f"{var.name} <: {var.upper_bound.accept(self)}{f' = {var.default.accept(self)}' if var.has_default() else ''}"
                        )
                    else:
                        vs.append(
                            f"{var.name}{f' = {var.default.accept(self)}' if var.has_default()  else ''}"
                        )
                else:
                    # For other TypeVarLikeTypes, use the name and default
                    vs.append(
                        f"{var.name}{f' = {var.default.accept(self)}' if var.has_default() else ''}"
                    )
            s = f"[{', '.join(vs)}] {s}"

        return f"def {s}"

    def visit_overloaded(self, t: Overloaded, /) -> str:
        a = []
        for i in t.items:
            a.append(i.accept(self))
        return f"Overload({', '.join(a)})"

    def visit_tuple_type(self, t: TupleType, /) -> str:
        s = self.list_str(t.items) or "()"
        if t.partial_fallback and t.partial_fallback.type:
            fallback_name = t.partial_fallback.type.fullname
            if fallback_name != "builtins.tuple":
                return f"tuple[{s}, fallback={t.partial_fallback.accept(self)}]"
        return f"tuple[{s}]"

    def visit_typeddict_type(self, t: TypedDictType, /) -> str:
        def item_str(name: str, typ: str) -> str:
            modifier = ""
            if name not in t.required_keys:
                modifier += "?"
            if name in t.readonly_keys:
                modifier += "="
            return f"{name!r}{modifier}: {typ}"

        s = (
            "{"
            + ", ".join(item_str(name, typ.accept(self)) for name, typ in t.items.items())
            + "}"
        )
        prefix = ""
        if t.fallback and t.fallback.type:
            if t.fallback.type.fullname not in TPDICT_FB_NAMES:
                prefix = repr(t.fallback.type.fullname) + ", "
        return f"TypedDict({prefix}{s})"

    def visit_raw_expression_type(self, t: RawExpressionType, /) -> str:
        return repr(t.literal_value)

    def visit_literal_type(self, t: LiteralType, /) -> str:
        return f"Literal[{t.value_repr()}]"

    def visit_union_type(self, t: UnionType, /) -> str:
        use_or_syntax = self.options.use_or_syntax()
        s = self.list_str(t.items, use_or_syntax=use_or_syntax)
        return s if use_or_syntax else f"Union[{s}]"

    def visit_partial_type(self, t: PartialType, /) -> str:
        if t.type is None:
            return "<partial None>"
        else:
            return "<partial {}[{}]>".format(t.type.name, ", ".join(["?"] * len(t.type.type_vars)))

    def visit_ellipsis_type(self, t: EllipsisType, /) -> str:
        return "..."

    def visit_type_type(self, t: TypeType, /) -> str:
        return f"type[{t.item.accept(self)}]"

    def visit_placeholder_type(self, t: PlaceholderType, /) -> str:
        return f"<placeholder {t.fullname}>"

    def visit_type_alias_type(self, t: TypeAliasType, /) -> str:
        if t.alias is not None:
            unrolled, recursed = t._partial_expansion()
            self.any_as_dots = recursed
            type_str = unrolled.accept(self)
            self.any_as_dots = False
            return type_str
        return "<alias (unfixed)>"

    def visit_unpack_type(self, t: UnpackType, /) -> str:
        return f"Unpack[{t.type.accept(self)}]"

    def list_str(self, a: Iterable[Type], *, use_or_syntax: bool = False) -> str:
        """Convert items of an array to strings (pretty-print types)
        and join the results with commas.
        """
        res = []
        for t in a:
            res.append(t.accept(self))
        sep = ", " if not use_or_syntax else " | "
        return sep.join(res)


class TrivialSyntheticTypeTranslator(TypeTranslator, SyntheticTypeVisitor[Type]):
    """A base class for type translators that need to be run during semantic analysis."""

    def visit_placeholder_type(self, t: PlaceholderType, /) -> Type:
        return t

    def visit_callable_argument(self, t: CallableArgument, /) -> Type:
        return t

    def visit_ellipsis_type(self, t: EllipsisType, /) -> Type:
        return t

    def visit_raw_expression_type(self, t: RawExpressionType, /) -> Type:
        return t

    def visit_type_list(self, t: TypeList, /) -> Type:
        return t


class UnrollAliasVisitor(TrivialSyntheticTypeTranslator):
    def __init__(
        self, initial_aliases: set[TypeAliasType], cache: dict[Type, Type] | None
    ) -> None:
        assert cache is not None
        super().__init__(cache)
        self.recursed = False
        self.initial_aliases = initial_aliases

    def visit_type_alias_type(self, t: TypeAliasType) -> Type:
        if t in self.initial_aliases:
            self.recursed = True
            return AnyType(TypeOfAny.special_form)
        # Create a new visitor on encountering a new type alias, so that an alias like
        #     A = Tuple[B, B]
        #     B = int
        # will not be detected as recursive on the second encounter of B.
        subvisitor = UnrollAliasVisitor(self.initial_aliases | {t}, self.cache)
        result = get_proper_type(t).accept(subvisitor)
        if subvisitor.recursed:
            self.recursed = True
        return result


def is_named_instance(t: Type, fullnames: str | tuple[str, ...]) -> TypeGuard[Instance]:
    if not isinstance(fullnames, tuple):
        fullnames = (fullnames,)

    t = get_proper_type(t)
    return isinstance(t, Instance) and t.type.fullname in fullnames


class LocationSetter(TypeTraverserVisitor):
    # TODO: Should we update locations of other Type subclasses?
    def __init__(self, line: int, column: int) -> None:
        self.line = line
        self.column = column

    def visit_instance(self, typ: Instance) -> None:
        typ.line = self.line
        typ.column = self.column
        super().visit_instance(typ)

    def visit_type_alias_type(self, typ: TypeAliasType) -> None:
        typ.line = self.line
        typ.column = self.column
        super().visit_type_alias_type(typ)


class HasTypeVars(BoolTypeQuery):
    """Visitor for querying whether a type has a type variable component."""

    def __init__(self) -> None:
        super().__init__(ANY_STRATEGY)
        self.skip_alias_target = True

    def visit_type_var(self, t: TypeVarType) -> bool:
        return True

    def visit_type_var_tuple(self, t: TypeVarTupleType) -> bool:
        return True

    def visit_param_spec(self, t: ParamSpecType) -> bool:
        return True


def has_type_vars(typ: Type) -> bool:
    """Check if a type contains any type variables (recursively)."""
    return typ.accept(HasTypeVars())


class HasRecursiveType(BoolTypeQuery):
    def __init__(self) -> None:
        super().__init__(ANY_STRATEGY)

    def visit_type_alias_type(self, t: TypeAliasType) -> bool:
        return t.is_recursive or self.query_types(t.args)


# Use singleton since this is hot (note: call reset() before using)
_has_recursive_type: Final = HasRecursiveType()


def has_recursive_types(typ: Type) -> bool:
    """Check if a type contains any recursive aliases (recursively)."""
    _has_recursive_type.reset()
    return typ.accept(_has_recursive_type)


def split_with_prefix_and_suffix(
    types: tuple[Type, ...], prefix: int, suffix: int
) -> tuple[tuple[Type, ...], tuple[Type, ...], tuple[Type, ...]]:
    if len(types) <= prefix + suffix:
        types = extend_args_for_prefix_and_suffix(types, prefix, suffix)
    if suffix:
        return types[:prefix], types[prefix:-suffix], types[-suffix:]
    else:
        return types[:prefix], types[prefix:], ()


def extend_args_for_prefix_and_suffix(
    types: tuple[Type, ...], prefix: int, suffix: int
) -> tuple[Type, ...]:
    """Extend list of types by eating out from variadic tuple to satisfy prefix and suffix."""
    idx = None
    item = None
    for i, t in enumerate(types):
        if isinstance(t, UnpackType):
            p_type = get_proper_type(t.type)
            if isinstance(p_type, Instance) and p_type.type.fullname == "builtins.tuple":
                item = p_type.args[0]
                idx = i
                break

    if idx is None:
        return types
    assert item is not None
    if idx < prefix:
        start = (item,) * (prefix - idx)
    else:
        start = ()
    if len(types) - idx - 1 < suffix:
        end = (item,) * (suffix - len(types) + idx + 1)
    else:
        end = ()
    return types[:idx] + start + (types[idx],) + end + types[idx + 1 :]


def flatten_nested_unions(
    types: Sequence[Type], *, handle_type_alias_type: bool = True, handle_recursive: bool = True
) -> list[Type]:
    """Flatten nested unions in a type list."""
    if not isinstance(types, list):
        typelist = list(types)
    else:
        typelist = cast("list[Type]", types)

    # Fast path: most of the time there is nothing to flatten
    if not any(isinstance(t, (TypeAliasType, UnionType)) for t in typelist):  # type: ignore[misc]
        return typelist

    flat_items: list[Type] = []
    for t in typelist:
        if handle_type_alias_type:
            if not handle_recursive and isinstance(t, TypeAliasType) and t.is_recursive:
                tp: Type = t
            else:
                tp = get_proper_type(t)
        else:
            tp = t
        if isinstance(tp, ProperType) and isinstance(tp, UnionType):
            flat_items.extend(
                flatten_nested_unions(tp.items, handle_type_alias_type=handle_type_alias_type)
            )
        else:
            # Must preserve original aliases when possible.
            flat_items.append(t)
    return flat_items


def find_unpack_in_list(items: Sequence[Type]) -> int | None:
    unpack_index: int | None = None
    for i, item in enumerate(items):
        if isinstance(item, UnpackType):
            # We cannot fail here, so we must check this in an earlier
            # semanal phase.
            # Funky code here avoids mypyc narrowing the type of unpack_index.
            old_index = unpack_index
            assert old_index is None
            # Don't return so that we can also sanity check there is only one.
            unpack_index = i
    return unpack_index


def flatten_nested_tuples(types: Iterable[Type]) -> list[Type]:
    """Recursively flatten TupleTypes nested with Unpack.

    For example this will transform
        Tuple[A, Unpack[Tuple[B, Unpack[Tuple[C, D]]]]]
    into
        Tuple[A, B, C, D]
    """
    res = []
    for typ in types:
        if not isinstance(typ, UnpackType):
            res.append(typ)
            continue
        p_type = get_proper_type(typ.type)
        if not isinstance(p_type, TupleType):
            res.append(typ)
            continue
        res.extend(flatten_nested_tuples(p_type.items))
    return res


def is_literal_type(typ: ProperType, fallback_fullname: str, value: LiteralValue) -> bool:
    """Check if this type is a LiteralType with the given fallback type and value."""
    if isinstance(typ, Instance) and typ.last_known_value:
        typ = typ.last_known_value
    return (
        isinstance(typ, LiteralType)
        and typ.fallback.type.fullname == fallback_fullname
        and typ.value == value
    )


names: Final = globals().copy()
names.pop("NOT_READY", None)
deserialize_map: Final = {
    key: obj.deserialize
    for key, obj in names.items()
    if isinstance(obj, type) and issubclass(obj, Type) and obj is not Type
}


def callable_with_ellipsis(any_type: AnyType, ret_type: Type, fallback: Instance) -> CallableType:
    """Construct type Callable[..., ret_type]."""
    return CallableType(
        [any_type, any_type],
        [ARG_STAR, ARG_STAR2],
        [None, None],
        ret_type=ret_type,
        fallback=fallback,
        is_ellipsis_args=True,
    )


def remove_dups(types: list[T]) -> list[T]:
    if len(types) <= 1:
        return types
    # Get unique elements in order of appearance
    all_types: set[T] = set()
    new_types: list[T] = []
    for t in types:
        if t not in all_types:
            new_types.append(t)
            all_types.add(t)
    return new_types


def type_vars_as_args(type_vars: Sequence[TypeVarLikeType]) -> tuple[Type, ...]:
    """Represent type variables as they would appear in a type argument list."""
    args: list[Type] = []
    for tv in type_vars:
        if isinstance(tv, TypeVarTupleType):
            args.append(UnpackType(tv))
        else:
            args.append(tv)
    return tuple(args)


# This cyclic import is unfortunate, but to avoid it we would need to move away all uses
# of get_proper_type() from types.py. Majority of them have been removed, but few remaining
# are quite tricky to get rid of, but ultimately we want to do it at some point.
from mypy.expandtype import ExpandTypeVisitor


class InstantiateAliasVisitor(ExpandTypeVisitor):
    def visit_union_type(self, t: UnionType) -> Type:
        # Unlike regular expand_type(), we don't do any simplification for unions,
        # not even removing strict duplicates. There are three reasons for this:
        #   * get_proper_type() is a very hot function, even slightest slow down will
        #     cause a perf regression
        #   * We want to preserve this historical behaviour, to avoid possible
        #     regressions
        #   * Simplifying unions may (indirectly) call get_proper_type(), causing
        #     infinite recursion.
        return TypeTranslator.visit_union_type(self, t)<|MERGE_RESOLUTION|>--- conflicted
+++ resolved
@@ -181,7 +181,6 @@
 # Supported @override decorator names.
 OVERRIDE_DECORATOR_NAMES: Final = ("typing.override", "typing_extensions.override")
 
-<<<<<<< HEAD
 # Supported property decorators
 PROPERTY_DECORATOR_NAMES: Final = (
     "builtins.property",
@@ -190,9 +189,8 @@
     "enum.property",
     "types.DynamicClassAttribute",
 )
-=======
+
 ELLIPSIS_TYPE_NAMES: Final = ("builtins.ellipsis", "types.EllipsisType")
->>>>>>> db678886
 
 # A placeholder used for Bogus[...] parameters
 _dummy: Final[Any] = object()
