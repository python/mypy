"""Classes for representing mypy types."""

import copy
from abc import abstractmethod
from collections import OrderedDict
from typing import (
    Any, TypeVar, Dict, List, Tuple, cast, Generic, Set, Optional, Union, Iterable, NamedTuple,
<<<<<<< HEAD
    Callable, Iterator,
=======
    Callable
>>>>>>> c55e48b5
)

import mypy.nodes
from mypy import experiments
from mypy.nodes import (
    INVARIANT, SymbolNode, ARG_POS, ARG_OPT, ARG_STAR, ARG_STAR2, ARG_NAMED, ARG_NAMED_OPT,
)
from mypy.sharedparse import argument_elide_name
from mypy.util import IdMapper

T = TypeVar('T')

JsonDict = Dict[str, Any]


def deserialize_type(data: Union[JsonDict, str]) -> 'Type':
    if isinstance(data, str):
        return Instance.deserialize(data)
    classname = data['.class']
    method = deserialize_map.get(classname)
    if method is not None:
        return method(data)
    raise NotImplementedError('unexpected .class {}'.format(classname))


class Type(mypy.nodes.Context):
    """Abstract base class for all types."""

    can_be_true = True
    can_be_false = True

    def accept(self, visitor: 'TypeVisitor[T]') -> T:
        raise RuntimeError('Not implemented')

    def __repr__(self) -> str:
        return self.accept(TypeStrVisitor())

    def serialize(self) -> Union[JsonDict, str]:
        raise NotImplementedError('Cannot serialize {} instance'.format(self.__class__.__name__))

    @classmethod
    def deserialize(cls, data: JsonDict) -> 'Type':
        raise NotImplementedError('Cannot deserialize {} instance'.format(cls.__name__))


class TypeVarId:
    # A type variable is uniquely identified by its raw id and meta level.

    # For plain variables (type parameters of generic classes and
    # functions) raw ids are allocated by semantic analysis, using
    # positive ids 1, 2, ... for generic class parameters and negative
    # ids -1, ... for generic function type arguments. This convention
    # is only used to keep type variable ids distinct when allocating
    # them; the type checker makes no distinction between class and
    # function type variables.

    # Metavariables are allocated unique ids starting from 1.
    raw_id = 0  # type: int

    # Level of the variable in type inference. Currently either 0 for
    # declared types, or 1 for type inference metavariables.
    meta_level = 0  # type: int

    # Class variable used for allocating fresh ids for metavariables.
    next_raw_id = 1  # type: int

    def __init__(self, raw_id: int, meta_level: int = 0) -> None:
        self.raw_id = raw_id
        self.meta_level = meta_level

    @staticmethod
    def new(meta_level: int) -> 'TypeVarId':
        raw_id = TypeVarId.next_raw_id
        TypeVarId.next_raw_id += 1
        return TypeVarId(raw_id, meta_level)

    def __repr__(self) -> str:
        return self.raw_id.__repr__()

    def __eq__(self, other: object) -> bool:
        if isinstance(other, TypeVarId):
            return (self.raw_id == other.raw_id and
                    self.meta_level == other.meta_level)
        else:
            return False

    def __ne__(self, other: object) -> bool:
        return not (self == other)

    def __hash__(self) -> int:
        return hash((self.raw_id, self.meta_level))

    def is_meta_var(self) -> bool:
        return self.meta_level > 0


class TypeVarDef(mypy.nodes.Context):
    """Definition of a single type variable."""

    name = ''
    id = None  # type: TypeVarId
    values = None  # type: List[Type]  # Value restriction, empty list if no restriction
    upper_bound = None  # type: Type
    variance = INVARIANT  # type: int

    def __init__(self, name: str, id: Union[TypeVarId, int], values: List[Type],
                 upper_bound: Type, variance: int = INVARIANT, line: int = -1,
                 column: int = -1) -> None:
        super().__init__(line, column)
        assert values is not None, "No restrictions must be represented by empty list"
        self.name = name
        if isinstance(id, int):
            id = TypeVarId(id)
        self.id = id
        self.values = values
        self.upper_bound = upper_bound
        self.variance = variance

    @staticmethod
    def new_unification_variable(old: 'TypeVarDef') -> 'TypeVarDef':
        new_id = TypeVarId.new(meta_level=1)
        return TypeVarDef(old.name, new_id, old.values,
                          old.upper_bound, old.variance, old.line, old.column)

    def __repr__(self) -> str:
        if self.values:
            return '{} in {}'.format(self.name, tuple(self.values))
        elif not is_named_instance(self.upper_bound, 'builtins.object'):
            return '{} <: {}'.format(self.name, self.upper_bound)
        else:
            return self.name

    def serialize(self) -> JsonDict:
        assert not self.id.is_meta_var()
        return {'.class': 'TypeVarDef',
                'name': self.name,
                'id': self.id.raw_id,
                'values': [v.serialize() for v in self.values],
                'upper_bound': self.upper_bound.serialize(),
                'variance': self.variance,
                }

    @classmethod
    def deserialize(cls, data: JsonDict) -> 'TypeVarDef':
        assert data['.class'] == 'TypeVarDef'
        return TypeVarDef(data['name'],
                          data['id'],
                          [deserialize_type(v) for v in data['values']],
                          deserialize_type(data['upper_bound']),
                          data['variance'],
                          )


class UnboundType(Type):
    """Instance type that has not been bound during semantic analysis."""

    name = ''
    args = None  # type: List[Type]
    # should this type be wrapped in an Optional?
    optional = False

    # special case for X[()]
    empty_tuple_index = False

    def __init__(self,
                 name: str,
                 args: Optional[List[Type]] = None,
                 line: int = -1,
                 column: int = -1,
                 optional: bool = False,
                 empty_tuple_index: bool = False) -> None:
        if not args:
            args = []
        self.name = name
        self.args = args
        self.optional = optional
        self.empty_tuple_index = empty_tuple_index
        super().__init__(line, column)

    def accept(self, visitor: 'TypeVisitor[T]') -> T:
        return visitor.visit_unbound_type(self)

    def __hash__(self) -> int:
        return hash((self.name, self.optional, tuple(self.args)))

    def __eq__(self, other: object) -> bool:
        if not isinstance(other, UnboundType):
            return NotImplemented
        return (self.name == other.name and self.optional == other.optional and
                self.args == other.args)

    def serialize(self) -> JsonDict:
        return {'.class': 'UnboundType',
                'name': self.name,
                'args': [a.serialize() for a in self.args],
                }

    @classmethod
    def deserialize(cls, data: JsonDict) -> 'UnboundType':
        assert data['.class'] == 'UnboundType'
        return UnboundType(data['name'],
                           [deserialize_type(a) for a in data['args']])


class CallableArgument(Type):
    """Represents a Arg(type, 'name') inside a Callable's type list.

    Note that this is a synthetic type for helping parse ASTs, not a real type.
    """
    typ = None          # type: Type
    name = None         # type: Optional[str]
    constructor = None  # type: Optional[str]

    def __init__(self, typ: Type, name: Optional[str], constructor: Optional[str],
                 line: int = -1, column: int = -1) -> None:
        super().__init__(line, column)
        self.typ = typ
        self.name = name
        self.constructor = constructor

    def accept(self, visitor: 'TypeVisitor[T]') -> T:
        assert isinstance(visitor, SyntheticTypeVisitor)
        return visitor.visit_callable_argument(self)

    def serialize(self) -> JsonDict:
        assert False, "Synthetic types don't serialize"


class TypeList(Type):
    """Information about argument types and names [...].

    This is only used for the arguments of a Callable type, i.e. for
    [arg, ...] in Callable[[arg, ...], ret]. This is not a real type
    but a syntactic AST construct.
    """

    items = None  # type: List[Type]

    def __init__(self, items: List[Type], line: int = -1, column: int = -1) -> None:
        super().__init__(line, column)
        self.items = items

    def accept(self, visitor: 'TypeVisitor[T]') -> T:
        assert isinstance(visitor, SyntheticTypeVisitor)
        return visitor.visit_type_list(self)

    def serialize(self) -> JsonDict:
        assert False, "Sythetic types don't serialize"


_dummy = object()  # type: Any


class TypeOfAny:
    """
    This class describes different types of Any. Each 'Any' can be of only one type at a time.

    TODO: this class should be made an Enum once we drop support for python 3.3.
    """
    MYPY = False
    if MYPY:
        from typing import NewType
        TypeOfAny = NewType('TypeOfAny', str)
    else:
        def TypeOfAny(x: str) -> str:
            return x

    # Was this Any type was inferred without a type annotation?
    implicit = TypeOfAny('implicit')
    # Does this Any come from an explicit type annotation?
    explicit = TypeOfAny('explicit')
    # Does this come from an unfollowed import? See --disallow-any=unimported option
    from_unimported_type = TypeOfAny('from_unimported_type')
    # Does this Any type come from omitted generics?
    from_omitted_generics = TypeOfAny('from_omitted_generics')
    # Does this Any come from an error?
    from_error = TypeOfAny('from_error')
    # Is this a type that can't be represented in mypy's type system? For instance, type of
    # call to NewType(...)). Even though these types aren't real Anys, we treat them as such.
    special_form = TypeOfAny('special_form')
    # Does this Any come from interaction with another Any?
    from_another_any = TypeOfAny('from_another_any')


class AnyType(Type):
    """The type 'Any'."""

    def __init__(self,
                 type_of_any: TypeOfAny.TypeOfAny,
                 source_any: Optional['AnyType'] = None,
                 line: int = -1,
                 column: int = -1) -> None:
        super().__init__(line, column)
        self.type_of_any = type_of_any
        # If this Any was created as a result of interacting with another 'Any', record the source
        # and use it in reports.
        self.source_any = source_any
        if source_any and source_any.source_any:
            self.source_any = source_any.source_any

        # Only Anys that come from another Any can have source_any.
        assert type_of_any != TypeOfAny.from_another_any or source_any is not None
        # We should not have chains of Anys.
        assert not self.source_any or self.source_any.type_of_any != TypeOfAny.from_another_any

    def accept(self, visitor: 'TypeVisitor[T]') -> T:
        return visitor.visit_any(self)

    def copy_modified(self,
                      type_of_any: TypeOfAny.TypeOfAny = _dummy,
                      original_any: Optional['AnyType'] = _dummy,
                      ) -> 'AnyType':
        if type_of_any is _dummy:
            type_of_any = self.type_of_any
        if original_any is _dummy:
            original_any = self.source_any
        return AnyType(type_of_any=type_of_any, source_any=original_any,
                       line=self.line, column=self.column)

    def __hash__(self) -> int:
        return hash(AnyType)

    def __eq__(self, other: object) -> bool:
        return isinstance(other, AnyType)

    def serialize(self) -> JsonDict:
        return {'.class': 'AnyType'}

    @classmethod
    def deserialize(cls, data: JsonDict) -> 'AnyType':
        assert data['.class'] == 'AnyType'
        return AnyType(TypeOfAny.special_form)


class UninhabitedType(Type):
    """This type has no members.

    This type is the bottom type.
    With strict Optional checking, it is the only common subtype between all
    other types, which allows `meet` to be well defined.  Without strict
    Optional checking, NoneTyp fills this role.

    In general, for any type T:
        join(UninhabitedType, T) = T
        meet(UninhabitedType, T) = UninhabitedType
        is_subtype(UninhabitedType, T) = True
    """

    can_be_true = False
    can_be_false = False
    is_noreturn = False  # Does this come from a NoReturn?  Purely for error messages.

    def __init__(self, is_noreturn: bool = False, line: int = -1, column: int = -1) -> None:
        super().__init__(line, column)
        self.is_noreturn = is_noreturn

    def accept(self, visitor: 'TypeVisitor[T]') -> T:
        return visitor.visit_uninhabited_type(self)

    def __hash__(self) -> int:
        return hash(UninhabitedType)

    def __eq__(self, other: object) -> bool:
        return isinstance(other, UninhabitedType)

    def serialize(self) -> JsonDict:
        return {'.class': 'UninhabitedType',
                'is_noreturn': self.is_noreturn}

    @classmethod
    def deserialize(cls, data: JsonDict) -> 'UninhabitedType':
        assert data['.class'] == 'UninhabitedType'
        return UninhabitedType(is_noreturn=data['is_noreturn'])


class NoneTyp(Type):
    """The type of 'None'.

    This type can be written by users as 'None'.
    """

    can_be_true = False

    def __init__(self, line: int = -1, column: int = -1) -> None:
        super().__init__(line, column)

    def __hash__(self) -> int:
        return hash(NoneTyp)

    def __eq__(self, other: object) -> bool:
        return isinstance(other, NoneTyp)

    def accept(self, visitor: 'TypeVisitor[T]') -> T:
        return visitor.visit_none_type(self)

    def serialize(self) -> JsonDict:
        return {'.class': 'NoneTyp'}

    @classmethod
    def deserialize(cls, data: JsonDict) -> 'NoneTyp':
        assert data['.class'] == 'NoneTyp'
        return NoneTyp()


class ErasedType(Type):
    """Placeholder for an erased type.

    This is used during type inference. This has the special property that
    it is ignored during type inference.
    """

    def accept(self, visitor: 'TypeVisitor[T]') -> T:
        return visitor.visit_erased_type(self)


class DeletedType(Type):
    """Type of deleted variables.

    These can be used as lvalues but not rvalues.
    """

    source = ''  # type: Optional[str]  # May be None; name that generated this value

    def __init__(self, source: Optional[str] = None, line: int = -1, column: int = -1) -> None:
        self.source = source
        super().__init__(line, column)

    def accept(self, visitor: 'TypeVisitor[T]') -> T:
        return visitor.visit_deleted_type(self)

    def serialize(self) -> JsonDict:
        return {'.class': 'DeletedType',
                'source': self.source}

    @classmethod
    def deserialize(cls, data: JsonDict) -> 'DeletedType':
        assert data['.class'] == 'DeletedType'
        return DeletedType(data['source'])


# Fake TypeInfo to be used as a placeholder during Instance de-serialization.
NOT_READY = mypy.nodes.FakeInfo(mypy.nodes.SymbolTable(),
                                mypy.nodes.ClassDef('<NOT READY>', mypy.nodes.Block([])),
                                '<NOT READY>')


class Instance(Type):
    """An instance type of form C[T1, ..., Tn].

    The list of type variables may be empty.
    """

    type = None  # type: mypy.nodes.TypeInfo
    args = None  # type: List[Type]
    erased = False  # True if result of type variable substitution
    invalid = False  # True if recovered after incorrect number of type arguments error
    from_generic_builtin = False  # True if created from a generic builtin (e.g. list() or set())

    def __init__(self, typ: mypy.nodes.TypeInfo, args: List[Type],
                 line: int = -1, column: int = -1, erased: bool = False) -> None:
        assert(typ is NOT_READY or typ.fullname() not in ["builtins.Any", "typing.Any"])
        self.type = typ
        self.args = args
        self.erased = erased
        super().__init__(line, column)

    def accept(self, visitor: 'TypeVisitor[T]') -> T:
        return visitor.visit_instance(self)

    type_ref = None  # type: str

    def __hash__(self) -> int:
        return hash((self.type, tuple(self.args)))

    def __eq__(self, other: object) -> bool:
        if not isinstance(other, Instance):
            return NotImplemented
        return self.type == other.type and self.args == other.args

    def serialize(self) -> Union[JsonDict, str]:
        assert self.type is not None
        type_ref = self.type.fullname()
        if not self.args:
            return type_ref
        data = {'.class': 'Instance',
                }  # type: JsonDict
        data['type_ref'] = type_ref
        data['args'] = [arg.serialize() for arg in self.args]
        return data

    @classmethod
    def deserialize(cls, data: Union[JsonDict, str]) -> 'Instance':
        if isinstance(data, str):
            inst = Instance(NOT_READY, [])
            inst.type_ref = data
            return inst
        assert data['.class'] == 'Instance'
        args = []  # type: List[Type]
        if 'args' in data:
            args_list = data['args']
            assert isinstance(args_list, list)
            args = [deserialize_type(arg) for arg in args_list]
        inst = Instance(NOT_READY, args)
        inst.type_ref = data['type_ref']  # Will be fixed up by fixup.py later.
        return inst

    def copy_modified(self, *, args: List[Type]) -> 'Instance':
        return Instance(self.type, args, self.line, self.column, self.erased)


class TypeVarType(Type):
    """A type variable type.

    This refers to either a class type variable (id > 0) or a function
    type variable (id < 0).
    """

    name = ''  # Name of the type variable (for messages and debugging)
    id = None  # type: TypeVarId
    values = None  # type: List[Type]  # Value restriction, empty list if no restriction
    upper_bound = None  # type: Type   # Upper bound for values
    # See comments in TypeVarDef for more about variance.
    variance = INVARIANT  # type: int

    def __init__(self, binder: TypeVarDef, line: int = -1, column: int = -1) -> None:
        self.name = binder.name
        self.id = binder.id
        self.values = binder.values
        self.upper_bound = binder.upper_bound
        self.variance = binder.variance
        super().__init__(line, column)

    def accept(self, visitor: 'TypeVisitor[T]') -> T:
        return visitor.visit_type_var(self)

    def erase_to_union_or_bound(self) -> Type:
        if self.values:
            return UnionType.make_simplified_union(self.values)
        else:
            return self.upper_bound

    def __hash__(self) -> int:
        return hash(self.id)

    def __eq__(self, other: object) -> bool:
        if not isinstance(other, TypeVarType):
            return NotImplemented
        return self.id == other.id

    def serialize(self) -> JsonDict:
        assert not self.id.is_meta_var()
        return {'.class': 'TypeVarType',
                'name': self.name,
                'id': self.id.raw_id,
                'values': [v.serialize() for v in self.values],
                'upper_bound': self.upper_bound.serialize(),
                'variance': self.variance,
                }

    @classmethod
    def deserialize(cls, data: JsonDict) -> 'TypeVarType':
        assert data['.class'] == 'TypeVarType'
        tvdef = TypeVarDef(data['name'],
                           data['id'],
                           [deserialize_type(v) for v in data['values']],
                           deserialize_type(data['upper_bound']),
                           data['variance'])
        return TypeVarType(tvdef)


class FunctionLike(Type):
    """Abstract base class for function types."""

    can_be_false = False

    @abstractmethod
    def is_type_obj(self) -> bool: pass

    def is_concrete_type_obj(self) -> bool:
        return self.is_type_obj()

    @abstractmethod
    def type_object(self) -> mypy.nodes.TypeInfo: pass

    @abstractmethod
    def items(self) -> List['CallableType']: pass

    @abstractmethod
    def with_name(self, name: str) -> 'FunctionLike': pass

    @abstractmethod
    def get_name(self) -> Optional[str]: pass

    # Corresponding instance type (e.g. builtins.type)
    fallback = None  # type: Instance


FormalArgument = NamedTuple('FormalArgument', [
    ('name', Optional[str]),
    ('pos', Optional[int]),
    ('typ', Type),
    ('required', bool)])


class CallableType(FunctionLike):
    """Type of a non-overloaded callable object (function)."""

    arg_types = None  # type: List[Type]  # Types of function arguments
    arg_kinds = None  # type: List[int]   # ARG_ constants
    arg_names = None  # type: List[Optional[str]]   # None if not a keyword argument
    min_args = 0                    # Minimum number of arguments; derived from arg_kinds
    is_var_arg = False              # Is it a varargs function?  derived from arg_kinds
    is_kw_arg = False
    ret_type = None  # type: Type   # Return value type
    name = ''   # type: Optional[str]  # Name (may be None; for error messages and plugins)
    definition = None  # type: Optional[SymbolNode] # For error messages.  May be None.
    # Type variables for a generic function
    variables = None  # type: List[TypeVarDef]

    # Is this Callable[..., t] (with literal '...')?
    is_ellipsis_args = False
    # Is this callable constructed for the benefit of a classmethod's 'cls' argument?
    is_classmethod_class = False
    # Was this type implicitly generated instead of explicitly specified by the user?
    implicit = False
    # Defined for signatures that require special handling (currently only value is 'dict'
    # for a signature similar to 'dict')
    special_sig = None  # type: Optional[str]
    # Was this callable generated by analyzing Type[...] instantiation?
    from_type_type = False  # type: bool

    bound_args = None  # type: List[Optional[Type]]

    def __init__(self,
                 arg_types: List[Type],
                 arg_kinds: List[int],
                 arg_names: List[Optional[str]],
                 ret_type: Type,
                 fallback: Instance,
                 name: Optional[str] = None,
                 definition: Optional[SymbolNode] = None,
                 variables: Optional[List[TypeVarDef]] = None,
                 line: int = -1,
                 column: int = -1,
                 is_ellipsis_args: bool = False,
                 implicit: bool = False,
                 is_classmethod_class: bool = False,
                 special_sig: Optional[str] = None,
                 from_type_type: bool = False,
                 bound_args: Optional[List[Optional[Type]]] = None,
                 ) -> None:
        if variables is None:
            variables = []
        assert len(arg_types) == len(arg_kinds)
        assert not any(tp is None for tp in arg_types), "No annotation must be Any, not None"
        self.arg_types = arg_types
        self.arg_kinds = arg_kinds
        self.arg_names = arg_names
        self.min_args = arg_kinds.count(ARG_POS)
        self.is_var_arg = ARG_STAR in arg_kinds
        self.is_kw_arg = ARG_STAR2 in arg_kinds
        self.ret_type = ret_type
        self.fallback = fallback
        assert not name or '<bound method' not in name
        self.name = name
        self.definition = definition
        self.variables = variables
        self.is_ellipsis_args = is_ellipsis_args
        self.implicit = implicit
        self.is_classmethod_class = is_classmethod_class
        self.special_sig = special_sig
        self.from_type_type = from_type_type
        self.bound_args = bound_args or []
        super().__init__(line, column)

    def copy_modified(self,
                      arg_types: List[Type] = _dummy,
                      arg_kinds: List[int] = _dummy,
                      arg_names: List[Optional[str]] = _dummy,
                      ret_type: Type = _dummy,
                      fallback: Instance = _dummy,
                      name: Optional[str] = _dummy,
                      definition: SymbolNode = _dummy,
                      variables: List[TypeVarDef] = _dummy,
                      line: int = _dummy,
                      column: int = _dummy,
                      is_ellipsis_args: bool = _dummy,
                      special_sig: Optional[str] = _dummy,
                      from_type_type: bool = _dummy,
                      bound_args: List[Optional[Type]] = _dummy) -> 'CallableType':
        return CallableType(
            arg_types=arg_types if arg_types is not _dummy else self.arg_types,
            arg_kinds=arg_kinds if arg_kinds is not _dummy else self.arg_kinds,
            arg_names=arg_names if arg_names is not _dummy else self.arg_names,
            ret_type=ret_type if ret_type is not _dummy else self.ret_type,
            fallback=fallback if fallback is not _dummy else self.fallback,
            name=name if name is not _dummy else self.name,
            definition=definition if definition is not _dummy else self.definition,
            variables=variables if variables is not _dummy else self.variables,
            line=line if line is not _dummy else self.line,
            column=column if column is not _dummy else self.column,
            is_ellipsis_args=(
                is_ellipsis_args if is_ellipsis_args is not _dummy else self.is_ellipsis_args),
            implicit=self.implicit,
            is_classmethod_class=self.is_classmethod_class,
            special_sig=special_sig if special_sig is not _dummy else self.special_sig,
            from_type_type=from_type_type if from_type_type is not _dummy else self.from_type_type,
            bound_args=bound_args if bound_args is not _dummy else self.bound_args,
        )

    def is_type_obj(self) -> bool:
        t = self.fallback.type
        return t is not None and t.is_metaclass()

    def is_concrete_type_obj(self) -> bool:
        return self.is_type_obj() and self.is_classmethod_class

    def type_object(self) -> mypy.nodes.TypeInfo:
        assert self.is_type_obj()
        ret = self.ret_type
        if isinstance(ret, TupleType):
            ret = ret.fallback
        if isinstance(ret, TypeVarType):
            ret = ret.upper_bound
        assert isinstance(ret, Instance)
        return ret.type

    def accept(self, visitor: 'TypeVisitor[T]') -> T:
        return visitor.visit_callable_type(self)

    def with_name(self, name: str) -> 'CallableType':
        """Return a copy of this type with the specified name."""
        return self.copy_modified(ret_type=self.ret_type, name=name)

    def get_name(self) -> Optional[str]:
        return self.name

    def max_fixed_args(self) -> int:
        n = len(self.arg_types)
        if self.is_var_arg:
            n -= 1
        return n

    def corresponding_argument(self, model: FormalArgument) -> Optional[FormalArgument]:
        """Return the argument in this function that corresponds to `model`"""

        by_name = self.argument_by_name(model.name)
        by_pos = self.argument_by_position(model.pos)
        if by_name is None and by_pos is None:
            return None
        if by_name is not None and by_pos is not None:
            if by_name == by_pos:
                return by_name
            # If we're dealing with an optional pos-only and an optional
            # name-only arg, merge them.  This is the case for all functions
            # taking both *args and **args, or a pair of functions like so:

            # def right(a: int = ...) -> None: ...
            # def left(__a: int = ..., *, a: int = ...) -> None: ...
            from mypy.subtypes import is_equivalent
            if (not (by_name.required or by_pos.required)
                    and by_pos.name is None
                    and by_name.pos is None
                    and is_equivalent(by_name.typ, by_pos.typ)):
                return FormalArgument(by_name.name, by_pos.pos, by_name.typ, False)
        return by_name if by_name is not None else by_pos

    def argument_by_name(self, name: Optional[str]) -> Optional[FormalArgument]:
        if name is None:
            return None
        seen_star = False
        star2_type = None  # type: Optional[Type]
        for i, (arg_name, kind, typ) in enumerate(
                zip(self.arg_names, self.arg_kinds, self.arg_types)):
            # No more positional arguments after these.
            if kind in (ARG_STAR, ARG_STAR2, ARG_NAMED, ARG_NAMED_OPT):
                seen_star = True
            if kind == ARG_STAR:
                continue
            if kind == ARG_STAR2:
                star2_type = typ
                continue
            if arg_name == name:
                position = None if seen_star else i
                return FormalArgument(name, position, typ, kind in (ARG_POS, ARG_NAMED))
        if star2_type is not None:
            return FormalArgument(name, None, star2_type, False)
        return None

    def argument_by_position(self, position: Optional[int]) -> Optional[FormalArgument]:
        if position is None:
            return None
        if self.is_var_arg:
            for kind, typ in zip(self.arg_kinds, self.arg_types):
                if kind == ARG_STAR:
                    star_type = typ
                    break
        if position >= len(self.arg_names):
            if self.is_var_arg:
                return FormalArgument(None, position, star_type, False)
            else:
                return None
        name, kind, typ = (
            self.arg_names[position],
            self.arg_kinds[position],
            self.arg_types[position],
        )
        if kind in (ARG_POS, ARG_OPT):
            return FormalArgument(name, position, typ, kind == ARG_POS)
        else:
            if self.is_var_arg:
                return FormalArgument(None, position, star_type, False)
            else:
                return None

    def items(self) -> List['CallableType']:
        return [self]

    def is_generic(self) -> bool:
        return bool(self.variables)

    def type_var_ids(self) -> List[TypeVarId]:
        a = []  # type: List[TypeVarId]
        for tv in self.variables:
            a.append(tv.id)
        return a

    def __hash__(self) -> int:
        return hash((self.ret_type, self.is_type_obj(),
                     self.is_ellipsis_args, self.name,
                    tuple(self.arg_types), tuple(self.arg_names), tuple(self.arg_kinds)))

    def __eq__(self, other: object) -> bool:
        if isinstance(other, CallableType):
            return (self.ret_type == other.ret_type and
                    self.arg_types == other.arg_types and
                    self.arg_names == other.arg_names and
                    self.arg_kinds == other.arg_kinds and
                    self.name == other.name and
                    self.is_type_obj() == other.is_type_obj() and
                    self.is_ellipsis_args == other.is_ellipsis_args)
        else:
            return NotImplemented

    def serialize(self) -> JsonDict:
        # TODO: As an optimization, leave out everything related to
        # generic functions for non-generic functions.
        return {'.class': 'CallableType',
                'arg_types': [t.serialize() for t in self.arg_types],
                'arg_kinds': self.arg_kinds,
                'arg_names': self.arg_names,
                'ret_type': self.ret_type.serialize(),
                'fallback': self.fallback.serialize(),
                'name': self.name,
                # We don't serialize the definition (only used for error messages).
                'variables': [v.serialize() for v in self.variables],
                'is_ellipsis_args': self.is_ellipsis_args,
                'implicit': self.implicit,
                'is_classmethod_class': self.is_classmethod_class,
                'bound_args': [(None if t is None else t.serialize())
                               for t in self.bound_args],
                }

    @classmethod
    def deserialize(cls, data: JsonDict) -> 'CallableType':
        assert data['.class'] == 'CallableType'
        # TODO: Set definition to the containing SymbolNode?
        return CallableType([deserialize_type(t) for t in data['arg_types']],
                            data['arg_kinds'],
                            data['arg_names'],
                            deserialize_type(data['ret_type']),
                            Instance.deserialize(data['fallback']),
                            name=data['name'],
                            variables=[TypeVarDef.deserialize(v) for v in data['variables']],
                            is_ellipsis_args=data['is_ellipsis_args'],
                            implicit=data['implicit'],
                            is_classmethod_class=data['is_classmethod_class'],
                            bound_args=[(None if t is None else deserialize_type(t))
                                        for t in data['bound_args']],
                            )


class Overloaded(FunctionLike):
    """Overloaded function type T1, ... Tn, where each Ti is CallableType.

    The variant to call is chosen based on static argument
    types. Overloaded function types can only be defined in stub
    files, and thus there is no explicit runtime dispatch
    implementation.
    """

    _items = None  # type: List[CallableType]  # Must not be empty

    def __init__(self, items: List[CallableType]) -> None:
        self._items = items
        self.fallback = items[0].fallback
        super().__init__(items[0].line, items[0].column)

    def items(self) -> List[CallableType]:
        return self._items

    def name(self) -> Optional[str]:
        return self.get_name()

    def is_type_obj(self) -> bool:
        # All the items must have the same type object status, so it's
        # sufficient to query only (any) one of them.
        return self._items[0].is_type_obj()

    def type_object(self) -> mypy.nodes.TypeInfo:
        # All the items must have the same type object, so it's sufficient to
        # query only (any) one of them.
        return self._items[0].type_object()

    def with_name(self, name: str) -> 'Overloaded':
        ni = []  # type: List[CallableType]
        for it in self._items:
            ni.append(it.with_name(name))
        return Overloaded(ni)

    def get_name(self) -> Optional[str]:
        return self._items[0].name

    def accept(self, visitor: 'TypeVisitor[T]') -> T:
        return visitor.visit_overloaded(self)

    def __hash__(self) -> int:
        return hash(tuple(self.items()))

    def __eq__(self, other: object) -> bool:
        if not isinstance(other, Overloaded):
            return NotImplemented
        return self.items() == other.items()

    def serialize(self) -> JsonDict:
        return {'.class': 'Overloaded',
                'items': [t.serialize() for t in self.items()],
                }

    @classmethod
    def deserialize(cls, data: JsonDict) -> 'Overloaded':
        assert data['.class'] == 'Overloaded'
        return Overloaded([CallableType.deserialize(t) for t in data['items']])


class TupleType(Type):
    """The tuple type Tuple[T1, ..., Tn] (at least one type argument).

    Instance variables:
        items: tuple item types
        fallback: the underlying instance type that is used for non-tuple methods
            (this is currently always builtins.tuple, but it could be different for named
            tuples, for example)
        implicit: if True, derived from a tuple expression (t,....) instead of Tuple[t, ...]
    """

    items = None  # type: List[Type]
    fallback = None  # type: Instance
    implicit = False

    def __init__(self, items: List[Type], fallback: Instance, line: int = -1,
                 column: int = -1, implicit: bool = False) -> None:
        self.items = items
        self.fallback = fallback
        self.implicit = implicit
        self.can_be_true = len(self.items) > 0
        self.can_be_false = len(self.items) == 0
        super().__init__(line, column)

    def length(self) -> int:
        return len(self.items)

    def accept(self, visitor: 'TypeVisitor[T]') -> T:
        return visitor.visit_tuple_type(self)

    def __hash__(self) -> int:
        return hash((tuple(self.items), self.fallback))

    def __eq__(self, other: object) -> bool:
        if not isinstance(other, TupleType):
            return NotImplemented
        return self.items == other.items and self.fallback == other.fallback

    def serialize(self) -> JsonDict:
        return {'.class': 'TupleType',
                'items': [t.serialize() for t in self.items],
                'fallback': self.fallback.serialize(),
                'implicit': self.implicit,
                }

    @classmethod
    def deserialize(cls, data: JsonDict) -> 'TupleType':
        assert data['.class'] == 'TupleType'
        return TupleType([deserialize_type(t) for t in data['items']],
                         Instance.deserialize(data['fallback']),
                         implicit=data['implicit'])

    def copy_modified(self, *, fallback: Optional[Instance] = None,
                      items: Optional[List[Type]] = None) -> 'TupleType':
        if fallback is None:
            fallback = self.fallback
        if items is None:
            items = self.items
        return TupleType(items, fallback, self.line, self.column)

    def slice(self, begin: int, stride: int, end: int) -> 'TupleType':
        return TupleType(self.items[begin:end:stride], self.fallback,
                         self.line, self.column, self.implicit)


class TypedDictType(Type):
    """The type of a TypedDict instance. TypedDict(K1=VT1, ..., Kn=VTn)

    A TypedDictType can be either named or anonymous.
    If it is anonymous then its fallback will be an Instance of Mapping[str, V].
    If it is named then its fallback will be an Instance of the named type (ex: "Point")
    whose TypeInfo has a typeddict_type that is anonymous.
    """

    items = None  # type: OrderedDict[str, Type]  # item_name -> item_type
    required_keys = None  # type: Set[str]
    fallback = None  # type: Instance

    def __init__(self, items: 'OrderedDict[str, Type]', required_keys: Set[str],
                 fallback: Instance, line: int = -1, column: int = -1) -> None:
        self.items = items
        self.required_keys = required_keys
        self.fallback = fallback
        self.can_be_true = len(self.items) > 0
        self.can_be_false = len(self.items) == 0
        super().__init__(line, column)

    def accept(self, visitor: 'TypeVisitor[T]') -> T:
        return visitor.visit_typeddict_type(self)

    def __hash__(self) -> int:
        return hash((frozenset(self.items.items()), self.fallback,
                     frozenset(self.required_keys)))

    def __eq__(self, other: object) -> bool:
        if isinstance(other, TypedDictType):
            if frozenset(self.items.keys()) != frozenset(other.items.keys()):
                return False
            for (_, left_item_type, right_item_type) in self.zip(other):
                if not left_item_type == right_item_type:
                    return False
            return self.fallback == other.fallback and self.required_keys == other.required_keys
        else:
            return NotImplemented

    def serialize(self) -> JsonDict:
        return {'.class': 'TypedDictType',
                'items': [[n, t.serialize()] for (n, t) in self.items.items()],
                'required_keys': sorted(self.required_keys),
                'fallback': self.fallback.serialize(),
                }

    @classmethod
    def deserialize(cls, data: JsonDict) -> 'TypedDictType':
        assert data['.class'] == 'TypedDictType'
        return TypedDictType(OrderedDict([(n, deserialize_type(t))
                                          for (n, t) in data['items']]),
                             set(data['required_keys']),
                             Instance.deserialize(data['fallback']))

    def is_anonymous(self) -> bool:
        return self.fallback.type.fullname() == 'typing.Mapping'

    def as_anonymous(self) -> 'TypedDictType':
        if self.is_anonymous():
            return self
        assert self.fallback.type.typeddict_type is not None
        return self.fallback.type.typeddict_type.as_anonymous()

    def copy_modified(self, *, fallback: Optional[Instance] = None,
                      item_types: Optional[List[Type]] = None,
                      required_keys: Optional[Set[str]] = None) -> 'TypedDictType':
        if fallback is None:
            fallback = self.fallback
        if item_types is None:
            items = self.items
        else:
            items = OrderedDict(zip(self.items, item_types))
        if required_keys is None:
            required_keys = self.required_keys
        return TypedDictType(items, required_keys, fallback, self.line, self.column)

    def create_anonymous_fallback(self, *, value_type: Type) -> Instance:
        anonymous = self.as_anonymous()
        return anonymous.fallback.copy_modified(args=[  # i.e. Mapping
            anonymous.fallback.args[0],                 # i.e. str
            value_type
        ])

    def names_are_wider_than(self, other: 'TypedDictType') -> bool:
        return len(other.items.keys() - self.items.keys()) == 0

    def zip(self, right: 'TypedDictType') -> Iterable[Tuple[str, Type, Type]]:
        left = self
        for (item_name, left_item_type) in left.items.items():
            right_item_type = right.items.get(item_name)
            if right_item_type is not None:
                yield (item_name, left_item_type, right_item_type)

    def zipall(self, right: 'TypedDictType') \
            -> Iterable[Tuple[str, Optional[Type], Optional[Type]]]:
        left = self
        for (item_name, left_item_type) in left.items.items():
            right_item_type = right.items.get(item_name)
            yield (item_name, left_item_type, right_item_type)
        for (item_name, right_item_type) in right.items.items():
            if item_name in left.items:
                continue
            yield (item_name, None, right_item_type)


class StarType(Type):
    """The star type *type_parameter.

    This is not a real type but a syntactic AST construct.
    """

    type = None  # type: Type

    def __init__(self, type: Type, line: int = -1, column: int = -1) -> None:
        self.type = type
        super().__init__(line, column)

    def accept(self, visitor: 'TypeVisitor[T]') -> T:
        assert isinstance(visitor, SyntheticTypeVisitor)
        return visitor.visit_star_type(self)

    def serialize(self) -> JsonDict:
        assert False, "Sythetic types don't serialize"


class UnionType(Type):
    """The union type Union[T1, ..., Tn] (at least one type argument)."""

    items = None  # type: List[Type]

    def __init__(self, items: List[Type], line: int = -1, column: int = -1) -> None:
        self.items = flatten_nested_unions(items)
        self.can_be_true = any(item.can_be_true for item in items)
        self.can_be_false = any(item.can_be_false for item in items)
        super().__init__(line, column)

    def __hash__(self) -> int:
        return hash(frozenset(self.items))

    def __eq__(self, other: object) -> bool:
        if not isinstance(other, UnionType):
            return NotImplemented
        return frozenset(self.items) == frozenset(other.items)

    @staticmethod
    def make_union(items: List[Type], line: int = -1, column: int = -1) -> Type:
        if len(items) > 1:
            return UnionType(items, line, column)
        elif len(items) == 1:
            return items[0]
        else:
            return UninhabitedType()

    @staticmethod
    def make_simplified_union(items: List[Type], line: int = -1, column: int = -1) -> Type:
        """Build union type with redundant union items removed.

        If only a single item remains, this may return a non-union type.

        Examples:

        * [int, str] -> Union[int, str]
        * [int, object] -> object
        * [int, int] -> int
        * [int, Any] -> Union[int, Any] (Any types are not simplified away!)
        * [Any, Any] -> Any

        Note: This must NOT be used during semantic analysis, since TypeInfos may not
              be fully initialized.
        """
        # TODO: Make this a function living somewhere outside mypy.types. Most other non-trivial
        #       type operations are not static methods, so this is inconsistent.
        while any(isinstance(typ, UnionType) for typ in items):
            all_items = []  # type: List[Type]
            for typ in items:
                if isinstance(typ, UnionType):
                    all_items.extend(typ.items)
                else:
                    all_items.append(typ)
            items = all_items

        from mypy.subtypes import is_proper_subtype

        removed = set()  # type: Set[int]
        for i, ti in enumerate(items):
            if i in removed: continue
            # Keep track of the truishness info for deleted subtypes which can be relevant
            cbt = cbf = False
            for j, tj in enumerate(items):
                if (i != j and is_proper_subtype(tj, ti)):
                    # We found a redundant item in the union.
                    removed.add(j)
                    cbt = cbt or tj.can_be_true
                    cbf = cbf or tj.can_be_false
            # if deleted subtypes had more general truthiness, use that
            if not ti.can_be_true and cbt:
                items[i] = true_or_false(ti)
            elif not ti.can_be_false and cbf:
                items[i] = true_or_false(ti)

        simplified_set = [items[i] for i in range(len(items)) if i not in removed]
        return UnionType.make_union(simplified_set, line, column)

    def length(self) -> int:
        return len(self.items)

    def accept(self, visitor: 'TypeVisitor[T]') -> T:
        return visitor.visit_union_type(self)

    def has_readable_member(self, name: str) -> bool:
        """For a tree of unions of instances, check whether all instances have a given member.

        TODO: Deal with attributes of TupleType etc.
        TODO: This should probably be refactored to go elsewhere.
        """
        return all((isinstance(x, UnionType) and x.has_readable_member(name)) or
                   (isinstance(x, Instance) and x.type.has_readable_member(name))
                   for x in self.relevant_items())

    def relevant_items(self) -> List[Type]:
        """Removes NoneTypes from Unions when strict Optional checking is off."""
        if experiments.STRICT_OPTIONAL:
            return self.items
        else:
            return [i for i in self.items if not isinstance(i, NoneTyp)]

    def serialize(self) -> JsonDict:
        return {'.class': 'UnionType',
                'items': [t.serialize() for t in self.items],
                }

    @classmethod
    def deserialize(cls, data: JsonDict) -> 'UnionType':
        assert data['.class'] == 'UnionType'
        return UnionType([deserialize_type(t) for t in data['items']])


class PartialType(Type):
    """Type such as List[?] where type arguments are unknown, or partial None type.

    These are used for inferring types in multiphase initialization such as this:

      x = []       # x gets a partial type List[?], as item type is unknown
      x.append(1)  # partial type gets replaced with normal type List[int]

    Or with None:

      x = None  # x gets a partial type None
      if c:
          x = 1  # Infer actual type int for x
    """

    # None for the 'None' partial type; otherwise a generic class
    type = None  # type: Optional[mypy.nodes.TypeInfo]
    var = None  # type: mypy.nodes.Var
    inner_types = None  # type: List[Type]

    def __init__(self,
                 type: 'Optional[mypy.nodes.TypeInfo]',
                 var: 'mypy.nodes.Var',
                 inner_types: List[Type]) -> None:
        self.type = type
        self.var = var
        self.inner_types = inner_types

    def accept(self, visitor: 'TypeVisitor[T]') -> T:
        return visitor.visit_partial_type(self)


class EllipsisType(Type):
    """The type ... (ellipsis).

    This is not a real type but a syntactic AST construct, used in Callable[..., T], for example.

    A semantically analyzed type will never have ellipsis types.
    """

    def accept(self, visitor: 'TypeVisitor[T]') -> T:
        assert isinstance(visitor, SyntheticTypeVisitor)
        return visitor.visit_ellipsis_type(self)

    def serialize(self) -> JsonDict:
        assert False, "Synthetic types don't serialize"


class TypeType(Type):
    """For types like Type[User].

    This annotates variables that are class objects, constrained by
    the type argument.  See PEP 484 for more details.

    We may encounter expressions whose values are specific classes;
    those are represented as callables (possibly overloaded)
    corresponding to the class's constructor's signature and returning
    an instance of that class.  The difference with Type[C] is that
    those callables always represent the exact class given as the
    return type; Type[C] represents any class that's a subclass of C,
    and C may also be a type variable or a union (or Any).

    Many questions around subtype relationships between Type[C1] and
    def(...) -> C2 are answered by looking at the subtype
    relationships between C1 and C2, since Type[] is considered
    covariant.

    There's an unsolved problem with constructor signatures (also
    unsolved in PEP 484): calling a variable whose type is Type[C]
    assumes the constructor signature for C, even though a subclass of
    C might completely change the constructor signature.  For now we
    just assume that users of Type[C] are careful not to do that (in
    the future we might detect when they are violating that
    assumption).
    """

    # This can't be everything, but it can be a class reference,
    # a generic class instance, a union, Any, a type variable...
    item = None  # type: Type

    def __init__(self, item: Union[Instance, AnyType, TypeVarType, TupleType, NoneTyp,
                                   CallableType], *, line: int = -1, column: int = -1) -> None:
        """To ensure Type[Union[A, B]] is always represented as Union[Type[A], Type[B]], item of
        type UnionType must be handled through make_normalized static method.
        """
        super().__init__(line, column)
        if isinstance(item, CallableType) and item.is_type_obj():
            self.item = item.fallback
        else:
            self.item = item

    @staticmethod
    def make_normalized(item: Type, *, line: int = -1, column: int = -1) -> Type:
        if isinstance(item, UnionType):
            return UnionType.make_union(
                [TypeType.make_normalized(union_item) for union_item in item.items],
                line=line, column=column
            )
        return TypeType(item, line=line, column=column)  # type: ignore

    def accept(self, visitor: 'TypeVisitor[T]') -> T:
        return visitor.visit_type_type(self)

    def __hash__(self) -> int:
        return hash(self.item)

    def __eq__(self, other: object) -> bool:
        if not isinstance(other, TypeType):
            return NotImplemented
        return self.item == other.item

    def serialize(self) -> JsonDict:
        return {'.class': 'TypeType', 'item': self.item.serialize()}

    @classmethod
    def deserialize(cls, data: JsonDict) -> Type:
        assert data['.class'] == 'TypeType'
        return TypeType.make_normalized(deserialize_type(data['item']))


#
# Visitor-related classes
#


class TypeVisitor(Generic[T]):
    """Visitor class for types (Type subclasses).

    The parameter T is the return type of the visit methods.
    """

    def _notimplemented_helper(self, name: str) -> NotImplementedError:
        return NotImplementedError("Method {}.visit_{}() not implemented\n"
                                   .format(type(self).__name__, name)
                                   + "This is a known bug, track development in "
                                   + "'https://github.com/JukkaL/mypy/issues/730'")

    @abstractmethod
    def visit_unbound_type(self, t: UnboundType) -> T:
        pass

    @abstractmethod
    def visit_any(self, t: AnyType) -> T:
        pass

    @abstractmethod
    def visit_none_type(self, t: NoneTyp) -> T:
        pass

    @abstractmethod
    def visit_uninhabited_type(self, t: UninhabitedType) -> T:
        pass

    def visit_erased_type(self, t: ErasedType) -> T:
        raise self._notimplemented_helper('erased_type')

    @abstractmethod
    def visit_deleted_type(self, t: DeletedType) -> T:
        pass

    @abstractmethod
    def visit_type_var(self, t: TypeVarType) -> T:
        pass

    @abstractmethod
    def visit_instance(self, t: Instance) -> T:
        pass

    @abstractmethod
    def visit_callable_type(self, t: CallableType) -> T:
        pass

    def visit_overloaded(self, t: Overloaded) -> T:
        raise self._notimplemented_helper('overloaded')

    @abstractmethod
    def visit_tuple_type(self, t: TupleType) -> T:
        pass

    @abstractmethod
    def visit_typeddict_type(self, t: TypedDictType) -> T:
        pass

    @abstractmethod
    def visit_union_type(self, t: UnionType) -> T:
        pass

    @abstractmethod
    def visit_partial_type(self, t: PartialType) -> T:
        pass

    @abstractmethod
    def visit_type_type(self, t: TypeType) -> T:
        pass


class SyntheticTypeVisitor(TypeVisitor[T]):
    """A TypeVisitor that also knows how to visit synthetic AST constructs.

       Not just real types."""

    @abstractmethod
    def visit_star_type(self, t: StarType) -> T:
        pass

    @abstractmethod
    def visit_type_list(self, t: TypeList) -> T:
        pass

    @abstractmethod
    def visit_callable_argument(self, t: CallableArgument) -> T:
        pass

    @abstractmethod
    def visit_ellipsis_type(self, t: EllipsisType) -> T:
        pass


class TypeTranslator(TypeVisitor[Type]):
    """Identity type transformation.

    Subclass this and override some methods to implement a non-trivial
    transformation.
    """

    def visit_unbound_type(self, t: UnboundType) -> Type:
        return t

    def visit_any(self, t: AnyType) -> Type:
        return t

    def visit_none_type(self, t: NoneTyp) -> Type:
        return t

    def visit_uninhabited_type(self, t: UninhabitedType) -> Type:
        return t

    def visit_erased_type(self, t: ErasedType) -> Type:
        return t

    def visit_deleted_type(self, t: DeletedType) -> Type:
        return t

    def visit_instance(self, t: Instance) -> Type:
        return Instance(t.type, self.translate_types(t.args), t.line, t.column)

    def visit_type_var(self, t: TypeVarType) -> Type:
        return t

    def visit_partial_type(self, t: PartialType) -> Type:
        return t

    def visit_callable_type(self, t: CallableType) -> Type:
        return t.copy_modified(arg_types=self.translate_types(t.arg_types),
                               ret_type=t.ret_type.accept(self),
                               variables=self.translate_variables(t.variables))

    def visit_tuple_type(self, t: TupleType) -> Type:
        return TupleType(self.translate_types(t.items),
                         # TODO: This appears to be unsafe.
                         cast(Any, t.fallback.accept(self)),
                         t.line, t.column)

    def visit_typeddict_type(self, t: TypedDictType) -> Type:
        items = OrderedDict([
            (item_name, item_type.accept(self))
            for (item_name, item_type) in t.items.items()
        ])
        return TypedDictType(items,
                             t.required_keys,
                             # TODO: This appears to be unsafe.
                             cast(Any, t.fallback.accept(self)),
                             t.line, t.column)

    def visit_union_type(self, t: UnionType) -> Type:
        return UnionType(self.translate_types(t.items), t.line, t.column)

    def translate_types(self, types: List[Type]) -> List[Type]:
        return [t.accept(self) for t in types]

    def translate_variables(self,
                            variables: List[TypeVarDef]) -> List[TypeVarDef]:
        return variables

    def visit_overloaded(self, t: Overloaded) -> Type:
        items = []  # type: List[CallableType]
        for item in t.items():
            new = item.accept(self)
            if isinstance(new, CallableType):
                items.append(new)
            else:
                raise RuntimeError('CallableType expectected, but got {}'.format(type(new)))
        return Overloaded(items=items)

    def visit_type_type(self, t: TypeType) -> Type:
        return TypeType.make_normalized(t.item.accept(self), line=t.line, column=t.column)


class TypeStrVisitor(SyntheticTypeVisitor[str]):
    """Visitor for pretty-printing types into strings.

    This is mostly for debugging/testing.

    Do not preserve original formatting.

    Notes:
     - Represent unbound types as Foo? or Foo?[...].
     - Represent the NoneTyp type as None.
    """

    def __init__(self, id_mapper: Optional[IdMapper] = None) -> None:
        self.id_mapper = id_mapper

    def visit_unbound_type(self, t: UnboundType)-> str:
        s = t.name + '?'
        if t.args != []:
            s += '[{}]'.format(self.list_str(t.args))
        return s

    def visit_type_list(self, t: TypeList) -> str:
        return '<TypeList {}>'.format(self.list_str(t.items))

    def visit_callable_argument(self, t: CallableArgument) -> str:
        typ = t.typ.accept(self)
        if t.name is None:
            return "{}({})".format(t.constructor, typ)
        else:
            return "{}({}, {})".format(t.constructor, typ, t.name)

    def visit_any(self, t: AnyType) -> str:
        return 'Any'

    def visit_none_type(self, t: NoneTyp) -> str:
        # Fully qualify to make this distinct from the None value.
        return "builtins.None"

    def visit_uninhabited_type(self, t: UninhabitedType) -> str:
        return "<nothing>"

    def visit_erased_type(self, t: ErasedType) -> str:
        return "<Erased>"

    def visit_deleted_type(self, t: DeletedType) -> str:
        if t.source is None:
            return "<Deleted>"
        else:
            return "<Deleted '{}'>".format(t.source)

    def visit_instance(self, t: Instance) -> str:
        if t.type is not None:
            s = t.type.fullname() or t.type.name() or '<???>'
        else:
            s = '<?>'
        if t.erased:
            s += '*'
        if t.args != []:
            s += '[{}]'.format(self.list_str(t.args))
        if self.id_mapper:
            s += '<{}>'.format(self.id_mapper.id(t.type))
        return s

    def visit_type_var(self, t: TypeVarType) -> str:
        if t.name is None:
            # Anonymous type variable type (only numeric id).
            return '`{}'.format(t.id)
        else:
            # Named type variable type.
            return '{}`{}'.format(t.name, t.id)

    def visit_callable_type(self, t: CallableType) -> str:
        s = ''
        bare_asterisk = False
        for i in range(len(t.arg_types)):
            if s != '':
                s += ', '
            if t.arg_kinds[i] in (ARG_NAMED, ARG_NAMED_OPT) and not bare_asterisk:
                s += '*, '
                bare_asterisk = True
            if t.arg_kinds[i] == ARG_STAR:
                s += '*'
            if t.arg_kinds[i] == ARG_STAR2:
                s += '**'
            name = t.arg_names[i]
            if name:
                s += name + ': '
            s += t.arg_types[i].accept(self)
            if t.arg_kinds[i] in (ARG_OPT, ARG_NAMED_OPT):
                s += ' ='

        s = '({})'.format(s)

        if not isinstance(t.ret_type, NoneTyp):
            s += ' -> {}'.format(t.ret_type.accept(self))

        if t.variables:
            s = '{} {}'.format(t.variables, s)

        return 'def {}'.format(s)

    def visit_overloaded(self, t: Overloaded) -> str:
        a = []
        for i in t.items():
            a.append(i.accept(self))
        return 'Overload({})'.format(', '.join(a))

    def visit_tuple_type(self, t: TupleType) -> str:
        s = self.list_str(t.items)
        if t.fallback and t.fallback.type:
            fallback_name = t.fallback.type.fullname()
            if fallback_name != 'builtins.tuple':
                return 'Tuple[{}, fallback={}]'.format(s, t.fallback.accept(self))
        return 'Tuple[{}]'.format(s)

    def visit_typeddict_type(self, t: TypedDictType) -> str:
        def item_str(name: str, typ: str) -> str:
            if name in t.required_keys:
                return '{!r}: {}'.format(name, typ)
            else:
                return '{!r}?: {}'.format(name, typ)

        s = '{' + ', '.join(item_str(name, typ.accept(self))
                            for name, typ in t.items.items()) + '}'
        prefix = ''
        suffix = ''
        if t.fallback and t.fallback.type:
            if t.fallback.type.fullname() != 'typing.Mapping':
                prefix = repr(t.fallback.type.fullname()) + ', '
            else:
                suffix = ', fallback={}'.format(t.fallback.accept(self))
        return 'TypedDict({}{}{})'.format(prefix, s, suffix)

    def visit_star_type(self, t: StarType) -> str:
        s = t.type.accept(self)
        return '*{}'.format(s)

    def visit_union_type(self, t: UnionType) -> str:
        s = self.list_str(t.items)
        return 'Union[{}]'.format(s)

    def visit_partial_type(self, t: PartialType) -> str:
        if t.type is None:
            return '<partial None>'
        else:
            return '<partial {}[{}]>'.format(t.type.name(),
                                             ', '.join(['?'] * len(t.type.type_vars)))

    def visit_ellipsis_type(self, t: EllipsisType) -> str:
        return '...'

    def visit_type_type(self, t: TypeType) -> str:
        return 'Type[{}]'.format(t.item.accept(self))

    def list_str(self, a: List[Type]) -> str:
        """Convert items of an array to strings (pretty-print types)
        and join the results with commas.
        """
        res = []
        for t in a:
            if isinstance(t, Type):
                res.append(t.accept(self))
            else:
                res.append(str(t))
        return ', '.join(res)


class TypeQuery(SyntheticTypeVisitor[T]):
    """Visitor for performing queries of types.

    strategy is used to combine results for a series of types

    Common use cases involve a boolean query using `any` or `all`
    """

    def __init__(self, strategy: Callable[[Iterable[T]], T]) -> None:
        self.strategy = strategy

    def visit_unbound_type(self, t: UnboundType) -> T:
        return self.query_types(t.args)

    def visit_type_list(self, t: TypeList) -> T:
        return self.query_types(t.items)

    def visit_callable_argument(self, t: CallableArgument) -> T:
        return t.typ.accept(self)

    def visit_any(self, t: AnyType) -> T:
        return self.strategy([])

    def visit_uninhabited_type(self, t: UninhabitedType) -> T:
        return self.strategy([])

    def visit_none_type(self, t: NoneTyp) -> T:
        return self.strategy([])

    def visit_erased_type(self, t: ErasedType) -> T:
        return self.strategy([])

    def visit_deleted_type(self, t: DeletedType) -> T:
        return self.strategy([])

    def visit_type_var(self, t: TypeVarType) -> T:
        return self.strategy([])

    def visit_partial_type(self, t: PartialType) -> T:
        return self.query_types(t.inner_types)

    def visit_instance(self, t: Instance) -> T:
        return self.query_types(t.args)

    def visit_callable_type(self, t: CallableType) -> T:
        # FIX generics
        return self.query_types(t.arg_types + [t.ret_type])

    def visit_tuple_type(self, t: TupleType) -> T:
        return self.query_types(t.items)

    def visit_typeddict_type(self, t: TypedDictType) -> T:
        return self.query_types(t.items.values())

    def visit_star_type(self, t: StarType) -> T:
        return t.type.accept(self)

    def visit_union_type(self, t: UnionType) -> T:
        return self.query_types(t.items)

    def visit_overloaded(self, t: Overloaded) -> T:
        return self.query_types(t.items())

    def visit_type_type(self, t: TypeType) -> T:
        return t.item.accept(self)

    def visit_ellipsis_type(self, t: EllipsisType) -> T:
        return self.strategy([])

    def query_types(self, types: Iterable[Type]) -> T:
        """Perform a query for a list of types.

        Use the strategy to combine the results.
        """
        return self.strategy(t.accept(self) for t in types)


def strip_type(typ: Type) -> Type:
    """Make a copy of type without 'debugging info' (function name)."""

    if isinstance(typ, CallableType):
        return typ.copy_modified(name=None)
    elif isinstance(typ, Overloaded):
        return Overloaded([cast(CallableType, strip_type(item))
                           for item in typ.items()])
    else:
        return typ


def is_named_instance(t: Type, fullname: str) -> bool:
    return (isinstance(t, Instance) and
            t.type is not None and
            t.type.fullname() == fullname)


def copy_type(t: Type) -> Type:
    """
    Build a copy of the type; used to mutate the copy with truthiness information
    """
    return copy.copy(t)


def true_only(t: Type) -> Type:
    """
    Restricted version of t with only True-ish values
    """
    if not t.can_be_true:
        # All values of t are False-ish, so there are no true values in it
        return UninhabitedType(line=t.line, column=t.column)
    elif not t.can_be_false:
        # All values of t are already True-ish, so true_only is idempotent in this case
        return t
    elif isinstance(t, UnionType):
        # The true version of a union type is the union of the true versions of its components
        new_items = [true_only(item) for item in t.items]
        return UnionType.make_simplified_union(new_items, line=t.line, column=t.column)
    else:
        new_t = copy_type(t)
        new_t.can_be_false = False
        return new_t


def false_only(t: Type) -> Type:
    """
    Restricted version of t with only False-ish values
    """
    if not t.can_be_false:
        # All values of t are True-ish, so there are no false values in it
        return UninhabitedType(line=t.line)
    elif not t.can_be_true:
        # All values of t are already False-ish, so false_only is idempotent in this case
        return t
    elif isinstance(t, UnionType):
        # The false version of a union type is the union of the false versions of its components
        new_items = [false_only(item) for item in t.items]
        return UnionType.make_simplified_union(new_items, line=t.line, column=t.column)
    else:
        new_t = copy_type(t)
        new_t.can_be_true = False
        return new_t


def true_or_false(t: Type) -> Type:
    """
    Unrestricted version of t with both True-ish and False-ish values
    """
    if isinstance(t, UnionType):
        new_items = [true_or_false(item) for item in t.items]
        return UnionType.make_simplified_union(new_items, line=t.line, column=t.column)

    new_t = copy_type(t)
    new_t.can_be_true = type(new_t).can_be_true
    new_t.can_be_false = type(new_t).can_be_false
    return new_t


def function_type(func: mypy.nodes.FuncBase, fallback: Instance) -> FunctionLike:
    if func.type:
        assert isinstance(func.type, FunctionLike)
        return func.type
    else:
        # Implicit type signature with dynamic types.
        # Overloaded functions always have a signature, so func must be an ordinary function.
        assert isinstance(func, mypy.nodes.FuncItem), str(func)
        return callable_type(func, fallback)


def callable_type(fdef: mypy.nodes.FuncItem, fallback: Instance,
                  ret_type: Optional[Type] = None) -> CallableType:
    name = fdef.name()
    if name:
        name = '"{}"'.format(name)

    return CallableType(
        [AnyType(TypeOfAny.implicit)] * len(fdef.arg_names),
        fdef.arg_kinds,
        [None if argument_elide_name(n) else n for n in fdef.arg_names],
        ret_type or AnyType(TypeOfAny.implicit),
        fallback,
        name,
        implicit=True,
    )


def get_typ_args(tp: Type) -> List[Type]:
    """Get all type arguments from a parameterizable Type."""
    if not isinstance(tp, (Instance, UnionType, TupleType, CallableType)):
        return []
    typ_args = (tp.args if isinstance(tp, Instance) else
                tp.items if not isinstance(tp, CallableType) else
                tp.arg_types + [tp.ret_type])
    return typ_args


def set_typ_args(tp: Type, new_args: List[Type], line: int = -1, column: int = -1) -> Type:
    """Return a copy of a parameterizable Type with arguments set to new_args."""
    if isinstance(tp, Instance):
        return Instance(tp.type, new_args, line, column)
    if isinstance(tp, TupleType):
        return tp.copy_modified(items=new_args)
    if isinstance(tp, UnionType):
        return UnionType(new_args, line, column)
    if isinstance(tp, CallableType):
        return tp.copy_modified(arg_types=new_args[:-1], ret_type=new_args[-1],
                                line=line, column=column)
    return tp


def get_type_vars(typ: Type) -> List[TypeVarType]:
    """Get all type variables that are present in an already analyzed type,
    without duplicates, in order of textual appearance.
    Similar to TypeAnalyser.get_type_var_names.
    """
    all_vars = []  # type: List[TypeVarType]
    for t in get_typ_args(typ):
        if isinstance(t, TypeVarType):
            all_vars.append(t)
        else:
            all_vars.extend(get_type_vars(t))
    # Remove duplicates while preserving order
    included = set()  # type: Set[TypeVarId]
    tvars = []
    for var in all_vars:
        if var.id not in included:
            tvars.append(var)
            included.add(var.id)
    return tvars


def flatten_nested_unions(types: Iterable[Type]) -> List[Type]:
    """Flatten nested unions in a type list."""
    flat_items = []  # type: List[Type]
    for tp in types:
        if isinstance(tp, UnionType):
            flat_items.extend(flatten_nested_unions(tp.items))
        else:
            flat_items.append(tp)
    return flat_items


def union_items(typ: Type) -> List[Type]:
    """Return the flattened items of a union type.

    For non-union types, return a list containing just the argument.
    """
    if isinstance(typ, UnionType):
        items = []
        for item in typ.items:
            items.extend(union_items(item))
        return items
    else:
        return [typ]


names = globals().copy()
names.pop('NOT_READY', None)
deserialize_map = {
    key: obj.deserialize  # type: ignore
    for key, obj in names.items()
    if isinstance(obj, type) and issubclass(obj, Type) and obj is not Type
}<|MERGE_RESOLUTION|>--- conflicted
+++ resolved
@@ -5,11 +5,7 @@
 from collections import OrderedDict
 from typing import (
     Any, TypeVar, Dict, List, Tuple, cast, Generic, Set, Optional, Union, Iterable, NamedTuple,
-<<<<<<< HEAD
-    Callable, Iterator,
-=======
-    Callable
->>>>>>> c55e48b5
+    Callable,
 )
 
 import mypy.nodes
