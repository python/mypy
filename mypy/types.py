--- conflicted
+++ resolved
@@ -256,22 +256,16 @@
                 'kinds': self.kinds}
 
     @classmethod
-<<<<<<< HEAD
     def deserialize(cls, data: JsonDict) -> 'ArgumentList':
         assert data['.class'] == 'ArgumentList' or data['.class'] == 'TypeList'
-        types = [Type.deserialize(t) for t in data['items']]
+        types = [deserialize_type(t) for t in data['items']]
         names = cast(List[Optional[str]], data.get('names', [None] * len(types)))
         kinds = cast(List[int], data.get('kinds', [ARG_POS] * len(types)))
         return ArgumentList(
-            types=[Type.deserialize(t) for t in data['items']],
+            types=types,
             names=names,
             kinds=kinds,
         )
-=======
-    def deserialize(cls, data: JsonDict) -> 'TypeList':
-        assert data['.class'] == 'TypeList'
-        return TypeList([deserialize_type(t) for t in data['items']])
->>>>>>> d6ed0834
 
 
 class AnyType(Type):
