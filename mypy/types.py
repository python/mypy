--- conflicted
+++ resolved
@@ -288,16 +288,11 @@
             self.line, self.column)
 
 
-<<<<<<< HEAD
-class TypeGuardType(Type):
+class TypeGuardedType(Type):
     """Only used by find_isinstance_check() etc."""
-=======
-class TypeGuardedType(Type):
-    """Only used by find_instance_check() etc."""
 
     __slots__ = ('type_guard',)
 
->>>>>>> 8f281fbc
     def __init__(self, type_guard: Type):
         super().__init__(line=type_guard.line, column=type_guard.column)
         self.type_guard = type_guard
