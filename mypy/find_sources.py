--- conflicted
+++ resolved
@@ -23,11 +23,7 @@
 
     Raises InvalidSourceList on errors.
     """
-<<<<<<< HEAD
-    fscache = fscache or FileSystemMetaCache(package_root=options.package_root)
-=======
-    fscache = fscache or FileSystemCache()
->>>>>>> 3d94caec
+    fscache = fscache or FileSystemCache(package_root=options.package_root)
     finder = SourceFinder(fscache)
 
     targets = []
