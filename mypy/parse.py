--- conflicted
+++ resolved
@@ -1,39 +1,6 @@
 from typing import List, Tuple, Set, cast, Union, Optional
 
-<<<<<<< HEAD
-from mypy import lex
-from mypy.lex import (
-    Token, Eof, Bom, Break, Name, Colon, Dedent, IntLit, StrLit, BytesLit,
-    UnicodeLit, FloatLit, Op, Indent, Keyword, Punct, LexError, ComplexLit,
-    EllipsisToken
-)
-from mypy.sharedparse import (
-    special_function_elide_names, argument_elide_name,
-)
-from mypy.nodes import (
-    MypyFile, Import, ImportAll, ImportFrom, FuncDef, OverloadedFuncDef,
-    ClassDef, Decorator, Block, Var, OperatorAssignmentStmt, Statement,
-    ExpressionStmt, AssignmentStmt, ReturnStmt, RaiseStmt, AssertStmt,
-    DelStmt, BreakStmt, ContinueStmt, PassStmt, GlobalDecl,
-    WhileStmt, ForStmt, IfStmt, TryStmt, WithStmt, Expression,
-    TupleExpr, GeneratorExpr, ListComprehension, ListExpr, ConditionalExpr,
-    DictExpr, SetExpr, NameExpr, IntExpr, StrExpr, BytesExpr, UnicodeExpr,
-    FloatExpr, CallExpr, SuperExpr, MemberExpr, IndexExpr, SliceExpr, OpExpr,
-    UnaryExpr, FuncExpr, PrintStmt, ImportBase, ComparisonExpr,
-    StarExpr, YieldFromExpr, NonlocalDecl, DictionaryComprehension,
-    SetComprehension, ComplexExpr, EllipsisExpr, YieldExpr, ExecStmt, Argument,
-    BackquoteExpr
-)
-from mypy import defaults
-from mypy import nodes
-from mypy.errors import Errors, CompileError
-from mypy.types import Type, CallableType, AnyType, UnboundType
-from mypy.parsetype import (
-    parse_type, parse_types, parse_signature, TypeParseError
-)
-=======
 from mypy.errors import Errors
->>>>>>> 9142a474
 from mypy.options import Options
 from mypy.nodes import MypyFile
 
@@ -50,1913 +17,6 @@
     The python_version (major, minor) option determines the Python syntax variant.
     """
     is_stub_file = bool(fnam) and fnam.endswith('.pyi')
-<<<<<<< HEAD
-    if options.fast_parser:
-        if options.python_version[0] >= 3 or is_stub_file:
-            import mypy.fastparse
-            return mypy.fastparse.parse(source,
-                                        fnam=fnam,
-                                        errors=errors,
-                                        pyversion=options.python_version,
-                                        custom_typing_module=options.custom_typing_module)
-        else:
-            import mypy.fastparse2
-            return mypy.fastparse2.parse(source,
-                                         fnam=fnam,
-                                         errors=errors,
-                                         pyversion=options.python_version,
-                                         custom_typing_module=options.custom_typing_module)
-
-    parser = Parser(fnam,
-                    errors,
-                    options.python_version,
-                    options.custom_typing_module,
-                    is_stub_file=is_stub_file)
-    tree = parser.parse(source)
-    tree.path = fnam
-    tree.is_stub = is_stub_file
-    return tree
-
-
-class Parser:
-    """Mypy parser that parses a string into an AST.
-
-    Parses type annotations in addition to basic Python syntax. It supports both Python 2 and 3
-    (though Python 2 support is incomplete).
-
-    The AST classes are defined in mypy.nodes and mypy.types.
-    """
-
-    tok = None  # type: List[Token]
-    ind = 0
-    errors = None  # type: Errors
-    # If True, raise an exception on any parse error. Otherwise, errors are reported via 'errors'.
-    raise_on_error = False
-
-    # Are we currently parsing the body of a class definition?
-    is_class_body = False
-    # All import nodes encountered so far in this parse unit.
-    imports = None  # type: List[ImportBase]
-    # Names imported from __future__.
-    future_options = None  # type: List[str]
-    # Lines to ignore (using # type: ignore).
-    ignored_lines = None  # type: Set[int]
-
-    def __init__(self, fnam: str, errors: Errors, pyversion: Tuple[int, int],
-                 custom_typing_module: str = None, is_stub_file: bool = False) -> None:
-        self.raise_on_error = errors is None
-        self.pyversion = pyversion
-        self.custom_typing_module = custom_typing_module
-        self.is_stub_file = is_stub_file
-        if errors is not None:
-            self.errors = errors
-        else:
-            self.errors = Errors()
-        if fnam is not None:
-            self.errors.set_file(fnam)
-        else:
-            self.errors.set_file('<input>')
-
-    def parse(self, s: Union[str, bytes]) -> MypyFile:
-        self.tok, self.ignored_lines = lex.lex(s, pyversion=self.pyversion,
-                                               is_stub_file=self.is_stub_file)
-        self.ind = 0
-        self.imports = []
-        self.future_options = []
-        file = self.parse_file()
-        if self.raise_on_error and self.errors.is_errors():
-            self.errors.raise_error()
-        return file
-
-    def parse_file(self) -> MypyFile:
-        """Parse a mypy source file."""
-        is_bom = self.parse_bom()
-        defs = self.parse_defs()
-        self.expect_type(Eof)
-        node = MypyFile(defs, self.imports, is_bom, self.ignored_lines)
-        return node
-
-    # Parse the initial part
-
-    def parse_bom(self) -> bool:
-        """Parse the optional byte order mark at the beginning of a file."""
-        if isinstance(self.current(), Bom):
-            self.expect_type(Bom)
-            if isinstance(self.current(), Break):
-                self.expect_break()
-            return True
-        else:
-            return False
-
-    def parse_import(self) -> Import:
-        self.expect('import')
-        ids = []
-        while True:
-            id = self.parse_qualified_name()
-            translated = self.translate_module_id(id)
-            as_id = None
-            if self.current_str() == 'as':
-                self.expect('as')
-                name_tok = self.expect_type(Name)
-                as_id = name_tok.string
-            elif translated != id:
-                as_id = id
-            ids.append((translated, as_id))
-            if self.current_str() != ',':
-                break
-            self.expect(',')
-        node = Import(ids)
-        self.imports.append(node)
-        return node
-
-    def translate_module_id(self, id: str) -> str:
-        """Return the actual, internal module id for a source text id.
-
-        For example, translate '__builtin__' in Python 2 to 'builtins'.
-        """
-        if id == self.custom_typing_module:
-            return 'typing'
-        elif id == '__builtin__' and self.pyversion[0] == 2:
-            # HACK: __builtin__ in Python 2 is aliases to builtins. However, the implementation
-            #   is named __builtin__.py (there is another layer of translation elsewhere).
-            return 'builtins'
-        return id
-
-    def parse_import_from(self) -> ImportBase:
-        self.expect('from')
-
-        # Build the list of beginning relative tokens.
-        relative = 0
-        while self.current_str() in (".", "..."):
-            relative += len(self.current_str())
-            self.skip()
-
-        # Parse qualified name to actually import from.
-        if self.current_str() == "import":
-            # Empty/default values.
-            name = ""
-        else:
-            name = self.parse_qualified_name()
-
-        name = self.translate_module_id(name)
-
-        # Parse import list
-        self.expect('import')
-        node = None  # type: ImportBase
-        if self.current_str() == '*':
-            if name == '__future__':
-                raise self.parse_error()
-            # An import all from a module node:
-            self.skip()
-            node = ImportAll(name, relative)
-        else:
-            is_paren = self.current_str() == '('
-            if is_paren:
-                self.expect('(')
-            targets = []  # type: List[Tuple[str, str]]
-            while True:
-                id, as_id = self.parse_import_name()
-                if '%s.%s' % (name, id) == self.custom_typing_module:
-                    if targets or self.current_str() == ',':
-                        self.fail('You cannot import any other modules when you '
-                                  'import a custom typing module',
-                                  self.current().line, self.current().column)
-                    node = Import([('typing', as_id)])
-                    self.skip_until_break()
-                    break
-                targets.append((id, as_id))
-                if self.current_str() != ',':
-                    break
-                self.expect(',')
-                if is_paren and self.current_str() == ')':
-                    break
-            if is_paren:
-                self.expect(')')
-            if node is None:
-                node = ImportFrom(name, relative, targets)
-        self.imports.append(node)
-        if name == '__future__':
-            self.future_options.extend(target[0] for target in targets)
-        return node
-
-    def parse_import_name(self) -> Tuple[str, Optional[str]]:
-        tok = self.expect_type(Name)
-        name = tok.string
-        if self.current_str() == 'as':
-            self.skip()
-            as_name = self.expect_type(Name)
-            return name, as_name.string
-        else:
-            return name, None
-
-    def parse_qualified_name(self) -> str:
-        """Parse a name with an optional module qualifier.
-
-        Return a tuple with the name as a string and a token array
-        containing all the components of the name.
-        """
-        tok = self.expect_type(Name)
-        n = tok.string
-        while self.current_str() == '.':
-            self.expect('.')
-            tok = self.expect_type(Name)
-            n += '.' + tok.string
-        return n
-
-    # Parsing global definitions
-
-    def parse_defs(self) -> List[Statement]:
-        defs = []  # type: List[Statement]
-        while not self.eof():
-            try:
-                defn, is_simple = self.parse_statement()
-                if is_simple:
-                    self.expect_break()
-                if defn is not None:
-                    if not self.try_combine_overloads(defn, defs):
-                        defs.append(defn)
-            except ParseError:
-                pass
-        return defs
-
-    def parse_class_def(self) -> ClassDef:
-        old_is_class_body = self.is_class_body
-        self.is_class_body = True
-
-        self.expect('class')
-        metaclass = None
-
-        try:
-            base_types = []  # type: List[Expression]
-            try:
-                name_tok = self.expect_type(Name)
-                name = name_tok.string
-
-                self.errors.push_type(name)
-
-                if self.current_str() == '(':
-                    self.skip()
-                    while True:
-                        if self.current_str() == ')':
-                            break
-                        if self.peek().string == '=':
-                            metaclass = self.parse_class_keywords()
-                            break
-                        base_types.append(self.parse_super_type())
-                        if self.current_str() != ',':
-                            break
-                        self.skip()
-                    self.expect(')')
-            except ParseError:
-                pass
-
-            defs, _ = self.parse_block()
-
-            node = ClassDef(name, defs, None, base_types, metaclass=metaclass)
-            return node
-        finally:
-            self.errors.pop_type()
-            self.is_class_body = old_is_class_body
-
-    def parse_class_keywords(self) -> Optional[str]:
-        """Parse the class keyword arguments, keeping the metaclass but
-        ignoring all others.  Returns None if the metaclass isn't found.
-        """
-        metaclass = None
-        while True:
-            key = self.expect_type(Name)
-            self.expect('=')
-            if key.string == 'metaclass':
-                metaclass = self.parse_qualified_name()
-            else:
-                # skip the class value
-                self.parse_expression(precedence[','])
-            if self.current_str() != ',':
-                break
-            self.skip()
-            if self.current_str() == ')':
-                break
-        return metaclass
-
-    def parse_super_type(self) -> Expression:
-        return self.parse_expression(precedence[','])
-
-    def parse_decorated_function_or_class(self) -> Union[Decorator, ClassDef]:
-        decorators = []
-        no_type_checks = False
-        while self.current_str() == '@':
-            self.expect('@')
-            d_exp = self.parse_expression()
-            if self.is_no_type_check_decorator(d_exp):
-                no_type_checks = True
-            decorators.append(d_exp)
-            self.expect_break()
-        if self.current_str() != 'class':
-            func = self.parse_function(no_type_checks)
-            func.is_decorated = True
-            var = Var(func.name())
-            # Types of decorated functions must always be inferred.
-            var.is_ready = False
-            var.set_line(decorators[0].line)
-            node = Decorator(func, decorators, var)
-            return node
-        else:
-            cls = self.parse_class_def()
-            cls.decorators = decorators
-            return cls
-
-    def is_no_type_check_decorator(self, expr: Expression) -> bool:
-        if isinstance(expr, NameExpr):
-            return expr.name == 'no_type_check'
-        elif isinstance(expr, MemberExpr):
-            if isinstance(expr.expr, NameExpr):
-                return expr.expr.name == 'typing' and expr.name == 'no_type_check'
-        return False
-
-    def parse_function(self, no_type_checks: bool = False) -> FuncDef:
-        def_tok = self.expect('def')
-        is_method = self.is_class_body
-        self.is_class_body = False
-        try:
-            (name, args, typ, is_error, extra_stmts) = self.parse_function_header(no_type_checks)
-
-            arg_kinds = [arg.kind for arg in args]
-            arg_names = [arg.variable.name() for arg in args]
-            # for overloads of special methods, let people name their arguments
-            # whatever they want, and don't let them call those functions with
-            # arguments by name.
-            if special_function_elide_names(name):
-                arg_names = [None] * len(arg_names)
-
-            body, comment_type = self.parse_block(allow_type=True)
-            # Potentially insert extra assignment statements to the beginning of the
-            # body, used to decompose Python 2 tuple arguments.
-            body.body[:0] = extra_stmts
-            if comment_type:
-                # The function has a # type: ... signature.
-                if typ:
-                    self.errors.report(
-                        def_tok.line, def_tok.column, 'Function has duplicate type signatures')
-                sig = cast(CallableType, comment_type)
-                if sig.is_ellipsis_args:
-                    # When we encounter an ellipsis, fill in the arg_types with
-                    # a bunch of AnyTypes, emulating Callable[..., T]
-                    arg_types = [AnyType()] * len(arg_kinds)  # type: List[Type]
-                    typ = CallableType(
-                        arg_types,
-                        arg_kinds,
-                        arg_names,
-                        sig.ret_type,
-                        None,
-                        line=def_tok.line,
-                        column=def_tok.column)
-                elif is_method and len(sig.arg_kinds) < len(arg_kinds):
-                    self.check_argument_kinds(arg_kinds,
-                                              [nodes.ARG_POS] + sig.arg_kinds,
-                                              def_tok.line, def_tok.column)
-                    # Add implicit 'self' argument to signature.
-                    first_arg = [AnyType()]  # type: List[Type]
-                    typ = CallableType(
-                        first_arg + sig.arg_types,
-                        arg_kinds,
-                        arg_names,
-                        sig.ret_type,
-                        None,
-                        line=def_tok.line,
-                        column=def_tok.column)
-                else:
-                    self.check_argument_kinds(arg_kinds, sig.arg_kinds,
-                                              def_tok.line, def_tok.column)
-                    if len(sig.arg_types) > len(arg_kinds):
-                        raise ParseError('Type signature has too many arguments')
-                    if len(sig.arg_types) < len(arg_kinds):
-                        raise ParseError('Type signature has too few arguments')
-                    typ = CallableType(
-                        sig.arg_types,
-                        arg_kinds,
-                        arg_names,
-                        sig.ret_type,
-                        None,
-                        line=def_tok.line,
-                        column=def_tok.column)
-
-            # If there was a serious error, we really cannot build a parse tree
-            # node.
-            if is_error:
-                return None
-
-            if typ:
-                for arg, arg_type in zip(args, typ.arg_types):
-                    self.set_type_optional(arg_type, arg.initializer)
-
-            if typ and isinstance(typ.ret_type, UnboundType):
-                typ.ret_type.is_ret_type = True
-
-            node = FuncDef(name, args, body, typ)
-            node.set_line(def_tok)
-            if typ is not None:
-                typ.definition = node
-            return node
-        finally:
-            self.errors.pop_function()
-            self.is_class_body = is_method
-
-    def check_argument_kinds(self, funckinds: List[int], sigkinds: List[int],
-                             line: int, column: int) -> None:
-        """Check that arguments are consistent.
-
-        This verifies that they have the same number and the kinds correspond.
-
-        Arguments:
-          funckinds: kinds of arguments in function definition
-          sigkinds:  kinds of arguments in signature (after # type:)
-        """
-        if len(funckinds) != len(sigkinds):
-            if len(funckinds) > len(sigkinds):
-                self.fail("Type signature has too few arguments", line, column)
-            else:
-                self.fail("Type signature has too many arguments", line, column)
-            return
-        for kind, token in [(nodes.ARG_STAR, '*'),
-                            (nodes.ARG_STAR2, '**')]:
-            if ((funckinds.count(kind) != sigkinds.count(kind)) or
-                    (kind in funckinds and sigkinds.index(kind) != funckinds.index(kind))):
-                self.fail(
-                    "Inconsistent use of '{}' in function "
-                    "signature".format(token), line, column)
-
-    def parse_function_header(
-            self, no_type_checks: bool=False) -> Tuple[str,
-                                                       List[Argument],
-                                                       CallableType,
-                                                       bool,
-                                                       List[AssignmentStmt]]:
-        """Parse function header (a name followed by arguments)
-
-        Return a 5-tuple with the following items:
-          name
-          arguments
-          signature (annotation)
-          error flag (True if error)
-          extra statements needed to decompose arguments (usually empty)
-
-        See parse_arg_list for an explanation of the final tuple item.
-        """
-        name = ''
-
-        try:
-            name_tok = self.expect_type(Name)
-            name = name_tok.string
-            include_names = not special_function_elide_names(name)
-
-            self.errors.push_function(name)
-
-            args, typ, extra_stmts = self.parse_args(no_type_checks, include_names)
-        except ParseError:
-            if not isinstance(self.current(), Break):
-                self.ind -= 1  # Kludge: go back to the Break token
-            # Resynchronise parsing by going back over :, if present.
-            if isinstance(self.tok[self.ind - 1], Colon):
-                self.ind -= 1
-            return (name, [], None, True, [])
-
-        return (name, args, typ, False, extra_stmts)
-
-    def parse_args(self,
-                   no_type_checks: bool = False,
-                   include_names: bool = True) -> Tuple[List[Argument],
-                                                  CallableType,
-                                                  List[AssignmentStmt]]:
-        """Parse a function signature (...) [-> t].
-
-        See parse_arg_list for an explanation of the final tuple item.
-        """
-        lparen = self.expect('(')
-
-        # Parse the argument list (everything within '(' and ')').
-        args, extra_stmts = self.parse_arg_list(no_type_checks=no_type_checks)
-
-        self.expect(')')
-
-        if self.current_str() == '->':
-            self.skip()
-            if no_type_checks:
-                self.parse_expression()
-                ret_type = None
-            else:
-                ret_type = self.parse_type()
-        else:
-            ret_type = None
-
-        arg_kinds = [arg.kind for arg in args]
-        self.verify_argument_kinds(arg_kinds, lparen.line, lparen.column)
-
-        annotation = self.build_func_annotation(
-            ret_type, args, lparen.line, lparen.column, include_names=include_names)
-
-        return args, annotation, extra_stmts
-
-    def build_func_annotation(self,
-                              ret_type: Type,
-                              args: List[Argument],
-                              line: int,
-                              column: int,
-                              is_default_ret: bool = False,
-                              *,
-                              include_names: bool = True) -> CallableType:
-        arg_types = [arg.type_annotation for arg in args]
-        # Are there any type annotations?
-        if ((ret_type and not is_default_ret)
-                or arg_types != [None] * len(arg_types)):
-            # Yes. Construct a type for the function signature.
-            return self.construct_function_type(args, ret_type, line, column, include_names)
-        else:
-            return None
-
-    def parse_arg_list(self, allow_signature: bool = True,
-            no_type_checks: bool = False) -> Tuple[List[Argument],
-                                                 List[AssignmentStmt]]:
-        """Parse function definition argument list.
-
-        This includes everything between '(' and ')' (but not the
-        parentheses).
-
-        Return tuple (arguments,
-                      extra statements for decomposing arguments).
-
-        The final argument is only used for Python 2 argument lists with
-        tuples; they contain destructuring assignment statements used to
-        decompose tuple arguments. For example, consider a header like this:
-
-        . def f((x, y))
-
-        The actual (sole) argument will be __tuple_arg_1 (a generated
-        name), whereas the extra statement list will contain a single
-        assignment statement corresponding to this assignment:
-
-          x, y = __tuple_arg_1
-        """
-        args = []  # type: List[Argument]
-        extra_stmts = []
-        # This is for checking duplicate argument names.
-        arg_names = []  # type: List[str]
-        has_tuple_arg = False
-
-        require_named = False
-        bare_asterisk_before = -1
-
-        if self.current_str() != ')' and self.current_str() != ':':
-            while self.current_str() != ')':
-                if self.current_str() == '*' and self.peek().string == ',':
-                    self.expect('*')
-                    require_named = True
-                    bare_asterisk_before = len(args)
-                elif self.current_str() in ['*', '**']:
-                    if bare_asterisk_before == len(args):
-                        # named arguments must follow bare *
-                        raise self.parse_error()
-
-                    arg = self.parse_asterisk_arg(
-                        allow_signature,
-                        no_type_checks,
-                    )
-                    args.append(arg)
-                    require_named = True
-                elif self.current_str() == '(':
-                    arg, extra_stmt, names = self.parse_tuple_arg(len(args))
-                    args.append(arg)
-                    if extra_stmt is not None:
-                        extra_stmts.append(extra_stmt)
-                        has_tuple_arg = True
-                    arg_names.extend(names)
-                else:
-                    arg, require_named = self.parse_normal_arg(
-                        require_named,
-                        allow_signature,
-                        no_type_checks,
-                    )
-                    args.append(arg)
-                    arg_names.append(arg.variable.name())
-
-                if self.current().string != ',':
-                    break
-
-                self.expect(',')
-
-        # Non-tuple argument dupes will be checked elsewhere. Avoid
-        # generating duplicate errors.
-        if has_tuple_arg:
-            self.check_duplicate_argument_names(arg_names)
-
-        return args, extra_stmts
-
-    def check_duplicate_argument_names(self, names: List[str]) -> None:
-        found = set()  # type: Set[str]
-        for name in names:
-            if name in found:
-                self.fail('Duplicate argument name "{}"'.format(name),
-                          self.current().line, self.current().column)
-            found.add(name)
-
-    def parse_asterisk_arg(self,
-            allow_signature: bool,
-            no_type_checks: bool) -> Argument:
-        asterisk = self.skip()
-        name = self.expect_type(Name)
-        variable = Var(name.string)
-        if asterisk.string == '*':
-            kind = nodes.ARG_STAR
-        else:
-            kind = nodes.ARG_STAR2
-
-        type = None
-        if no_type_checks:
-            self.parse_parameter_annotation()
-        else:
-            type = self.parse_arg_type(allow_signature)
-
-        return Argument(variable, type, None, kind)
-
-    def parse_tuple_arg(self, index: int) -> Tuple[Argument, AssignmentStmt, List[str]]:
-        """Parse a single Python 2 tuple argument.
-
-        Example: def f(x, (y, z)): ...
-
-        The tuple arguments gets transformed into an assignment in the
-        function body (the second return value).
-
-        Return tuple (argument, decomposing assignment, list of names defined).
-
-        Special case: if the argument is just (x) then it's not a tuple;
-        we indicate this by returning (argument, None, ['x']).
-        However, if the argument is (x,) then it *is* a (singleton) tuple.
-        """
-        line = self.current().line
-        column = self.current().column
-        # Generate a new argument name that is very unlikely to clash with anything.
-        arg_name = '__tuple_arg_{}'.format(index + 1)
-        if self.pyversion[0] >= 3:
-            self.fail('Tuples in argument lists only supported in Python 2 mode', line, column)
-        paren_arg = self.parse_parentheses()
-        self.verify_tuple_arg(paren_arg)
-        if isinstance(paren_arg, NameExpr):
-            # This isn't a tuple. Revert to a normal argument.
-            arg_name = paren_arg.name
-            decompose = None
-        else:
-            rvalue = NameExpr(arg_name)
-            rvalue.set_line(line)
-            decompose = AssignmentStmt([paren_arg], rvalue)
-            decompose.set_line(line, column)
-        kind = nodes.ARG_POS
-        initializer = None
-        if self.current_str() == '=':
-            self.expect('=')
-            initializer = self.parse_expression(precedence[','])
-            kind = nodes.ARG_OPT
-        var = Var(arg_name)
-        arg_names = self.find_tuple_arg_argument_names(paren_arg)
-        return Argument(var, None, initializer, kind), decompose, arg_names
-
-    def verify_tuple_arg(self, paren_arg: Expression) -> None:
-        if isinstance(paren_arg, TupleExpr):
-            if not paren_arg.items:
-                self.fail('Empty tuple not valid as an argument', paren_arg.line, paren_arg.column)
-            for item in paren_arg.items:
-                self.verify_tuple_arg(item)
-        elif not isinstance(paren_arg, NameExpr):
-            self.fail('Invalid item in tuple argument', paren_arg.line, paren_arg.column)
-
-    def find_tuple_arg_argument_names(self, node: Expression) -> List[str]:
-        result = []  # type: List[str]
-        if isinstance(node, TupleExpr):
-            for item in node.items:
-                result.extend(self.find_tuple_arg_argument_names(item))
-        elif isinstance(node, NameExpr):
-            result.append(node.name)
-        return result
-
-    def parse_normal_arg(self, require_named: bool,
-            allow_signature: bool,
-            no_type_checks: bool) -> Tuple[Argument, bool]:
-        name = self.expect_type(Name)
-        variable = Var(name.string)
-
-        type = None
-        if no_type_checks:
-            self.parse_parameter_annotation()
-        else:
-            type = self.parse_arg_type(allow_signature)
-
-        initializer = None  # type: Expression
-        if self.current_str() == '=':
-            self.expect('=')
-            initializer = self.parse_expression(precedence[','])
-            if require_named:
-                kind = nodes.ARG_NAMED_OPT
-            else:
-                kind = nodes.ARG_OPT
-        else:
-            if require_named:
-                kind = nodes.ARG_NAMED
-            else:
-                kind = nodes.ARG_POS
-
-        return Argument(variable, type, initializer, kind), require_named
-
-    def set_type_optional(self, type: Type, initializer: Expression) -> None:
-        if not experiments.STRICT_OPTIONAL:
-            return
-        # Indicate that type should be wrapped in an Optional if arg is initialized to None.
-        optional = isinstance(initializer, NameExpr) and initializer.name == 'None'
-        if isinstance(type, UnboundType):
-            type.optional = optional
-
-    def parse_parameter_annotation(self) -> Expression:
-        if self.current_str() == ':':
-            self.skip()
-            return self.parse_expression(precedence[','])
-        else:
-            return None
-
-    def parse_arg_type(self, allow_signature: bool) -> Type:
-        if self.current_str() == ':' and allow_signature:
-            self.skip()
-            return self.parse_type()
-        else:
-            return None
-
-    def verify_argument_kinds(self, kinds: List[int], line: int, column: int) -> None:
-        found = set()  # type: Set[int]
-        for i, kind in enumerate(kinds):
-            if kind == nodes.ARG_POS and found & set([nodes.ARG_OPT,
-                                                      nodes.ARG_STAR,
-                                                      nodes.ARG_STAR2]):
-                self.fail('Invalid argument list', line, column)
-            elif kind == nodes.ARG_STAR and nodes.ARG_STAR in found:
-                self.fail('Invalid argument list', line, column)
-            elif kind == nodes.ARG_STAR2 and i != len(kinds) - 1:
-                self.fail('Invalid argument list', line, column)
-            found.add(kind)
-
-    def construct_function_type(self,
-                                args: List[Argument],
-                                ret_type: Type,
-                                line: int,
-                                column: int,
-                                include_names: bool = True) -> CallableType:
-        # Complete the type annotation by replacing omitted types with 'Any'.
-        arg_types = [arg.type_annotation for arg in args]
-        for i in range(len(arg_types)):
-            if arg_types[i] is None:
-                arg_types[i] = AnyType(implicit=True)
-        if ret_type is None:
-            ret_type = AnyType(implicit=True)
-        arg_kinds = [arg.kind for arg in args]
-        if include_names:
-            arg_names = [None if argument_elide_name(arg.variable.name()) else arg.variable.name()
-                         for arg in args]
-        else:
-            arg_names = [None] * len(args)
-        return CallableType(arg_types, arg_kinds, arg_names, ret_type, None, name=None,
-                        variables=None, line=line, column=column)
-
-    # Parsing statements
-
-    def parse_block(self, allow_type: bool = False) -> Tuple[Block, Type]:
-        colon = self.expect(':')
-        if not isinstance(self.current(), Break):
-            # Block immediately after ':'.
-            nodes = []
-            while True:
-                ind = self.ind
-                stmt, is_simple = self.parse_statement()
-                if not is_simple:
-                    self.parse_error_at(self.tok[ind])
-                    break
-                nodes.append(stmt)
-                brk = self.expect_break()
-                if brk.string != ';':
-                    break
-            node = Block(nodes)
-            node.set_line(colon)
-            return node, None
-        else:
-            # Indented block.
-            brk = self.expect_break()
-            type = self.parse_type_comment(brk, signature=True)
-            self.expect_indent()
-            stmt_list = []  # type: List[Statement]
-            while (not isinstance(self.current(), Dedent) and
-                   not isinstance(self.current(), Eof)):
-                try:
-                    stmt, is_simple = self.parse_statement()
-                    if is_simple:
-                        self.expect_break()
-                    if stmt is not None:
-                        if not self.try_combine_overloads(stmt, stmt_list):
-                            stmt_list.append(stmt)
-                except ParseError:
-                    pass
-            if isinstance(self.current(), Dedent):
-                self.skip()
-            node = Block(stmt_list)
-            node.set_line(colon)
-            return node, type
-
-    def try_combine_overloads(self, s: Statement, stmt: List[Statement]) -> bool:
-        if isinstance(s, (FuncDef, Decorator)) and stmt:
-            n = s.name()
-            last = stmt[-1]
-            if (isinstance(last, (FuncDef, Decorator))
-                    and last.name() == n):
-                stmt[-1] = OverloadedFuncDef([last, s])
-                return True
-            elif isinstance(last, OverloadedFuncDef) and last.name() == n:
-                last.items.append(s)
-                return True
-        return False
-
-    def parse_statement(self) -> Tuple[Statement, bool]:
-        stmt = None  # type: Statement
-        t = self.current()
-        ts = self.current_str()
-        is_simple = True  # Is this a non-block statement?
-        if ts == 'if':
-            stmt = self.parse_if_stmt()
-            is_simple = False
-        elif ts == 'def':
-            stmt = self.parse_function()
-            is_simple = False
-        elif ts == 'while':
-            stmt = self.parse_while_stmt()
-            is_simple = False
-        elif ts == 'return':
-            stmt = self.parse_return_stmt()
-        elif ts == 'for':
-            stmt = self.parse_for_stmt()
-            is_simple = False
-        elif ts == 'try':
-            stmt = self.parse_try_stmt()
-            is_simple = False
-        elif ts == 'break':
-            stmt = self.parse_break_stmt()
-        elif ts == 'continue':
-            stmt = self.parse_continue_stmt()
-        elif ts == 'pass':
-            stmt = self.parse_pass_stmt()
-        elif ts == 'raise':
-            stmt = self.parse_raise_stmt()
-        elif ts == 'import':
-            stmt = self.parse_import()
-        elif ts == 'from':
-            stmt = self.parse_import_from()
-        elif ts == 'class':
-            stmt = self.parse_class_def()
-            is_simple = False
-        elif ts == 'global':
-            stmt = self.parse_global_decl()
-        elif ts == 'nonlocal' and self.pyversion[0] >= 3:
-            stmt = self.parse_nonlocal_decl()
-        elif ts == 'assert':
-            stmt = self.parse_assert_stmt()
-        elif ts == 'del':
-            stmt = self.parse_del_stmt()
-        elif ts == 'with':
-            stmt = self.parse_with_stmt()
-            is_simple = False
-        elif ts == '@':
-            stmt = self.parse_decorated_function_or_class()
-            is_simple = False
-        elif ts == 'print' and (self.pyversion[0] == 2 and
-                                'print_function' not in self.future_options):
-            stmt = self.parse_print_stmt()
-        elif ts == 'exec' and self.pyversion[0] == 2:
-            stmt = self.parse_exec_stmt()
-        else:
-            stmt = self.parse_expression_or_assignment()
-        if ts == 'async' and self.current_str() == 'def':
-            self.parse_error_at(self.current(),
-                                reason='Use --fast-parser to parse code using "async def"')
-            raise ParseError()
-        if stmt is not None:
-            stmt.set_line(t)
-        return stmt, is_simple
-
-    def parse_expression_or_assignment(self) -> Union[AssignmentStmt,
-                                                      OperatorAssignmentStmt,
-                                                      ExpressionStmt]:
-        expr = self.parse_expression(star_expr_allowed=True)
-        if self.current_str() == '=':
-            return self.parse_assignment(expr)
-        elif self.current_str() in op_assign:
-            # Operator assignment statement.
-            op = self.current_str()[:-1]
-            self.skip()
-            rvalue = self.parse_expression()
-            return OperatorAssignmentStmt(op, expr, rvalue)
-        else:
-            # Expression statement.
-            return ExpressionStmt(expr)
-
-    def parse_assignment(self, lvalue: Expression) -> AssignmentStmt:
-        """Parse an assignment statement.
-
-        Assume that lvalue has been parsed already, and the current token is '='.
-        Also parse an optional '# type:' comment.
-        """
-        self.expect('=')
-        lvalues = [lvalue]
-        expr = self.parse_expression(star_expr_allowed=True)
-        while self.current_str() == '=':
-            self.skip()
-            lvalues.append(expr)
-            expr = self.parse_expression(star_expr_allowed=True)
-        cur = self.current()
-        if isinstance(cur, Break):
-            type = self.parse_type_comment(cur, signature=False)
-        else:
-            type = None
-        return AssignmentStmt(lvalues, expr, type)
-
-    def parse_return_stmt(self) -> ReturnStmt:
-        self.expect('return')
-        expr = None
-        current = self.current()
-        if current.string == 'yield':
-            raise self.parse_error()
-        if not isinstance(current, Break):
-            expr = self.parse_expression()
-        node = ReturnStmt(expr)
-        return node
-
-    def parse_raise_stmt(self) -> RaiseStmt:
-        self.expect('raise')
-        expr = None
-        from_expr = None
-        if not isinstance(self.current(), Break):
-            expr = self.parse_expression()
-            if self.current_str() == 'from':
-                self.expect('from')
-                from_expr = self.parse_expression()
-        node = RaiseStmt(expr, from_expr)
-        return node
-
-    def parse_assert_stmt(self) -> AssertStmt:
-        self.expect('assert')
-        expr = self.parse_expression()
-        node = AssertStmt(expr)
-        return node
-
-    def parse_yield_or_yield_from_expr(self) -> Union[YieldFromExpr, YieldExpr]:
-        self.expect("yield")
-        expr = None
-        node = YieldExpr(expr)  # type: Union[YieldFromExpr, YieldExpr]
-        if not isinstance(self.current(), Break):
-            if self.current_str() == "from":
-                self.expect("from")
-                expr = self.parse_expression()  # when yield from is assigned to a variable
-                node = YieldFromExpr(expr)
-            else:
-                if self.current_str() == ')':
-                    node = YieldExpr(None)
-                else:
-                    expr = self.parse_expression()
-                    node = YieldExpr(expr)
-        return node
-
-    def parse_ellipsis(self) -> EllipsisExpr:
-        self.expect('...')
-        node = EllipsisExpr()
-        return node
-
-    def parse_del_stmt(self) -> DelStmt:
-        self.expect('del')
-        expr = self.parse_expression()
-        node = DelStmt(expr)
-        return node
-
-    def parse_break_stmt(self) -> BreakStmt:
-        self.expect('break')
-        node = BreakStmt()
-        return node
-
-    def parse_continue_stmt(self) -> ContinueStmt:
-        self.expect('continue')
-        node = ContinueStmt()
-        return node
-
-    def parse_pass_stmt(self) -> PassStmt:
-        self.expect('pass')
-        node = PassStmt()
-        return node
-
-    def parse_global_decl(self) -> GlobalDecl:
-        self.expect('global')
-        names = self.parse_identifier_list()
-        node = GlobalDecl(names)
-        return node
-
-    def parse_nonlocal_decl(self) -> NonlocalDecl:
-        self.expect('nonlocal')
-        names = self.parse_identifier_list()
-        node = NonlocalDecl(names)
-        return node
-
-    def parse_identifier_list(self) -> List[str]:
-        names = []
-        while True:
-            n = self.expect_type(Name)
-            names.append(n.string)
-            if self.current_str() != ',':
-                break
-            self.skip()
-        return names
-
-    def parse_while_stmt(self) -> WhileStmt:
-        is_error = False
-        self.expect('while')
-        try:
-            expr = self.parse_expression()
-        except ParseError:
-            is_error = True
-        body, _ = self.parse_block()
-        if self.current_str() == 'else':
-            self.expect('else')
-            else_body, _ = self.parse_block()
-        else:
-            else_body = None
-        if is_error is not None:
-            node = WhileStmt(expr, body, else_body)
-            return node
-        else:
-            return None
-
-    def parse_for_stmt(self) -> ForStmt:
-        self.expect('for')
-        index = self.parse_for_index_variables()
-        self.expect('in')
-        expr = self.parse_expression()
-
-        body, _ = self.parse_block()
-
-        if self.current_str() == 'else':
-            self.expect('else')
-            else_body, _ = self.parse_block()
-        else:
-            else_body = None
-
-        node = ForStmt(index, expr, body, else_body)
-        return node
-
-    def parse_for_index_variables(self) -> Expression:
-        # Parse index variables of a 'for' statement.
-        index_items = []
-        force_tuple = False
-
-        while True:
-            v = self.parse_expression(precedence['in'],
-                                      star_expr_allowed=True)  # Prevent parsing of for stmt 'in'
-            index_items.append(v)
-            if self.current_str() != ',':
-                break
-            self.skip()
-            if self.current_str() == 'in':
-                force_tuple = True
-                break
-
-        if len(index_items) == 1 and not force_tuple:
-            index = index_items[0]
-        else:
-            index = TupleExpr(index_items)
-            index.set_line(index_items[0])
-
-        return index
-
-    def parse_if_stmt(self) -> IfStmt:
-        is_error = False
-
-        self.expect('if')
-        expr = []
-        try:
-            expr.append(self.parse_expression())
-        except ParseError:
-            is_error = True
-
-        body = [self.parse_block()[0]]
-
-        while self.current_str() == 'elif':
-            self.expect('elif')
-            try:
-                expr.append(self.parse_expression())
-            except ParseError:
-                is_error = True
-            body.append(self.parse_block()[0])
-
-        if self.current_str() == 'else':
-            self.expect('else')
-            else_body, _ = self.parse_block()
-        else:
-            else_body = None
-
-        if not is_error:
-            node = IfStmt(expr, body, else_body)
-            return node
-        else:
-            return None
-
-    def parse_try_stmt(self) -> TryStmt:
-        self.expect('try')
-        body, _ = self.parse_block()
-        is_error = False
-        vars = []  # type: List[NameExpr]
-        types = []  # type: List[Optional[Expression]]
-        handlers = []  # type: List[Block]
-        while self.current_str() == 'except':
-            self.expect('except')
-            if not isinstance(self.current(), Colon):
-                try:
-                    t = self.current()
-                    expr = self.parse_expression(precedence[','])
-                    expr.set_line(t)
-                    types.append(expr)
-                    if self.current_str() == 'as':
-                        self.expect('as')
-                        vars.append(self.parse_name_expr())
-                    elif self.pyversion[0] == 2 and self.current_str() == ',':
-                        self.expect(',')
-                        vars.append(self.parse_name_expr())
-                    else:
-                        vars.append(None)
-                except ParseError:
-                    is_error = True
-            else:
-                types.append(None)
-                vars.append(None)
-            handlers.append(self.parse_block()[0])
-        if not is_error:
-            if self.current_str() == 'else':
-                self.skip()
-                else_body, _ = self.parse_block()
-            else:
-                else_body = None
-            if self.current_str() == 'finally':
-                self.expect('finally')
-                finally_body, _ = self.parse_block()
-            else:
-                finally_body = None
-            node = TryStmt(body, vars, types, handlers, else_body,
-                           finally_body)
-            return node
-        else:
-            return None
-
-    def parse_with_stmt(self) -> WithStmt:
-        self.expect('with')
-        exprs = []
-        targets = []
-        while True:
-            expr = self.parse_expression(precedence[','])
-            if self.current_str() == 'as':
-                self.expect('as')
-                target = self.parse_expression(precedence[','])
-            else:
-                target = None
-            exprs.append(expr)
-            targets.append(target)
-            if self.current_str() != ',':
-                break
-            self.expect(',')
-        body, _ = self.parse_block()
-        return WithStmt(exprs, targets, body)
-
-    def parse_print_stmt(self) -> PrintStmt:
-        self.expect('print')
-        args = []
-        target = None
-        if self.current_str() == '>>':
-            self.skip()
-            target = self.parse_expression(precedence[','])
-            if self.current_str() == ',':
-                self.skip()
-                if isinstance(self.current(), Break):
-                    raise self.parse_error()
-            else:
-                if not isinstance(self.current(), Break):
-                    raise self.parse_error()
-        comma = False
-        while not isinstance(self.current(), Break):
-            args.append(self.parse_expression(precedence[',']))
-            if self.current_str() == ',':
-                comma = True
-                self.skip()
-            else:
-                comma = False
-                break
-        return PrintStmt(args, newline=not comma, target=target)
-
-    def parse_exec_stmt(self) -> ExecStmt:
-        self.expect('exec')
-        expr = self.parse_expression(precedence['in'])
-        variables1 = None
-        variables2 = None
-        if self.current_str() == 'in':
-            self.skip()
-            variables1 = self.parse_expression(precedence[','])
-            if self.current_str() == ',':
-                self.skip()
-                variables2 = self.parse_expression(precedence[','])
-        return ExecStmt(expr, variables1, variables2)
-
-    # Parsing expressions
-
-    def parse_expression(self, prec: int = 0, star_expr_allowed: bool = False) -> Expression:
-        """Parse a subexpression within a specific precedence context."""
-        expr = None  # type: Expression
-        current = self.current()  # Remember token for setting the line number.
-
-        # Parse a "value" expression or unary operator expression and store
-        # that in expr.
-        s = self.current_str()
-        if s == '(':
-            # Parenthesised expression or cast.
-            expr = self.parse_parentheses()
-        elif s == '[':
-            expr = self.parse_list_expr()
-        elif s in ['-', '+', 'not', '~']:
-            # Unary operation.
-            expr = self.parse_unary_expr()
-        elif s == 'lambda':
-            expr = self.parse_lambda_expr()
-        elif s == '{':
-            expr = self.parse_dict_or_set_expr()
-        elif s == '*' and star_expr_allowed:
-            expr = self.parse_star_expr()
-        elif s == '`' and self.pyversion[0] == 2:
-            expr = self.parse_backquote_expr()
-        else:
-            if isinstance(current, Name):
-                # Name expression.
-                expr = self.parse_name_expr()
-            elif isinstance(current, IntLit):
-                expr = self.parse_int_expr()
-            elif isinstance(current, StrLit):
-                expr = self.parse_str_expr()
-            elif isinstance(current, BytesLit):
-                expr = self.parse_bytes_literal()
-            elif isinstance(current, UnicodeLit):
-                expr = self.parse_unicode_literal()
-            elif isinstance(current, FloatLit):
-                expr = self.parse_float_expr()
-            elif isinstance(current, ComplexLit):
-                expr = self.parse_complex_expr()
-            elif isinstance(current, Keyword) and s == "yield":
-                # The expression yield from and yield to assign
-                expr = self.parse_yield_or_yield_from_expr()
-            elif isinstance(current, EllipsisToken) and (self.pyversion[0] >= 3
-                                                         or self.is_stub_file):
-                expr = self.parse_ellipsis()
-            else:
-                # Invalid expression.
-                raise self.parse_error()
-
-        # Set the line of the expression node, if not specified. This
-        # simplifies recording the line number as not every node type needs to
-        # deal with it separately.
-        if expr.line < 0:
-            expr.set_line(current)
-
-        # Parse operations that require a left argument (stored in expr).
-        while True:
-            current = self.current()
-            s = self.current_str()
-            if s == '(':
-                # Call expression.
-                expr = self.parse_call_expr(expr)
-            elif s == '.':
-                # Member access expression.
-                expr = self.parse_member_expr(expr)
-            elif s == '[':
-                # Indexing expression.
-                expr = self.parse_index_expr(expr)
-            elif s == ',':
-                # The comma operator is used to build tuples. Comma also
-                # separates array items and function arguments, but in this
-                # case the precedence is too low to build a tuple.
-                if precedence[','] > prec:
-                    expr = self.parse_tuple_expr(expr)
-                else:
-                    break
-            elif s == 'for':
-                if precedence['<for>'] > prec:
-                    # List comprehension or generator expression. Parse as
-                    # generator expression; it will be converted to list
-                    # comprehension if needed elsewhere.
-                    expr = self.parse_generator_expr(expr)
-                else:
-                    break
-            elif s == 'if':
-                # Conditional expression.
-                if precedence['<if>'] > prec:
-                    expr = self.parse_conditional_expr(expr)
-                else:
-                    break
-            else:
-                # Binary operation or a special case.
-                if isinstance(current, Op):
-                    op = self.current_str()
-                    op_prec = precedence[op]
-                    if op == 'not':
-                        # Either "not in" or an error.
-                        op_prec = precedence['in']
-                    if op_prec > prec:
-                        if op in op_comp:
-                            expr = self.parse_comparison_expr(expr, op_prec)
-                        else:
-                            expr = self.parse_bin_op_expr(expr, op_prec)
-                    else:
-                        # The operation cannot be associated with the
-                        # current left operand due to the precedence
-                        # context; let the caller handle it.
-                        break
-                else:
-                    # Not an operation that accepts a left argument; let the
-                    # caller handle the rest.
-                    break
-
-            # Set the line of the expression node, if not specified. This
-            # simplifies recording the line number as not every node type
-            # needs to deal with it separately.
-            if expr.line < 0:
-                expr.set_line(current)
-
-        return expr
-
-    def parse_parentheses(self) -> Expression:
-        self.skip()
-        if self.current_str() == ')':
-            # Empty tuple ().
-            expr = self.parse_empty_tuple_expr()  # type: Expression
-        else:
-            # Parenthesised expression.
-            expr = self.parse_expression(0, star_expr_allowed=True)
-            self.expect(')')
-        return expr
-
-    def parse_star_expr(self) -> StarExpr:
-        star = self.expect('*')
-        expr = self.parse_expression(precedence['*u'])
-        expr = StarExpr(expr)
-        if expr.line < 0:
-            expr.set_line(star)
-        return expr
-
-    def parse_empty_tuple_expr(self) -> TupleExpr:
-        self.expect(')')
-        node = TupleExpr([])
-        return node
-
-    def parse_list_expr(self) -> Union[ListExpr, ListComprehension]:
-        """Parse list literal or list comprehension."""
-        items = []
-        self.expect('[')
-        while self.current_str() != ']' and not self.eol():
-            items.append(self.parse_expression(precedence['<for>'], star_expr_allowed=True))
-            if self.current_str() != ',':
-                break
-            self.expect(',')
-        if self.current_str() == 'for' and len(items) == 1:
-            items[0] = self.parse_generator_expr(items[0])
-        self.expect(']')
-        if len(items) == 1 and isinstance(items[0], GeneratorExpr):
-            return ListComprehension(items[0])
-        else:
-            expr = ListExpr(items)
-            return expr
-
-    def parse_generator_expr(self, left_expr: Expression) -> GeneratorExpr:
-        tok = self.current()
-        indices, sequences, condlists = self.parse_comp_for()
-
-        gen = GeneratorExpr(left_expr, indices, sequences, condlists)
-        gen.set_line(tok)
-        return gen
-
-    def parse_comp_for(self) -> Tuple[List[Expression], List[Expression], List[List[Expression]]]:
-        indices = []
-        sequences = []
-        condlists = []  # type: List[List[Expression]]
-        while self.current_str() == 'for':
-            conds = []
-            self.expect('for')
-            index = self.parse_for_index_variables()
-            indices.append(index)
-            self.expect('in')
-            if self.pyversion[0] >= 3:
-                sequence = self.parse_expression(precedence['<if>'])
-            else:
-                sequence = self.parse_expression_list()
-            sequences.append(sequence)
-            while self.current_str() == 'if':
-                self.skip()
-                conds.append(self.parse_expression(precedence['<if>']))
-            condlists.append(conds)
-
-        return indices, sequences, condlists
-
-    def parse_expression_list(self) -> Expression:
-        prec = precedence['<if>']
-        expr = self.parse_expression(prec)
-        if self.current_str() != ',':
-            return expr
-        else:
-            t = self.current()
-            tuple_expr = self.parse_tuple_expr(expr, prec)
-            tuple_expr.set_line(t)
-            return tuple_expr
-
-    def parse_conditional_expr(self, left_expr: Expression) -> ConditionalExpr:
-        self.expect('if')
-        cond = self.parse_expression(precedence['<if>'])
-        self.expect('else')
-        else_expr = self.parse_expression(precedence['<if>'])
-        return ConditionalExpr(cond, left_expr, else_expr)
-
-    def parse_dict_or_set_expr(self) -> Union[SetComprehension, SetExpr,
-                                              DictionaryComprehension, DictExpr]:
-        items = []  # type: List[Tuple[Expression, Expression]]
-        self.expect('{')
-        while self.current_str() != '}' and not self.eol():
-            key = self.parse_expression(precedence['<for>'])
-            if self.current_str() in [',', '}'] and items == []:
-                return self.parse_set_expr(key)
-            elif self.current_str() == 'for' and items == []:
-                return self.parse_set_comprehension(key)
-            elif self.current_str() != ':':
-                raise self.parse_error()
-            colon = self.expect(':')
-            value = self.parse_expression(precedence['<for>'])
-            if self.current_str() == 'for' and items == []:
-                return self.parse_dict_comprehension(key, value, colon)
-            items.append((key, value))
-            if self.current_str() != ',':
-                break
-            self.expect(',')
-        self.expect('}')
-        node = DictExpr(items)
-        return node
-
-    def parse_set_expr(self, first: Expression) -> SetExpr:
-        items = [first]
-        while self.current_str() != '}' and not self.eol():
-            self.expect(',')
-            if self.current_str() == '}':
-                break
-            items.append(self.parse_expression(precedence[',']))
-        self.expect('}')
-        expr = SetExpr(items)
-        return expr
-
-    def parse_set_comprehension(self, expr: Expression) -> SetComprehension:
-        gen = self.parse_generator_expr(expr)
-        self.expect('}')
-        set_comp = SetComprehension(gen)
-        return set_comp
-
-    def parse_dict_comprehension(self, key: Expression, value: Expression,
-                                 colon: Token) -> DictionaryComprehension:
-        indices, sequences, condlists = self.parse_comp_for()
-        dic = DictionaryComprehension(key, value, indices, sequences, condlists)
-        dic.set_line(colon)
-        self.expect('}')
-        return dic
-
-    def parse_tuple_expr(self, expr: Expression,
-                         prec: int = precedence[',']) -> TupleExpr:
-        items = [expr]
-        while True:
-            self.expect(',')
-            if (self.current_str() in [')', ']', '=', ':'] or
-                    isinstance(self.current(), Break)):
-                break
-            items.append(self.parse_expression(prec, star_expr_allowed=True))
-            if self.current_str() != ',': break
-        node = TupleExpr(items)
-        return node
-
-    def parse_backquote_expr(self) -> BackquoteExpr:
-        self.expect('`')
-        expr = self.parse_expression()
-        self.expect('`')
-        return BackquoteExpr(expr)
-
-    def parse_name_expr(self) -> NameExpr:
-        tok = self.expect_type(Name)
-        node = NameExpr(tok.string)
-        node.set_line(tok)
-        return node
-
-    octal_int = re.compile('0+[1-9]')
-
-    def parse_int_expr(self) -> IntExpr:
-        tok = self.expect_type(IntLit)
-        string = tok.string.rstrip('lL')  # Strip L prefix (Python 2 long literals)
-        if self.octal_int.match(string):
-            value = int(string, 8)
-        else:
-            value = int(string, 0)
-        node = IntExpr(value)
-        return node
-
-    def parse_str_expr(self) -> Union[UnicodeExpr, StrExpr]:
-        # XXX \uxxxx literals
-        token = self.expect_type(StrLit)
-        value = cast(StrLit, token).parsed()
-        is_unicode = False
-        while isinstance(self.current(), (StrLit, UnicodeLit)):
-            token = self.skip()
-            if isinstance(token, StrLit):
-                value += token.parsed()
-            elif isinstance(token, UnicodeLit):
-                value += token.parsed()
-                is_unicode = True
-        if is_unicode or (self.pyversion[0] == 2 and 'unicode_literals' in self.future_options):
-            return UnicodeExpr(value)
-        else:
-            return StrExpr(value)
-
-    def parse_bytes_literal(self) -> Union[BytesExpr, StrExpr]:
-        # XXX \uxxxx literals
-        tok = [self.expect_type(BytesLit)]
-        value = (cast(BytesLit, tok[0])).parsed()
-        while isinstance(self.current(), BytesLit):
-            t = cast(BytesLit, self.skip())
-            value += t.parsed()
-        if self.pyversion[0] >= 3:
-            return BytesExpr(value)
-        else:
-            return StrExpr(value)
-
-    def parse_unicode_literal(self) -> Union[StrExpr, UnicodeExpr]:
-        # XXX \uxxxx literals
-        token = self.expect_type(UnicodeLit)
-        value = cast(UnicodeLit, token).parsed()
-        while isinstance(self.current(), (UnicodeLit, StrLit)):
-            token = cast(Union[UnicodeLit, StrLit], self.skip())
-            value += token.parsed()
-        if self.pyversion[0] >= 3:
-            # Python 3.3 supports u'...' as an alias of '...'.
-            return StrExpr(value)
-        else:
-            return UnicodeExpr(value)
-
-    def parse_float_expr(self) -> FloatExpr:
-        tok = self.expect_type(FloatLit)
-        return FloatExpr(float(tok.string))
-
-    def parse_complex_expr(self) -> ComplexExpr:
-        tok = self.expect_type(ComplexLit)
-        return ComplexExpr(complex(tok.string))
-
-    def parse_call_expr(self, callee: Expression) -> CallExpr:
-        self.expect('(')
-        args, kinds, names = self.parse_arg_expr()
-        self.expect(')')
-        return CallExpr(callee, args, kinds, names)
-
-    def parse_arg_expr(self) -> Tuple[List[Expression], List[int], List[str]]:
-        """Parse arguments in a call expression (within '(' and ')').
-
-        Return a tuple with these items:
-          argument expressions
-          argument kinds
-          argument names (for named arguments; None for ordinary args)
-        """
-        args = []   # type: List[Expression]
-        kinds = []  # type: List[int]
-        names = []  # type: List[str]
-        var_arg = False
-        dict_arg = False
-        named_args = False
-        while self.current_str() != ')' and not self.eol() and not dict_arg:
-            if isinstance(self.current(), Name) and self.peek().string == '=':
-                # Named argument
-                name = self.expect_type(Name)
-                self.expect('=')
-                kinds.append(nodes.ARG_NAMED)
-                names.append(name.string)
-                named_args = True
-            elif (self.current_str() == '*' and not var_arg and not dict_arg):
-                # *args
-                var_arg = True
-                self.expect('*')
-                kinds.append(nodes.ARG_STAR)
-                names.append(None)
-            elif self.current_str() == '**':
-                # **kwargs
-                self.expect('**')
-                dict_arg = True
-                kinds.append(nodes.ARG_STAR2)
-                names.append(None)
-            elif not var_arg and not named_args:
-                # Ordinary argument
-                kinds.append(nodes.ARG_POS)
-                names.append(None)
-            else:
-                raise self.parse_error()
-            args.append(self.parse_expression(precedence[',']))
-            if self.current_str() != ',':
-                break
-            self.expect(',')
-        return args, kinds, names
-
-    def parse_member_expr(self, expr: Expression) -> Union[SuperExpr, MemberExpr]:
-        self.expect('.')
-        name = self.expect_type(Name)
-        if (isinstance(expr, CallExpr) and isinstance(expr.callee, NameExpr)
-                and expr.callee.name == 'super'):
-            # super() expression
-            return SuperExpr(name.string)
-        else:
-            return MemberExpr(expr, name.string)
-
-    def parse_index_expr(self, base: Expression) -> IndexExpr:
-        self.expect('[')
-        index = self.parse_slice_item()
-        if self.current_str() == ',':
-            # Extended slicing such as x[1:, :2].
-            items = [index]
-            while self.current_str() == ',':
-                self.skip()
-                if self.current_str() == ']' or isinstance(self.current(), Break):
-                    break
-                items.append(self.parse_slice_item())
-            index = TupleExpr(items)
-            index.set_line(items[0])
-        self.expect(']')
-        node = IndexExpr(base, index)
-        return node
-
-    def parse_slice_item(self) -> Expression:
-        if self.current_str() != ':':
-            if self.current_str() == '...':
-                # Ellipsis is valid here even in Python 2 (but not elsewhere).
-                ellipsis = EllipsisExpr()
-                token = self.skip()
-                ellipsis.set_line(token)
-                return ellipsis
-            else:
-                item = self.parse_expression(precedence[','])
-        else:
-            item = None
-        if self.current_str() == ':':
-            # Slice.
-            index = item
-            colon = self.expect(':')
-            if self.current_str() not in (']', ':', ','):
-                end_index = self.parse_expression(precedence[','])
-            else:
-                end_index = None
-            stride = None
-            if self.current_str() == ':':
-                self.expect(':')
-                if self.current_str() not in (']', ','):
-                    stride = self.parse_expression(precedence[','])
-            item = SliceExpr(index, end_index, stride)
-            item.set_line(colon)
-        return item
-
-    def parse_bin_op_expr(self, left: Expression, prec: int) -> OpExpr:
-        op = self.expect_type(Op)
-        op_str = op.string
-        if op_str == '~':
-            self.ind -= 1
-            raise self.parse_error()
-        right = self.parse_expression(prec)
-        node = OpExpr(op_str, left, right)
-        return node
-
-    def parse_comparison_expr(self, left: Expression, prec: int) -> ComparisonExpr:
-        operators_str = []
-        operands = [left]
-
-        while True:
-            op = self.expect_type(Op)
-            op_str = op.string
-            if op_str == 'not':
-                if self.current_str() == 'in':
-                    op_str = 'not in'
-                    self.skip()
-                else:
-                    raise self.parse_error()
-            elif op_str == 'is' and self.current_str() == 'not':
-                op_str = 'is not'
-                self.skip()
-
-            operators_str.append(op_str)
-            operand = self.parse_expression(prec)
-            operands.append(operand)
-
-            # Continue if next token is a comparison operator
-            self.current()
-            s = self.current_str()
-            if s not in op_comp:
-                break
-
-        node = ComparisonExpr(operators_str, operands)
-        return node
-
-    def parse_unary_expr(self) -> UnaryExpr:
-        op_tok = self.skip()
-        op = op_tok.string
-        if op == '-' or op == '+':
-            prec = precedence['-u']
-        else:
-            prec = precedence[op]
-        expr = self.parse_expression(prec)
-        node = UnaryExpr(op, expr)
-        return node
-
-    def parse_lambda_expr(self) -> FuncExpr:
-        lambda_tok = self.expect('lambda')
-
-        args, extra_stmts = self.parse_arg_list(allow_signature=False)
-
-        # Use 'object' as the placeholder return type; it will be inferred
-        # later. We can't use 'Any' since it could make type inference results
-        # less precise.
-        ret_type = UnboundType('__builtins__.object')
-        typ = self.build_func_annotation(ret_type, args,
-                                         lambda_tok.line, lambda_tok.column, is_default_ret=True)
-
-        colon = self.expect(':')
-
-        expr = self.parse_expression(precedence[','])
-
-        return_stmt = ReturnStmt(expr)
-        return_stmt.set_line(lambda_tok)
-        nodes = [return_stmt]  # type: List[Statement]
-        # Potentially insert extra assignment statements to the beginning of the
-        # body, used to decompose Python 2 tuple arguments.
-        nodes[:0] = extra_stmts
-        body = Block(nodes)
-        body.set_line(colon)
-
-        return FuncExpr(args, body, typ)
-
-    # Helper methods
-
-    def skip(self) -> Token:
-        self.ind += 1
-        return self.tok[self.ind - 1]
-
-    def expect(self, string: str) -> Token:
-        if self.current_str() == string:
-            self.ind += 1
-            return self.tok[self.ind - 1]
-        else:
-            raise self.parse_error()
-
-    def expect_indent(self) -> Token:
-        if isinstance(self.current(), Indent):
-            return self.expect_type(Indent)
-        else:
-            self.fail('Expected an indented block', self.current().line, self.current().column)
-            return none
-
-    def fail(self, msg: str, line: int, column: int) -> None:
-        self.errors.report(line, column, msg)
-
-    def expect_type(self, typ: type) -> Token:
-        current = self.current()
-        if isinstance(current, typ):
-            self.ind += 1
-            return current
-        else:
-            raise self.parse_error()
-
-    def expect_break(self) -> Token:
-        return self.expect_type(Break)
-
-    def current(self) -> Token:
-        return self.tok[self.ind]
-
-    def current_str(self) -> str:
-        return self.current().string
-
-    def peek(self) -> Token:
-        return self.tok[self.ind + 1]
-
-    def parse_error(self) -> ParseError:
-        self.parse_error_at(self.current())
-        return ParseError()
-
-    def parse_error_at(self, tok: Token, skip: bool = True, reason: Optional[str] = None) -> None:
-        msg = ''
-        if isinstance(tok, LexError):
-            msg = token_repr(tok)
-            msg = msg[0].upper() + msg[1:]
-        elif isinstance(tok, Indent) or isinstance(tok, Dedent):
-            msg = 'Inconsistent indentation'
-        else:
-            formatted_reason = ": {}".format(reason) if reason else ""
-            msg = 'Parse error before {}{}'.format(token_repr(tok), formatted_reason)
-
-        self.errors.report(tok.line, tok.column, msg)
-
-        if skip:
-            self.skip_until_next_line()
-
-    def skip_until_break(self) -> None:
-        n = 0
-        while (not isinstance(self.current(), Break)
-               and not isinstance(self.current(), Eof)):
-            self.skip()
-            n += 1
-        if isinstance(self.tok[self.ind - 1], Colon) and n > 1:
-            self.ind -= 1
-
-    def skip_until_next_line(self) -> None:
-        self.skip_until_break()
-        if isinstance(self.current(), Break):
-            self.skip()
-
-    def eol(self) -> bool:
-        return isinstance(self.current(), Break) or self.eof()
-
-    def eof(self) -> bool:
-        return isinstance(self.current(), Eof)
-
-    # Type annotation related functionality
-
-    def parse_type(self) -> Type:
-        try:
-            typ, self.ind = parse_type(self.tok, self.ind)
-        except TypeParseError as e:
-            self.parse_error_at(e.token, reason=e.message)
-            raise ParseError()
-        return typ
-
-    annotation_prefix_re = re.compile(r'#\s*type:')
-    ignore_prefix_re = re.compile(r'ignore\b')
-
-    def parse_type_comment(self, token: Token, signature: bool) -> Type:
-        """Parse a '# type: ...' annotation.
-
-        Return None if no annotation found. If signature is True, expect
-        a type signature of form (...) -> t.
-        """
-        whitespace_or_comments = token.rep().strip()
-        if self.annotation_prefix_re.match(whitespace_or_comments):
-            type_as_str = whitespace_or_comments.split(':', 1)[1].strip()
-            if self.ignore_prefix_re.match(type_as_str):
-                # Actually a "# type: ignore" annotation -> not a type.
-                return None
-            tokens = lex.lex(type_as_str, token.line)[0]
-            if len(tokens) < 2:
-                # Empty annotation (only Eof token)
-                self.errors.report(token.line, token.column, 'Empty type annotation')
-                return None
-            try:
-                if not signature:
-                    type, index = parse_types(tokens, 0)
-                else:
-                    type, index = parse_signature(tokens)
-            except TypeParseError as e:
-                self.parse_error_at(e.token, skip=False, reason=e.message)
-                return None
-            if index < len(tokens) - 2:
-                self.parse_error_at(tokens[index], skip=False)
-                return None
-            return type
-        else:
-            return None
-
-
-def token_repr(tok: Token) -> str:
-    """Return a representation of a token for use in parse error messages."""
-    if isinstance(tok, Break):
-        return 'end of line'
-    elif isinstance(tok, Eof):
-        return 'end of file'
-    elif isinstance(tok, Keyword) or isinstance(tok, Name):
-        return '"{}"'.format(tok.string)
-    elif isinstance(tok, IntLit) or isinstance(tok, FloatLit) or isinstance(tok, ComplexLit):
-        return 'numeric literal'
-    elif isinstance(tok, StrLit) or isinstance(tok, UnicodeLit):
-        return 'string literal'
-    elif (isinstance(tok, Punct) or isinstance(tok, Op)
-          or isinstance(tok, Colon)):
-        return tok.string
-    elif isinstance(tok, Bom):
-        return 'byte order mark'
-    elif isinstance(tok, Indent):
-        return 'indent'
-    elif isinstance(tok, Dedent):
-        return 'dedent'
-    elif isinstance(tok, EllipsisToken):
-        return '...'
-=======
     if options.python_version[0] >= 3 or is_stub_file:
         import mypy.fastparse
         return mypy.fastparse.parse(source,
@@ -1964,7 +24,6 @@
                                     errors=errors,
                                     pyversion=options.python_version,
                                     custom_typing_module=options.custom_typing_module)
->>>>>>> 9142a474
     else:
         import mypy.fastparse2
         return mypy.fastparse2.parse(source,
