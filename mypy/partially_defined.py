from __future__ import annotations

from mypy import checker, errorcodes
from mypy.messages import MessageBuilder
from mypy.nodes import (
    AssertStmt,
    AssignmentExpr,
    AssignmentStmt,
    BreakStmt,
    ContinueStmt,
    DictionaryComprehension,
    Expression,
    ExpressionStmt,
    ForStmt,
    FuncDef,
    FuncItem,
    GeneratorExpr,
    IfStmt,
    ListExpr,
    Lvalue,
    MatchStmt,
    NameExpr,
    RaiseStmt,
    ReturnStmt,
    TryStmt,
    TupleExpr,
    WhileStmt,
    WithStmt,
)
from mypy.patterns import AsPattern, StarredPattern
from mypy.reachability import ALWAYS_TRUE, infer_pattern_value
from mypy.traverser import ExtendedTraverserVisitor
from mypy.types import Type, UninhabitedType


class BranchState:
    """BranchState contains information about variable definition at the end of a branching statement.
    `if` and `match` are examples of branching statements.

    `may_be_defined` contains variables that were defined in only some branches.
    `must_be_defined` contains variables that were defined in all branches.
    """

    def __init__(
        self,
        must_be_defined: set[str] | None = None,
        may_be_defined: set[str] | None = None,
        skipped: bool = False,
    ) -> None:
        if may_be_defined is None:
            may_be_defined = set()
        if must_be_defined is None:
            must_be_defined = set()

        self.may_be_defined = set(may_be_defined)
        self.must_be_defined = set(must_be_defined)
        self.skipped = skipped


class BranchStatement:
    def __init__(self, initial_state: BranchState) -> None:
        self.initial_state = initial_state
        self.branches: list[BranchState] = [
            BranchState(
                must_be_defined=self.initial_state.must_be_defined,
                may_be_defined=self.initial_state.may_be_defined,
            )
        ]

    def next_branch(self) -> None:
        self.branches.append(
            BranchState(
                must_be_defined=self.initial_state.must_be_defined,
                may_be_defined=self.initial_state.may_be_defined,
            )
        )

    def record_definition(self, name: str) -> None:
        assert len(self.branches) > 0
        self.branches[-1].must_be_defined.add(name)
        self.branches[-1].may_be_defined.discard(name)

    def record_nested_branch(self, state: BranchState) -> None:
        assert len(self.branches) > 0
        current_branch = self.branches[-1]
        if state.skipped:
            current_branch.skipped = True
            return
        current_branch.must_be_defined.update(state.must_be_defined)
        current_branch.may_be_defined.update(state.may_be_defined)
        current_branch.may_be_defined.difference_update(current_branch.must_be_defined)

    def skip_branch(self) -> None:
        assert len(self.branches) > 0
        self.branches[-1].skipped = True

    def is_partially_defined(self, name: str) -> bool:
        assert len(self.branches) > 0
        return name in self.branches[-1].may_be_defined

    def is_undefined(self, name: str) -> bool:
        assert len(self.branches) > 0
        branch = self.branches[-1]
        return name not in branch.may_be_defined and name not in branch.must_be_defined

    def is_defined_in_different_branch(self, name: str) -> bool:
        assert len(self.branches) > 0
        if not self.is_undefined(name):
            return False
        for b in self.branches[: len(self.branches) - 1]:
            if name in b.must_be_defined or name in b.may_be_defined:
                return True
        return False

    def done(self) -> BranchState:
        branches = [b for b in self.branches if not b.skipped]
        if len(branches) == 0:
            return BranchState(skipped=True)
        if len(branches) == 1:
            return branches[0]

        # must_be_defined is a union of must_be_defined of all branches.
        must_be_defined = set(branches[0].must_be_defined)
        for b in branches[1:]:
            must_be_defined.intersection_update(b.must_be_defined)
        # may_be_defined are all variables that are not must be defined.
        all_vars = set()
        for b in branches:
            all_vars.update(b.may_be_defined)
            all_vars.update(b.must_be_defined)
        may_be_defined = all_vars.difference(must_be_defined)
        return BranchState(may_be_defined=may_be_defined, must_be_defined=must_be_defined)


class Scope:
    def __init__(self, stmts: list[BranchStatement]) -> None:
        self.branch_stmts: list[BranchStatement] = stmts
        self.undefined_refs: dict[str, set[NameExpr]] = {}

    def record_undefined_ref(self, o: NameExpr) -> None:
        if o.name not in self.undefined_refs:
            self.undefined_refs[o.name] = set()
        self.undefined_refs[o.name].add(o)

    def pop_undefined_ref(self, name: str) -> set[NameExpr]:
        return self.undefined_refs.pop(name, set())


class DefinedVariableTracker:
    """DefinedVariableTracker manages the state and scope for the UndefinedVariablesVisitor."""

    def __init__(self) -> None:
        # There's always at least one scope. Within each scope, there's at least one "global" BranchingStatement.
<<<<<<< HEAD
        self.scopes: list[list[BranchStatement]] = [[BranchStatement(BranchState())]]
        # disable_branch_skip is used to disable skipping a branch due to a return/raise/etc. This is useful
        # in things like try/except statements.
        self.disable_branch_skip = False
=======
        self.scopes: list[Scope] = [Scope([BranchStatement(BranchState())])]
>>>>>>> 04d44c12

    def _scope(self) -> Scope:
        assert len(self.scopes) > 0
        return self.scopes[-1]

    def enter_scope(self) -> None:
        assert len(self._scope().branch_stmts) > 0
        self.scopes.append(Scope([BranchStatement(self._scope().branch_stmts[-1].branches[-1])]))

    def exit_scope(self) -> None:
        self.scopes.pop()

    def start_branch_statement(self) -> None:
        assert len(self._scope().branch_stmts) > 0
        self._scope().branch_stmts.append(
            BranchStatement(self._scope().branch_stmts[-1].branches[-1])
        )

    def next_branch(self) -> None:
        assert len(self._scope().branch_stmts) > 1
        self._scope().branch_stmts[-1].next_branch()

    def end_branch_statement(self) -> None:
        assert len(self._scope().branch_stmts) > 1
        result = self._scope().branch_stmts.pop().done()
        self._scope().branch_stmts[-1].record_nested_branch(result)

    def skip_branch(self) -> None:
        # Only skip branch if we're outside of "root" branch statement.
<<<<<<< HEAD
        if len(self._scope()) > 1 and not self.disable_branch_skip:
            self._scope()[-1].skip_branch()
=======
        if len(self._scope().branch_stmts) > 1:
            self._scope().branch_stmts[-1].skip_branch()
>>>>>>> 04d44c12

    def record_definition(self, name: str) -> None:
        assert len(self.scopes) > 0
        assert len(self.scopes[-1].branch_stmts) > 0
        self._scope().branch_stmts[-1].record_definition(name)

    def record_undefined_ref(self, o: NameExpr) -> None:
        """Records an undefined reference. These can later be retrieved via `pop_undefined_ref`."""
        assert len(self.scopes) > 0
        self._scope().record_undefined_ref(o)

    def pop_undefined_ref(self, name: str) -> set[NameExpr]:
        """If name has previously been reported as undefined, the NameExpr that was called will be returned."""
        assert len(self.scopes) > 0
        return self._scope().pop_undefined_ref(name)

    def is_partially_defined(self, name: str) -> bool:
        assert len(self._scope().branch_stmts) > 0
        # A variable is undefined if it's in a set of `may_be_defined` but not in `must_be_defined`.
        return self._scope().branch_stmts[-1].is_partially_defined(name)

    def is_defined_in_different_branch(self, name: str) -> bool:
        """This will return true if a variable is defined in a branch that's not the current branch."""
        assert len(self._scope().branch_stmts) > 0
        return self._scope().branch_stmts[-1].is_defined_in_different_branch(name)

    def is_undefined(self, name: str) -> bool:
        assert len(self._scope().branch_stmts) > 0
        return self._scope().branch_stmts[-1].is_undefined(name)


class PartiallyDefinedVariableVisitor(ExtendedTraverserVisitor):
    """Detects the following cases:
    - A variable that's defined only part of the time.
    - If a variable is used before definition

    An example of a partial definition:
    if foo():
        x = 1
    print(x)  # Error: "x" may be undefined.

    Example of a use before definition:
    x = y
    y: int = 2

    Note that this code does not detect variables not defined in any of the branches -- that is
    handled by the semantic analyzer.
    """

    def __init__(self, msg: MessageBuilder, type_map: dict[Expression, Type]) -> None:
        self.msg = msg
        self.type_map = type_map
        self.tracker = DefinedVariableTracker()

    def process_lvalue(self, lvalue: Lvalue | None) -> None:
        if isinstance(lvalue, NameExpr):
            # Was this name previously used? If yes, it's a use-before-definition error.
            refs = self.tracker.pop_undefined_ref(lvalue.name)
            for ref in refs:
                self.msg.var_used_before_def(lvalue.name, ref)
            self.tracker.record_definition(lvalue.name)
        elif isinstance(lvalue, (ListExpr, TupleExpr)):
            for item in lvalue.items:
                self.process_lvalue(item)

    def visit_assignment_stmt(self, o: AssignmentStmt) -> None:
        for lvalue in o.lvalues:
            self.process_lvalue(lvalue)
        super().visit_assignment_stmt(o)

    def visit_assignment_expr(self, o: AssignmentExpr) -> None:
        o.value.accept(self)
        self.process_lvalue(o.target)

    def visit_if_stmt(self, o: IfStmt) -> None:
        for e in o.expr:
            e.accept(self)
        self.tracker.start_branch_statement()
        for b in o.body:
            if b.is_unreachable:
                continue
            b.accept(self)
            self.tracker.next_branch()
        if o.else_body:
            if o.else_body.is_unreachable:
                self.tracker.skip_branch()
            o.else_body.accept(self)
        self.tracker.end_branch_statement()

    def visit_match_stmt(self, o: MatchStmt) -> None:
        self.tracker.start_branch_statement()
        o.subject.accept(self)
        for i in range(len(o.patterns)):
            pattern = o.patterns[i]
            pattern.accept(self)
            guard = o.guards[i]
            if guard is not None:
                guard.accept(self)
            if not o.bodies[i].is_unreachable:
                o.bodies[i].accept(self)
            else:
                self.tracker.skip_branch()
            is_catchall = infer_pattern_value(pattern) == ALWAYS_TRUE
            if not is_catchall:
                self.tracker.next_branch()
        self.tracker.end_branch_statement()

    def visit_func_def(self, o: FuncDef) -> None:
        self.tracker.enter_scope()
        super().visit_func_def(o)
        self.tracker.exit_scope()

    def visit_func(self, o: FuncItem) -> None:
        if o.arguments is not None:
            for arg in o.arguments:
                self.tracker.record_definition(arg.variable.name)
        super().visit_func(o)

    def visit_generator_expr(self, o: GeneratorExpr) -> None:
        self.tracker.enter_scope()
        for idx in o.indices:
            self.process_lvalue(idx)
        super().visit_generator_expr(o)
        self.tracker.exit_scope()

    def visit_dictionary_comprehension(self, o: DictionaryComprehension) -> None:
        self.tracker.enter_scope()
        for idx in o.indices:
            self.process_lvalue(idx)
        super().visit_dictionary_comprehension(o)
        self.tracker.exit_scope()

    def visit_for_stmt(self, o: ForStmt) -> None:
        o.expr.accept(self)
        self.process_lvalue(o.index)
        o.index.accept(self)
        self.tracker.start_branch_statement()
        o.body.accept(self)
        self.tracker.next_branch()
        if o.else_body:
            o.else_body.accept(self)
        self.tracker.end_branch_statement()

    def visit_return_stmt(self, o: ReturnStmt) -> None:
        super().visit_return_stmt(o)
        self.tracker.skip_branch()

    def visit_assert_stmt(self, o: AssertStmt) -> None:
        super().visit_assert_stmt(o)
        if checker.is_false_literal(o.expr):
            self.tracker.skip_branch()

    def visit_raise_stmt(self, o: RaiseStmt) -> None:
        super().visit_raise_stmt(o)
        self.tracker.skip_branch()

    def visit_continue_stmt(self, o: ContinueStmt) -> None:
        super().visit_continue_stmt(o)
        self.tracker.skip_branch()

    def visit_break_stmt(self, o: BreakStmt) -> None:
        super().visit_break_stmt(o)
        self.tracker.skip_branch()

    def visit_expression_stmt(self, o: ExpressionStmt) -> None:
        if isinstance(self.type_map.get(o.expr, None), UninhabitedType):
            self.tracker.skip_branch()
        super().visit_expression_stmt(o)

    def visit_try_stmt(self, o: TryStmt) -> None:
        # We're processing the try statement twice. Include only the one where we allow jumps in the scope
        # for code that exists after the try statement.
        self.tracker.enter_scope()
        self.process_try_stmt(o, allow_all_jumps=False)
        self.tracker.exit_scope()
        self.process_try_stmt(o, allow_all_jumps=True)

    def process_try_stmt(self, o: TryStmt, allow_all_jumps: bool) -> None:
        """
        Processes try statement decomposing it into the following branches:
        - try body + else
        - try body + except clauses (every except clause is a separate branch).
            - Every except clause is decomposed into something like:
                if ...:
                    `try` body
                `except` body
            - This is necessary so that all the variables inside `try` body are conditionally defined.

        Note that finding partially defined vars in `finally` requires different handling from
        the rest of the code. In particular, we want to disallow skipping branches due to jump
        statements in except/else clauses for finally but not for other cases. Imagine a case like:
        def f() -> int:
            try:
                x = 1
            except:
                # This jump statement needs to be handled differently depending on whether or
                # not we're trying to process `finally` or not.
                return 0
            finally:
                # `x` may be undefined here.
                pass
            # `x` is always defined here.
            return x
        """
        self.tracker.start_branch_statement()
        # The body branch should never be skipped because it will go `finally` unconditionally
        # (or it could go to an except clause).
        self.tracker.disable_branch_skip = True
        o.body.accept(self)
        if allow_all_jumps:
            self.tracker.disable_branch_skip = False
        if o.else_body is not None:
            o.else_body.accept(self)
        for i in range(len(o.types)):
            self.tracker.next_branch()
            tp = o.types[i]
            if tp is not None:
                tp.accept(self)
            # Create a `fake` branch statement, so that all variables from the `body` are conditionally
            # defined.
            self.tracker.start_branch_statement()
            o.body.accept(self)
            self.tracker.next_branch()
            self.tracker.end_branch_statement()
            o.handlers[i].accept(self)
        for v in o.vars:
            if v is not None:
                v.accept(self)
        self.tracker.disable_branch_skip = False
        self.tracker.end_branch_statement()
        if o.finally_body is not None:
            o.finally_body.accept(self)

    def visit_while_stmt(self, o: WhileStmt) -> None:
        o.expr.accept(self)
        self.tracker.start_branch_statement()
        o.body.accept(self)
        if not checker.is_true_literal(o.expr):
            self.tracker.next_branch()
            if o.else_body:
                o.else_body.accept(self)
        self.tracker.end_branch_statement()

    def visit_as_pattern(self, o: AsPattern) -> None:
        if o.name is not None:
            self.process_lvalue(o.name)
        super().visit_as_pattern(o)

    def visit_starred_pattern(self, o: StarredPattern) -> None:
        if o.capture is not None:
            self.process_lvalue(o.capture)
        super().visit_starred_pattern(o)

    def visit_name_expr(self, o: NameExpr) -> None:
        if self.tracker.is_partially_defined(o.name):
            # A variable is only defined in some branches.
            if self.msg.errors.is_error_code_enabled(errorcodes.PARTIALLY_DEFINED):
                self.msg.variable_may_be_undefined(o.name, o)
            # We don't want to report the error on the same variable multiple times.
            self.tracker.record_definition(o.name)
        elif self.tracker.is_defined_in_different_branch(o.name):
            # A variable is defined in one branch but used in a different branch.
            self.msg.var_used_before_def(o.name, o)
        elif self.tracker.is_undefined(o.name):
            # A variable is undefined. It could be due to two things:
            # 1. A variable is just totally undefined
            # 2. The variable is defined later in the code.
            # Case (1) will be caught by semantic analyzer. Case (2) is a forward ref that should
            # be caught by this visitor. Save the ref for later, so that if we see a definition,
            # we know it's a use-before-definition scenario.
            self.tracker.record_undefined_ref(o)
        super().visit_name_expr(o)

    def visit_with_stmt(self, o: WithStmt) -> None:
        for expr, idx in zip(o.expr, o.target):
            expr.accept(self)
            self.process_lvalue(idx)
        o.body.accept(self)<|MERGE_RESOLUTION|>--- conflicted
+++ resolved
@@ -151,14 +151,10 @@
 
     def __init__(self) -> None:
         # There's always at least one scope. Within each scope, there's at least one "global" BranchingStatement.
-<<<<<<< HEAD
-        self.scopes: list[list[BranchStatement]] = [[BranchStatement(BranchState())]]
+        self.scopes: list[Scope] = [Scope([BranchStatement(BranchState())])]
         # disable_branch_skip is used to disable skipping a branch due to a return/raise/etc. This is useful
         # in things like try/except statements.
         self.disable_branch_skip = False
-=======
-        self.scopes: list[Scope] = [Scope([BranchStatement(BranchState())])]
->>>>>>> 04d44c12
 
     def _scope(self) -> Scope:
         assert len(self.scopes) > 0
@@ -188,13 +184,8 @@
 
     def skip_branch(self) -> None:
         # Only skip branch if we're outside of "root" branch statement.
-<<<<<<< HEAD
-        if len(self._scope()) > 1 and not self.disable_branch_skip:
-            self._scope()[-1].skip_branch()
-=======
-        if len(self._scope().branch_stmts) > 1:
+        if len(self._scope().branch_stmts) > 1 and not self.disable_branch_skip:
             self._scope().branch_stmts[-1].skip_branch()
->>>>>>> 04d44c12
 
     def record_definition(self, name: str) -> None:
         assert len(self.scopes) > 0
