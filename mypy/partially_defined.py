--- conflicted
+++ resolved
@@ -27,11 +27,8 @@
     RaiseStmt,
     RefExpr,
     ReturnStmt,
-<<<<<<< HEAD
+    StarExpr,
     TryStmt,
-=======
-    StarExpr,
->>>>>>> 71288c74
     TupleExpr,
     WhileStmt,
     WithStmt,
