--- conflicted
+++ resolved
@@ -216,23 +216,18 @@
                     if command == 'stop':
                         reset_global_state()
                         sys.exit(0)
-<<<<<<< HEAD
-=======
-            finally:
-                # If the final command is something other than a clean
-                # stop, remove the status file. (We can't just
-                # simplify the logic and always remove the file, since
-                # that could cause us to remove a future server's
-                # status file.)
-                if command != 'stop':
-                    os.unlink(STATUS_FILE)
->>>>>>> 783297c9
         finally:
             try:
                 server.cleanup()  # try to remove the socket dir on Linux
             except OSError:
                 pass
-            os.unlink(STATUS_FILE)
+            # If the final command is something other than a clean
+            # stop, remove the status file. (We can't just
+            # simplify the logic and always remove the file, since
+            # that could cause us to remove a future server's
+            # status file.)
+            if command != 'stop':
+                os.unlink(STATUS_FILE)
             exc_info = sys.exc_info()
             if exc_info[0] and exc_info[0] is not SystemExit:
                 traceback.print_exception(*exc_info)
