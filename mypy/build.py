"""Facilities to analyze entire programs, including imported modules.

Parse and analyze the source files of a program in the correct order
(based on file dependencies), and collect the results.

This module only directs a build, which is performed in multiple passes per
file.  The individual passes are implemented in separate modules.

The function build() is the main interface to this module.
"""
# TODO: More consistent terminology, e.g. path/fnam, module/id, state/file

import ast
import binascii
import collections
import contextlib
from distutils.sysconfig import get_python_lib
import functools
import gc
import hashlib
import json
import os.path
import re
import site
import stat
import subprocess
import sys
import time
from os.path import dirname
import errno

from typing import (AbstractSet, Any, cast, Dict, Iterable, Iterator, List,
                    Mapping, NamedTuple, Optional, Set, Tuple, Union, Callable)

from mypy import sitepkgs
from mypy.nodes import (MypyFile, ImportBase, Import, ImportFrom, ImportAll)
from mypy.semanal_pass1 import SemanticAnalyzerPass1
from mypy.semanal import SemanticAnalyzerPass2, apply_semantic_analyzer_patches
from mypy.semanal_pass3 import SemanticAnalyzerPass3
from mypy.checker import TypeChecker
from mypy.indirection import TypeIndirectionVisitor
from mypy.errors import Errors, CompileError, report_internal_error
from mypy.util import DecodeError, decode_python_encoding
from mypy.report import Reports
from mypy import moduleinfo
from mypy.fixup import fixup_module
from mypy.nodes import Expression
from mypy.options import Options
from mypy.parse import parse
from mypy.stats import dump_type_stats
from mypy.types import Type
from mypy.version import __version__
from mypy.plugin import Plugin, DefaultPlugin, ChainedPlugin
from mypy.defaults import PYTHON3_VERSION_MIN
from mypy.server.deps import get_dependencies
from mypy.fscache import FileSystemCache
from mypy.typestate import TypeState, reset_global_state


# Switch to True to produce debug output related to fine-grained incremental
# mode only that is useful during development. This produces only a subset of
# output compared to --verbose output. We use a global flag to enable this so
# that it's easy to enable this when running tests.
DEBUG_FINE_GRAINED = False


PYTHON_EXTENSIONS = ['.pyi', '.py']


Graph = Dict[str, 'State']


# TODO: Get rid of BuildResult.  We might as well return a BuildManager.
class BuildResult:
    """The result of a successful build.

    Attributes:
      manager: The build manager.
      files:   Dictionary from module name to related AST node.
      types:   Dictionary from parse tree node to its inferred type.
      used_cache: Whether the build took advantage of a pre-existing cache
      errors:  List of error messages.
    """

    def __init__(self, manager: 'BuildManager', graph: Graph) -> None:
        self.manager = manager
        self.graph = graph
        self.files = manager.modules
        self.types = manager.all_types  # Non-empty for tests only or if dumping deps
        self.used_cache = manager.cache_enabled
        self.errors = []  # type: List[str]  # Filled in by build if desired


class BuildSource:
    def __init__(self, path: Optional[str], module: Optional[str],
                 text: Optional[str], base_dir: Optional[str] = None) -> None:
        self.path = path
        self.module = module or '__main__'
        self.text = text
        self.base_dir = base_dir

    def __repr__(self) -> str:
        return '<BuildSource path=%r module=%r has_text=%s>' % (self.path,
                                                                self.module,
                                                                self.text is not None)


class BuildSourceSet:
    """Efficiently test a file's membership in the set of build sources."""

    def __init__(self, sources: List[BuildSource]) -> None:
        self.source_text_present = False
        self.source_modules = set()  # type: Set[str]
        self.source_paths = set()  # type: Set[str]

        for source in sources:
            if source.text is not None:
                self.source_text_present = True
            elif source.path:
                self.source_paths.add(source.path)
            else:
                self.source_modules.add(source.module)

    def is_source(self, file: MypyFile) -> bool:
        if file.path and file.path in self.source_paths:
            return True
        elif file._fullname in self.source_modules:
            return True
        elif file.path is None and self.source_text_present:
            return True
        else:
            return False


def build(sources: List[BuildSource],
          options: Options,
          alt_lib_path: Optional[str] = None,
          bin_dir: Optional[str] = None,
          flush_errors: Optional[Callable[[List[str], bool], None]] = None,
          fscache: Optional[FileSystemCache] = None,
          ) -> BuildResult:
    """Analyze a program.

    A single call to build performs parsing, semantic analysis and optionally
    type checking for the program *and* all imported modules, recursively.

    Return BuildResult if successful or only non-blocking errors were found;
    otherwise raise CompileError.

    If a flush_errors callback is provided, all error messages will be
    passed to it and the errors and messages fields of BuildResult and
    CompileError (respectively) will be empty. Otherwise those fields will
    report any error messages.

    Args:
      sources: list of sources to build
      options: build options
      alt_lib_path: an additional directory for looking up library modules
        (takes precedence over other directories)
      bin_dir: directory containing the mypy script, used for finding data
        directories; if omitted, use '.' as the data directory
      flush_errors: optional function to flush errors after a file is processed
      fscache: optionally a file-system cacher

    """
    # If we were not given a flush_errors, we use one that will populate those
    # fields for callers that want the traditional API.
    messages = []

    def default_flush_errors(new_messages: List[str], is_serious: bool) -> None:
        messages.extend(new_messages)

    flush_errors = flush_errors or default_flush_errors

    try:
        result = _build(sources, options, alt_lib_path, bin_dir,
                        flush_errors, fscache)
        result.errors = messages
        return result
    except CompileError as e:
        # CompileErrors raised from an errors object carry all of the
        # messages that have not been reported out by error streaming.
        # Patch it up to contain either none or all none of the messages,
        # depending on whether we are flushing errors.
        serious = not e.use_stdout
        flush_errors(e.messages, serious)
        e.messages = messages
        raise


# python_path is usercode, mypy_path is set via config or envionment variable,
# package_path is calculated by _get_site_packages_dirs, and typeshed_path points
# to typeshed. Each is a tuple of paths to be searched in find_module()
SearchPaths = NamedTuple('SearchPaths',
             (('python_path', Tuple[str, ...]),
              ('mypy_path', Tuple[str, ...]),
              ('package_path', Tuple[str, ...]),
              ('typeshed_path', Tuple[str, ...])))


@functools.lru_cache(maxsize=None)
<<<<<<< HEAD
def _get_site_packages_dirs(python_executable: Optional[str],
                            fscache: FileSystemCache) -> List[str]:
=======
def _get_site_packages_dirs(python_executable: Optional[str]) -> List[str]:
>>>>>>> 90757f95
    """Find package directories for given python.

    This runs a subprocess call, which generates a list of the site package directories.
    To avoid repeatedly calling a subprocess (which can be slow!) we lru_cache the results."""
<<<<<<< HEAD
    def make_abspath(path: str, root: str) -> str:
        """Take a path and make it absolute relative to root if not already absolute."""
        path = os.path.normpath(path)
        if os.path.abspath(path) == path:
            return path
        else:
            return os.path.join(root, path)

=======
>>>>>>> 90757f95
    if python_executable is None:
        return []
    if python_executable == sys.executable:
        # Use running Python's package dirs
<<<<<<< HEAD
        site_packages = sitepkgs.getsitepackages()
    else:
        # Use subprocess to get the package directory of given Python
        # executable
        site_packages = ast.literal_eval(
            subprocess.check_output([python_executable, sitepkgs.__file__],
            stderr=subprocess.PIPE).decode())
    egg_dirs = []
    for dir in site_packages:
        pth = os.path.join(dir, 'easy-install.pth')
        if fscache.isfile(pth):
            with open(pth) as f:
                egg_dirs.extend([make_abspath(d.rstrip(), dir) for d in f.readlines()])
    return egg_dirs + site_packages
=======
        return sitepkgs.getsitepackages()
    else:
        # Use subprocess to get the package directory of given Python
        # executable
        return ast.literal_eval(subprocess.check_output([python_executable, sitepkgs.__file__],
                                stderr=subprocess.PIPE).decode())
>>>>>>> 90757f95


def compute_search_paths(sources: List[BuildSource],
                     options: Options,
                     data_dir: str,
<<<<<<< HEAD
                     fscache: FileSystemCache,
=======
>>>>>>> 90757f95
                     alt_lib_path: Optional[str] = None) -> SearchPaths:
    """Compute the search paths as specified in PEP 561.

    There are the following 4 members created:
    - User code (from `sources`)
    - MYPYPATH (set either via config or environment variable)
    - installed package directories (which will later be split into stub-only and inline)
    - typeshed
     """
    # Determine the default module search path.
    lib_path = collections.deque(
        default_lib_path(data_dir,
                         options.python_version,
                         custom_typeshed_dir=options.custom_typeshed_dir))

    if options.use_builtins_fixtures:
        # Use stub builtins (to speed up test cases and to make them easier to
        # debug).  This is a test-only feature, so assume our files are laid out
        # as in the source tree.
        root_dir = dirname(dirname(__file__))
        lib_path.appendleft(os.path.join(root_dir, 'test-data', 'unit', 'lib-stub'))
    # alt_lib_path is used by some tests to bypass the normal lib_path mechanics.
    # If we don't have one, grab directories of source files.
    python_path = []  # type: List[str]
    if not alt_lib_path:
        for source in sources:
            # Include directory of the program file in the module search path.
            if source.base_dir:
                dir = source.base_dir
                if dir not in python_path:
                    python_path.append(dir)

        # Do this even if running as a file, for sanity (mainly because with
        # multiple builds, there could be a mix of files/modules, so its easier
        # to just define the semantics that we always add the current director
        # to the lib_path
        # TODO: Don't do this in some cases; for motivation see see
        # https://github.com/python/mypy/issues/4195#issuecomment-341915031
        if options.bazel:
            dir = '.'
        else:
            dir = os.getcwd()
        if dir not in lib_path:
            python_path.insert(0, dir)

    # Start with a MYPYPATH environment variable at the front of the mypy_path, if defined.
    mypypath = mypy_path()

    # Add a config-defined mypy path.
    mypypath.extend(options.mypy_path)

    # If provided, insert the caller-supplied extra module path to the
    # beginning (highest priority) of the search path.
    if alt_lib_path:
        mypypath.insert(0, alt_lib_path)

    return SearchPaths(tuple(reversed(python_path)),
                       tuple(mypypath),
<<<<<<< HEAD
                       tuple(_get_site_packages_dirs(options.python_executable, fscache)),
=======
                       tuple(_get_site_packages_dirs(options.python_executable)),
>>>>>>> 90757f95
                       tuple(lib_path))


def _build(sources: List[BuildSource],
           options: Options,
           alt_lib_path: Optional[str],
           bin_dir: Optional[str],
           flush_errors: Callable[[List[str], bool], None],
           fscache: Optional[FileSystemCache],
           ) -> BuildResult:
    # This seems the most reasonable place to tune garbage collection.
    gc.set_threshold(50000)

    data_dir = default_data_dir(bin_dir)
    fscache = fscache or FileSystemCache()

<<<<<<< HEAD
    search_paths = compute_search_paths(sources, options, data_dir, fscache, alt_lib_path)
=======
    search_paths = compute_search_paths(sources, options, data_dir, alt_lib_path)
>>>>>>> 90757f95

    reports = Reports(data_dir, options.report_dirs)
    source_set = BuildSourceSet(sources)
    errors = Errors(options.show_error_context, options.show_column_numbers)
    plugin = load_plugins(options, errors)

    # Construct a build manager object to hold state during the build.
    #
    # Ignore current directory prefix in error messages.
    manager = BuildManager(data_dir, search_paths,
                           ignore_prefix=os.getcwd(),
                           source_set=source_set,
                           reports=reports,
                           options=options,
                           version_id=__version__,
                           plugin=plugin,
                           errors=errors,
                           flush_errors=flush_errors,
                           fscache=fscache)

    reset_global_state()
    try:
        graph = dispatch(sources, manager)
        if not options.fine_grained_incremental:
            TypeState.reset_all_subtype_caches()
        return BuildResult(manager, graph)
    finally:
        manager.log("Build finished in %.3f seconds with %d modules, and %d errors" %
                    (time.time() - manager.start_time,
                     len(manager.modules),
                     manager.errors.num_messages()))
        # Finish the HTML or XML reports even if CompileError was raised.
        reports.finish()


def default_data_dir(bin_dir: Optional[str]) -> str:
    """Returns directory containing typeshed directory

    Args:
      bin_dir: directory containing the mypy script
    """
    if not bin_dir:
        if os.name == 'nt':
            prefixes = [os.path.join(sys.prefix, 'Lib')]
            try:
                prefixes.append(os.path.join(site.getuserbase(), 'lib'))
            except AttributeError:
                # getuserbase in not available in virtualenvs
                prefixes.append(os.path.join(get_python_lib(), 'lib'))
            for parent in prefixes:
                    data_dir = os.path.join(parent, 'mypy')
                    if os.path.exists(data_dir):
                        return data_dir
        mypy_package = os.path.dirname(__file__)
        parent = os.path.dirname(mypy_package)
        if (os.path.basename(parent) == 'site-packages' or
                os.path.basename(parent) == 'dist-packages'):
            # Installed in site-packages or dist-packages, but invoked with python3 -m mypy;
            # __file__ is .../blah/lib/python3.N/site-packages/mypy/build.py
            # or .../blah/lib/python3.N/dist-packages/mypy/build.py (Debian)
            # or .../blah/lib64/python3.N/dist-packages/mypy/build.py (Gentoo)
            # or .../blah/lib/site-packages/mypy/build.py (Windows)
            # blah may be a virtualenv or /usr/local.  We want .../blah/lib/mypy.
            lib = parent
            for i in range(2):
                lib = os.path.dirname(lib)
                if os.path.basename(lib) in ('lib', 'lib32', 'lib64'):
                    return os.path.join(os.path.dirname(lib), 'lib/mypy')
        subdir = os.path.join(parent, 'lib', 'mypy')
        if os.path.isdir(subdir):
            # If installed via buildout, the __file__ is
            # somewhere/mypy/__init__.py and what we want is
            # somewhere/lib/mypy.
            return subdir
        # Default to directory containing this file's parent.
        return parent
    base = os.path.basename(bin_dir)
    dir = os.path.dirname(bin_dir)
    if (sys.platform == 'win32' and base.lower() == 'scripts'
            and not os.path.isdir(os.path.join(dir, 'typeshed'))):
        # Installed, on Windows.
        return os.path.join(dir, 'Lib', 'mypy')
    elif base == 'scripts':
        # Assume that we have a repo check out or unpacked source tarball.
        return dir
    elif base == 'bin':
        # Installed to somewhere (can be under /usr/local or anywhere).
        return os.path.join(dir, 'lib', 'mypy')
    elif base == 'python3':
        # Assume we installed python3 with brew on os x
        return os.path.join(os.path.dirname(dir), 'lib', 'mypy')
    elif dir.endswith('python-exec'):
        # Gentoo uses a python wrapper in /usr/lib to which mypy is a symlink.
        return os.path.join(os.path.dirname(dir), 'mypy')
    else:
        # Don't know where to find the data files!
        raise RuntimeError("Broken installation: can't determine base dir")


def mypy_path() -> List[str]:
    path_env = os.getenv('MYPYPATH')
    if not path_env:
        return []
    return path_env.split(os.pathsep)


def default_lib_path(data_dir: str,
                     pyversion: Tuple[int, int],
                     custom_typeshed_dir: Optional[str]) -> List[str]:
    """Return default standard library search paths."""
    # IDEA: Make this more portable.
    path = []  # type: List[str]

    if custom_typeshed_dir:
        typeshed_dir = custom_typeshed_dir
    else:
        auto = os.path.join(data_dir, 'stubs-auto')
        if os.path.isdir(auto):
            data_dir = auto
        typeshed_dir = os.path.join(data_dir, "typeshed")
    if pyversion[0] == 3:
        # We allow a module for e.g. version 3.5 to be in 3.4/. The assumption
        # is that a module added with 3.4 will still be present in Python 3.5.
        versions = ["%d.%d" % (pyversion[0], minor)
                    for minor in reversed(range(PYTHON3_VERSION_MIN[1], pyversion[1] + 1))]
    else:
        # For Python 2, we only have stubs for 2.7
        versions = ["2.7"]
    # E.g. for Python 3.6, try 3.6/, 3.5/, 3.4/, 3/, 2and3/.
    for v in versions + [str(pyversion[0]), '2and3']:
        for lib_type in ['stdlib', 'third_party']:
            stubdir = os.path.join(typeshed_dir, lib_type, v)
            if os.path.isdir(stubdir):
                path.append(stubdir)

    # Add fallback path that can be used if we have a broken installation.
    if sys.platform != 'win32':
        path.append('/usr/local/lib/mypy')
    if not path:
        print("Could not resolve typeshed subdirectories. If you are using mypy\n"
              "from source, you need to run \"git submodule update --init\".\n"
              "Otherwise your mypy install is broken.\nPython executable is located at "
              "{0}.\nMypy located at {1}".format(sys.executable, data_dir), file=sys.stderr)
        sys.exit(1)
    return path


CacheMeta = NamedTuple('CacheMeta',
                       [('id', str),
                        ('path', str),
                        ('mtime', int),
                        ('size', int),
                        ('hash', str),
                        ('dependencies', List[str]),  # names of imported modules
                        ('data_mtime', int),  # mtime of data_json
                        ('deps_mtime', Optional[int]),  # mtime of deps_json
                        ('data_json', str),  # path of <id>.data.json
                        # path of <id>.deps.json, which we use to store fine-grained
                        # dependency information for fine-grained mode
                        ('deps_json', Optional[str]),
                        ('suppressed', List[str]),  # dependencies that weren't imported
                        ('child_modules', List[str]),  # all submodules of the given module
                        ('options', Optional[Dict[str, object]]),  # build options
                        # dep_prios and dep_lines are in parallel with
                        # dependencies + suppressed.
                        ('dep_prios', List[int]),
                        ('dep_lines', List[int]),
                        ('interface_hash', str),  # hash representing the public interface
                        ('version_id', str),  # mypy version for cache invalidation
                        ('ignore_all', bool),  # if errors were ignored
                        ])
# NOTE: dependencies + suppressed == all reachable imports;
# suppressed contains those reachable imports that were prevented by
# silent mode or simply not found.


def cache_meta_from_dict(meta: Dict[str, Any],
                         data_json: str, deps_json: Optional[str]) -> CacheMeta:
    """Build a CacheMeta object from a json metadata dictionary

    Args:
      meta: JSON metadata read from the metadata cache file
      data_json: Path to the .data.json file containing the AST trees
      deps_json: Optionally, path to the .deps.json file containign
                 fine-grained dependency information.
    """
    sentinel = None  # type: Any  # Values to be validated by the caller
    return CacheMeta(
        meta.get('id', sentinel),
        meta.get('path', sentinel),
        int(meta['mtime']) if 'mtime' in meta else sentinel,
        meta.get('size', sentinel),
        meta.get('hash', sentinel),
        meta.get('dependencies', []),
        int(meta['data_mtime']) if 'data_mtime' in meta else sentinel,
        int(meta['deps_mtime']) if meta.get('deps_mtime') is not None else None,
        data_json,
        deps_json,
        meta.get('suppressed', []),
        meta.get('child_modules', []),
        meta.get('options'),
        meta.get('dep_prios', []),
        meta.get('dep_lines', []),
        meta.get('interface_hash', ''),
        meta.get('version_id', sentinel),
        meta.get('ignore_all', True),
    )


# Priorities used for imports.  (Here, top-level includes inside a class.)
# These are used to determine a more predictable order in which the
# nodes in an import cycle are processed.
PRI_HIGH = 5  # top-level "from X import blah"
PRI_MED = 10  # top-level "import X"
PRI_LOW = 20  # either form inside a function
PRI_MYPY = 25  # inside "if MYPY" or "if TYPE_CHECKING"
PRI_INDIRECT = 30  # an indirect dependency
PRI_ALL = 99  # include all priorities


def import_priority(imp: ImportBase, toplevel_priority: int) -> int:
    """Compute import priority from an import node."""
    if not imp.is_top_level:
        # Inside a function
        return PRI_LOW
    if imp.is_mypy_only:
        # Inside "if MYPY" or "if typing.TYPE_CHECKING"
        return max(PRI_MYPY, toplevel_priority)
    # A regular import; priority determined by argument.
    return toplevel_priority


def load_plugins(options: Options, errors: Errors) -> Plugin:
    """Load all configured plugins.

    Return a plugin that encapsulates all plugins chained together. Always
    at least include the default plugin (it's last in the chain).
    """

    default_plugin = DefaultPlugin(options)  # type: Plugin
    if not options.config_file:
        return default_plugin

    line = find_config_file_line_number(options.config_file, 'mypy', 'plugins')
    if line == -1:
        line = 1  # We need to pick some line number that doesn't look too confusing

    def plugin_error(message: str) -> None:
        errors.report(line, 0, message)
        errors.raise_error()

    custom_plugins = []  # type: List[Plugin]
    errors.set_file(options.config_file, None)
    for plugin_path in options.plugins:
        # Plugin paths are relative to the config file location.
        plugin_path = os.path.join(os.path.dirname(options.config_file), plugin_path)

        if not os.path.isfile(plugin_path):
            plugin_error("Can't find plugin '{}'".format(plugin_path))
        plugin_dir = os.path.dirname(plugin_path)
        fnam = os.path.basename(plugin_path)
        if not fnam.endswith('.py'):
            plugin_error("Plugin '{}' does not have a .py extension".format(fnam))
        module_name = fnam[:-3]
        import importlib
        sys.path.insert(0, plugin_dir)
        try:
            m = importlib.import_module(module_name)
        except Exception:
            print('Error importing plugin {}\n'.format(plugin_path))
            raise  # Propagate to display traceback
        finally:
            assert sys.path[0] == plugin_dir
            del sys.path[0]
        if not hasattr(m, 'plugin'):
            plugin_error('Plugin \'{}\' does not define entry point function "plugin"'.format(
                plugin_path))
        try:
            plugin_type = getattr(m, 'plugin')(__version__)
        except Exception:
            print('Error calling the plugin(version) entry point of {}\n'.format(plugin_path))
            raise  # Propagate to display traceback
        if not isinstance(plugin_type, type):
            plugin_error(
                'Type object expected as the return value of "plugin"; got {!r} (in {})'.format(
                    plugin_type, plugin_path))
        if not issubclass(plugin_type, Plugin):
            plugin_error(
                'Return value of "plugin" must be a subclass of "mypy.plugin.Plugin" '
                '(in {})'.format(plugin_path))
        try:
            custom_plugins.append(plugin_type(options))
        except Exception:
            print('Error constructing plugin instance of {}\n'.format(plugin_type.__name__))
            raise  # Propagate to display traceback
    # Custom plugins take precedence over the default plugin.
    return ChainedPlugin(options, custom_plugins + [default_plugin])


def find_config_file_line_number(path: str, section: str, setting_name: str) -> int:
    """Return the approximate location of setting_name within mypy config file.

    Return -1 if can't determine the line unambiguously.
    """
    in_desired_section = False
    try:
        results = []
        with open(path) as f:
            for i, line in enumerate(f):
                line = line.strip()
                if line.startswith('[') and line.endswith(']'):
                    current_section = line[1:-1].strip()
                    in_desired_section = (current_section == section)
                elif in_desired_section and re.match(r'{}\s*='.format(setting_name), line):
                    results.append(i + 1)
        if len(results) == 1:
            return results[0]
    except OSError:
        pass
    return -1


class BuildManager:
    """This class holds shared state for building a mypy program.

    It is used to coordinate parsing, import processing, semantic
    analysis and type checking.  The actual build steps are carried
    out by dispatch().

    Attributes:
      data_dir:        Mypy data directory (contains stubs)
      lib_path:        Library path for looking up modules
      modules:         Mapping of module ID to MypyFile (shared by the passes)
      semantic_analyzer:
                       Semantic analyzer, pass 2
      semantic_analyzer_pass3:
                       Semantic analyzer, pass 3
      all_types:       Map {Expression: Type} collected from all modules (tests only)
      options:         Build options
      missing_modules: Set of modules that could not be imported encountered so far
      stale_modules:   Set of modules that needed to be rechecked (only used by tests)
      version_id:      The current mypy version (based on commit id when possible)
      plugin:          Active mypy plugin(s)
      errors:          Used for reporting all errors
      flush_errors:    A function for processing errors after each SCC
      cache_enabled:   Whether cache is being read. This is set based on options,
                       but is disabled if fine-grained cache loading fails
                       and after an initial fine-grained load. This doesn't
                       determine whether we write cache files or not.
      stats:           Dict with various instrumentation numbers, it is used
                       not only for debugging, but also required for correctness,
                       in particular to check consistency of the protocol dependency cache.
      fscache:         A file system cacher
    """

    def __init__(self, data_dir: str,
                 search_paths: SearchPaths,
                 ignore_prefix: str,
                 source_set: BuildSourceSet,
                 reports: Reports,
                 options: Options,
                 version_id: str,
                 plugin: Plugin,
                 errors: Errors,
                 flush_errors: Callable[[List[str], bool], None],
                 fscache: FileSystemCache,
                 ) -> None:
        self.start_time = time.time()
        self.data_dir = data_dir
        self.errors = errors
        self.errors.set_ignore_prefix(ignore_prefix)
        self.search_paths = search_paths
        self.source_set = source_set
        self.reports = reports
        self.options = options
        self.version_id = version_id
        self.modules = {}  # type: Dict[str, MypyFile]
        self.missing_modules = set()  # type: Set[str]
        self.plugin = plugin
        self.semantic_analyzer = SemanticAnalyzerPass2(self.modules, self.missing_modules,
                                                  self.errors, self.plugin)
        self.semantic_analyzer_pass3 = SemanticAnalyzerPass3(self.modules, self.errors,
                                                             self.semantic_analyzer)
        self.all_types = {}  # type: Dict[Expression, Type]  # Used by tests only
        self.indirection_detector = TypeIndirectionVisitor()
        self.stale_modules = set()  # type: Set[str]
        self.rechecked_modules = set()  # type: Set[str]
        self.plugin = plugin
        self.flush_errors = flush_errors
        self.cache_enabled = options.incremental and (
            not options.fine_grained_incremental or options.use_fine_grained_cache)
        self.stats = {}  # type: Dict[str, Any]  # Values are ints or floats
        self.fscache = fscache
        self.find_module_cache = FindModuleCache(self.fscache)

        # a mapping from source files to their corresponding shadow files
        # for efficient lookup
        self.shadow_map = {}  # type: Dict[str, str]
        if self.options.shadow_file is not None:
            self.shadow_map = {source_file: shadow_file
                               for (source_file, shadow_file)
                               in self.options.shadow_file}
        # a mapping from each file being typechecked to its possible shadow file
        self.shadow_equivalence_map = {}  # type: Dict[str, Optional[str]]

    def use_fine_grained_cache(self) -> bool:
        return self.cache_enabled and self.options.use_fine_grained_cache

    def maybe_swap_for_shadow_path(self, path: str) -> str:
        if not self.shadow_map:
            return path

        previously_checked = path in self.shadow_equivalence_map
        if not previously_checked:
            for source, shadow in self.shadow_map.items():
                if self.fscache.samefile(path, source):
                    self.shadow_equivalence_map[path] = shadow
                    break
                else:
                    self.shadow_equivalence_map[path] = None

        shadow_file = self.shadow_equivalence_map.get(path)
        return shadow_file if shadow_file else path

    def get_stat(self, path: str) -> os.stat_result:
        return self.fscache.stat(self.maybe_swap_for_shadow_path(path))

    def getmtime(self, path: str) -> int:
        """Return a file's mtime; but 0 in bazel mode.

        (Bazel's distributed cache doesn't like filesystem metadata to
        end up in output files.)
        """
        if self.options.bazel:
            return 0
        else:
            return int(os.path.getmtime(path))

    def normpath(self, path: str) -> str:
        """Convert path to absolute; but to relative in bazel mode.

        (Bazel's distributed cache doesn't like filesystem metadata to
        end up in output files.)
        """
        # TODO: Could we always use relpath?  (A worry in non-bazel
        # mode would be that a moved file may change its full module
        # name without changing its size, mtime or hash.)
        if self.options.bazel:
            return os.path.relpath(path)
        else:
            return os.path.abspath(path)

    def all_imported_modules_in_file(self,
                                     file: MypyFile) -> List[Tuple[int, str, int]]:
        """Find all reachable import statements in a file.

        Return list of tuples (priority, module id, import line number)
        for all modules imported in file; lower numbers == higher priority.

        Can generate blocking errors on bogus relative imports.
        """

        def correct_rel_imp(imp: Union[ImportFrom, ImportAll]) -> str:
            """Function to correct for relative imports."""
            file_id = file.fullname()
            rel = imp.relative
            if rel == 0:
                return imp.id
            if os.path.basename(file.path).startswith('__init__.'):
                rel -= 1
            if rel != 0:
                file_id = ".".join(file_id.split(".")[:-rel])
            new_id = file_id + "." + imp.id if imp.id else file_id

            if not new_id:
                self.errors.set_file(file.path, file.name())
                self.errors.report(imp.line, 0,
                                   "No parent module -- cannot perform relative import",
                                   blocker=True)

            return new_id

        res = []  # type: List[Tuple[int, str, int]]
        for imp in file.imports:
            if not imp.is_unreachable:
                if isinstance(imp, Import):
                    pri = import_priority(imp, PRI_MED)
                    ancestor_pri = import_priority(imp, PRI_LOW)
                    for id, _ in imp.ids:
                        ancestor_parts = id.split(".")[:-1]
                        ancestors = []
                        for part in ancestor_parts:
                            ancestors.append(part)
                            res.append((ancestor_pri, ".".join(ancestors), imp.line))
                        res.append((pri, id, imp.line))
                elif isinstance(imp, ImportFrom):
                    cur_id = correct_rel_imp(imp)
                    pos = len(res)
                    all_are_submodules = True
                    # Also add any imported names that are submodules.
                    pri = import_priority(imp, PRI_MED)
                    for name, __ in imp.names:
                        sub_id = cur_id + '.' + name
                        if self.is_module(sub_id):
                            res.append((pri, sub_id, imp.line))
                        else:
                            all_are_submodules = False
                    # Add cur_id as a dependency, even if all of the
                    # imports are submodules. Processing import from will try
                    # to look through cur_id, so we should depend on it.
                    # As a workaround for for some bugs in cycle handling (#4498),
                    # if all of the imports are submodules, do the import at a lower
                    # priority.
                    pri = import_priority(imp, PRI_HIGH if not all_are_submodules else PRI_LOW)
                    res.insert(pos, ((pri, cur_id, imp.line)))
                elif isinstance(imp, ImportAll):
                    pri = import_priority(imp, PRI_HIGH)
                    res.append((pri, correct_rel_imp(imp), imp.line))

        return res

    def is_module(self, id: str) -> bool:
        """Is there a file in the file system corresponding to module id?"""
        return self.find_module_cache.find_module(id, self.search_paths,
                                                  self.options.python_executable) is not None

    def parse_file(self, id: str, path: str, source: str, ignore_errors: bool) -> MypyFile:
        """Parse the source of a file with the given name.

        Raise CompileError if there is a parse error.
        """
        num_errs = self.errors.num_messages()
        tree = parse(source, path, id, self.errors, options=self.options)
        tree._fullname = id
        self.add_stats(files_parsed=1,
                       modules_parsed=int(not tree.is_stub),
                       stubs_parsed=int(tree.is_stub))

        if self.errors.num_messages() != num_errs:
            self.log("Bailing due to parse errors")
            self.errors.raise_error()

        self.errors.set_file_ignored_lines(path, tree.ignored_lines, ignore_errors)
        return tree

    def report_file(self,
                    file: MypyFile,
                    type_map: Dict[Expression, Type],
                    options: Options) -> None:
        if self.source_set.is_source(file):
            self.reports.file(file, type_map, options)

    def log(self, *message: str) -> None:
        if self.options.verbosity >= 1:
            if message:
                print('LOG: ', *message, file=sys.stderr)
            else:
                print(file=sys.stderr)
            sys.stderr.flush()

    def log_fine_grained(self, *message: str) -> None:
        if self.options.verbosity >= 1:
            self.log('fine-grained:', *message)
        elif DEBUG_FINE_GRAINED:
            # Output log in a simplified format that is quick to browse.
            if message:
                print(*message, file=sys.stderr)
            else:
                print(file=sys.stderr)
            sys.stderr.flush()

    def trace(self, *message: str) -> None:
        if self.options.verbosity >= 2:
            print('TRACE:', *message, file=sys.stderr)
            sys.stderr.flush()

    def add_stats(self, **kwds: Any) -> None:
        for key, value in kwds.items():
            if key in self.stats:
                self.stats[key] += value
            else:
                self.stats[key] = value

    def stats_summary(self) -> Mapping[str, object]:
        return self.stats


# Package dirs are a two-tuple of path to search and whether to verify the module
PackageDirs = List[Tuple[str, bool]]


class FindModuleCache:
    """Module finder with integrated cache.

    Module locations and some intermediate results are cached internally
    and can be cleared with the clear() method.

    All file system accesses are performed through a FileSystemCache,
    which is not ever cleared by this class. If necessary it must be
    cleared by client code.
    """

    def __init__(self, fscache: Optional[FileSystemCache] = None) -> None:
        self.fscache = fscache or FileSystemCache()
        # Cache find_lib_path_dirs: (dir_chain, search_paths) -> list(package_dirs, should_verify)
        self.dirs = {}  # type: Dict[Tuple[str, Tuple[str, ...]], PackageDirs]
        # Cache find_module: (id, search_paths, python_version) -> result.
        self.results = {}  # type: Dict[Tuple[str, SearchPaths, Optional[str]], Optional[str]]

    def clear(self) -> None:
        self.results.clear()
        self.dirs.clear()

    def find_lib_path_dirs(self, dir_chain: str, lib_path: Tuple[str, ...]) -> PackageDirs:
        # Cache some repeated work within distinct find_module calls: finding which
        # elements of lib_path have even the subdirectory they'd need for the module
        # to exist. This is shared among different module ids when they differ only
        # in the last component.
        # This is run for the python_path, mypy_path, and typeshed_path search paths
        key = (dir_chain, lib_path)
        if key not in self.dirs:
            self.dirs[key] = self._find_lib_path_dirs(dir_chain, lib_path)
        return self.dirs[key]

    def _find_lib_path_dirs(self, dir_chain: str, lib_path: Tuple[str, ...]) -> PackageDirs:
        dirs = []
        for pathitem in lib_path:
            # e.g., '/usr/lib/python3.4/foo/bar'
            dir = os.path.normpath(os.path.join(pathitem, dir_chain))
            if self.fscache.isdir(dir):
                dirs.append((dir, True))
        return dirs

    def find_module(self, id: str, search_paths: SearchPaths,
                    python_executable: Optional[str]) -> Optional[str]:
        """Return the path of the module source file, or None if not found."""
        key = (id, search_paths, python_executable)
        if key not in self.results:
            self.results[key] = self._find_module(id, search_paths, python_executable)
        return self.results[key]

    def _find_module(self, id: str, search_paths: SearchPaths,
                     python_executable: Optional[str]) -> Optional[str]:
        fscache = self.fscache

        # If we're looking for a module like 'foo.bar.baz', it's likely that most of the
        # many elements of lib_path don't even have a subdirectory 'foo/bar'.  Discover
        # that only once and cache it for when we look for modules like 'foo.bar.blah'
        # that will require the same subdirectory.
        components = id.split('.')
        dir_chain = os.sep.join(components[:-1])  # e.g., 'foo/bar'
        # TODO (ethanhs): refactor each path search to its own method with lru_cache

        # We have two sets of folders so that we collect *all* stubs folders and
        # put them in the front of the search path
        third_party_inline_dirs = []
        third_party_stubs_dirs = []
        # Third-party stub/typed packages
        for pkg_dir in search_paths.package_path:
            stub_name = components[0] + '-stubs'
            typed_file = os.path.join(pkg_dir, components[0], 'py.typed')
            stub_dir = os.path.join(pkg_dir, stub_name)
            if fscache.isdir(stub_dir):
                stub_typed_file = os.path.join(stub_dir, 'py.typed')
                stub_components = [stub_name] + components[1:]
                path = os.path.join(pkg_dir, *stub_components[:-1])
                if fscache.isdir(path):
                    if fscache.isfile(stub_typed_file):
                        # Stub packages can have a py.typed file, which must include
                        # 'partial\n' to make the package partial
                        # Partial here means that mypy should look at the runtime
                        # package if installed.
                        if fscache.read(stub_typed_file).decode().strip() == 'partial':
                            runtime_path = os.path.join(pkg_dir, dir_chain)
                        third_party_inline_dirs.append((runtime_path, True))
                        # if the package is partial, we don't verify the module, as
                        # the partial stub package may not have a __init__.pyi
                        third_party_stubs_dirs.append((path, False))
                    else:
                        third_party_stubs_dirs.append((path, True))
            elif fscache.isfile(typed_file):
                path = os.path.join(pkg_dir, dir_chain)
                third_party_inline_dirs.append((path, True))
        python_mypy_path = search_paths.python_path + search_paths.mypy_path
        candidate_base_dirs = self.find_lib_path_dirs(dir_chain, python_mypy_path) + \
            third_party_stubs_dirs + third_party_inline_dirs + \
            self.find_lib_path_dirs(dir_chain, search_paths.typeshed_path)

        # If we're looking for a module like 'foo.bar.baz', then candidate_base_dirs now
        # contains just the subdirectories 'foo/bar' that actually exist under the
        # elements of lib_path.  This is probably much shorter than lib_path itself.
        # Now just look for 'baz.pyi', 'baz/__init__.py', etc., inside those directories.
        seplast = os.sep + components[-1]  # so e.g. '/baz'
        sepinit = os.sep + '__init__'
        for base_dir, verify in candidate_base_dirs:
            base_path = base_dir + seplast  # so e.g. '/usr/lib/python3.4/foo/bar/baz'
            # Prefer package over module, i.e. baz/__init__.py* over baz.py*.
            for extension in PYTHON_EXTENSIONS:
                path = base_path + sepinit + extension
                path_stubs = base_path + '-stubs' + sepinit + extension
                if fscache.isfile_case(path):
                    if verify and not verify_module(fscache, id, path):
                        continue
                    return path
                elif fscache.isfile_case(path_stubs):
                    if verify and not verify_module(fscache, id, path_stubs):
                        continue
                    return path_stubs
            # No package, look for module.
            for extension in PYTHON_EXTENSIONS:
                path = base_path + extension
                if fscache.isfile_case(path):
                    if verify and not verify_module(fscache, id, path):
                        continue
                    return path
        return None

    def find_modules_recursive(self, module: str, search_paths: SearchPaths,
                               python_executable: Optional[str]) -> List[BuildSource]:
        module_path = self.find_module(module, search_paths, python_executable)
        if not module_path:
            return []
        result = [BuildSource(module_path, module, None)]
        if module_path.endswith(('__init__.py', '__init__.pyi')):
            # Subtle: this code prefers the .pyi over the .py if both
            # exists, and also prefers packages over modules if both x/
            # and x.py* exist.  How?  We sort the directory items, so x
            # comes before x.py and x.pyi.  But the preference for .pyi
            # over .py is encoded in find_module(); even though we see
            # x.py before x.pyi, find_module() will find x.pyi first.  We
            # use hits to avoid adding it a second time when we see x.pyi.
            # This also avoids both x.py and x.pyi when x/ was seen first.
            hits = set()  # type: Set[str]
            for item in sorted(self.fscache.listdir(os.path.dirname(module_path))):
                abs_path = os.path.join(os.path.dirname(module_path), item)
                if os.path.isdir(abs_path) and \
                        (os.path.isfile(os.path.join(abs_path, '__init__.py')) or
                        os.path.isfile(os.path.join(abs_path, '__init__.pyi'))):
                    hits.add(item)
                    result += self.find_modules_recursive(module + '.' + item, search_paths,
                                                          python_executable)
                elif item != '__init__.py' and item != '__init__.pyi' and \
                        item.endswith(('.py', '.pyi')):
                    mod = item.split('.')[0]
                    if mod not in hits:
                        hits.add(mod)
                        result += self.find_modules_recursive(module + '.' + mod, search_paths,
                                                              python_executable)
        return result


def verify_module(fscache: FileSystemCache, id: str, path: str) -> bool:
    """Check that all packages containing id have a __init__ file."""
    if path.endswith(('__init__.py', '__init__.pyi')):
        path = dirname(path)
    for i in range(id.count('.')):
        path = dirname(path)
        if not any(fscache.isfile_case(os.path.join(path, '__init__{}'.format(extension)))
                   for extension in PYTHON_EXTENSIONS):
            return False
    return True


def write_protocol_deps_cache(proto_deps: Dict[str, Set[str]],
                              manager: BuildManager, graph: Graph) -> None:
    """Write cache files for protocol dependencies.

    Serialize protocol dependencies map for fine grained mode. Also take the snapshot
    of current sources to later check consistency between protocol cache and individual
    cache files.

    Out of three kinds of protocol dependencies described in TypeState._snapshot_protocol_deps,
    only the last two kinds are stored in global protocol caches, dependencies of the first kind
    (i.e. <SuperProto[wildcard]>, <Proto[wildcard]> -> <Proto>) are written to the normal
    per-file fine grained dependency caches.
    """
    proto_meta, proto_cache = get_protocol_deps_cache_name(manager)
    meta_snapshot = {}  # type: Dict[str, str]
    error = False
    for id, st in graph.items():
        # If we didn't parse a file (so it doesn't have a
        # source_hash), then it must be a module with a fresh cache,
        # so use the hash from that.
        if st.source_hash:
            meta_snapshot[id] = st.source_hash
        else:
            assert st.meta, "Module must be either parsed or cached"
            meta_snapshot[id] = st.meta.hash

    if not atomic_write(proto_meta, json.dumps(meta_snapshot), '\n'):
        manager.log("Error writing protocol meta JSON file {}".format(proto_cache))
        error = True
    listed_proto_deps = {k: list(v) for (k, v) in proto_deps.items()}
    if not atomic_write(proto_cache, json.dumps(listed_proto_deps), '\n'):
        manager.log("Error writing protocol deps JSON file {}".format(proto_cache))
        error = True
    if error:
        manager.errors.set_file(_cache_dir_prefix(manager), None)
        manager.errors.report(0, 0, "Error writing protocol dependencies cache",
                              blocker=True)


def read_protocol_cache(manager: BuildManager,
                        graph: Graph) -> Optional[Dict[str, Set[str]]]:
    """Read and validate protocol dependencies cache.

    See docstring for write_protocol_cache for details about which kinds of
    dependencies are read.
    """
    proto_meta, proto_cache = get_protocol_deps_cache_name(manager)
    meta_snapshot = _load_json_file(proto_meta, manager,
                                    log_sucess='Proto meta ',
                                    log_error='Could not load protocol metadata: ')
    if meta_snapshot is None:
        return None
    # Take a snapshot of the source hashes from all of the metas we found.
    # (Including the ones we rejected because they were out of date.)
    # We use this to verify that they match up with the proto_deps.
    current_meta_snapshot = {id: st.meta_source_hash for id, st in graph.items()
                             if st.meta_source_hash is not None}

    common = set(meta_snapshot.keys()) & set(current_meta_snapshot.keys())
    if any(meta_snapshot[id] != current_meta_snapshot[id] for id in common):
        # TODO: invalidate also if options changed (like --strict-optional)?
        manager.log('Protocol cache inconsistent, ignoring')
        return None
    deps = _load_json_file(proto_cache, manager,
                           log_sucess='Proto deps ',
                           log_error='Could not load protocol cache: ')
    if deps is None:
        return None
    if not isinstance(deps, dict):
        manager.log('Could not load protocol cache: cache is not a dict: {}'
                    .format(type(deps)))
        return None
    return {k: set(v) for (k, v) in deps.items()}


def _load_json_file(file: str, manager: BuildManager,
                    log_sucess: str, log_error: str) -> Optional[Dict[str, Any]]:
    """A simple helper to read a JSON file with logging."""
    try:
        with open(file, 'r') as f:
            data = f.read()
    except IOError:
        manager.log(log_error + file)
        return None
    manager.trace(log_sucess + data.rstrip())
    result = json.loads(data)  # TODO: Errors
    return result


def _cache_dir_prefix(manager: BuildManager, id: Optional[str] = None) -> str:
    """Get current cache directory (or file if id is given)."""
    cache_dir = manager.options.cache_dir
    pyversion = manager.options.python_version
    base = os.path.join(cache_dir, '%d.%d' % pyversion)
    if id is None:
        return base
    return os.path.join(base, *id.split('.'))


def get_cache_names(id: str, path: str, manager: BuildManager) -> Tuple[str, str, Optional[str]]:
    """Return the file names for the cache files.

    Args:
      id: module ID
      path: module path
      cache_dir: cache directory
      pyversion: Python version (major, minor)

    Returns:
      A tuple with the file names to be used for the meta JSON, the
      data JSON, and the fine-grained deps JSON, respectively.
    """
    pair = manager.options.cache_map.get(path)
    if pair is not None:
        return (pair[0], pair[1], None)
    prefix = _cache_dir_prefix(manager, id)
    is_package = os.path.basename(path).startswith('__init__.py')
    if is_package:
        prefix = os.path.join(prefix, '__init__')

    deps_json = None
    if manager.options.cache_fine_grained:
        deps_json = prefix + '.deps.json'
    return (prefix + '.meta.json', prefix + '.data.json', deps_json)


def get_protocol_deps_cache_name(manager: BuildManager) -> Tuple[str, str]:
    """Return file names for fine grained protocol dependencies cache.

    Since these dependencies represent a global state of the program, they
    are serialized per program, not per module, and the corresponding files
    live at the root of the cache folder for a given Python version.
    Return a tuple ('meta file path', 'data file path'), where the meta file
    contains hashes of all source files at the time the protocol dependencies
    were written, and data file contains the protocol dependencies.
    """
    name = os.path.join(_cache_dir_prefix(manager), '@proto_deps')
    return name + '.meta.json', name + '.data.json'


def find_cache_meta(id: str, path: str, manager: BuildManager) -> Optional[CacheMeta]:
    """Find cache data for a module.

    Args:
      id: module ID
      path: module path
      manager: the build manager (for pyversion, log/trace, and build options)

    Returns:
      A CacheMeta instance if the cache data was found and appears
      valid; otherwise None.
    """
    # TODO: May need to take more build options into account
    meta_json, data_json, deps_json = get_cache_names(id, path, manager)
    manager.trace('Looking for {} at {}'.format(id, meta_json))
    meta = _load_json_file(meta_json, manager,
                           log_sucess='Meta {} '.format(id),
                           log_error='Could not load cache for {}: '.format(id))
    if meta is None:
        return None
    if not isinstance(meta, dict):
        manager.log('Could not load cache for {}: meta cache is not a dict: {}'
                    .format(id, repr(meta)))
        return None
    m = cache_meta_from_dict(meta, data_json, deps_json)
    # Don't check for path match, that is dealt with in validate_meta().
    if (m.id != id or
            m.mtime is None or m.size is None or
            m.dependencies is None or m.data_mtime is None or
            (manager.options.cache_fine_grained and m.deps_mtime is None)):
        manager.log('Metadata abandoned for {}: attributes are missing'.format(id))
        return None

    # Ignore cache if generated by an older mypy version.
    if ((m.version_id != manager.version_id and not manager.options.skip_version_check)
            or m.options is None
            or len(m.dependencies) + len(m.suppressed) != len(m.dep_prios)
            or len(m.dependencies) + len(m.suppressed) != len(m.dep_lines)):
        manager.log('Metadata abandoned for {}: new attributes are missing'.format(id))
        return None

    # Ignore cache if (relevant) options aren't the same.
    # Note that it's fine to mutilate cached_options since it's only used here.
    cached_options = m.options
    current_options = manager.options.clone_for_module(id).select_options_affecting_cache()
    if manager.options.quick_and_dirty:
        # In quick_and_dirty mode allow non-quick_and_dirty cache files.
        cached_options['quick_and_dirty'] = True
    if manager.options.skip_version_check:
        # When we're lax about version we're also lax about platform.
        cached_options['platform'] = current_options['platform']
    if 'debug_cache' in cached_options:
        # Older versions included debug_cache, but it's silly to compare it.
        del cached_options['debug_cache']
    if cached_options != current_options:
        manager.log('Metadata abandoned for {}: options differ'.format(id))
        if manager.options.verbosity >= 2:
            for key in sorted(set(cached_options) | set(current_options)):
                if cached_options.get(key) != current_options.get(key):
                    manager.trace('    {}: {} != {}'
                                  .format(key, cached_options.get(key), current_options.get(key)))
        return None

    manager.add_stats(fresh_metas=1)
    return m


def random_string() -> str:
    return binascii.hexlify(os.urandom(8)).decode('ascii')


def atomic_write(filename: str, *lines: str) -> bool:
    tmp_filename = filename + '.' + random_string()
    try:
        with open(tmp_filename, 'w') as f:
            for line in lines:
                f.write(line)
        os.replace(tmp_filename, filename)
    except os.error as err:
        return False
    return True


def validate_meta(meta: Optional[CacheMeta], id: str, path: Optional[str],
                  ignore_all: bool, manager: BuildManager) -> Optional[CacheMeta]:
    '''Checks whether the cached AST of this module can be used.

    Returns:
      None, if the cached AST is unusable.
      Original meta, if mtime/size matched.
      Meta with mtime updated to match source file, if hash/size matched but mtime/path didn't.
    '''
    # This requires two steps. The first one is obvious: we check that the module source file
    # contents is the same as it was when the cache data file was created. The second one is not
    # too obvious: we check that the cache data file mtime has not changed; it is needed because
    # we use cache data file mtime to propagate information about changes in the dependencies.

    if meta is None:
        manager.log('Metadata not found for {}'.format(id))
        return None

    if meta.ignore_all and not ignore_all:
        manager.log('Metadata abandoned for {}: errors were previously ignored'.format(id))
        return None

    bazel = manager.options.bazel
    assert path is not None, "Internal error: meta was provided without a path"
    # Check data_json; assume if its mtime matches it's good.
    # TODO: stat() errors
    data_mtime = manager.getmtime(meta.data_json)
    if data_mtime != meta.data_mtime:
        manager.log('Metadata abandoned for {}: data cache is modified'.format(id))
        return None
    deps_mtime = None
    if manager.options.cache_fine_grained:
        assert meta.deps_json
        deps_mtime = manager.getmtime(meta.deps_json)
        if deps_mtime != meta.deps_mtime:
            manager.log('Metadata abandoned for {}: deps cache is modified'.format(id))
            return None

    path = manager.normpath(path)
    try:
        st = manager.get_stat(path)
    except OSError:
        return None
    if not stat.S_ISREG(st.st_mode):
        manager.log('Metadata abandoned for {}: file {} does not exist'.format(id, path))
        return None

    # When we are using a fine-grained cache, we want our initial
    # build() to load all of the cache information and then do a
    # fine-grained incremental update to catch anything that has
    # changed since the cache was generated. We *don't* want to do a
    # coarse-grained incremental rebuild, so we accept the cache
    # metadata even if it doesn't match the source file.
    #
    # We still *do* the mtime/md5 checks, however, to enable
    # fine-grained mode to take advantage of the mtime-updating
    # optimization when mtimes differ but md5s match.  There is
    # essentially no extra time cost to computing the hash here, since
    # it will be cached and will be needed for finding changed files
    # later anyways.
    fine_grained_cache = manager.use_fine_grained_cache()

    size = st.st_size
    # Bazel ensures the cache is valid.
    if size != meta.size and not bazel and not fine_grained_cache:
        manager.log('Metadata abandoned for {}: file {} has different size'.format(id, path))
        return None

    # Bazel ensures the cache is valid.
    mtime = 0 if bazel else int(st.st_mtime)
    if not bazel and (mtime != meta.mtime or path != meta.path):
        try:
            source_hash = manager.fscache.md5(path)
        except (OSError, UnicodeDecodeError, DecodeError):
            return None
        if source_hash != meta.hash:
            if fine_grained_cache:
                manager.log('Using stale metadata for {}: file {}'.format(id, path))
                return meta
            else:
                manager.log('Metadata abandoned for {}: file {} has different hash'.format(
                    id, path))
                return None
        else:
            # Optimization: update mtime and path (otherwise, this mismatch will reappear).
            meta = meta._replace(mtime=mtime, path=path)
            # Construct a dict we can pass to json.dumps() (compare to write_cache()).
            meta_dict = {
                'id': id,
                'path': path,
                'mtime': mtime,
                'size': size,
                'hash': source_hash,
                'data_mtime': data_mtime,
                'deps_mtime': deps_mtime,
                'dependencies': meta.dependencies,
                'suppressed': meta.suppressed,
                'child_modules': meta.child_modules,
                'options': (manager.options.clone_for_module(id)
                            .select_options_affecting_cache()),
                'dep_prios': meta.dep_prios,
                'dep_lines': meta.dep_lines,
                'interface_hash': meta.interface_hash,
                'version_id': manager.version_id,
                'ignore_all': meta.ignore_all,
            }
            if manager.options.debug_cache:
                meta_str = json.dumps(meta_dict, indent=2, sort_keys=True)
            else:
                meta_str = json.dumps(meta_dict)
            meta_json, _, _ = get_cache_names(id, path, manager)
            manager.log('Updating mtime for {}: file {}, meta {}, mtime {}'
                        .format(id, path, meta_json, meta.mtime))
            atomic_write(meta_json, meta_str, '\n')  # Ignore errors, it's just an optimization.
            return meta

    # It's a match on (id, path, size, hash, mtime).
    manager.log('Metadata fresh for {}: file {}'.format(id, path))
    return meta


def compute_hash(text: str) -> str:
    # We use md5 instead of the builtin hash(...) function because the output of hash(...)
    # can differ between runs due to hash randomization (enabled by default in Python 3.3).
    # See the note in https://docs.python.org/3/reference/datamodel.html#object.__hash__.
    return hashlib.md5(text.encode('utf-8')).hexdigest()


def json_dumps(obj: Any, debug_cache: bool) -> str:
    if debug_cache:
        return json.dumps(obj, indent=2, sort_keys=True)
    else:
        return json.dumps(obj, sort_keys=True)


def write_cache(id: str, path: str, tree: MypyFile,
                serialized_fine_grained_deps: Dict[str, List[str]],
                dependencies: List[str], suppressed: List[str],
                child_modules: List[str], dep_prios: List[int], dep_lines: List[int],
                old_interface_hash: str, source_hash: str,
                ignore_all: bool, manager: BuildManager) -> Tuple[str, Optional[CacheMeta]]:
    """Write cache files for a module.

    Note that this mypy's behavior is still correct when any given
    write_cache() call is replaced with a no-op, so error handling
    code that bails without writing anything is okay.

    Args:
      id: module ID
      path: module path
      tree: the fully checked module data
      dependencies: module IDs on which this module depends
      suppressed: module IDs which were suppressed as dependencies
      child_modules: module IDs which are this package's direct submodules
      dep_prios: priorities (parallel array to dependencies)
      dep_lines: import line locations (parallel array to dependencies)
      old_interface_hash: the hash from the previous version of the data cache file
      source_hash: the hash of the source code
      ignore_all: the ignore_all flag for this module
      manager: the build manager (for pyversion, log/trace)

    Returns:
      A tuple containing the interface hash and CacheMeta
      corresponding to the metadata that was written (the latter may
      be None if the cache could not be written).
    """
    # For Bazel we use relative paths and zero mtimes.
    bazel = manager.options.bazel

    # Obtain file paths.
    path = manager.normpath(path)
    meta_json, data_json, deps_json = get_cache_names(id, path, manager)
    manager.log('Writing {} {} {} {} {}'.format(
        id, path, meta_json, data_json, deps_json))

    # Update tree.path so that in bazel mode it's made relative (since
    # sometimes paths leak out).
    if bazel:
        tree.path = path

    # Make sure directory for cache files exists
    parent = os.path.dirname(data_json)
    assert os.path.dirname(meta_json) == parent

    # Serialize data and analyze interface
    data = tree.serialize()
    data_str = json_dumps(data, manager.options.debug_cache)
    interface_hash = compute_hash(data_str)

    # Obtain and set up metadata
    try:
        if parent:
            os.makedirs(parent, exist_ok=True)
        st = manager.get_stat(path)
    except OSError as err:
        manager.log("Cannot get stat for {}: {}".format(path, err))
        # Remove apparently-invalid cache files.
        # (This is purely an optimization.)
        for filename in [data_json, meta_json]:
            try:
                os.remove(filename)
            except OSError:
                pass
        # Still return the interface hash we computed.
        return interface_hash, None

    # Write data cache file, if applicable
    # Note that for Bazel we don't record the data file's mtime.
    if old_interface_hash == interface_hash:
        # If the interface is unchanged, the cached data is guaranteed
        # to be equivalent, and we only need to update the metadata.
        data_mtime = manager.getmtime(data_json)
        manager.trace("Interface for {} is unchanged".format(id))
    else:
        manager.trace("Interface for {} has changed".format(id))
        if not atomic_write(data_json, data_str, '\n'):
            # Most likely the error is the replace() call
            # (see https://github.com/python/mypy/issues/3215).
            manager.log("Error writing data JSON file {}".format(data_json))
            # Let's continue without writing the meta file.  Analysis:
            # If the replace failed, we've changed nothing except left
            # behind an extraneous temporary file; if the replace
            # worked but the getmtime() call failed, the meta file
            # will be considered invalid on the next run because the
            # data_mtime field won't match the data file's mtime.
            # Both have the effect of slowing down the next run a
            # little bit due to an out-of-date cache file.
            return interface_hash, None
        data_mtime = manager.getmtime(data_json)

    deps_mtime = None
    if deps_json:
        deps_str = json_dumps(serialized_fine_grained_deps, manager.options.debug_cache)
        if not atomic_write(deps_json, deps_str, '\n'):
            manager.log("Error writing deps JSON file {}".format(deps_json))
            return interface_hash, None
        deps_mtime = manager.getmtime(deps_json)

    mtime = 0 if bazel else int(st.st_mtime)
    size = st.st_size
    options = manager.options.clone_for_module(id)
    assert source_hash is not None
    meta = {'id': id,
            'path': path,
            'mtime': mtime,
            'size': size,
            'hash': source_hash,
            'data_mtime': data_mtime,
            'deps_mtime': deps_mtime,
            'dependencies': dependencies,
            'suppressed': suppressed,
            'child_modules': child_modules,
            'options': options.select_options_affecting_cache(),
            'dep_prios': dep_prios,
            'dep_lines': dep_lines,
            'interface_hash': interface_hash,
            'version_id': manager.version_id,
            'ignore_all': ignore_all,
            }

    # Write meta cache file
    meta_str = json_dumps(meta, manager.options.debug_cache)
    if not atomic_write(meta_json, meta_str, '\n'):
        # Most likely the error is the replace() call
        # (see https://github.com/python/mypy/issues/3215).
        # The next run will simply find the cache entry out of date.
        manager.log("Error writing meta JSON file {}".format(meta_json))

    return interface_hash, cache_meta_from_dict(meta, data_json, deps_json)


def delete_cache(id: str, path: str, manager: BuildManager) -> None:
    """Delete cache files for a module.

    The cache files for a module are deleted when mypy finds errors there.
    This avoids inconsistent states with cache files from different mypy runs,
    see #4043 for an example.
    """
    path = manager.normpath(path)
    cache_paths = get_cache_names(id, path, manager)
    manager.log('Deleting {} {} {}'.format(id, path, " ".join(x for x in cache_paths if x)))

    for filename in cache_paths:
        try:
            if filename:
                os.remove(filename)
        except OSError as e:
            if e.errno != errno.ENOENT:
                manager.log("Error deleting cache file {}: {}".format(filename, e.strerror))


"""Dependency manager.

Design
======

Ideally
-------

A. Collapse cycles (each SCC -- strongly connected component --
   becomes one "supernode").

B. Topologically sort nodes based on dependencies.

C. Process from leaves towards roots.

Wrinkles
--------

a. Need to parse source modules to determine dependencies.

b. Processing order for modules within an SCC.

c. Must order mtimes of files to decide whether to re-process; depends
   on clock never resetting.

d. from P import M; checks filesystem whether module P.M exists in
   filesystem.

e. Race conditions, where somebody modifies a file while we're
   processing. Solved by using a FileSystemCache.


Steps
-----

1. For each explicitly given module find the source file location.

2. For each such module load and check the cache metadata, and decide
   whether it's valid.

3. Now recursively (or iteratively) find dependencies and add those to
   the graph:

   - for cached nodes use the list of dependencies from the cache
     metadata (this will be valid even if we later end up re-parsing
     the same source);

   - for uncached nodes parse the file and process all imports found,
     taking care of (a) above.

Step 3 should also address (d) above.

Once step 3 terminates we have the entire dependency graph, and for
each module we've either loaded the cache metadata or parsed the
source code.  (However, we may still need to parse those modules for
which we have cache metadata but that depend, directly or indirectly,
on at least one module for which the cache metadata is stale.)

Now we can execute steps A-C from the first section.  Finding SCCs for
step A shouldn't be hard; there's a recipe here:
http://code.activestate.com/recipes/578507/.  There's also a plethora
of topsort recipes, e.g. http://code.activestate.com/recipes/577413/.

For single nodes, processing is simple.  If the node was cached, we
deserialize the cache data and fix up cross-references.  Otherwise, we
do semantic analysis followed by type checking.  We also handle (c)
above; if a module has valid cache data *but* any of its
dependencies was processed from source, then the module should be
processed from source.

A relatively simple optimization (outside SCCs) we might do in the
future is as follows: if a node's cache data is valid, but one or more
of its dependencies are out of date so we have to re-parse the node
from source, once we have fully type-checked the node, we can decide
whether its symbol table actually changed compared to the cache data
(by reading the cache data and comparing it to the data we would be
writing).  If there is no change we can declare the node up to date,
and any node that depends (and for which we have cached data, and
whose other dependencies are up to date) on it won't need to be
re-parsed from source.

Import cycles
-------------

Finally we have to decide how to handle (c), import cycles.  Here
we'll need a modified version of the original state machine
(build.py), but we only need to do this per SCC, and we won't have to
deal with changes to the list of nodes while we're processing it.

If all nodes in the SCC have valid cache metadata and all dependencies
outside the SCC are still valid, we can proceed as follows:

  1. Load cache data for all nodes in the SCC.

  2. Fix up cross-references for all nodes in the SCC.

Otherwise, the simplest (but potentially slow) way to proceed is to
invalidate all cache data in the SCC and re-parse all nodes in the SCC
from source.  We can do this as follows:

  1. Parse source for all nodes in the SCC.

  2. Semantic analysis for all nodes in the SCC.

  3. Type check all nodes in the SCC.

(If there are more passes the process is the same -- each pass should
be done for all nodes before starting the next pass for any nodes in
the SCC.)

We could process the nodes in the SCC in any order.  For sentimental
reasons, I've decided to process them in the reverse order in which we
encountered them when originally constructing the graph.  That's how
the old build.py deals with cycles, and at least this reproduces the
previous implementation more accurately.

Can we do better than re-parsing all nodes in the SCC when any of its
dependencies are out of date?  It's doubtful.  The optimization
mentioned at the end of the previous section would require re-parsing
and type-checking a node and then comparing its symbol table to the
cached data; but because the node is part of a cycle we can't
technically type-check it until the semantic analysis of all other
nodes in the cycle has completed.  (This is an important issue because
Dropbox has a very large cycle in production code.  But I'd like to
deal with it later.)

Additional wrinkles
-------------------

During implementation more wrinkles were found.

- When a submodule of a package (e.g. x.y) is encountered, the parent
  package (e.g. x) must also be loaded, but it is not strictly a
  dependency.  See State.add_ancestors() below.
"""


class ModuleNotFound(Exception):
    """Control flow exception to signal that a module was not found."""


class State:
    """The state for a module.

    The source is only used for the -c command line option; in that
    case path is None.  Otherwise source is None and path isn't.
    """

    manager = None  # type: BuildManager
    order_counter = 0  # Class variable
    order = None  # type: int  # Order in which modules were encountered
    id = None  # type: str  # Fully qualified module name
    path = None  # type: Optional[str]  # Path to module source
    xpath = None  # type: str  # Path or '<string>'
    source = None  # type: Optional[str]  # Module source code
    source_hash = None  # type: Optional[str]  # Hash calculated based on the source code
    meta_source_hash = None  # type: Optional[str]  # Hash of the source given in the meta, if any
    meta = None  # type: Optional[CacheMeta]
    data = None  # type: Optional[str]
    tree = None  # type: Optional[MypyFile]
    dependencies = None  # type: List[str]  # Modules directly imported by the module
    suppressed = None  # type: List[str]  # Suppressed/missing dependencies
    priorities = None  # type: Dict[str, int]

    # Map each dependency to the line number where it is first imported
    dep_line_map = None  # type: Dict[str, int]

    # Parent package, its parent, etc.
    ancestors = None  # type: Optional[List[str]]

    # A list of all direct submodules of a given module
    child_modules = None  # type: Set[str]

    # List of (path, line number) tuples giving context for import
    import_context = None  # type: List[Tuple[str, int]]

    # The State from which this module was imported, if any
    caller_state = None  # type: Optional[State]

    # If caller_state is set, the line number in the caller where the import occurred
    caller_line = 0

    # If True, indicate that the public interface of this module is unchanged
    externally_same = True

    # Contains a hash of the public interface in incremental mode
    interface_hash = ""  # type: str

    # Options, specialized for this file
    options = None  # type: Options

    # Whether to ignore all errors
    ignore_all = False

    # Whether the module has an error or any of its dependencies have one.
    transitive_error = False

    fine_grained_deps = None  # type: Dict[str, Set[str]]

    # Type checker used for checking this file.  Use type_checker() for
    # access and to construct this on demand.
    _type_checker = None  # type: Optional[TypeChecker]

    def __init__(self,
                 id: Optional[str],
                 path: Optional[str],
                 source: Optional[str],
                 manager: BuildManager,
                 caller_state: 'Optional[State]' = None,
                 caller_line: int = 0,
                 ancestor_for: 'Optional[State]' = None,
                 root_source: bool = False,
                 # If `temporary` is True, this State is being created to just
                 # quickly parse/load the tree, without an intention to further
                 # process it. With this flag, any changes to external state as well
                 # as error reporting should be avoided.
                 temporary: bool = False,
                 ) -> None:
        assert id or path or source is not None, "Neither id, path nor source given"
        self.manager = manager
        State.order_counter += 1
        self.order = State.order_counter
        self.caller_state = caller_state
        self.caller_line = caller_line
        if caller_state:
            self.import_context = caller_state.import_context[:]
            self.import_context.append((caller_state.xpath, caller_line))
        else:
            self.import_context = []
        self.id = id or '__main__'
        self.options = manager.options.clone_for_module(self.id)
        self._type_checker = None
        self.fine_grained_deps = {}
        if not path and source is None:
            assert id is not None
            try:
                path, follow_imports = find_module_and_diagnose(
                    manager, id, self.options, caller_state, caller_line,
                    ancestor_for, root_source, skip_diagnose=temporary)
            except ModuleNotFound:
                if not temporary:
                    manager.missing_modules.add(id)
                raise
            if follow_imports == 'silent':
                self.ignore_all = True
        self.path = path
        self.xpath = path or '<string>'
        self.source = source
        if path and source is None and self.manager.cache_enabled:
            self.meta = find_cache_meta(self.id, path, manager)
            # TODO: Get mtime if not cached.
            if self.meta is not None:
                self.interface_hash = self.meta.interface_hash
                self.meta_source_hash = self.meta.hash
        self.add_ancestors()
        self.meta = validate_meta(self.meta, self.id, self.path, self.ignore_all, manager)
        if self.meta:
            # Make copies, since we may modify these and want to
            # compare them to the originals later.
            self.dependencies = list(self.meta.dependencies)
            self.suppressed = list(self.meta.suppressed)
            all_deps = self.dependencies + self.suppressed
            assert len(all_deps) == len(self.meta.dep_prios)
            self.priorities = {id: pri
                               for id, pri in zip(all_deps, self.meta.dep_prios)}
            assert len(all_deps) == len(self.meta.dep_lines)
            self.dep_line_map = {id: line
                                 for id, line in zip(all_deps, self.meta.dep_lines)}
            self.child_modules = set(self.meta.child_modules)
        else:
            # When doing a fine-grained cache load, pretend we only
            # know about modules that have cache information and defer
            # handling new modules until the fine-grained update.
            if manager.use_fine_grained_cache():
                manager.log("Deferring module to fine-grained update %s (%s)" % (path, id))
                raise ModuleNotFound

            # Parse the file (and then some) to get the dependencies.
            self.parse_file()
            self.compute_dependencies()
            self.child_modules = set()

    def add_ancestors(self) -> None:
        if self.path is not None:
            _, name = os.path.split(self.path)
            base, _ = os.path.splitext(name)
            if '.' in base:
                # This is just a weird filename, don't add anything
                self.ancestors = []
                return
        # All parent packages are new ancestors.
        ancestors = []
        parent = self.id
        while '.' in parent:
            parent, _ = parent.rsplit('.', 1)
            ancestors.append(parent)
        self.ancestors = ancestors

    def is_fresh(self) -> bool:
        """Return whether the cache data for this file is fresh."""
        # NOTE: self.dependencies may differ from
        # self.meta.dependencies when a dependency is dropped due to
        # suppression by silent mode.  However when a suppressed
        # dependency is added back we find out later in the process.
        return (self.meta is not None
                and self.is_interface_fresh()
                and self.dependencies == self.meta.dependencies
                and self.child_modules == set(self.meta.child_modules))

    def is_interface_fresh(self) -> bool:
        return self.externally_same

    def mark_as_rechecked(self) -> None:
        """Marks this module as having been fully re-analyzed by the type-checker."""
        self.manager.rechecked_modules.add(self.id)

    def mark_interface_stale(self, *, on_errors: bool = False) -> None:
        """Marks this module as having a stale public interface, and discards the cache data."""
        self.externally_same = False
        if not on_errors:
            self.manager.stale_modules.add(self.id)

    def check_blockers(self) -> None:
        """Raise CompileError if a blocking error is detected."""
        if self.manager.errors.is_blockers():
            self.manager.log("Bailing due to blocking errors")
            self.manager.errors.raise_error()

    @contextlib.contextmanager
    def wrap_context(self) -> Iterator[None]:
        save_import_context = self.manager.errors.import_context()
        self.manager.errors.set_import_context(self.import_context)
        try:
            yield
        except CompileError:
            raise
        except Exception as err:
            report_internal_error(err, self.path, 0, self.manager.errors, self.options)
        self.manager.errors.set_import_context(save_import_context)
        self.check_blockers()

    # Methods for processing cached modules.
    def load_fine_grained_deps(self) -> None:
        assert self.meta is not None, "Internal error: this method must be called only" \
                                      " for cached modules"
        assert self.meta.deps_json
        with open(self.meta.deps_json) as f:
            deps = json.load(f)
        # TODO: Assert deps file wasn't changed.
        self.fine_grained_deps = {k: set(v) for k, v in deps.items()}

    def load_tree(self) -> None:
        assert self.meta is not None, "Internal error: this method must be called only" \
                                      " for cached modules"
        with open(self.meta.data_json) as f:
            data = json.load(f)
        # TODO: Assert data file wasn't changed.
        self.tree = MypyFile.deserialize(data)

        self.manager.modules[self.id] = self.tree
        self.manager.add_stats(fresh_trees=1)

    def fix_cross_refs(self) -> None:
        assert self.tree is not None, "Internal error: method must be called on parsed file only"
        # We need to set quick_and_dirty when doing a fine grained
        # cache load because we need to gracefully handle missing modules.
        fixup_module(self.tree, self.manager.modules,
                     self.manager.options.quick_and_dirty or
                     self.options.use_fine_grained_cache)

    def patch_dependency_parents(self) -> None:
        """
        In Python, if a and a.b are both modules, running `import a.b` will
        modify not only the current module's namespace, but a's namespace as
        well -- see SemanticAnalyzerPass2.add_submodules_to_parent_modules for more
        details.

        However, this patching process can occur after `a` has been parsed and
        serialized during increment mode. Consequently, we need to repeat this
        patch when deserializing a cached file.

        This function should be called only when processing fresh SCCs -- the
        semantic analyzer will perform this patch for us when processing stale
        SCCs.
        """
        for dep in self.dependencies:
            self.manager.semantic_analyzer.add_submodules_to_parent_modules(dep, True)

    def fix_suppressed_dependencies(self, graph: Graph) -> None:
        """Corrects whether dependencies are considered stale in silent mode.

        This method is a hack to correct imports in silent mode + incremental mode.
        In particular, the problem is that when running mypy with a cold cache, the
        `parse_file(...)` function is called *at the start* of the `load_graph(...)` function.
        Note that load_graph will mark some dependencies as suppressed if they weren't specified
        on the command line in silent mode.

        However, if the interface for a module is changed, parse_file will be called within
        `process_stale_scc` -- *after* load_graph is finished, wiping out the changes load_graph
        previously made.

        This method is meant to be run after parse_file finishes in process_stale_scc and will
        recompute what modules should be considered suppressed in silent mode.
        """
        # TODO: See if it's possible to move this check directly into parse_file in some way.
        # TODO: Find a way to write a test case for this fix.
        # TODO: I suspect that splitting compute_dependencies() out from parse_file
        # obviates the need for this but lacking a test case for the problem this fixed...
        silent_mode = (self.options.ignore_missing_imports or
                       self.options.follow_imports == 'skip')
        if not silent_mode:
            return

        new_suppressed = []
        new_dependencies = []
        entry_points = self.manager.source_set.source_modules
        for dep in self.dependencies + self.suppressed:
            ignored = dep in self.suppressed and dep not in entry_points
            if ignored or dep not in graph:
                new_suppressed.append(dep)
            else:
                new_dependencies.append(dep)
        self.dependencies = new_dependencies
        self.suppressed = new_suppressed

    # Methods for processing modules from source code.

    def parse_file(self) -> None:
        """Parse file and run first pass of semantic analysis.

        Everything done here is local to the file. Don't depend on imported
        modules in any way. Also record module dependencies based on imports.
        """
        if self.tree is not None:
            # The file was already parsed (in __init__()).
            return

        manager = self.manager
        modules = manager.modules
        manager.log("Parsing %s (%s)" % (self.xpath, self.id))

        with self.wrap_context():
            source = self.source
            self.source = None  # We won't need it again.
            if self.path and source is None:
                try:
                    path = manager.maybe_swap_for_shadow_path(self.path)
                    source = decode_python_encoding(manager.fscache.read(path),
                                                    manager.options.python_version)
                    self.source_hash = manager.fscache.md5(path)
                except IOError as ioerr:
                    # ioerr.strerror differs for os.stat failures between Windows and
                    # other systems, but os.strerror(ioerr.errno) does not, so we use that.
                    # (We want the error messages to be platform-independent so that the
                    # tests have predictable output.)
                    raise CompileError([
                        "mypy: can't read file '{}': {}".format(
                            self.path, os.strerror(ioerr.errno))])
                except (UnicodeDecodeError, DecodeError) as decodeerr:
                    raise CompileError([
                        "mypy: can't decode file '{}': {}".format(self.path, str(decodeerr))])
            else:
                assert source is not None
                self.source_hash = compute_hash(source)
            self.tree = manager.parse_file(self.id, self.xpath, source,
                                           self.ignore_all or self.options.ignore_errors)

        modules[self.id] = self.tree

        # Do the first pass of semantic analysis: add top-level
        # definitions in the file to the symbol table.  We must do
        # this before processing imports, since this may mark some
        # import statements as unreachable.
        first = SemanticAnalyzerPass1(manager.semantic_analyzer)
        with self.wrap_context():
            first.visit_file(self.tree, self.xpath, self.id, self.options)

        # Initialize module symbol table, which was populated by the
        # semantic analyzer.
        # TODO: Why can't SemanticAnalyzerPass1 .analyze() do this?
        self.tree.names = manager.semantic_analyzer.globals

        self.check_blockers()

    def compute_dependencies(self) -> None:
        """Compute a module's dependencies after parsing it.

        This is used when we parse a file that we didn't have
        up-to-date cache information for. When we have an up-to-date
        cache, we just use the cached info.
        """
        manager = self.manager
        assert self.tree is not None

        # Compute (direct) dependencies.
        # Add all direct imports (this is why we needed the first pass).
        # Also keep track of each dependency's source line.
        dependencies = []
        priorities = {}  # type: Dict[str, int]  # id -> priority
        dep_line_map = {}  # type: Dict[str, int]  # id -> line
        for pri, id, line in manager.all_imported_modules_in_file(self.tree):
            priorities[id] = min(pri, priorities.get(id, PRI_ALL))
            if id == self.id:
                continue
            if id not in dep_line_map:
                dependencies.append(id)
                dep_line_map[id] = line
        # Every module implicitly depends on builtins.
        if self.id != 'builtins' and 'builtins' not in dep_line_map:
            dependencies.append('builtins')

        # Missing dependencies will be moved from dependencies to
        # suppressed when they fail to be loaded in load_graph.
        self.dependencies = dependencies
        self.suppressed = []
        self.priorities = priorities
        self.dep_line_map = dep_line_map

        self.check_blockers()  # Can fail due to bogus relative imports

    def semantic_analysis(self) -> None:
        assert self.tree is not None, "Internal error: method must be called on parsed file only"
        patches = []  # type: List[Tuple[int, Callable[[], None]]]
        with self.wrap_context():
            self.manager.semantic_analyzer.visit_file(self.tree, self.xpath, self.options, patches)
        self.patches = patches

    def semantic_analysis_pass_three(self) -> None:
        assert self.tree is not None, "Internal error: method must be called on parsed file only"
        patches = []  # type: List[Tuple[int, Callable[[], None]]]
        with self.wrap_context():
            self.manager.semantic_analyzer_pass3.visit_file(self.tree, self.xpath,
                                                            self.options, patches)
            if self.options.dump_type_stats:
                dump_type_stats(self.tree, self.xpath)
        self.patches = patches + self.patches

    def semantic_analysis_apply_patches(self) -> None:
        apply_semantic_analyzer_patches(self.patches)

    def type_check_first_pass(self) -> None:
        if self.options.semantic_analysis_only:
            return
        with self.wrap_context():
            self.type_checker().check_first_pass()

    def type_checker(self) -> TypeChecker:
        if not self._type_checker:
            assert self.tree is not None, "Internal error: must be called on parsed file only"
            manager = self.manager
            self._type_checker = TypeChecker(manager.errors, manager.modules, self.options,
                                             self.tree, self.xpath, manager.plugin)
        return self._type_checker

    def type_map(self) -> Dict[Expression, Type]:
        return self.type_checker().type_map

    def type_check_second_pass(self) -> bool:
        if self.options.semantic_analysis_only:
            return False
        with self.wrap_context():
            return self.type_checker().check_second_pass()

    def finish_passes(self) -> None:
        assert self.tree is not None, "Internal error: method must be called on parsed file only"
        manager = self.manager
        if self.options.semantic_analysis_only:
            return
        with self.wrap_context():
            # Some tests want to look at the set of all types.
            options = manager.options
            if ((options.use_builtins_fixtures and not options.fine_grained_incremental) or
                    manager.options.dump_deps):
                manager.all_types.update(self.type_map())

            # We should always patch indirect dependencies, even in full (non-incremental) builds,
            # because the cache still may be written, and it must be correct.
            self._patch_indirect_dependencies(self.type_checker().module_refs, self.type_map())

            if self.options.dump_inference_stats:
                dump_type_stats(self.tree, self.xpath, inferred=True,
                                typemap=self.type_map())
            manager.report_file(self.tree, self.type_map(), self.options)

    def _patch_indirect_dependencies(self,
                                     module_refs: Set[str],
                                     type_map: Dict[Expression, Type]) -> None:
        types = set(type_map.values())
        assert None not in types
        valid = self.valid_references()

        encountered = self.manager.indirection_detector.find_modules(types) | module_refs
        extra = encountered - valid

        for dep in sorted(extra):
            if dep not in self.manager.modules:
                continue
            if dep not in self.suppressed and dep not in self.manager.missing_modules:
                self.dependencies.append(dep)
                self.priorities[dep] = PRI_INDIRECT
            elif dep not in self.suppressed and dep in self.manager.missing_modules:
                self.suppressed.append(dep)

    def compute_fine_grained_deps(self) -> None:
        assert self.tree is not None
        if '/typeshed/' in self.xpath or self.xpath.startswith('typeshed/'):
            # We don't track changes to typeshed -- the assumption is that they are only changed
            # as part of mypy updates, which will invalidate everything anyway.
            #
            # TODO: Not a reliable test, as we could have a package named typeshed.
            # TODO: Consider relaxing this -- maybe allow some typeshed changes to be tracked.
            return
        self.fine_grained_deps = get_dependencies(target=self.tree,
                                                  type_map=self.type_map(),
                                                  python_version=self.options.python_version)

    def valid_references(self) -> Set[str]:
        assert self.ancestors is not None
        valid_refs = set(self.dependencies + self.suppressed + self.ancestors)
        valid_refs.add(self.id)

        if "os" in valid_refs:
            valid_refs.add("os.path")

        return valid_refs

    def write_cache(self) -> None:
        assert self.tree is not None, "Internal error: method must be called on parsed file only"
        # We don't support writing cache files in fine-grained incremental mode.
        if (not self.path
                or self.options.cache_dir == os.devnull
                or self.options.fine_grained_incremental):
            return
        if self.manager.options.quick_and_dirty:
            is_errors = self.manager.errors.is_errors_for_file(self.path)
        else:
            is_errors = self.transitive_error
        if is_errors:
            delete_cache(self.id, self.path, self.manager)
            self.meta = None
            self.mark_interface_stale(on_errors=True)
            return
        dep_prios = self.dependency_priorities()
        dep_lines = self.dependency_lines()
        assert self.source_hash is not None
        new_interface_hash, self.meta = write_cache(
            self.id, self.path, self.tree,
            {k: list(v) for k, v in self.fine_grained_deps.items()},
            list(self.dependencies), list(self.suppressed), list(self.child_modules),
            dep_prios, dep_lines, self.interface_hash, self.source_hash, self.ignore_all,
            self.manager)
        if new_interface_hash == self.interface_hash:
            self.manager.log("Cached module {} has same interface".format(self.id))
        else:
            self.manager.log("Cached module {} has changed interface".format(self.id))
            self.mark_interface_stale()
            self.interface_hash = new_interface_hash

    def verify_dependencies(self, suppressed_only: bool = False) -> None:
        """Report errors for import targets in modules that don't exist.

        If suppressed_only is set, only check suppressed dependencies.
        """
        manager = self.manager
        assert self.ancestors is not None
        if suppressed_only:
            all_deps = self.suppressed
        else:
            # Strip out indirect dependencies. See comment in build.load_graph().
            dependencies = [dep for dep in self.dependencies
                            if self.priorities.get(dep) != PRI_INDIRECT]
            all_deps = dependencies + self.suppressed + self.ancestors
        for dep in all_deps:
            if dep in manager.modules:
                continue
            options = manager.options.clone_for_module(dep)
            if options.ignore_missing_imports:
                continue
            line = self.dep_line_map.get(dep, 1)
            try:
                if dep in self.ancestors:
                    state, ancestor = None, self  # type: (Optional[State], Optional[State])
                else:
                    state, ancestor = self, None
                # Called just for its side effects of producing diagnostics.
                find_module_and_diagnose(
                    manager, dep, options,
                    caller_state=state, caller_line=line,
                    ancestor_for=ancestor)
            except (ModuleNotFound, CompileError):
                # Swallow up any ModuleNotFounds or CompilerErrors while generating
                # a diagnostic. CompileErrors may get generated in
                # fine-grained mode when an __init__.py is deleted, if a module
                # that was in that package has targets reprocessed before
                # it is renamed.
                pass

    def dependency_priorities(self) -> List[int]:
        return [self.priorities.get(dep, PRI_HIGH) for dep in self.dependencies + self.suppressed]

    def dependency_lines(self) -> List[int]:
        return [self.dep_line_map.get(dep, 1) for dep in self.dependencies + self.suppressed]

    def generate_unused_ignore_notes(self) -> None:
        if self.options.warn_unused_ignores:
            # If this file was initially loaded from the cache, it may have suppressed
            # dependencies due to imports with ignores on them. We need to generate
            # those errors to avoid spuriously flagging them as unused ignores.
            if self.meta:
                self.verify_dependencies(suppressed_only=True)
            self.manager.errors.generate_unused_ignore_notes(self.xpath)


# Module import and diagnostic glue


def find_module_and_diagnose(manager: BuildManager,
                             id: str,
                             options: Options,
                             caller_state: 'Optional[State]' = None,
                             caller_line: int = 0,
                             ancestor_for: 'Optional[State]' = None,
                             root_source: bool = False,
                             skip_diagnose: bool = False) -> Tuple[str, str]:
    """Find a module by name, respecting follow_imports and producing diagnostics.

    If the module is not found, then the ModuleNotFound exception is raised.

    Args:
      id: module to find
      options: the options for the module being loaded
      caller_state: the state of the importing module, if applicable
      caller_line: the line number of the import
      ancestor_for: the child module this is an ancestor of, if applicable
      root_source: whether this source was specified on the command line
      skip_diagnose: skip any error diagnosis and reporting (but ModuleNotFound is
          still raised if the module is missing)

    The specified value of follow_imports for a module can be overridden
    if the module is specified on the command line or if it is a stub,
    so we compute and return the "effective" follow_imports of the module.

    Returns a tuple containing (file path, target's effective follow_imports setting)
    """
    file_id = id
    if id == 'builtins' and options.python_version[0] == 2:
        # The __builtin__ module is called internally by mypy
        # 'builtins' in Python 2 mode (similar to Python 3),
        # but the stub file is __builtin__.pyi.  The reason is
        # that a lot of code hard-codes 'builtins.x' and it's
        # easier to work it around like this.  It also means
        # that the implementation can mostly ignore the
        # difference and just assume 'builtins' everywhere,
        # which simplifies code.
        file_id = '__builtin__'
    path = manager.find_module_cache.find_module(file_id, manager.search_paths,
                                                 manager.options.python_executable)
    if path:
        # For non-stubs, look at options.follow_imports:
        # - normal (default) -> fully analyze
        # - silent -> analyze but silence errors
        # - skip -> don't analyze, make the type Any
        follow_imports = options.follow_imports
        if (root_source  # Honor top-level modules
                or (not path.endswith('.py')  # Stubs are always normal
                    and not options.follow_imports_for_stubs)  # except when they aren't
                or id == 'builtins'):  # Builtins is always normal
            follow_imports = 'normal'
        if skip_diagnose:
            pass
        elif follow_imports == 'silent':
            # Still import it, but silence non-blocker errors.
            manager.log("Silencing %s (%s)" % (path, id))
        elif follow_imports == 'skip' or follow_imports == 'error':
            # In 'error' mode, produce special error messages.
            if id not in manager.missing_modules:
                manager.log("Skipping %s (%s)" % (path, id))
            if follow_imports == 'error':
                if ancestor_for:
                    skipping_ancestor(manager, id, path, ancestor_for)
                else:
                    skipping_module(manager, caller_line, caller_state,
                                    id, path)
            raise ModuleNotFound

        return (path, follow_imports)
    else:
        # Could not find a module.  Typically the reason is a
        # misspelled module name, missing stub, module not in
        # search path or the module has not been installed.
        if skip_diagnose:
            raise ModuleNotFound
        if caller_state:
            if not (options.ignore_missing_imports or in_partial_package(id, manager)):
                module_not_found(manager, caller_line, caller_state, id)
            raise ModuleNotFound
        else:
            # If we can't find a root source it's always fatal.
            # TODO: This might hide non-fatal errors from
            # root sources processed earlier.
            raise CompileError(["mypy: can't find module '%s'" % id])


def in_partial_package(id: str, manager: BuildManager) -> bool:
    """Check if a missing module can potentially be a part of a package.

    This checks if there is any existing parent __init__.pyi stub that
    defines a module-level __getattr__ (a.k.a. partial stub package).
    """
    while '.' in id:
        parent, _ = id.rsplit('.', 1)
        if parent in manager.modules:
            parent_mod = manager.modules[parent]  # type: Optional[MypyFile]
        else:
            # Parent is not in build, try quickly if we can find it.
            try:
                parent_st = State(id=parent, path=None, source=None, manager=manager,
                                  temporary=True)
            except (ModuleNotFound, CompileError):
                parent_mod = None
            else:
                parent_mod = parent_st.tree
        if parent_mod is not None:
            if parent_mod.is_partial_stub_package:
                return True
            else:
                # Bail out soon, complete subpackage found
                return False
        id = parent
    return False


def module_not_found(manager: BuildManager, line: int, caller_state: State,
                     target: str) -> None:
    errors = manager.errors
    save_import_context = errors.import_context()
    errors.set_import_context(caller_state.import_context)
    errors.set_file(caller_state.xpath, caller_state.id)
    stub_msg = "(Stub files are from https://github.com/python/typeshed)"
    if target == 'builtins':
        errors.report(line, 0, "Cannot find 'builtins' module. Typeshed appears broken!",
                      blocker=True)
        errors.raise_error()
    elif ((manager.options.python_version[0] == 2 and moduleinfo.is_py2_std_lib_module(target))
          or (manager.options.python_version[0] >= 3
              and moduleinfo.is_py3_std_lib_module(target))):
        errors.report(
            line, 0, "No library stub file for standard library module '{}'".format(target))
        errors.report(line, 0, stub_msg, severity='note', only_once=True)
    elif moduleinfo.is_third_party_module(target):
        errors.report(line, 0, "No library stub file for module '{}'".format(target))
        errors.report(line, 0, stub_msg, severity='note', only_once=True)
    else:
        errors.report(line, 0, "Cannot find module named '{}'".format(target))
        errors.report(line, 0, '(Perhaps setting MYPYPATH '
                      'or using the "--ignore-missing-imports" flag would help)',
                      severity='note', only_once=True)
    errors.set_import_context(save_import_context)


def skipping_module(manager: BuildManager, line: int, caller_state: Optional[State],
                    id: str, path: str) -> None:
    """Produce an error for an import ignored due to --follow_imports=error"""
    assert caller_state, (id, path)
    save_import_context = manager.errors.import_context()
    manager.errors.set_import_context(caller_state.import_context)
    manager.errors.set_file(caller_state.xpath, caller_state.id)
    manager.errors.report(line, 0,
                          "Import of '%s' ignored" % (id,),
                          severity='note')
    manager.errors.report(line, 0,
                          "(Using --follow-imports=error, module not passed on command line)",
                          severity='note', only_once=True)
    manager.errors.set_import_context(save_import_context)


def skipping_ancestor(manager: BuildManager, id: str, path: str, ancestor_for: 'State') -> None:
    """Produce an error for an ancestor ignored due to --follow_imports=error"""
    # TODO: Read the path (the __init__.py file) and return
    # immediately if it's empty or only contains comments.
    # But beware, some package may be the ancestor of many modules,
    # so we'd need to cache the decision.
    manager.errors.set_import_context([])
    manager.errors.set_file(ancestor_for.xpath, ancestor_for.id)
    manager.errors.report(-1, -1, "Ancestor package '%s' ignored" % (id,),
                          severity='note', only_once=True)
    manager.errors.report(-1, -1,
                          "(Using --follow-imports=error, submodule passed on command line)",
                          severity='note', only_once=True)


# The driver


def dispatch(sources: List[BuildSource], manager: BuildManager) -> Graph:
    manager.log()
    manager.log("Mypy version %s" % __version__)
    t0 = time.time()
    graph = load_graph(sources, manager)

    # This is a kind of unfortunate hack to work around some of fine-grained's
    # fragility: if we have loaded less than 50% of the specified files from
    # cache in fine-grained cache mode, load the graph again honestly.
    # In this case, we just turn the cache off entirely, so we don't need
    # to worry about some files being loaded and some from cache and so
    # that fine-grained mode never *writes* to the cache.
    if manager.use_fine_grained_cache() and len(graph) < 0.50 * len(sources):
        manager.log("Redoing load_graph without cache because too much was missing")
        manager.cache_enabled = False
        graph = load_graph(sources, manager)

    t1 = time.time()
    manager.add_stats(graph_size=len(graph),
                      stubs_found=sum(g.path is not None and g.path.endswith('.pyi')
                                      for g in graph.values()),
                      graph_load_time=(t1 - t0),
                      fm_cache_size=len(manager.find_module_cache.results),
                      fm_dir_cache_size=len(manager.find_module_cache.dirs),
                      )
    if not graph:
        print("Nothing to do?!")
        return graph
    manager.log("Loaded graph with %d nodes (%.3f sec)" % (len(graph), t1 - t0))
    if manager.options.dump_graph:
        dump_graph(graph)
        return graph

    # Fine grained protocol dependencies are serialized separately, so we read them
    # after we load the cache for whole graph.
    # We need to read them both for running in daemon mode and if we are generating
    # a fine-grained cache (so that we can properly update them incrementally).
    # The `read_protocol_cache` will also validate
    # the protocol cache against the loaded individual cache files.
    if manager.options.cache_fine_grained or manager.use_fine_grained_cache():
        proto_deps = read_protocol_cache(manager, graph)
        if proto_deps is not None:
            TypeState.proto_deps = proto_deps
        elif manager.stats.get('fresh_metas', 0) > 0:
            # There were some cache files read, but no protocol dependencies loaded.
            manager.log("Error reading protocol dependencies cache -- aborting cache load")
            manager.cache_enabled = False
            manager.log("Falling back to full run -- reloading graph...")
            return dispatch(sources, manager)

    # If we are loading a fine-grained incremental mode cache, we
    # don't want to do a real incremental reprocess of the graph---we
    # just want to load in all of the cache information.
    if manager.use_fine_grained_cache():
        process_fine_grained_cache_graph(graph, manager)
    else:
        process_graph(graph, manager)
        if manager.options.cache_fine_grained or manager.options.fine_grained_incremental:
            # If we are running a daemon or are going to write cache for further fine grained use,
            # then we need to collect fine grained protocol dependencies.
            # Since these are a global property of the program, they are calculated after we
            # processed the whole graph.
            TypeState.update_protocol_deps()
            if TypeState.proto_deps is not None and not manager.options.fine_grained_incremental:
                write_protocol_deps_cache(TypeState.proto_deps, manager, graph)

    if manager.options.dump_deps:
        # This speeds up startup a little when not using the daemon mode.
        from mypy.server.deps import dump_all_dependencies
        dump_all_dependencies(manager.modules, manager.all_types, manager.options.python_version)
    return graph


class NodeInfo:
    """Some info about a node in the graph of SCCs."""

    def __init__(self, index: int, scc: List[str]) -> None:
        self.node_id = "n%d" % index
        self.scc = scc
        self.sizes = {}  # type: Dict[str, int]  # mod -> size in bytes
        self.deps = {}  # type: Dict[str, int]  # node_id -> pri

    def dumps(self) -> str:
        """Convert to JSON string."""
        total_size = sum(self.sizes.values())
        return "[%s, %s, %s,\n     %s,\n     %s]" % (json.dumps(self.node_id),
                                                     json.dumps(total_size),
                                                     json.dumps(self.scc),
                                                     json.dumps(self.sizes),
                                                     json.dumps(self.deps))


def dump_graph(graph: Graph) -> None:
    """Dump the graph as a JSON string to stdout.

    This copies some of the work by process_graph()
    (sorted_components() and order_ascc()).
    """
    nodes = []
    sccs = sorted_components(graph)
    for i, ascc in enumerate(sccs):
        scc = order_ascc(graph, ascc)
        node = NodeInfo(i, scc)
        nodes.append(node)
    inv_nodes = {}  # module -> node_id
    for node in nodes:
        for mod in node.scc:
            inv_nodes[mod] = node.node_id
    for node in nodes:
        for mod in node.scc:
            state = graph[mod]
            size = 0
            if state.path:
                try:
                    size = os.path.getsize(state.path)
                except os.error:
                    pass
            node.sizes[mod] = size
            for dep in state.dependencies:
                if dep in state.priorities:
                    pri = state.priorities[dep]
                    if dep in inv_nodes:
                        dep_id = inv_nodes[dep]
                        if (dep_id != node.node_id and
                                (dep_id not in node.deps or pri < node.deps[dep_id])):
                            node.deps[dep_id] = pri
    print("[" + ",\n ".join(node.dumps() for node in nodes) + "\n]")


def load_graph(sources: List[BuildSource], manager: BuildManager,
               old_graph: Optional[Graph] = None,
               new_modules: Optional[List[State]] = None) -> Graph:
    """Given some source files, load the full dependency graph.

    If an old_graph is passed in, it is used as the starting point and
    modified during graph loading.

    If a new_modules is passed in, any modules that are loaded are
    added to the list. This is an argument and not a return value
    so that the caller can access it even if load_graph fails.

    As this may need to parse files, this can raise CompileError in case
    there are syntax errors.
    """

    graph = old_graph if old_graph is not None else {}  # type: Graph

    # The deque is used to implement breadth-first traversal.
    # TODO: Consider whether to go depth-first instead.  This may
    # affect the order in which we process files within import cycles.
    new = new_modules if new_modules is not None else []
    entry_points = set()  # type: Set[str]
    # Seed the graph with the initial root sources.
    for bs in sources:
        try:
            st = State(id=bs.module, path=bs.path, source=bs.text, manager=manager,
                       root_source=True)
        except ModuleNotFound:
            continue
        if st.id in graph:
            manager.errors.set_file(st.xpath, st.id)
            manager.errors.report(-1, -1, "Duplicate module named '%s'" % st.id)
            manager.errors.raise_error()
        graph[st.id] = st
        new.append(st)
        entry_points.add(bs.module)
    # Collect dependencies.  We go breadth-first.
    # More nodes might get added to new as we go, but that's fine.
    for st in new:
        assert st.ancestors is not None
        # Strip out indirect dependencies.  These will be dealt with
        # when they show up as direct dependencies, and there's a
        # scenario where they hurt:
        # - Suppose A imports B and B imports C.
        # - Suppose on the next round:
        #   - C is deleted;
        #   - B is updated to remove the dependency on C;
        #   - A is unchanged.
        # - In this case A's cached *direct* dependencies are still valid
        #   (since direct dependencies reflect the imports found in the source)
        #   but A's cached *indirect* dependency on C is wrong.
        dependencies = [dep for dep in st.dependencies if st.priorities.get(dep) != PRI_INDIRECT]
        for dep in st.ancestors + dependencies + st.suppressed:
            # We don't want to recheck imports marked with '# type: ignore'
            # so we ignore any suppressed module not explicitly re-included
            # from the command line.
            ignored = dep in st.suppressed and dep not in entry_points
            if ignored:
                manager.missing_modules.add(dep)
            elif dep not in graph:
                try:
                    if dep in st.ancestors:
                        # TODO: Why not 'if dep not in st.dependencies' ?
                        # Ancestors don't have import context.
                        newst = State(id=dep, path=None, source=None, manager=manager,
                                      ancestor_for=st)
                    else:
                        newst = State(id=dep, path=None, source=None, manager=manager,
                                      caller_state=st, caller_line=st.dep_line_map.get(dep, 1))
                except ModuleNotFound:
                    if dep in st.dependencies:
                        st.dependencies.remove(dep)
                        st.suppressed.append(dep)
                else:
                    assert newst.id not in graph, newst.id
                    graph[newst.id] = newst
                    new.append(newst)
            if dep in st.ancestors and dep in graph:
                graph[dep].child_modules.add(st.id)
            if dep in graph and dep in st.suppressed:
                # Previously suppressed file is now visible
                if dep in st.suppressed:
                    st.suppressed.remove(dep)
                    st.dependencies.append(dep)
    return graph


class FreshState(State):
    meta = None  # type: CacheMeta


def process_graph(graph: Graph, manager: BuildManager) -> None:
    """Process everything in dependency order."""
    sccs = sorted_components(graph)
    manager.log("Found %d SCCs; largest has %d nodes" %
                (len(sccs), max(len(scc) for scc in sccs)))

    fresh_scc_queue = []  # type: List[List[str]]

    # We're processing SCCs from leaves (those without further
    # dependencies) to roots (those from which everything else can be
    # reached).
    for ascc in sccs:
        # Order the SCC's nodes using a heuristic.
        # Note that ascc is a set, and scc is a list.
        scc = order_ascc(graph, ascc)
        # If builtins is in the list, move it last.  (This is a bit of
        # a hack, but it's necessary because the builtins module is
        # part of a small cycle involving at least {builtins, abc,
        # typing}.  Of these, builtins must be processed last or else
        # some builtin objects will be incompletely processed.)
        if 'builtins' in ascc:
            scc.remove('builtins')
            scc.append('builtins')
        if manager.options.verbosity >= 2:
            for id in scc:
                manager.trace("Priorities for %s:" % id,
                              " ".join("%s:%d" % (x, graph[id].priorities[x])
                                       for x in graph[id].dependencies
                                       if x in ascc and x in graph[id].priorities))
        # Because the SCCs are presented in topological sort order, we
        # don't need to look at dependencies recursively for staleness
        # -- the immediate dependencies are sufficient.
        stale_scc = {id for id in scc if not graph[id].is_fresh()}
        fresh = not stale_scc
        deps = set()
        for id in scc:
            deps.update(graph[id].dependencies)
        deps -= ascc
        stale_deps = {id for id in deps if id in graph and not graph[id].is_interface_fresh()}
        if not manager.options.quick_and_dirty:
            fresh = fresh and not stale_deps
        undeps = set()
        if fresh:
            # Check if any dependencies that were suppressed according
            # to the cache have heen added back in this run.
            # NOTE: Newly suppressed dependencies are handled by is_fresh().
            for id in scc:
                undeps.update(graph[id].suppressed)
            undeps &= graph.keys()
            if undeps:
                fresh = False
        if fresh:
            # All cache files are fresh.  Check that no dependency's
            # cache file is newer than any scc node's cache file.
            fresh_graph = cast(Dict[str, FreshState], graph)
            oldest_in_scc = min(fresh_graph[id].meta.data_mtime for id in scc)
            viable = {id for id in stale_deps if graph[id].meta is not None}
            newest_in_deps = 0 if not viable else max(fresh_graph[dep].meta.data_mtime
                                                      for dep in viable)
            if manager.options.verbosity >= 3:  # Dump all mtimes for extreme debugging.
                all_ids = sorted(ascc | viable, key=lambda id: fresh_graph[id].meta.data_mtime)
                for id in all_ids:
                    if id in scc:
                        if fresh_graph[id].meta.data_mtime < newest_in_deps:
                            key = "*id:"
                        else:
                            key = "id:"
                    else:
                        if fresh_graph[id].meta.data_mtime > oldest_in_scc:
                            key = "+dep:"
                        else:
                            key = "dep:"
                    manager.trace(" %5s %.0f %s" % (key, fresh_graph[id].meta.data_mtime, id))
            # If equal, give the benefit of the doubt, due to 1-sec time granularity
            # (on some platforms).
            if manager.options.quick_and_dirty and stale_deps:
                fresh_msg = "fresh(ish)"
            elif oldest_in_scc < newest_in_deps:
                fresh = False
                fresh_msg = "out of date by %.0f seconds" % (newest_in_deps - oldest_in_scc)
            else:
                fresh_msg = "fresh"
        elif undeps:
            fresh_msg = "stale due to changed suppression (%s)" % " ".join(sorted(undeps))
        elif stale_scc:
            fresh_msg = "inherently stale"
            if stale_scc != ascc:
                fresh_msg += " (%s)" % " ".join(sorted(stale_scc))
            if stale_deps:
                fresh_msg += " with stale deps (%s)" % " ".join(sorted(stale_deps))
        else:
            fresh_msg = "stale due to deps (%s)" % " ".join(sorted(stale_deps))

        # Initialize transitive_error for all SCC members from union
        # of transitive_error of dependencies.
        if any(graph[dep].transitive_error for dep in deps if dep in graph):
            for id in scc:
                graph[id].transitive_error = True

        scc_str = " ".join(scc)
        if fresh:
            manager.trace("Queuing %s SCC (%s)" % (fresh_msg, scc_str))
            fresh_scc_queue.append(scc)
        else:
            if len(fresh_scc_queue) > 0:
                manager.log("Processing {} queued fresh SCCs".format(len(fresh_scc_queue)))
                # Defer processing fresh SCCs until we actually run into a stale SCC
                # and need the earlier modules to be loaded.
                #
                # Note that `process_graph` may end with us not having processed every
                # single fresh SCC. This is intentional -- we don't need those modules
                # loaded if there are no more stale SCCs to be rechecked.
                #
                # Also note we shouldn't have to worry about transitive_error here,
                # since modules with transitive errors aren't written to the cache,
                # and if any dependencies were changed, this SCC would be stale.
                # (Also, in quick_and_dirty mode we don't care about transitive errors.)
                #
                # TODO: see if it's possible to determine if we need to process only a
                # _subset_ of the past SCCs instead of having to process them all.
                for prev_scc in fresh_scc_queue:
                    process_fresh_modules(graph, prev_scc, manager)
                fresh_scc_queue = []
            size = len(scc)
            if size == 1:
                manager.log("Processing SCC singleton (%s) as %s" % (scc_str, fresh_msg))
            else:
                manager.log("Processing SCC of size %d (%s) as %s" % (size, scc_str, fresh_msg))
            process_stale_scc(graph, scc, manager)

    sccs_left = len(fresh_scc_queue)
    nodes_left = sum(len(scc) for scc in fresh_scc_queue)
    manager.add_stats(sccs_left=sccs_left, nodes_left=nodes_left)
    if sccs_left:
        manager.log("{} fresh SCCs ({} nodes) left in queue (and will remain unprocessed)"
                    .format(sccs_left, nodes_left))
        manager.trace(str(fresh_scc_queue))
    else:
        manager.log("No fresh SCCs left in queue")


def process_fine_grained_cache_graph(graph: Graph, manager: BuildManager) -> None:
    """Finish loading everything for use in the fine-grained incremental cache"""

    # If we are running in fine-grained incremental mode with caching,
    # we don't actually have much to do: just load the fine-grained
    # deps.
    for id, state in graph.items():
        state.load_fine_grained_deps()


def order_ascc(graph: Graph, ascc: AbstractSet[str], pri_max: int = PRI_ALL) -> List[str]:
    """Come up with the ideal processing order within an SCC.

    Using the priorities assigned by all_imported_modules_in_file(),
    try to reduce the cycle to a DAG, by omitting arcs representing
    dependencies of lower priority.

    In the simplest case, if we have A <--> B where A has a top-level
    "import B" (medium priority) but B only has the reverse "import A"
    inside a function (low priority), we turn the cycle into a DAG by
    dropping the B --> A arc, which leaves only A --> B.

    If all arcs have the same priority, we fall back to sorting by
    reverse global order (the order in which modules were first
    encountered).

    The algorithm is recursive, as follows: when as arcs of different
    priorities are present, drop all arcs of the lowest priority,
    identify SCCs in the resulting graph, and apply the algorithm to
    each SCC thus found.  The recursion is bounded because at each
    recursion the spread in priorities is (at least) one less.

    In practice there are only a few priority levels (less than a
    dozen) and in the worst case we just carry out the same algorithm
    for finding SCCs N times.  Thus the complexity is no worse than
    the complexity of the original SCC-finding algorithm -- see
    strongly_connected_components() below for a reference.
    """
    if len(ascc) == 1:
        return [s for s in ascc]
    pri_spread = set()
    for id in ascc:
        state = graph[id]
        for dep in state.dependencies:
            if dep in ascc:
                pri = state.priorities.get(dep, PRI_HIGH)
                if pri < pri_max:
                    pri_spread.add(pri)
    if len(pri_spread) == 1:
        # Filtered dependencies are uniform -- order by global order.
        return sorted(ascc, key=lambda id: -graph[id].order)
    pri_max = max(pri_spread)
    sccs = sorted_components(graph, ascc, pri_max)
    # The recursion is bounded by the len(pri_spread) check above.
    return [s for ss in sccs for s in order_ascc(graph, ss, pri_max)]


def process_fresh_modules(graph: Graph, modules: List[str], manager: BuildManager) -> None:
    """Process the modules in one group of modules from their cached data.

    This can be used to process an SCC of modules
    This involves loading the tree from JSON and then doing various cleanups.
    """
    for id in modules:
        graph[id].load_tree()
    for id in modules:
        graph[id].fix_cross_refs()
    for id in modules:
        graph[id].patch_dependency_parents()


def process_stale_scc(graph: Graph, scc: List[str], manager: BuildManager) -> None:
    """Process the modules in one SCC from source code.

    Exception: If quick_and_dirty is set, use the cache for fresh modules.
    """
    if manager.options.quick_and_dirty:
        fresh = [id for id in scc if graph[id].is_fresh()]
        fresh_set = set(fresh)  # To avoid running into O(N**2)
        stale = [id for id in scc if id not in fresh_set]
        if fresh:
            manager.log("  Fresh ids: %s" % (", ".join(fresh)))
        if stale:
            manager.log("  Stale ids: %s" % (", ".join(stale)))
    else:
        fresh = []
        stale = scc
    for id in fresh:
        graph[id].load_tree()
    for id in stale:
        # We may already have parsed the module, or not.
        # If the former, parse_file() is a no-op.
        graph[id].parse_file()
        graph[id].fix_suppressed_dependencies(graph)
    if 'typing' in scc:
        # For historical reasons we need to manually add typing aliases
        # for built-in generic collections, see docstring of
        # SemanticAnalyzerPass2.add_builtin_aliases for details.
        typing_mod = graph['typing'].tree
        assert typing_mod, "The typing module was not parsed"
        manager.semantic_analyzer.add_builtin_aliases(typing_mod)
    for id in fresh:
        graph[id].fix_cross_refs()
    for id in stale:
        graph[id].semantic_analysis()
    for id in stale:
        graph[id].semantic_analysis_pass_three()
    for id in stale:
        graph[id].semantic_analysis_apply_patches()
    for id in stale:
        graph[id].type_check_first_pass()
    more = True
    while more:
        more = False
        for id in stale:
            if graph[id].type_check_second_pass():
                more = True
    for id in stale:
        graph[id].generate_unused_ignore_notes()
    if any(manager.errors.is_errors_for_file(graph[id].xpath) for id in stale):
        for id in stale:
            graph[id].transitive_error = True
    for id in stale:
        graph[id].finish_passes()
        if manager.options.cache_fine_grained or manager.options.fine_grained_incremental:
            graph[id].compute_fine_grained_deps()
        manager.flush_errors(manager.errors.file_messages(graph[id].xpath), False)
        graph[id].write_cache()
        graph[id].mark_as_rechecked()


def sorted_components(graph: Graph,
                      vertices: Optional[AbstractSet[str]] = None,
                      pri_max: int = PRI_ALL) -> List[AbstractSet[str]]:
    """Return the graph's SCCs, topologically sorted by dependencies.

    The sort order is from leaves (nodes without dependencies) to
    roots (nodes on which no other nodes depend).

    This works for a subset of the full dependency graph too;
    dependencies that aren't present in graph.keys() are ignored.
    """
    # Compute SCCs.
    if vertices is None:
        vertices = set(graph)
    edges = {id: deps_filtered(graph, vertices, id, pri_max) for id in vertices}
    sccs = list(strongly_connected_components(vertices, edges))
    # Topsort.
    sccsmap = {id: frozenset(scc) for scc in sccs for id in scc}
    data = {}  # type: Dict[AbstractSet[str], Set[AbstractSet[str]]]
    for scc in sccs:
        deps = set()  # type: Set[AbstractSet[str]]
        for id in scc:
            deps.update(sccsmap[x] for x in deps_filtered(graph, vertices, id, pri_max))
        data[frozenset(scc)] = deps
    res = []
    for ready in topsort(data):
        # Sort the sets in ready by reversed smallest State.order.  Examples:
        #
        # - If ready is [{x}, {y}], x.order == 1, y.order == 2, we get
        #   [{y}, {x}].
        #
        # - If ready is [{a, b}, {c, d}], a.order == 1, b.order == 3,
        #   c.order == 2, d.order == 4, the sort keys become [1, 2]
        #   and the result is [{c, d}, {a, b}].
        res.extend(sorted(ready,
                          key=lambda scc: -min(graph[id].order for id in scc)))
    return res


def deps_filtered(graph: Graph, vertices: AbstractSet[str], id: str, pri_max: int) -> List[str]:
    """Filter dependencies for id with pri < pri_max."""
    if id not in vertices:
        return []
    state = graph[id]
    return [dep
            for dep in state.dependencies
            if dep in vertices and state.priorities.get(dep, PRI_HIGH) < pri_max]


def strongly_connected_components(vertices: AbstractSet[str],
                                  edges: Dict[str, List[str]]) -> Iterator[Set[str]]:
    """Compute Strongly Connected Components of a directed graph.

    Args:
      vertices: the labels for the vertices
      edges: for each vertex, gives the target vertices of its outgoing edges

    Returns:
      An iterator yielding strongly connected components, each
      represented as a set of vertices.  Each input vertex will occur
      exactly once; vertices not part of a SCC are returned as
      singleton sets.

    From http://code.activestate.com/recipes/578507/.
    """
    identified = set()  # type: Set[str]
    stack = []  # type: List[str]
    index = {}  # type: Dict[str, int]
    boundaries = []  # type: List[int]

    def dfs(v: str) -> Iterator[Set[str]]:
        index[v] = len(stack)
        stack.append(v)
        boundaries.append(index[v])

        for w in edges[v]:
            if w not in index:
                # For Python >= 3.3, replace with "yield from dfs(w)"
                for scc in dfs(w):
                    yield scc
            elif w not in identified:
                while index[w] < boundaries[-1]:
                    boundaries.pop()

        if boundaries[-1] == index[v]:
            boundaries.pop()
            scc = set(stack[index[v]:])
            del stack[index[v]:]
            identified.update(scc)
            yield scc

    for v in vertices:
        if v not in index:
            # For Python >= 3.3, replace with "yield from dfs(v)"
            for scc in dfs(v):
                yield scc


def topsort(data: Dict[AbstractSet[str],
                       Set[AbstractSet[str]]]) -> Iterable[Set[AbstractSet[str]]]:
    """Topological sort.

    Args:
      data: A map from SCCs (represented as frozen sets of strings) to
            sets of SCCs, its dependencies.  NOTE: This data structure
            is modified in place -- for normalization purposes,
            self-dependencies are removed and entries representing
            orphans are added.

    Returns:
      An iterator yielding sets of SCCs that have an equivalent
      ordering.  NOTE: The algorithm doesn't care about the internal
      structure of SCCs.

    Example:
      Suppose the input has the following structure:

        {A: {B, C}, B: {D}, C: {D}}

      This is normalized to:

        {A: {B, C}, B: {D}, C: {D}, D: {}}

      The algorithm will yield the following values:

        {D}
        {B, C}
        {A}

    From http://code.activestate.com/recipes/577413/.
    """
    # TODO: Use a faster algorithm?
    for k, v in data.items():
        v.discard(k)  # Ignore self dependencies.
    for item in set.union(*data.values()) - set(data.keys()):
        data[item] = set()
    while True:
        ready = {item for item, dep in data.items() if not dep}
        if not ready:
            break
        yield ready
        data = {item: (dep - ready)
                for item, dep in data.items()
                if item not in ready}
    assert not data, "A cyclic dependency exists amongst %r" % data<|MERGE_RESOLUTION|>--- conflicted
+++ resolved
@@ -199,17 +199,12 @@
 
 
 @functools.lru_cache(maxsize=None)
-<<<<<<< HEAD
 def _get_site_packages_dirs(python_executable: Optional[str],
                             fscache: FileSystemCache) -> List[str]:
-=======
-def _get_site_packages_dirs(python_executable: Optional[str]) -> List[str]:
->>>>>>> 90757f95
     """Find package directories for given python.
 
     This runs a subprocess call, which generates a list of the site package directories.
     To avoid repeatedly calling a subprocess (which can be slow!) we lru_cache the results."""
-<<<<<<< HEAD
     def make_abspath(path: str, root: str) -> str:
         """Take a path and make it absolute relative to root if not already absolute."""
         path = os.path.normpath(path)
@@ -218,13 +213,10 @@
         else:
             return os.path.join(root, path)
 
-=======
->>>>>>> 90757f95
     if python_executable is None:
         return []
     if python_executable == sys.executable:
         # Use running Python's package dirs
-<<<<<<< HEAD
         site_packages = sitepkgs.getsitepackages()
     else:
         # Use subprocess to get the package directory of given Python
@@ -239,23 +231,12 @@
             with open(pth) as f:
                 egg_dirs.extend([make_abspath(d.rstrip(), dir) for d in f.readlines()])
     return egg_dirs + site_packages
-=======
-        return sitepkgs.getsitepackages()
-    else:
-        # Use subprocess to get the package directory of given Python
-        # executable
-        return ast.literal_eval(subprocess.check_output([python_executable, sitepkgs.__file__],
-                                stderr=subprocess.PIPE).decode())
->>>>>>> 90757f95
 
 
 def compute_search_paths(sources: List[BuildSource],
                      options: Options,
                      data_dir: str,
-<<<<<<< HEAD
                      fscache: FileSystemCache,
-=======
->>>>>>> 90757f95
                      alt_lib_path: Optional[str] = None) -> SearchPaths:
     """Compute the search paths as specified in PEP 561.
 
@@ -314,11 +295,7 @@
 
     return SearchPaths(tuple(reversed(python_path)),
                        tuple(mypypath),
-<<<<<<< HEAD
                        tuple(_get_site_packages_dirs(options.python_executable, fscache)),
-=======
-                       tuple(_get_site_packages_dirs(options.python_executable)),
->>>>>>> 90757f95
                        tuple(lib_path))
 
 
@@ -335,11 +312,7 @@
     data_dir = default_data_dir(bin_dir)
     fscache = fscache or FileSystemCache()
 
-<<<<<<< HEAD
     search_paths = compute_search_paths(sources, options, data_dir, fscache, alt_lib_path)
-=======
-    search_paths = compute_search_paths(sources, options, data_dir, alt_lib_path)
->>>>>>> 90757f95
 
     reports = Reports(data_dir, options.report_dirs)
     source_set = BuildSourceSet(sources)
