"""Facilities to analyze entire programs, including imported modules.

Parse and analyze the source files of a program in the correct order
(based on file dependencies), and collect the results.

This module only directs a build, which is performed in multiple passes per
file.  The individual passes are implemented in separate modules.

The function build() is the main interface to this module.
"""
# TODO: More consistent terminology, e.g. path/fnam, module/id, state/file

import binascii
import contextlib
import gc
import hashlib
import json
import os
import re
import stat
import sys
import time
import errno
import types

from typing import (AbstractSet, Any, Dict, Iterable, Iterator, List,
                    Mapping, NamedTuple, Optional, Set, Tuple, Union, Callable)
MYPY = False
if MYPY:
    from typing import ClassVar
    from typing_extensions import Final

from mypy.nodes import (MypyFile, ImportBase, Import, ImportFrom, ImportAll)
from mypy.semanal_pass1 import SemanticAnalyzerPass1
from mypy.semanal import SemanticAnalyzerPass2, apply_semantic_analyzer_patches
from mypy.semanal_pass3 import SemanticAnalyzerPass3
from mypy.checker import TypeChecker
from mypy.indirection import TypeIndirectionVisitor
from mypy.errors import Errors, CompileError, report_internal_error
from mypy.util import DecodeError, decode_python_encoding, is_sub_path
if MYPY:
    from mypy.report import Reports  # Avoid unconditional slow import
from mypy import moduleinfo
from mypy.fixup import fixup_module
from mypy.modulefinder import BuildSource, compute_search_paths, FindModuleCache, SearchPaths
from mypy.nodes import Expression
from mypy.options import Options
from mypy.parse import parse
from mypy.stats import dump_type_stats
from mypy.types import Type
from mypy.version import __version__
from mypy.plugin import Plugin, ChainedPlugin, plugin_types
from mypy.plugins.default import DefaultPlugin
from mypy.fscache import FileSystemCache
from mypy.metastore import MetadataStore, FilesystemMetadataStore, SqliteMetadataStore
from mypy.typestate import TypeState, reset_global_state

from mypy.mypyc_hacks import BuildManagerBase


# Switch to True to produce debug output related to fine-grained incremental
# mode only that is useful during development. This produces only a subset of
# output compared to --verbose output. We use a global flag to enable this so
# that it's easy to enable this when running tests.
DEBUG_FINE_GRAINED = False  # type: Final


Graph = Dict[str, 'State']


# TODO: Get rid of BuildResult.  We might as well return a BuildManager.
class BuildResult:
    """The result of a successful build.

    Attributes:
      manager: The build manager.
      files:   Dictionary from module name to related AST node.
      types:   Dictionary from parse tree node to its inferred type.
      used_cache: Whether the build took advantage of a pre-existing cache
      errors:  List of error messages.
    """

    def __init__(self, manager: 'BuildManager', graph: Graph) -> None:
        self.manager = manager
        self.graph = graph
        self.files = manager.modules
        self.types = manager.all_types  # Non-empty if export_types True in options
        self.used_cache = manager.cache_enabled
        self.errors = []  # type: List[str]  # Filled in by build if desired


class BuildSourceSet:
    """Efficiently test a file's membership in the set of build sources."""

    def __init__(self, sources: List[BuildSource]) -> None:
        self.source_text_present = False
        self.source_modules = set()  # type: Set[str]
        self.source_paths = set()  # type: Set[str]

        for source in sources:
            if source.text is not None:
                self.source_text_present = True
            elif source.path:
                self.source_paths.add(source.path)
            else:
                self.source_modules.add(source.module)

    def is_source(self, file: MypyFile) -> bool:
        if file.path and file.path in self.source_paths:
            return True
        elif file._fullname in self.source_modules:
            return True
        elif file.path is None and self.source_text_present:
            return True
        else:
            return False


def build(sources: List[BuildSource],
          options: Options,
          alt_lib_path: Optional[str] = None,
          flush_errors: Optional[Callable[[List[str], bool], None]] = None,
          fscache: Optional[FileSystemCache] = None,
          ) -> BuildResult:
    """Analyze a program.

    A single call to build performs parsing, semantic analysis and optionally
    type checking for the program *and* all imported modules, recursively.

    Return BuildResult if successful or only non-blocking errors were found;
    otherwise raise CompileError.

    If a flush_errors callback is provided, all error messages will be
    passed to it and the errors and messages fields of BuildResult and
    CompileError (respectively) will be empty. Otherwise those fields will
    report any error messages.

    Args:
      sources: list of sources to build
      options: build options
      alt_lib_path: an additional directory for looking up library modules
        (takes precedence over other directories)
      flush_errors: optional function to flush errors after a file is processed
      fscache: optionally a file-system cacher

    """
    # If we were not given a flush_errors, we use one that will populate those
    # fields for callers that want the traditional API.
    messages = []

    def default_flush_errors(new_messages: List[str], is_serious: bool) -> None:
        messages.extend(new_messages)

    flush_errors = flush_errors or default_flush_errors

    try:
        result = _build(sources, options, alt_lib_path, flush_errors, fscache)
        result.errors = messages
        return result
    except CompileError as e:
        # CompileErrors raised from an errors object carry all of the
        # messages that have not been reported out by error streaming.
        # Patch it up to contain either none or all none of the messages,
        # depending on whether we are flushing errors.
        serious = not e.use_stdout
        flush_errors(e.messages, serious)
        e.messages = messages
        raise


def _build(sources: List[BuildSource],
           options: Options,
           alt_lib_path: Optional[str],
           flush_errors: Callable[[List[str], bool], None],
           fscache: Optional[FileSystemCache],
           ) -> BuildResult:
    # This seems the most reasonable place to tune garbage collection.
    gc.set_threshold(150 * 1000)

    data_dir = default_data_dir()
    fscache = fscache or FileSystemCache()

    search_paths = compute_search_paths(sources, options, data_dir, alt_lib_path)

    reports = None
    if options.report_dirs:
        # Import lazily to avoid slowing down startup.
        from mypy.report import Reports  # noqa
        reports = Reports(data_dir, options.report_dirs)

    source_set = BuildSourceSet(sources)
    errors = Errors(options.show_error_context, options.show_column_numbers)
    plugin, snapshot = load_plugins(options, errors)

    # Construct a build manager object to hold state during the build.
    #
    # Ignore current directory prefix in error messages.
    manager = BuildManager(data_dir, search_paths,
                           ignore_prefix=os.getcwd(),
                           source_set=source_set,
                           reports=reports,
                           options=options,
                           version_id=__version__,
                           plugin=plugin,
                           plugins_snapshot=snapshot,
                           errors=errors,
                           flush_errors=flush_errors,
                           fscache=fscache)

    reset_global_state()
    try:
        graph = dispatch(sources, manager)
        if not options.fine_grained_incremental:
            TypeState.reset_all_subtype_caches()
        return BuildResult(manager, graph)
    finally:
        manager.metastore.commit()
        manager.log("Build finished in %.3f seconds with %d modules, and %d errors" %
                    (time.time() - manager.start_time,
                     len(manager.modules),
                     manager.errors.num_messages()))
<<<<<<< HEAD
        manager.dump_stats()
        # Finish the HTML or XML reports even if CompileError was raised.
        reports.finish()
=======
        if reports is not None:
            # Finish the HTML or XML reports even if CompileError was raised.
            reports.finish()
>>>>>>> c33da743


def default_data_dir() -> str:
    """Returns directory containing typeshed directory."""
    return os.path.dirname(__file__)


CacheMeta = NamedTuple('CacheMeta',
                       [('id', str),
                        ('path', str),
                        ('mtime', int),
                        ('size', int),
                        ('hash', str),
                        ('dependencies', List[str]),  # names of imported modules
                        ('data_mtime', int),  # mtime of data_json
                        ('deps_mtime', Optional[int]),  # mtime of deps_json
                        ('data_json', str),  # path of <id>.data.json
                        # path of <id>.deps.json, which we use to store fine-grained
                        # dependency information for fine-grained mode
                        ('deps_json', Optional[str]),
                        ('suppressed', List[str]),  # dependencies that weren't imported
                        ('child_modules', List[str]),  # all submodules of the given module
                        ('options', Optional[Dict[str, object]]),  # build options
                        # dep_prios and dep_lines are in parallel with
                        # dependencies + suppressed.
                        ('dep_prios', List[int]),
                        ('dep_lines', List[int]),
                        ('interface_hash', str),  # hash representing the public interface
                        ('version_id', str),  # mypy version for cache invalidation
                        ('ignore_all', bool),  # if errors were ignored
                        ])
# NOTE: dependencies + suppressed == all reachable imports;
# suppressed contains those reachable imports that were prevented by
# silent mode or simply not found.


def cache_meta_from_dict(meta: Dict[str, Any],
                         data_json: str, deps_json: Optional[str]) -> CacheMeta:
    """Build a CacheMeta object from a json metadata dictionary

    Args:
      meta: JSON metadata read from the metadata cache file
      data_json: Path to the .data.json file containing the AST trees
      deps_json: Optionally, path to the .deps.json file containing
                 fine-grained dependency information.
    """
    sentinel = None  # type: Any  # Values to be validated by the caller
    return CacheMeta(
        meta.get('id', sentinel),
        meta.get('path', sentinel),
        int(meta['mtime']) if 'mtime' in meta else sentinel,
        meta.get('size', sentinel),
        meta.get('hash', sentinel),
        meta.get('dependencies', []),
        int(meta['data_mtime']) if 'data_mtime' in meta else sentinel,
        int(meta['deps_mtime']) if meta.get('deps_mtime') is not None else None,
        data_json,
        deps_json,
        meta.get('suppressed', []),
        meta.get('child_modules', []),
        meta.get('options'),
        meta.get('dep_prios', []),
        meta.get('dep_lines', []),
        meta.get('interface_hash', ''),
        meta.get('version_id', sentinel),
        meta.get('ignore_all', True),
    )


# Priorities used for imports.  (Here, top-level includes inside a class.)
# These are used to determine a more predictable order in which the
# nodes in an import cycle are processed.
PRI_HIGH = 5  # type: Final  # top-level "from X import blah"
PRI_MED = 10  # type: Final  # top-level "import X"
PRI_LOW = 20  # type: Final  # either form inside a function
PRI_MYPY = 25  # type: Final  # inside "if MYPY" or "if TYPE_CHECKING"
PRI_INDIRECT = 30  # type: Final  # an indirect dependency
PRI_ALL = 99  # type: Final  # include all priorities


def import_priority(imp: ImportBase, toplevel_priority: int) -> int:
    """Compute import priority from an import node."""
    if not imp.is_top_level:
        # Inside a function
        return PRI_LOW
    if imp.is_mypy_only:
        # Inside "if MYPY" or "if typing.TYPE_CHECKING"
        return max(PRI_MYPY, toplevel_priority)
    # A regular import; priority determined by argument.
    return toplevel_priority


def load_plugins(options: Options, errors: Errors) -> Tuple[Plugin, Dict[str, str]]:
    """Load all configured plugins.

    Return a plugin that encapsulates all plugins chained together. Always
    at least include the default plugin (it's last in the chain).
    The second return value is a snapshot of versions/hashes of loaded user
    plugins (for cache validation).
    """
    import importlib
    snapshot = {}  # type: Dict[str, str]

    default_plugin = DefaultPlugin(options)  # type: Plugin
    if not options.config_file:
        return default_plugin, snapshot

    line = find_config_file_line_number(options.config_file, 'mypy', 'plugins')
    if line == -1:
        line = 1  # We need to pick some line number that doesn't look too confusing

    def plugin_error(message: str) -> None:
        errors.report(line, 0, message)
        errors.raise_error()

    custom_plugins = []  # type: List[Plugin]
    errors.set_file(options.config_file, None)
    for plugin_path in options.plugins:
        func_name = 'plugin'
        plugin_dir = None  # type: Optional[str]
        if ':' in os.path.basename(plugin_path):
            plugin_path, func_name = plugin_path.rsplit(':', 1)
        if plugin_path.endswith('.py'):
            # Plugin paths can be relative to the config file location.
            plugin_path = os.path.join(os.path.dirname(options.config_file), plugin_path)
            if not os.path.isfile(plugin_path):
                plugin_error("Can't find plugin '{}'".format(plugin_path))
            # Use an absolute path to avoid populating the cache entry
            # for 'tmp' during tests, since it will be different in
            # different tests.
            plugin_dir = os.path.abspath(os.path.dirname(plugin_path))
            fnam = os.path.basename(plugin_path)
            module_name = fnam[:-3]
            sys.path.insert(0, plugin_dir)
        elif re.search(r'[\\/]', plugin_path):
            fnam = os.path.basename(plugin_path)
            plugin_error("Plugin '{}' does not have a .py extension".format(fnam))
        else:
            module_name = plugin_path

        try:
            module = importlib.import_module(module_name)
        except Exception:
            plugin_error("Error importing plugin '{}'".format(plugin_path))
        finally:
            if plugin_dir is not None:
                assert sys.path[0] == plugin_dir
                del sys.path[0]

        if not hasattr(module, func_name):
            plugin_error('Plugin \'{}\' does not define entry point function "{}"'.format(
                plugin_path, func_name))

        try:
            plugin_type = getattr(module, func_name)(__version__)
        except Exception:
            print('Error calling the plugin(version) entry point of {}\n'.format(plugin_path))
            raise  # Propagate to display traceback

        if not isinstance(plugin_type, type):
            plugin_error(
                'Type object expected as the return value of "plugin"; got {!r} (in {})'.format(
                    plugin_type, plugin_path))
        if not issubclass(plugin_type, plugin_types):
            plugin_error(
                'Return value of "plugin" must be a subclass of "mypy.plugin.Plugin" '
                '(in {})'.format(plugin_path))
        try:
            custom_plugins.append(plugin_type(options))
            snapshot[module_name] = take_module_snapshot(module)
        except Exception:
            print('Error constructing plugin instance of {}\n'.format(plugin_type.__name__))
            raise  # Propagate to display traceback
    # Custom plugins take precedence over the default plugin.
    return ChainedPlugin(options, custom_plugins + [default_plugin]), snapshot


def take_module_snapshot(module: types.ModuleType) -> str:
    """Take plugin module snapshot by recording its version and hash.

    We record _both_ hash and the version to detect more possible changes
    (e.g. if there is a change in modules imported by a plugin).
    """
    if hasattr(module, '__file__'):
        with open(module.__file__, 'rb') as f:
            digest = hashlib.md5(f.read()).hexdigest()
    else:
        digest = 'unknown'
    ver = getattr(module, '__version__', 'none')
    return '{}:{}'.format(ver, digest)


def find_config_file_line_number(path: str, section: str, setting_name: str) -> int:
    """Return the approximate location of setting_name within mypy config file.

    Return -1 if can't determine the line unambiguously.
    """
    in_desired_section = False
    try:
        results = []
        with open(path) as f:
            for i, line in enumerate(f):
                line = line.strip()
                if line.startswith('[') and line.endswith(']'):
                    current_section = line[1:-1].strip()
                    in_desired_section = (current_section == section)
                elif in_desired_section and re.match(r'{}\s*='.format(setting_name), line):
                    results.append(i + 1)
        if len(results) == 1:
            return results[0]
    except OSError:
        pass
    return -1


class BuildManager(BuildManagerBase):
    """This class holds shared state for building a mypy program.

    It is used to coordinate parsing, import processing, semantic
    analysis and type checking.  The actual build steps are carried
    out by dispatch().

    Attributes:
      data_dir:        Mypy data directory (contains stubs)
      search_paths:    SearchPaths instance indicating where to look for modules
      modules:         Mapping of module ID to MypyFile (shared by the passes)
      semantic_analyzer:
                       Semantic analyzer, pass 2
      semantic_analyzer_pass3:
                       Semantic analyzer, pass 3
      all_types:       Map {Expression: Type} from all modules (enabled by export_types)
      options:         Build options
      missing_modules: Set of modules that could not be imported encountered so far
      stale_modules:   Set of modules that needed to be rechecked (only used by tests)
      version_id:      The current mypy version (based on commit id when possible)
      plugin:          Active mypy plugin(s)
      plugins_snapshot:
                       Snapshot of currently active user plugins (versions and hashes)
      old_plugins_snapshot:
                       Plugins snapshot from previous incremental run (or None in
                       non-incremental mode and if cache was not found)
      errors:          Used for reporting all errors
      flush_errors:    A function for processing errors after each SCC
      cache_enabled:   Whether cache is being read. This is set based on options,
                       but is disabled if fine-grained cache loading fails
                       and after an initial fine-grained load. This doesn't
                       determine whether we write cache files or not.
      stats:           Dict with various instrumentation numbers, it is used
                       not only for debugging, but also required for correctness,
                       in particular to check consistency of the protocol dependency cache.
      fscache:         A file system cacher
    """

    def __init__(self, data_dir: str,
                 search_paths: SearchPaths,
                 ignore_prefix: str,
                 source_set: BuildSourceSet,
                 reports: Optional['Reports'],
                 options: Options,
                 version_id: str,
                 plugin: Plugin,
                 plugins_snapshot: Dict[str, str],
                 errors: Errors,
                 flush_errors: Callable[[List[str], bool], None],
                 fscache: FileSystemCache,
                 ) -> None:
        super().__init__()
        self.start_time = time.time()
        self.data_dir = data_dir
        self.errors = errors
        self.errors.set_ignore_prefix(ignore_prefix)
        self.search_paths = search_paths
        self.source_set = source_set
        self.reports = reports
        self.options = options
        self.version_id = version_id
        self.modules = {}  # type: Dict[str, MypyFile]
        self.missing_modules = set()  # type: Set[str]
        self.plugin = plugin
        self.semantic_analyzer = SemanticAnalyzerPass2(self.modules, self.missing_modules,
                                                  self.errors, self.plugin)
        self.semantic_analyzer_pass3 = SemanticAnalyzerPass3(self.modules, self.errors,
                                                             self.semantic_analyzer)
        self.all_types = {}  # type: Dict[Expression, Type]  # Enabled by export_types
        self.indirection_detector = TypeIndirectionVisitor()
        self.stale_modules = set()  # type: Set[str]
        self.rechecked_modules = set()  # type: Set[str]
        self.flush_errors = flush_errors
        has_reporters = reports is not None and reports.reporters
        self.cache_enabled = (options.incremental
                              and (not options.fine_grained_incremental
                                   or options.use_fine_grained_cache)
                              and not has_reporters)
        self.fscache = fscache
        self.find_module_cache = FindModuleCache(self.search_paths, self.fscache, self.options)
        if options.sqlite_cache:
            self.metastore = SqliteMetadataStore(_cache_dir_prefix(self))  # type: MetadataStore
        else:
            self.metastore = FilesystemMetadataStore(_cache_dir_prefix(self))

        # a mapping from source files to their corresponding shadow files
        # for efficient lookup
        self.shadow_map = {}  # type: Dict[str, str]
        if self.options.shadow_file is not None:
            self.shadow_map = {source_file: shadow_file
                               for (source_file, shadow_file)
                               in self.options.shadow_file}
        # a mapping from each file being typechecked to its possible shadow file
        self.shadow_equivalence_map = {}  # type: Dict[str, Optional[str]]
        self.plugin = plugin
        self.plugins_snapshot = plugins_snapshot
        self.old_plugins_snapshot = read_plugins_snapshot(self)

    def dump_stats(self) -> None:
        self.log("Stats:")
        for key, value in self.stats_summary().items():
            self.log("{:24}{}".format(key + ":", value))

    def use_fine_grained_cache(self) -> bool:
        return self.cache_enabled and self.options.use_fine_grained_cache

    def maybe_swap_for_shadow_path(self, path: str) -> str:
        if not self.shadow_map:
            return path

        previously_checked = path in self.shadow_equivalence_map
        if not previously_checked:
            for source, shadow in self.shadow_map.items():
                if self.fscache.samefile(path, source):
                    self.shadow_equivalence_map[path] = shadow
                    break
                else:
                    self.shadow_equivalence_map[path] = None

        shadow_file = self.shadow_equivalence_map.get(path)
        return shadow_file if shadow_file else path

    def get_stat(self, path: str) -> os.stat_result:
        return self.fscache.stat(self.maybe_swap_for_shadow_path(path))

    def getmtime(self, path: str) -> int:
        """Return a file's mtime; but 0 in bazel mode.

        (Bazel's distributed cache doesn't like filesystem metadata to
        end up in output files.)
        """
        if self.options.bazel:
            return 0
        else:
            return int(self.metastore.getmtime(path))

    def normpath(self, path: str) -> str:
        """Convert path to absolute; but to relative in bazel mode.

        (Bazel's distributed cache doesn't like filesystem metadata to
        end up in output files.)
        """
        # TODO: Could we always use relpath?  (A worry in non-bazel
        # mode would be that a moved file may change its full module
        # name without changing its size, mtime or hash.)
        if self.options.bazel:
            return os.path.relpath(path)
        else:
            return os.path.abspath(path)

    def all_imported_modules_in_file(self,
                                     file: MypyFile) -> List[Tuple[int, str, int]]:
        """Find all reachable import statements in a file.

        Return list of tuples (priority, module id, import line number)
        for all modules imported in file; lower numbers == higher priority.

        Can generate blocking errors on bogus relative imports.
        """

        def correct_rel_imp(imp: Union[ImportFrom, ImportAll]) -> str:
            """Function to correct for relative imports."""
            file_id = file.fullname()
            rel = imp.relative
            if rel == 0:
                return imp.id
            if os.path.basename(file.path).startswith('__init__.'):
                rel -= 1
            if rel != 0:
                file_id = ".".join(file_id.split(".")[:-rel])
            new_id = file_id + "." + imp.id if imp.id else file_id

            if not new_id:
                self.errors.set_file(file.path, file.name())
                self.errors.report(imp.line, 0,
                                   "No parent module -- cannot perform relative import",
                                   blocker=True)

            return new_id

        res = []  # type: List[Tuple[int, str, int]]
        for imp in file.imports:
            if not imp.is_unreachable:
                if isinstance(imp, Import):
                    pri = import_priority(imp, PRI_MED)
                    ancestor_pri = import_priority(imp, PRI_LOW)
                    for id, _ in imp.ids:
                        # We append the target (e.g. foo.bar.baz)
                        # before the ancestors (e.g. foo and foo.bar)
                        # so that, if FindModuleCache finds the target
                        # module in a package marked with py.typed
                        # underneath a namespace package installed in
                        # site-packages, (gasp), that cache's
                        # knowledge of the ancestors can be primed
                        # when it is asked to find the target.
                        res.append((pri, id, imp.line))
                        ancestor_parts = id.split(".")[:-1]
                        ancestors = []
                        for part in ancestor_parts:
                            ancestors.append(part)
                            res.append((ancestor_pri, ".".join(ancestors), imp.line))
                elif isinstance(imp, ImportFrom):
                    cur_id = correct_rel_imp(imp)
                    pos = len(res)
                    all_are_submodules = True
                    # Also add any imported names that are submodules.
                    pri = import_priority(imp, PRI_MED)
                    for name, __ in imp.names:
                        sub_id = cur_id + '.' + name
                        if self.is_module(sub_id):
                            res.append((pri, sub_id, imp.line))
                        else:
                            all_are_submodules = False
                    # Add cur_id as a dependency, even if all of the
                    # imports are submodules. Processing import from will try
                    # to look through cur_id, so we should depend on it.
                    # As a workaround for for some bugs in cycle handling (#4498),
                    # if all of the imports are submodules, do the import at a lower
                    # priority.
                    pri = import_priority(imp, PRI_HIGH if not all_are_submodules else PRI_LOW)
                    res.insert(pos, ((pri, cur_id, imp.line)))
                elif isinstance(imp, ImportAll):
                    pri = import_priority(imp, PRI_HIGH)
                    res.append((pri, correct_rel_imp(imp), imp.line))

        return res

    def is_module(self, id: str) -> bool:
        """Is there a file in the file system corresponding to module id?"""
        return find_module_simple(id, self) is not None

    def parse_file(self, id: str, path: str, source: str, ignore_errors: bool) -> MypyFile:
        """Parse the source of a file with the given name.

        Raise CompileError if there is a parse error.
        """
        num_errs = self.errors.num_messages()
        t0 = time.time()
        tree = parse(source, path, id, self.errors, options=self.options)
        tree._fullname = id
        self.add_stats(files_parsed=1,
                       modules_parsed=int(not tree.is_stub),
                       stubs_parsed=int(tree.is_stub),
                       parse_time=time.time() - t0)

        if self.errors.num_messages() != num_errs:
            self.log("Bailing due to parse errors")
            self.errors.raise_error()

        self.errors.set_file_ignored_lines(path, tree.ignored_lines, ignore_errors)
        return tree

    def report_file(self,
                    file: MypyFile,
                    type_map: Dict[Expression, Type],
                    options: Options) -> None:
        if self.reports is not None and self.source_set.is_source(file):
            self.reports.file(file, type_map, options)

    def stats_summary(self) -> Mapping[str, object]:
        return self.stats


def write_protocol_deps_cache(proto_deps: Dict[str, Set[str]],
                              manager: BuildManager, graph: Graph) -> None:
    """Write cache files for protocol dependencies.

    Serialize protocol dependencies map for fine grained mode. Also take the snapshot
    of current sources to later check consistency between protocol cache and individual
    cache files.

    Out of three kinds of protocol dependencies described in TypeState._snapshot_protocol_deps,
    only the last two kinds are stored in global protocol caches, dependencies of the first kind
    (i.e. <SuperProto[wildcard]>, <Proto[wildcard]> -> <Proto>) are written to the normal
    per-file fine grained dependency caches.
    """
    metastore = manager.metastore
    proto_meta, proto_cache = get_protocol_deps_cache_name()
    meta_snapshot = {}  # type: Dict[str, str]
    error = False
    for id, st in graph.items():
        # If we didn't parse a file (so it doesn't have a
        # source_hash), then it must be a module with a fresh cache,
        # so use the hash from that.
        if st.source_hash:
            meta_snapshot[id] = st.source_hash
        else:
            assert st.meta, "Module must be either parsed or cached"
            meta_snapshot[id] = st.meta.hash

    if not metastore.write(proto_meta, json.dumps(meta_snapshot)):
        manager.log("Error writing protocol meta JSON file {}".format(proto_cache))
        error = True
    listed_proto_deps = {k: list(v) for (k, v) in proto_deps.items()}
    if not metastore.write(proto_cache, json.dumps(listed_proto_deps)):
        manager.log("Error writing protocol deps JSON file {}".format(proto_cache))
        error = True
    if error:
        manager.errors.set_file(_cache_dir_prefix(manager), None)
        manager.errors.report(0, 0, "Error writing protocol dependencies cache",
                              blocker=True)


PLUGIN_SNAPSHOT_FILE = '@plugins_snapshot.json'  # type: Final


def write_plugins_snapshot(manager: BuildManager) -> None:
    """Write snapshot of versions and hashes of currently active plugins."""
    if not manager.metastore.write(PLUGIN_SNAPSHOT_FILE, json.dumps(manager.plugins_snapshot)):
        manager.errors.set_file(_cache_dir_prefix(manager), None)
        manager.errors.report(0, 0, "Error writing plugins snapshot",
                              blocker=True)


def read_plugins_snapshot(manager: BuildManager) -> Optional[Dict[str, str]]:
    """Read cached snapshot of versions and hashes of plugins from previous run."""
    snapshot = _load_json_file(PLUGIN_SNAPSHOT_FILE, manager,
                               log_sucess='Plugins snapshot ',
                               log_error='Could not load plugins snapshot: ')
    if snapshot is None:
        return None
    if not isinstance(snapshot, dict):
        manager.log('Could not load plugins snapshot: cache is not a dict: {}'
                    .format(type(snapshot)))
        return None
    return snapshot


def read_protocol_cache(manager: BuildManager,
                        graph: Graph) -> Optional[Dict[str, Set[str]]]:
    """Read and validate protocol dependencies cache.

    See docstring for write_protocol_cache for details about which kinds of
    dependencies are read.
    """
    proto_meta, proto_cache = get_protocol_deps_cache_name()
    meta_snapshot = _load_json_file(proto_meta, manager,
                                    log_sucess='Proto meta ',
                                    log_error='Could not load protocol metadata: ')
    if meta_snapshot is None:
        return None
    # Take a snapshot of the source hashes from all of the metas we found.
    # (Including the ones we rejected because they were out of date.)
    # We use this to verify that they match up with the proto_deps.
    current_meta_snapshot = {id: st.meta_source_hash for id, st in graph.items()
                             if st.meta_source_hash is not None}

    common = set(meta_snapshot.keys()) & set(current_meta_snapshot.keys())
    if any(meta_snapshot[id] != current_meta_snapshot[id] for id in common):
        # TODO: invalidate also if options changed (like --strict-optional)?
        manager.log('Protocol cache inconsistent, ignoring')
        return None
    deps = _load_json_file(proto_cache, manager,
                           log_sucess='Proto deps ',
                           log_error='Could not load protocol cache: ')
    if deps is None:
        return None
    if not isinstance(deps, dict):
        manager.log('Could not load protocol cache: cache is not a dict: {}'
                    .format(type(deps)))
        return None
    return {k: set(v) for (k, v) in deps.items()}


def _load_json_file(file: str, manager: BuildManager,
                    log_sucess: str, log_error: str) -> Optional[Dict[str, Any]]:
    """A simple helper to read a JSON file with logging."""
    try:
        data = manager.metastore.read(file)
    except IOError:
        manager.log(log_error + file)
        return None
    manager.trace(log_sucess + data.rstrip())
    result = json.loads(data)  # TODO: Errors
    return result


def _cache_dir_prefix(manager: BuildManager) -> str:
    """Get current cache directory (or file if id is given)."""
    if manager.options.bazel:
        # This is needed so the cache map works.
        return os.curdir
    cache_dir = manager.options.cache_dir
    pyversion = manager.options.python_version
    base = os.path.join(cache_dir, '%d.%d' % pyversion)
    return base


def get_cache_names(id: str, path: str, manager: BuildManager) -> Tuple[str, str, Optional[str]]:
    """Return the file names for the cache files.

    Args:
      id: module ID
      path: module path
      cache_dir: cache directory
      pyversion: Python version (major, minor)

    Returns:
      A tuple with the file names to be used for the meta JSON, the
      data JSON, and the fine-grained deps JSON, respectively.
    """
    pair = manager.options.cache_map.get(path)
    if pair is not None:
        # The cache map paths were specified relative to the base directory,
        # but the filesystem metastore APIs operates relative to the cache
        # prefix directory.
        # Solve this by rewriting the paths as relative to the root dir.
        # This only makes sense when using the filesystem backed cache.
        root = _cache_dir_prefix(manager)
        return (os.path.relpath(pair[0], root), os.path.relpath(pair[1], root), None)
    prefix = os.path.join(*id.split('.'))
    is_package = os.path.basename(path).startswith('__init__.py')
    if is_package:
        prefix = os.path.join(prefix, '__init__')

    deps_json = None
    if manager.options.cache_fine_grained:
        deps_json = prefix + '.deps.json'
    return (prefix + '.meta.json', prefix + '.data.json', deps_json)


def get_protocol_deps_cache_name() -> Tuple[str, str]:
    """Return file names for fine grained protocol dependencies cache.

    Since these dependencies represent a global state of the program, they
    are serialized per program, not per module, and the corresponding files
    live at the root of the cache folder for a given Python version.
    Return a tuple ('meta file path', 'data file path'), where the meta file
    contains hashes of all source files at the time the protocol dependencies
    were written, and data file contains the protocol dependencies.
    """
    name = '@proto_deps'
    return name + '.meta.json', name + '.data.json'


def find_cache_meta(id: str, path: str, manager: BuildManager) -> Optional[CacheMeta]:
    """Find cache data for a module.

    Args:
      id: module ID
      path: module path
      manager: the build manager (for pyversion, log/trace, and build options)

    Returns:
      A CacheMeta instance if the cache data was found and appears
      valid; otherwise None.
    """
    # TODO: May need to take more build options into account
    meta_json, data_json, deps_json = get_cache_names(id, path, manager)
    manager.trace('Looking for {} at {}'.format(id, meta_json))
    t0 = time.time()
    meta = _load_json_file(meta_json, manager,
                           log_sucess='Meta {} '.format(id),
                           log_error='Could not load cache for {}: '.format(id))
    if meta is None:
        return None
    if not isinstance(meta, dict):
        manager.log('Could not load cache for {}: meta cache is not a dict: {}'
                    .format(id, repr(meta)))
        return None
    m = cache_meta_from_dict(meta, data_json, deps_json)
    manager.add_stats(load_meta_time=time.time() - t0)

    # Don't check for path match, that is dealt with in validate_meta().
    if (m.id != id or
            m.mtime is None or m.size is None or
            m.dependencies is None or m.data_mtime is None or
            (manager.options.cache_fine_grained and m.deps_mtime is None)):
        manager.log('Metadata abandoned for {}: attributes are missing'.format(id))
        return None

    # Ignore cache if generated by an older mypy version.
    if ((m.version_id != manager.version_id and not manager.options.skip_version_check)
            or m.options is None
            or len(m.dependencies) + len(m.suppressed) != len(m.dep_prios)
            or len(m.dependencies) + len(m.suppressed) != len(m.dep_lines)):
        manager.log('Metadata abandoned for {}: new attributes are missing'.format(id))
        return None

    # Ignore cache if (relevant) options aren't the same.
    # Note that it's fine to mutilate cached_options since it's only used here.
    cached_options = m.options
    current_options = manager.options.clone_for_module(id).select_options_affecting_cache()
    if manager.options.skip_version_check:
        # When we're lax about version we're also lax about platform.
        cached_options['platform'] = current_options['platform']
    if 'debug_cache' in cached_options:
        # Older versions included debug_cache, but it's silly to compare it.
        del cached_options['debug_cache']
    if cached_options != current_options:
        manager.log('Metadata abandoned for {}: options differ'.format(id))
        if manager.options.verbosity >= 2:
            for key in sorted(set(cached_options) | set(current_options)):
                if cached_options.get(key) != current_options.get(key):
                    manager.trace('    {}: {} != {}'
                                  .format(key, cached_options.get(key), current_options.get(key)))
        return None
    if manager.old_plugins_snapshot and manager.plugins_snapshot:
        # Check if plugins are still the same.
        if manager.plugins_snapshot != manager.old_plugins_snapshot:
            manager.log('Metadata abandoned for {}: plugins differ'.format(id))
            return None

    manager.add_stats(fresh_metas=1)
    return m


def validate_meta(meta: Optional[CacheMeta], id: str, path: Optional[str],
                  ignore_all: bool, manager: BuildManager) -> Optional[CacheMeta]:
    '''Checks whether the cached AST of this module can be used.

    Returns:
      None, if the cached AST is unusable.
      Original meta, if mtime/size matched.
      Meta with mtime updated to match source file, if hash/size matched but mtime/path didn't.
    '''
    # This requires two steps. The first one is obvious: we check that the module source file
    # contents is the same as it was when the cache data file was created. The second one is not
    # too obvious: we check that the cache data file mtime has not changed; it is needed because
    # we use cache data file mtime to propagate information about changes in the dependencies.

    if meta is None:
        manager.log('Metadata not found for {}'.format(id))
        return None

    if meta.ignore_all and not ignore_all:
        manager.log('Metadata abandoned for {}: errors were previously ignored'.format(id))
        return None

    bazel = manager.options.bazel
    assert path is not None, "Internal error: meta was provided without a path"
    # Check data_json; assume if its mtime matches it's good.
    # TODO: stat() errors
    data_mtime = manager.getmtime(meta.data_json)
    if data_mtime != meta.data_mtime:
        manager.log('Metadata abandoned for {}: data cache is modified'.format(id))
        return None
    deps_mtime = None
    if manager.options.cache_fine_grained:
        assert meta.deps_json
        deps_mtime = manager.getmtime(meta.deps_json)
        if deps_mtime != meta.deps_mtime:
            manager.log('Metadata abandoned for {}: deps cache is modified'.format(id))
            return None

    path = manager.normpath(path)
    try:
        st = manager.get_stat(path)
    except OSError:
        return None
    if not stat.S_ISREG(st.st_mode):
        manager.log('Metadata abandoned for {}: file {} does not exist'.format(id, path))
        return None

    # When we are using a fine-grained cache, we want our initial
    # build() to load all of the cache information and then do a
    # fine-grained incremental update to catch anything that has
    # changed since the cache was generated. We *don't* want to do a
    # coarse-grained incremental rebuild, so we accept the cache
    # metadata even if it doesn't match the source file.
    #
    # We still *do* the mtime/md5 checks, however, to enable
    # fine-grained mode to take advantage of the mtime-updating
    # optimization when mtimes differ but md5s match.  There is
    # essentially no extra time cost to computing the hash here, since
    # it will be cached and will be needed for finding changed files
    # later anyways.
    fine_grained_cache = manager.use_fine_grained_cache()

    size = st.st_size
    # Bazel ensures the cache is valid.
    if size != meta.size and not bazel and not fine_grained_cache:
        manager.log('Metadata abandoned for {}: file {} has different size'.format(id, path))
        return None

    # Bazel ensures the cache is valid.
    mtime = 0 if bazel else int(st.st_mtime)
    if not bazel and (mtime != meta.mtime or path != meta.path):
        try:
            source_hash = manager.fscache.md5(path)
        except (OSError, UnicodeDecodeError, DecodeError):
            return None
        if source_hash != meta.hash:
            if fine_grained_cache:
                manager.log('Using stale metadata for {}: file {}'.format(id, path))
                return meta
            else:
                manager.log('Metadata abandoned for {}: file {} has different hash'.format(
                    id, path))
                return None
        else:
            # Optimization: update mtime and path (otherwise, this mismatch will reappear).
            meta = meta._replace(mtime=mtime, path=path)
            # Construct a dict we can pass to json.dumps() (compare to write_cache()).
            meta_dict = {
                'id': id,
                'path': path,
                'mtime': mtime,
                'size': size,
                'hash': source_hash,
                'data_mtime': data_mtime,
                'deps_mtime': deps_mtime,
                'dependencies': meta.dependencies,
                'suppressed': meta.suppressed,
                'child_modules': meta.child_modules,
                'options': (manager.options.clone_for_module(id)
                            .select_options_affecting_cache()),
                'dep_prios': meta.dep_prios,
                'dep_lines': meta.dep_lines,
                'interface_hash': meta.interface_hash,
                'version_id': manager.version_id,
                'ignore_all': meta.ignore_all,
            }
            if manager.options.debug_cache:
                meta_str = json.dumps(meta_dict, indent=2, sort_keys=True)
            else:
                meta_str = json.dumps(meta_dict)
            meta_json, _, _ = get_cache_names(id, path, manager)
            manager.log('Updating mtime for {}: file {}, meta {}, mtime {}'
                        .format(id, path, meta_json, meta.mtime))
            manager.metastore.write(meta_json, meta_str)  # Ignore errors, just an optimization.
            return meta

    # It's a match on (id, path, size, hash, mtime).
    manager.log('Metadata fresh for {}: file {}'.format(id, path))
    return meta


def compute_hash(text: str) -> str:
    # We use md5 instead of the builtin hash(...) function because the output of hash(...)
    # can differ between runs due to hash randomization (enabled by default in Python 3.3).
    # See the note in https://docs.python.org/3/reference/datamodel.html#object.__hash__.
    return hashlib.md5(text.encode('utf-8')).hexdigest()


def json_dumps(obj: Any, debug_cache: bool) -> str:
    if debug_cache:
        return json.dumps(obj, indent=2, sort_keys=True)
    else:
        return json.dumps(obj, sort_keys=True)


def write_cache(id: str, path: str, tree: MypyFile,
                serialized_fine_grained_deps: Dict[str, List[str]],
                dependencies: List[str], suppressed: List[str],
                child_modules: List[str], dep_prios: List[int], dep_lines: List[int],
                old_interface_hash: str, source_hash: str,
                ignore_all: bool, manager: BuildManager) -> Tuple[str, Optional[CacheMeta]]:
    """Write cache files for a module.

    Note that this mypy's behavior is still correct when any given
    write_cache() call is replaced with a no-op, so error handling
    code that bails without writing anything is okay.

    Args:
      id: module ID
      path: module path
      tree: the fully checked module data
      dependencies: module IDs on which this module depends
      suppressed: module IDs which were suppressed as dependencies
      child_modules: module IDs which are this package's direct submodules
      dep_prios: priorities (parallel array to dependencies)
      dep_lines: import line locations (parallel array to dependencies)
      old_interface_hash: the hash from the previous version of the data cache file
      source_hash: the hash of the source code
      ignore_all: the ignore_all flag for this module
      manager: the build manager (for pyversion, log/trace)

    Returns:
      A tuple containing the interface hash and CacheMeta
      corresponding to the metadata that was written (the latter may
      be None if the cache could not be written).
    """
    metastore = manager.metastore
    # For Bazel we use relative paths and zero mtimes.
    bazel = manager.options.bazel

    # Obtain file paths.
    path = manager.normpath(path)
    meta_json, data_json, deps_json = get_cache_names(id, path, manager)
    manager.log('Writing {} {} {} {} {}'.format(
        id, path, meta_json, data_json, deps_json))

    # Update tree.path so that in bazel mode it's made relative (since
    # sometimes paths leak out).
    if bazel:
        tree.path = path

    # Serialize data and analyze interface
    data = tree.serialize()
    data_str = json_dumps(data, manager.options.debug_cache)
    interface_hash = compute_hash(data_str)

    # Obtain and set up metadata
    try:
        st = manager.get_stat(path)
    except OSError as err:
        manager.log("Cannot get stat for {}: {}".format(path, err))
        # Remove apparently-invalid cache files.
        # (This is purely an optimization.)
        for filename in [data_json, meta_json]:
            try:
                os.remove(filename)
            except OSError:
                pass
        # Still return the interface hash we computed.
        return interface_hash, None

    # Write data cache file, if applicable
    # Note that for Bazel we don't record the data file's mtime.
    if old_interface_hash == interface_hash:
        # If the interface is unchanged, the cached data is guaranteed
        # to be equivalent, and we only need to update the metadata.
        data_mtime = manager.getmtime(data_json)
        manager.trace("Interface for {} is unchanged".format(id))
    else:
        manager.trace("Interface for {} has changed".format(id))
        if not metastore.write(data_json, data_str):
            # Most likely the error is the replace() call
            # (see https://github.com/python/mypy/issues/3215).
            manager.log("Error writing data JSON file {}".format(data_json))
            # Let's continue without writing the meta file.  Analysis:
            # If the replace failed, we've changed nothing except left
            # behind an extraneous temporary file; if the replace
            # worked but the getmtime() call failed, the meta file
            # will be considered invalid on the next run because the
            # data_mtime field won't match the data file's mtime.
            # Both have the effect of slowing down the next run a
            # little bit due to an out-of-date cache file.
            return interface_hash, None
        data_mtime = manager.getmtime(data_json)

    deps_mtime = None
    if deps_json:
        deps_str = json_dumps(serialized_fine_grained_deps, manager.options.debug_cache)
        if not metastore.write(deps_json, deps_str):
            manager.log("Error writing deps JSON file {}".format(deps_json))
            return interface_hash, None
        deps_mtime = manager.getmtime(deps_json)

    mtime = 0 if bazel else int(st.st_mtime)
    size = st.st_size
    options = manager.options.clone_for_module(id)
    assert source_hash is not None
    meta = {'id': id,
            'path': path,
            'mtime': mtime,
            'size': size,
            'hash': source_hash,
            'data_mtime': data_mtime,
            'deps_mtime': deps_mtime,
            'dependencies': dependencies,
            'suppressed': suppressed,
            'child_modules': child_modules,
            'options': options.select_options_affecting_cache(),
            'dep_prios': dep_prios,
            'dep_lines': dep_lines,
            'interface_hash': interface_hash,
            'version_id': manager.version_id,
            'ignore_all': ignore_all,
            }

    # Write meta cache file
    meta_str = json_dumps(meta, manager.options.debug_cache)
    if not metastore.write(meta_json, meta_str):
        # Most likely the error is the replace() call
        # (see https://github.com/python/mypy/issues/3215).
        # The next run will simply find the cache entry out of date.
        manager.log("Error writing meta JSON file {}".format(meta_json))

    return interface_hash, cache_meta_from_dict(meta, data_json, deps_json)


def delete_cache(id: str, path: str, manager: BuildManager) -> None:
    """Delete cache files for a module.

    The cache files for a module are deleted when mypy finds errors there.
    This avoids inconsistent states with cache files from different mypy runs,
    see #4043 for an example.
    """
    path = manager.normpath(path)
    cache_paths = get_cache_names(id, path, manager)
    manager.log('Deleting {} {} {}'.format(id, path, " ".join(x for x in cache_paths if x)))

    for filename in cache_paths:
        try:
            if filename:
                manager.metastore.remove(filename)
        except OSError as e:
            if e.errno != errno.ENOENT:
                manager.log("Error deleting cache file {}: {}".format(filename, e.strerror))


"""Dependency manager.

Design
======

Ideally
-------

A. Collapse cycles (each SCC -- strongly connected component --
   becomes one "supernode").

B. Topologically sort nodes based on dependencies.

C. Process from leaves towards roots.

Wrinkles
--------

a. Need to parse source modules to determine dependencies.

b. Processing order for modules within an SCC.

c. Must order mtimes of files to decide whether to re-process; depends
   on clock never resetting.

d. from P import M; checks filesystem whether module P.M exists in
   filesystem.

e. Race conditions, where somebody modifies a file while we're
   processing. Solved by using a FileSystemCache.


Steps
-----

1. For each explicitly given module find the source file location.

2. For each such module load and check the cache metadata, and decide
   whether it's valid.

3. Now recursively (or iteratively) find dependencies and add those to
   the graph:

   - for cached nodes use the list of dependencies from the cache
     metadata (this will be valid even if we later end up re-parsing
     the same source);

   - for uncached nodes parse the file and process all imports found,
     taking care of (a) above.

Step 3 should also address (d) above.

Once step 3 terminates we have the entire dependency graph, and for
each module we've either loaded the cache metadata or parsed the
source code.  (However, we may still need to parse those modules for
which we have cache metadata but that depend, directly or indirectly,
on at least one module for which the cache metadata is stale.)

Now we can execute steps A-C from the first section.  Finding SCCs for
step A shouldn't be hard; there's a recipe here:
http://code.activestate.com/recipes/578507/.  There's also a plethora
of topsort recipes, e.g. http://code.activestate.com/recipes/577413/.

For single nodes, processing is simple.  If the node was cached, we
deserialize the cache data and fix up cross-references.  Otherwise, we
do semantic analysis followed by type checking.  We also handle (c)
above; if a module has valid cache data *but* any of its
dependencies was processed from source, then the module should be
processed from source.

A relatively simple optimization (outside SCCs) we might do in the
future is as follows: if a node's cache data is valid, but one or more
of its dependencies are out of date so we have to re-parse the node
from source, once we have fully type-checked the node, we can decide
whether its symbol table actually changed compared to the cache data
(by reading the cache data and comparing it to the data we would be
writing).  If there is no change we can declare the node up to date,
and any node that depends (and for which we have cached data, and
whose other dependencies are up to date) on it won't need to be
re-parsed from source.

Import cycles
-------------

Finally we have to decide how to handle (c), import cycles.  Here
we'll need a modified version of the original state machine
(build.py), but we only need to do this per SCC, and we won't have to
deal with changes to the list of nodes while we're processing it.

If all nodes in the SCC have valid cache metadata and all dependencies
outside the SCC are still valid, we can proceed as follows:

  1. Load cache data for all nodes in the SCC.

  2. Fix up cross-references for all nodes in the SCC.

Otherwise, the simplest (but potentially slow) way to proceed is to
invalidate all cache data in the SCC and re-parse all nodes in the SCC
from source.  We can do this as follows:

  1. Parse source for all nodes in the SCC.

  2. Semantic analysis for all nodes in the SCC.

  3. Type check all nodes in the SCC.

(If there are more passes the process is the same -- each pass should
be done for all nodes before starting the next pass for any nodes in
the SCC.)

We could process the nodes in the SCC in any order.  For sentimental
reasons, I've decided to process them in the reverse order in which we
encountered them when originally constructing the graph.  That's how
the old build.py deals with cycles, and at least this reproduces the
previous implementation more accurately.

Can we do better than re-parsing all nodes in the SCC when any of its
dependencies are out of date?  It's doubtful.  The optimization
mentioned at the end of the previous section would require re-parsing
and type-checking a node and then comparing its symbol table to the
cached data; but because the node is part of a cycle we can't
technically type-check it until the semantic analysis of all other
nodes in the cycle has completed.  (This is an important issue because
Dropbox has a very large cycle in production code.  But I'd like to
deal with it later.)

Additional wrinkles
-------------------

During implementation more wrinkles were found.

- When a submodule of a package (e.g. x.y) is encountered, the parent
  package (e.g. x) must also be loaded, but it is not strictly a
  dependency.  See State.add_ancestors() below.
"""


class ModuleNotFound(Exception):
    """Control flow exception to signal that a module was not found."""


class State:
    """The state for a module.

    The source is only used for the -c command line option; in that
    case path is None.  Otherwise source is None and path isn't.
    """

    manager = None  # type: BuildManager
    order_counter = 0  # type: ClassVar[int]
    order = None  # type: int  # Order in which modules were encountered
    id = None  # type: str  # Fully qualified module name
    path = None  # type: Optional[str]  # Path to module source
    xpath = None  # type: str  # Path or '<string>'
    source = None  # type: Optional[str]  # Module source code
    source_hash = None  # type: Optional[str]  # Hash calculated based on the source code
    meta_source_hash = None  # type: Optional[str]  # Hash of the source given in the meta, if any
    meta = None  # type: Optional[CacheMeta]
    data = None  # type: Optional[str]
    tree = None  # type: Optional[MypyFile]
    dependencies = None  # type: List[str]  # Modules directly imported by the module
    suppressed = None  # type: List[str]  # Suppressed/missing dependencies
    priorities = None  # type: Dict[str, int]

    # Map each dependency to the line number where it is first imported
    dep_line_map = None  # type: Dict[str, int]

    # Parent package, its parent, etc.
    ancestors = None  # type: Optional[List[str]]

    # A list of all direct submodules of a given module
    child_modules = None  # type: Set[str]

    # List of (path, line number) tuples giving context for import
    import_context = None  # type: List[Tuple[str, int]]

    # The State from which this module was imported, if any
    caller_state = None  # type: Optional[State]

    # If caller_state is set, the line number in the caller where the import occurred
    caller_line = 0

    # If True, indicate that the public interface of this module is unchanged
    externally_same = True

    # Contains a hash of the public interface in incremental mode
    interface_hash = ""  # type: str

    # Options, specialized for this file
    options = None  # type: Options

    # Whether to ignore all errors
    ignore_all = False

    # Whether the module has an error or any of its dependencies have one.
    transitive_error = False

    fine_grained_deps = None  # type: Dict[str, Set[str]]

    # Type checker used for checking this file.  Use type_checker() for
    # access and to construct this on demand.
    _type_checker = None  # type: Optional[TypeChecker]

    def __init__(self,
                 id: Optional[str],
                 path: Optional[str],
                 source: Optional[str],
                 manager: BuildManager,
                 caller_state: 'Optional[State]' = None,
                 caller_line: int = 0,
                 ancestor_for: 'Optional[State]' = None,
                 root_source: bool = False,
                 # If `temporary` is True, this State is being created to just
                 # quickly parse/load the tree, without an intention to further
                 # process it. With this flag, any changes to external state as well
                 # as error reporting should be avoided.
                 temporary: bool = False,
                 ) -> None:
        assert id or path or source is not None, "Neither id, path nor source given"
        self.manager = manager
        State.order_counter += 1
        self.order = State.order_counter
        self.caller_state = caller_state
        self.caller_line = caller_line
        if caller_state:
            self.import_context = caller_state.import_context[:]
            self.import_context.append((caller_state.xpath, caller_line))
        else:
            self.import_context = []
        self.id = id or '__main__'
        self.options = manager.options.clone_for_module(self.id)
        self._type_checker = None
        self.fine_grained_deps = {}
        if not path and source is None:
            assert id is not None
            try:
                path, follow_imports = find_module_and_diagnose(
                    manager, id, self.options, caller_state, caller_line,
                    ancestor_for, root_source, skip_diagnose=temporary)
            except ModuleNotFound:
                if not temporary:
                    manager.missing_modules.add(id)
                raise
            if follow_imports == 'silent':
                self.ignore_all = True
        self.path = path
        self.xpath = path or '<string>'
        if path and source is None and self.manager.fscache.isdir(path):
            source = ''
        self.source = source
        if path and source is None and self.manager.cache_enabled:
            self.meta = find_cache_meta(self.id, path, manager)
            # TODO: Get mtime if not cached.
            if self.meta is not None:
                self.interface_hash = self.meta.interface_hash
                self.meta_source_hash = self.meta.hash
        self.add_ancestors()
        self.meta = validate_meta(self.meta, self.id, self.path, self.ignore_all, manager)
        if self.meta:
            # Make copies, since we may modify these and want to
            # compare them to the originals later.
            self.dependencies = list(self.meta.dependencies)
            self.suppressed = list(self.meta.suppressed)
            all_deps = self.dependencies + self.suppressed
            assert len(all_deps) == len(self.meta.dep_prios)
            self.priorities = {id: pri
                               for id, pri in zip(all_deps, self.meta.dep_prios)}
            assert len(all_deps) == len(self.meta.dep_lines)
            self.dep_line_map = {id: line
                                 for id, line in zip(all_deps, self.meta.dep_lines)}
            self.child_modules = set(self.meta.child_modules)
            if temporary:
                self.load_tree(temporary=True)
            if not manager.use_fine_grained_cache():
                # Special case: if there were a previously missing package imported here
                # and it is not present, then we need to re-calculate dependencies.
                # This is to support patterns like this:
                #     from missing_package import missing_module  # type: ignore
                # At first mypy doesn't know that `missing_module` is a module
                # (it may be a variable, a class, or a function), so it is not added to
                # suppressed dependencies. Therefore, when the package with module is added,
                # we need to re-calculate dependencies.
                # NOTE: see comment below for why we skip this in fine grained mode.
                if exist_added_packages(self.suppressed, manager, self.options):
                    self.parse_file()  # This is safe because the cache is anyway stale.
                    self.compute_dependencies()
        else:
            # When doing a fine-grained cache load, pretend we only
            # know about modules that have cache information and defer
            # handling new modules until the fine-grained update.
            if manager.use_fine_grained_cache():
                manager.log("Deferring module to fine-grained update %s (%s)" % (path, id))
                raise ModuleNotFound

            # Parse the file (and then some) to get the dependencies.
            self.parse_file()
            self.compute_dependencies()
            self.child_modules = set()

    @property
    def xmeta(self) -> CacheMeta:
        assert self.meta, "missing meta on allegedly fresh module"
        return self.meta

    def add_ancestors(self) -> None:
        if self.path is not None:
            _, name = os.path.split(self.path)
            base, _ = os.path.splitext(name)
            if '.' in base:
                # This is just a weird filename, don't add anything
                self.ancestors = []
                return
        # All parent packages are new ancestors.
        ancestors = []
        parent = self.id
        while '.' in parent:
            parent, _ = parent.rsplit('.', 1)
            ancestors.append(parent)
        self.ancestors = ancestors

    def is_fresh(self) -> bool:
        """Return whether the cache data for this file is fresh."""
        # NOTE: self.dependencies may differ from
        # self.meta.dependencies when a dependency is dropped due to
        # suppression by silent mode.  However when a suppressed
        # dependency is added back we find out later in the process.
        return (self.meta is not None
                and self.is_interface_fresh()
                and self.dependencies == self.meta.dependencies
                and self.child_modules == set(self.meta.child_modules))

    def is_interface_fresh(self) -> bool:
        return self.externally_same

    def mark_as_rechecked(self) -> None:
        """Marks this module as having been fully re-analyzed by the type-checker."""
        self.manager.rechecked_modules.add(self.id)

    def mark_interface_stale(self, *, on_errors: bool = False) -> None:
        """Marks this module as having a stale public interface, and discards the cache data."""
        self.externally_same = False
        if not on_errors:
            self.manager.stale_modules.add(self.id)

    def check_blockers(self) -> None:
        """Raise CompileError if a blocking error is detected."""
        if self.manager.errors.is_blockers():
            self.manager.log("Bailing due to blocking errors")
            self.manager.errors.raise_error()

    @contextlib.contextmanager
    def wrap_context(self) -> Iterator[None]:
        save_import_context = self.manager.errors.import_context()
        self.manager.errors.set_import_context(self.import_context)
        try:
            yield
        except CompileError:
            raise
        except Exception as err:
            report_internal_error(err, self.path, 0, self.manager.errors, self.options)
        self.manager.errors.set_import_context(save_import_context)
        self.check_blockers()

    # Methods for processing cached modules.
    def load_fine_grained_deps(self) -> None:
        assert self.meta is not None, "Internal error: this method must be called only" \
                                      " for cached modules"
        assert self.meta.deps_json
        deps = json.loads(self.manager.metastore.read(self.meta.deps_json))
        # TODO: Assert deps file wasn't changed.
        self.fine_grained_deps = {k: set(v) for k, v in deps.items()}

    def load_tree(self, temporary: bool = False) -> None:
        assert self.meta is not None, "Internal error: this method must be called only" \
                                      " for cached modules"
        data = json.loads(self.manager.metastore.read(self.meta.data_json))
        # TODO: Assert data file wasn't changed.
        self.tree = MypyFile.deserialize(data)
        if not temporary:
            self.manager.modules[self.id] = self.tree
            self.manager.add_stats(fresh_trees=1)

    def fix_cross_refs(self) -> None:
        assert self.tree is not None, "Internal error: method must be called on parsed file only"
        # We need to set quick_and_dirty when doing a fine grained
        # cache load because we need to gracefully handle missing modules.
        fixup_module(self.tree, self.manager.modules,
                     self.options.use_fine_grained_cache)

    def patch_dependency_parents(self) -> None:
        """
        In Python, if a and a.b are both modules, running `import a.b` will
        modify not only the current module's namespace, but a's namespace as
        well -- see SemanticAnalyzerPass2.add_submodules_to_parent_modules for more
        details.

        However, this patching process can occur after `a` has been parsed and
        serialized during increment mode. Consequently, we need to repeat this
        patch when deserializing a cached file.

        This function should be called only when processing fresh SCCs -- the
        semantic analyzer will perform this patch for us when processing stale
        SCCs.
        """
        for dep in self.dependencies:
            self.manager.semantic_analyzer.add_submodules_to_parent_modules(dep, True)

    def fix_suppressed_dependencies(self, graph: Graph) -> None:
        """Corrects whether dependencies are considered stale in silent mode.

        This method is a hack to correct imports in silent mode + incremental mode.
        In particular, the problem is that when running mypy with a cold cache, the
        `parse_file(...)` function is called *at the start* of the `load_graph(...)` function.
        Note that load_graph will mark some dependencies as suppressed if they weren't specified
        on the command line in silent mode.

        However, if the interface for a module is changed, parse_file will be called within
        `process_stale_scc` -- *after* load_graph is finished, wiping out the changes load_graph
        previously made.

        This method is meant to be run after parse_file finishes in process_stale_scc and will
        recompute what modules should be considered suppressed in silent mode.
        """
        # TODO: See if it's possible to move this check directly into parse_file in some way.
        # TODO: Find a way to write a test case for this fix.
        # TODO: I suspect that splitting compute_dependencies() out from parse_file
        # obviates the need for this but lacking a test case for the problem this fixed...
        silent_mode = (self.options.ignore_missing_imports or
                       self.options.follow_imports == 'skip')
        if not silent_mode:
            return

        new_suppressed = []
        new_dependencies = []
        entry_points = self.manager.source_set.source_modules
        for dep in self.dependencies + self.suppressed:
            ignored = dep in self.suppressed and dep not in entry_points
            if ignored or dep not in graph:
                new_suppressed.append(dep)
            else:
                new_dependencies.append(dep)
        self.dependencies = new_dependencies
        self.suppressed = new_suppressed

    # Methods for processing modules from source code.

    def parse_file(self) -> None:
        """Parse file and run first pass of semantic analysis.

        Everything done here is local to the file. Don't depend on imported
        modules in any way. Also record module dependencies based on imports.
        """
        if self.tree is not None:
            # The file was already parsed (in __init__()).
            return

        manager = self.manager
        modules = manager.modules
        manager.log("Parsing %s (%s)" % (self.xpath, self.id))

        with self.wrap_context():
            source = self.source
            self.source = None  # We won't need it again.
            if self.path and source is None:
                try:
                    path = manager.maybe_swap_for_shadow_path(self.path)
                    source = decode_python_encoding(manager.fscache.read(path),
                                                    manager.options.python_version)
                    self.source_hash = manager.fscache.md5(path)
                except IOError as ioerr:
                    # ioerr.strerror differs for os.stat failures between Windows and
                    # other systems, but os.strerror(ioerr.errno) does not, so we use that.
                    # (We want the error messages to be platform-independent so that the
                    # tests have predictable output.)
                    raise CompileError([
                        "mypy: can't read file '{}': {}".format(
                            self.path, os.strerror(ioerr.errno))],
                        module_with_blocker=self.id)
                except (UnicodeDecodeError, DecodeError) as decodeerr:
                    raise CompileError([
                        "mypy: can't decode file '{}': {}".format(self.path, str(decodeerr))],
                        module_with_blocker=self.id)
            else:
                assert source is not None
                self.source_hash = compute_hash(source)
            self.tree = manager.parse_file(self.id, self.xpath, source,
                                           self.ignore_all or self.options.ignore_errors)

        modules[self.id] = self.tree

        # Do the first pass of semantic analysis: add top-level
        # definitions in the file to the symbol table.  We must do
        # this before processing imports, since this may mark some
        # import statements as unreachable.
        first = SemanticAnalyzerPass1(manager.semantic_analyzer)
        with self.wrap_context():
            first.visit_file(self.tree, self.xpath, self.id, self.options)

        # Initialize module symbol table, which was populated by the
        # semantic analyzer.
        # TODO: Why can't SemanticAnalyzerPass1 .analyze() do this?
        self.tree.names = manager.semantic_analyzer.globals

        self.check_blockers()

    def compute_dependencies(self) -> None:
        """Compute a module's dependencies after parsing it.

        This is used when we parse a file that we didn't have
        up-to-date cache information for. When we have an up-to-date
        cache, we just use the cached info.
        """
        manager = self.manager
        assert self.tree is not None

        # Compute (direct) dependencies.
        # Add all direct imports (this is why we needed the first pass).
        # Also keep track of each dependency's source line.
        dependencies = []
        priorities = {}  # type: Dict[str, int]  # id -> priority
        dep_line_map = {}  # type: Dict[str, int]  # id -> line
        for pri, id, line in manager.all_imported_modules_in_file(self.tree):
            priorities[id] = min(pri, priorities.get(id, PRI_ALL))
            if id == self.id:
                continue
            if id not in dep_line_map:
                dependencies.append(id)
                dep_line_map[id] = line
        # Every module implicitly depends on builtins.
        if self.id != 'builtins' and 'builtins' not in dep_line_map:
            dependencies.append('builtins')

        # Missing dependencies will be moved from dependencies to
        # suppressed when they fail to be loaded in load_graph.
        self.dependencies = dependencies
        self.suppressed = []
        self.priorities = priorities
        self.dep_line_map = dep_line_map

        self.check_blockers()  # Can fail due to bogus relative imports

    def semantic_analysis(self) -> None:
        assert self.tree is not None, "Internal error: method must be called on parsed file only"
        patches = []  # type: List[Tuple[int, Callable[[], None]]]
        with self.wrap_context():
            self.manager.semantic_analyzer.visit_file(self.tree, self.xpath, self.options, patches)
        self.patches = patches

    def semantic_analysis_pass_three(self) -> None:
        assert self.tree is not None, "Internal error: method must be called on parsed file only"
        patches = []  # type: List[Tuple[int, Callable[[], None]]]
        with self.wrap_context():
            self.manager.semantic_analyzer_pass3.visit_file(self.tree, self.xpath,
                                                            self.options, patches)
            if self.options.dump_type_stats:
                dump_type_stats(self.tree, self.xpath)
        self.patches = patches + self.patches

    def semantic_analysis_apply_patches(self) -> None:
        apply_semantic_analyzer_patches(self.patches)

    def type_check_first_pass(self) -> None:
        if self.options.semantic_analysis_only:
            return
        with self.wrap_context():
            self.type_checker().check_first_pass()

    def type_checker(self) -> TypeChecker:
        if not self._type_checker:
            assert self.tree is not None, "Internal error: must be called on parsed file only"
            manager = self.manager
            self._type_checker = TypeChecker(manager.errors, manager.modules, self.options,
                                             self.tree, self.xpath, manager.plugin)
        return self._type_checker

    def type_map(self) -> Dict[Expression, Type]:
        return self.type_checker().type_map

    def type_check_second_pass(self) -> bool:
        if self.options.semantic_analysis_only:
            return False
        with self.wrap_context():
            return self.type_checker().check_second_pass()

    def finish_passes(self) -> None:
        assert self.tree is not None, "Internal error: method must be called on parsed file only"
        manager = self.manager
        if self.options.semantic_analysis_only:
            return
        with self.wrap_context():
            # Some tests (and tools) want to look at the set of all types.
            options = manager.options
            if options.export_types:
                manager.all_types.update(self.type_map())

            # We should always patch indirect dependencies, even in full (non-incremental) builds,
            # because the cache still may be written, and it must be correct.
            self._patch_indirect_dependencies(self.type_checker().module_refs, self.type_map())

            if self.options.dump_inference_stats:
                dump_type_stats(self.tree, self.xpath, inferred=True,
                                typemap=self.type_map())
            manager.report_file(self.tree, self.type_map(), self.options)

    def _patch_indirect_dependencies(self,
                                     module_refs: Set[str],
                                     type_map: Dict[Expression, Type]) -> None:
        types = set(type_map.values())
        assert None not in types
        valid = self.valid_references()

        encountered = self.manager.indirection_detector.find_modules(types) | module_refs
        extra = encountered - valid

        for dep in sorted(extra):
            if dep not in self.manager.modules:
                continue
            if dep not in self.suppressed and dep not in self.manager.missing_modules:
                self.dependencies.append(dep)
                self.priorities[dep] = PRI_INDIRECT
            elif dep not in self.suppressed and dep in self.manager.missing_modules:
                self.suppressed.append(dep)

    def compute_fine_grained_deps(self) -> None:
        assert self.tree is not None
        if '/typeshed/' in self.xpath or self.xpath.startswith('typeshed/'):
            # We don't track changes to typeshed -- the assumption is that they are only changed
            # as part of mypy updates, which will invalidate everything anyway.
            #
            # TODO: Not a reliable test, as we could have a package named typeshed.
            # TODO: Consider relaxing this -- maybe allow some typeshed changes to be tracked.
            return
        from mypy.server.deps import get_dependencies  # Lazy import to speed up startup
        self.fine_grained_deps = get_dependencies(target=self.tree,
                                                  type_map=self.type_map(),
                                                  python_version=self.options.python_version,
                                                  options=self.manager.options)

    def valid_references(self) -> Set[str]:
        assert self.ancestors is not None
        valid_refs = set(self.dependencies + self.suppressed + self.ancestors)
        valid_refs.add(self.id)

        if "os" in valid_refs:
            valid_refs.add("os.path")

        return valid_refs

    def write_cache(self) -> None:
        assert self.tree is not None, "Internal error: method must be called on parsed file only"
        # We don't support writing cache files in fine-grained incremental mode.
        if (not self.path
                or self.options.cache_dir == os.devnull
                or self.options.fine_grained_incremental):
            return
        is_errors = self.transitive_error
        if is_errors:
            delete_cache(self.id, self.path, self.manager)
            self.meta = None
            self.mark_interface_stale(on_errors=True)
            return
        dep_prios = self.dependency_priorities()
        dep_lines = self.dependency_lines()
        assert self.source_hash is not None
        new_interface_hash, self.meta = write_cache(
            self.id, self.path, self.tree,
            {k: list(v) for k, v in self.fine_grained_deps.items()},
            list(self.dependencies), list(self.suppressed), list(self.child_modules),
            dep_prios, dep_lines, self.interface_hash, self.source_hash, self.ignore_all,
            self.manager)
        if new_interface_hash == self.interface_hash:
            self.manager.log("Cached module {} has same interface".format(self.id))
        else:
            self.manager.log("Cached module {} has changed interface".format(self.id))
            self.mark_interface_stale()
            self.interface_hash = new_interface_hash

    def verify_dependencies(self, suppressed_only: bool = False) -> None:
        """Report errors for import targets in modules that don't exist.

        If suppressed_only is set, only check suppressed dependencies.
        """
        manager = self.manager
        assert self.ancestors is not None
        if suppressed_only:
            all_deps = self.suppressed
        else:
            # Strip out indirect dependencies. See comment in build.load_graph().
            dependencies = [dep for dep in self.dependencies
                            if self.priorities.get(dep) != PRI_INDIRECT]
            all_deps = dependencies + self.suppressed + self.ancestors
        for dep in all_deps:
            if dep in manager.modules:
                continue
            options = manager.options.clone_for_module(dep)
            if options.ignore_missing_imports:
                continue
            line = self.dep_line_map.get(dep, 1)
            try:
                if dep in self.ancestors:
                    state, ancestor = None, self  # type: (Optional[State], Optional[State])
                else:
                    state, ancestor = self, None
                # Called just for its side effects of producing diagnostics.
                find_module_and_diagnose(
                    manager, dep, options,
                    caller_state=state, caller_line=line,
                    ancestor_for=ancestor)
            except (ModuleNotFound, CompileError):
                # Swallow up any ModuleNotFounds or CompilerErrors while generating
                # a diagnostic. CompileErrors may get generated in
                # fine-grained mode when an __init__.py is deleted, if a module
                # that was in that package has targets reprocessed before
                # it is renamed.
                pass

    def dependency_priorities(self) -> List[int]:
        return [self.priorities.get(dep, PRI_HIGH) for dep in self.dependencies + self.suppressed]

    def dependency_lines(self) -> List[int]:
        return [self.dep_line_map.get(dep, 1) for dep in self.dependencies + self.suppressed]

    def generate_unused_ignore_notes(self) -> None:
        if self.options.warn_unused_ignores:
            # If this file was initially loaded from the cache, it may have suppressed
            # dependencies due to imports with ignores on them. We need to generate
            # those errors to avoid spuriously flagging them as unused ignores.
            if self.meta:
                self.verify_dependencies(suppressed_only=True)
            self.manager.errors.generate_unused_ignore_notes(self.xpath)


# Module import and diagnostic glue


def find_module_and_diagnose(manager: BuildManager,
                             id: str,
                             options: Options,
                             caller_state: 'Optional[State]' = None,
                             caller_line: int = 0,
                             ancestor_for: 'Optional[State]' = None,
                             root_source: bool = False,
                             skip_diagnose: bool = False) -> Tuple[str, str]:
    """Find a module by name, respecting follow_imports and producing diagnostics.

    If the module is not found, then the ModuleNotFound exception is raised.

    Args:
      id: module to find
      options: the options for the module being loaded
      caller_state: the state of the importing module, if applicable
      caller_line: the line number of the import
      ancestor_for: the child module this is an ancestor of, if applicable
      root_source: whether this source was specified on the command line
      skip_diagnose: skip any error diagnosis and reporting (but ModuleNotFound is
          still raised if the module is missing)

    The specified value of follow_imports for a module can be overridden
    if the module is specified on the command line or if it is a stub,
    so we compute and return the "effective" follow_imports of the module.

    Returns a tuple containing (file path, target's effective follow_imports setting)
    """
    file_id = id
    if id == 'builtins' and options.python_version[0] == 2:
        # The __builtin__ module is called internally by mypy
        # 'builtins' in Python 2 mode (similar to Python 3),
        # but the stub file is __builtin__.pyi.  The reason is
        # that a lot of code hard-codes 'builtins.x' and it's
        # easier to work it around like this.  It also means
        # that the implementation can mostly ignore the
        # difference and just assume 'builtins' everywhere,
        # which simplifies code.
        file_id = '__builtin__'
    path = find_module_simple(file_id, manager)
    if path:
        # For non-stubs, look at options.follow_imports:
        # - normal (default) -> fully analyze
        # - silent -> analyze but silence errors
        # - skip -> don't analyze, make the type Any
        follow_imports = options.follow_imports
        if (root_source  # Honor top-level modules
                or (not path.endswith('.py')  # Stubs are always normal
                    and not options.follow_imports_for_stubs)  # except when they aren't
                or id == 'builtins'):  # Builtins is always normal
            follow_imports = 'normal'
        if skip_diagnose:
            pass
        elif follow_imports == 'silent':
            # Still import it, but silence non-blocker errors.
            manager.log("Silencing %s (%s)" % (path, id))
        elif follow_imports == 'skip' or follow_imports == 'error':
            # In 'error' mode, produce special error messages.
            if id not in manager.missing_modules:
                manager.log("Skipping %s (%s)" % (path, id))
            if follow_imports == 'error':
                if ancestor_for:
                    skipping_ancestor(manager, id, path, ancestor_for)
                else:
                    skipping_module(manager, caller_line, caller_state,
                                    id, path)
            raise ModuleNotFound
        if not manager.options.no_silence_site_packages:
            for dir in manager.search_paths.package_path + manager.search_paths.typeshed_path:
                if is_sub_path(path, dir):
                    # Silence errors in site-package dirs and typeshed
                    follow_imports = 'silent'
        return (path, follow_imports)
    else:
        # Could not find a module.  Typically the reason is a
        # misspelled module name, missing stub, module not in
        # search path or the module has not been installed.
        if skip_diagnose:
            raise ModuleNotFound
        if caller_state:
            if not (options.ignore_missing_imports or in_partial_package(id, manager)):
                module_not_found(manager, caller_line, caller_state, id)
            raise ModuleNotFound
        elif root_source:
            # If we can't find a root source it's always fatal.
            # TODO: This might hide non-fatal errors from
            # root sources processed earlier.
            raise CompileError(["mypy: can't find module '%s'" % id])
        else:
            raise ModuleNotFound


def exist_added_packages(suppressed: List[str],
                        manager: BuildManager, options: Options) -> bool:
    """Find if there are any newly added packages that were previously suppressed.

    Exclude everything not in build for follow-imports=skip.
    """
    for dep in suppressed:
        if dep in manager.source_set.source_modules:
            # We don't need to add any special logic for this. If a module
            # is added to build, importers will be invalidated by normal mechanism.
            continue
        path = find_module_simple(dep, manager)
        if not path:
            continue
        if (options.follow_imports == 'skip' and
                (not path.endswith('.pyi') or options.follow_imports_for_stubs)):
            continue
        if '__init__.py' in path:
            # It is better to have a bit lenient test, this will only slightly reduce
            # performance, while having a too strict test may affect correctness.
            return True
    return False


def find_module_simple(id: str, manager: BuildManager) -> Optional[str]:
    """Find a filesystem path for module `id` or `None` if not found."""
    t0 = time.time()
    x = manager.find_module_cache.find_module(id)
    manager.add_stats(find_module_time=time.time() - t0, find_module_calls=1)

    return x


def in_partial_package(id: str, manager: BuildManager) -> bool:
    """Check if a missing module can potentially be a part of a package.

    This checks if there is any existing parent __init__.pyi stub that
    defines a module-level __getattr__ (a.k.a. partial stub package).
    """
    while '.' in id:
        parent, _ = id.rsplit('.', 1)
        if parent in manager.modules:
            parent_mod = manager.modules[parent]  # type: Optional[MypyFile]
        else:
            # Parent is not in build, try quickly if we can find it.
            try:
                parent_st = State(id=parent, path=None, source=None, manager=manager,
                                  temporary=True)
            except (ModuleNotFound, CompileError):
                parent_mod = None
            else:
                parent_mod = parent_st.tree
        if parent_mod is not None:
            if parent_mod.is_partial_stub_package:
                return True
            else:
                # Bail out soon, complete subpackage found
                return False
        id = parent
    return False


def module_not_found(manager: BuildManager, line: int, caller_state: State,
                     target: str) -> None:
    errors = manager.errors
    save_import_context = errors.import_context()
    errors.set_import_context(caller_state.import_context)
    errors.set_file(caller_state.xpath, caller_state.id)
    stub_msg = "(Stub files are from https://github.com/python/typeshed)"
    if target == 'builtins':
        errors.report(line, 0, "Cannot find 'builtins' module. Typeshed appears broken!",
                      blocker=True)
        errors.raise_error()
    elif ((manager.options.python_version[0] == 2 and moduleinfo.is_py2_std_lib_module(target))
          or (manager.options.python_version[0] >= 3
              and moduleinfo.is_py3_std_lib_module(target))):
        errors.report(
            line, 0, "No library stub file for standard library module '{}'".format(target))
        errors.report(line, 0, stub_msg, severity='note', only_once=True)
    elif moduleinfo.is_third_party_module(target):
        errors.report(line, 0, "No library stub file for module '{}'".format(target))
        errors.report(line, 0, stub_msg, severity='note', only_once=True)
    else:
        note = "See https://mypy.readthedocs.io/en/latest/running_mypy.html#missing-imports"
        errors.report(line, 0, "Cannot find module named '{}'".format(target))
        errors.report(line, 0, note, severity='note', only_once=True)
    errors.set_import_context(save_import_context)


def skipping_module(manager: BuildManager, line: int, caller_state: Optional[State],
                    id: str, path: str) -> None:
    """Produce an error for an import ignored due to --follow_imports=error"""
    assert caller_state, (id, path)
    save_import_context = manager.errors.import_context()
    manager.errors.set_import_context(caller_state.import_context)
    manager.errors.set_file(caller_state.xpath, caller_state.id)
    manager.errors.report(line, 0,
                          "Import of '%s' ignored" % (id,),
                          severity='note')
    manager.errors.report(line, 0,
                          "(Using --follow-imports=error, module not passed on command line)",
                          severity='note', only_once=True)
    manager.errors.set_import_context(save_import_context)


def skipping_ancestor(manager: BuildManager, id: str, path: str, ancestor_for: 'State') -> None:
    """Produce an error for an ancestor ignored due to --follow_imports=error"""
    # TODO: Read the path (the __init__.py file) and return
    # immediately if it's empty or only contains comments.
    # But beware, some package may be the ancestor of many modules,
    # so we'd need to cache the decision.
    manager.errors.set_import_context([])
    manager.errors.set_file(ancestor_for.xpath, ancestor_for.id)
    manager.errors.report(-1, -1, "Ancestor package '%s' ignored" % (id,),
                          severity='note', only_once=True)
    manager.errors.report(-1, -1,
                          "(Using --follow-imports=error, submodule passed on command line)",
                          severity='note', only_once=True)


# The driver


def dispatch(sources: List[BuildSource], manager: BuildManager) -> Graph:
    manager.log()
    manager.log("Mypy version %s" % __version__)
    t0 = time.time()
    graph = load_graph(sources, manager)

    # This is a kind of unfortunate hack to work around some of fine-grained's
    # fragility: if we have loaded less than 50% of the specified files from
    # cache in fine-grained cache mode, load the graph again honestly.
    # In this case, we just turn the cache off entirely, so we don't need
    # to worry about some files being loaded and some from cache and so
    # that fine-grained mode never *writes* to the cache.
    if manager.use_fine_grained_cache() and len(graph) < 0.50 * len(sources):
        manager.log("Redoing load_graph without cache because too much was missing")
        manager.cache_enabled = False
        graph = load_graph(sources, manager)

    t1 = time.time()
    manager.add_stats(graph_size=len(graph),
                      stubs_found=sum(g.path is not None and g.path.endswith('.pyi')
                                      for g in graph.values()),
                      graph_load_time=(t1 - t0),
                      fm_cache_size=len(manager.find_module_cache.results),
                      fm_dir_cache_size=len(manager.find_module_cache.dirs),
                      )
    if not graph:
        print("Nothing to do?!")
        return graph
    manager.log("Loaded graph with %d nodes (%.3f sec)" % (len(graph), t1 - t0))
    if manager.options.dump_graph:
        dump_graph(graph)
        return graph

    # Fine grained protocol dependencies are serialized separately, so we read them
    # after we load the cache for whole graph.
    # We need to read them both for running in daemon mode and if we are generating
    # a fine-grained cache (so that we can properly update them incrementally).
    # The `read_protocol_cache` will also validate
    # the protocol cache against the loaded individual cache files.
    if manager.options.cache_fine_grained or manager.use_fine_grained_cache():
        proto_deps = read_protocol_cache(manager, graph)
        if proto_deps is not None:
            TypeState.proto_deps = proto_deps
        elif manager.stats.get('fresh_metas', 0) > 0:
            # Clear the stats so we don't infinite loop because of positive fresh_metas
            manager.stats.clear()
            # There were some cache files read, but no protocol dependencies loaded.
            manager.log("Error reading protocol dependencies cache -- aborting cache load")
            manager.cache_enabled = False
            manager.log("Falling back to full run -- reloading graph...")
            return dispatch(sources, manager)

    # If we are loading a fine-grained incremental mode cache, we
    # don't want to do a real incremental reprocess of the graph---we
    # just want to load in all of the cache information.
    if manager.use_fine_grained_cache():
        process_fine_grained_cache_graph(graph, manager)
    else:
        process_graph(graph, manager)
        # Update plugins snapshot.
        write_plugins_snapshot(manager)
        manager.old_plugins_snapshot = manager.plugins_snapshot
        if manager.options.cache_fine_grained or manager.options.fine_grained_incremental:
            # If we are running a daemon or are going to write cache for further fine grained use,
            # then we need to collect fine grained protocol dependencies.
            # Since these are a global property of the program, they are calculated after we
            # processed the whole graph.
            TypeState.update_protocol_deps()
            if TypeState.proto_deps is not None and not manager.options.fine_grained_incremental:
                write_protocol_deps_cache(TypeState.proto_deps, manager, graph)

    if manager.options.dump_deps:
        # This speeds up startup a little when not using the daemon mode.
        from mypy.server.deps import dump_all_dependencies
        dump_all_dependencies(manager.modules, manager.all_types,
                              manager.options.python_version, manager.options)
    return graph


class NodeInfo:
    """Some info about a node in the graph of SCCs."""

    def __init__(self, index: int, scc: List[str]) -> None:
        self.node_id = "n%d" % index
        self.scc = scc
        self.sizes = {}  # type: Dict[str, int]  # mod -> size in bytes
        self.deps = {}  # type: Dict[str, int]  # node_id -> pri

    def dumps(self) -> str:
        """Convert to JSON string."""
        total_size = sum(self.sizes.values())
        return "[%s, %s, %s,\n     %s,\n     %s]" % (json.dumps(self.node_id),
                                                     json.dumps(total_size),
                                                     json.dumps(self.scc),
                                                     json.dumps(self.sizes),
                                                     json.dumps(self.deps))


def dump_graph(graph: Graph) -> None:
    """Dump the graph as a JSON string to stdout.

    This copies some of the work by process_graph()
    (sorted_components() and order_ascc()).
    """
    nodes = []
    sccs = sorted_components(graph)
    for i, ascc in enumerate(sccs):
        scc = order_ascc(graph, ascc)
        node = NodeInfo(i, scc)
        nodes.append(node)
    inv_nodes = {}  # module -> node_id
    for node in nodes:
        for mod in node.scc:
            inv_nodes[mod] = node.node_id
    for node in nodes:
        for mod in node.scc:
            state = graph[mod]
            size = 0
            if state.path:
                try:
                    size = os.path.getsize(state.path)
                except os.error:
                    pass
            node.sizes[mod] = size
            for dep in state.dependencies:
                if dep in state.priorities:
                    pri = state.priorities[dep]
                    if dep in inv_nodes:
                        dep_id = inv_nodes[dep]
                        if (dep_id != node.node_id and
                                (dep_id not in node.deps or pri < node.deps[dep_id])):
                            node.deps[dep_id] = pri
    print("[" + ",\n ".join(node.dumps() for node in nodes) + "\n]")


def load_graph(sources: List[BuildSource], manager: BuildManager,
               old_graph: Optional[Graph] = None,
               new_modules: Optional[List[State]] = None) -> Graph:
    """Given some source files, load the full dependency graph.

    If an old_graph is passed in, it is used as the starting point and
    modified during graph loading.

    If a new_modules is passed in, any modules that are loaded are
    added to the list. This is an argument and not a return value
    so that the caller can access it even if load_graph fails.

    As this may need to parse files, this can raise CompileError in case
    there are syntax errors.
    """

    graph = old_graph if old_graph is not None else {}  # type: Graph

    # The deque is used to implement breadth-first traversal.
    # TODO: Consider whether to go depth-first instead.  This may
    # affect the order in which we process files within import cycles.
    new = new_modules if new_modules is not None else []
    entry_points = set()  # type: Set[str]
    # Seed the graph with the initial root sources.
    for bs in sources:
        try:
            st = State(id=bs.module, path=bs.path, source=bs.text, manager=manager,
                       root_source=True)
        except ModuleNotFound:
            continue
        if st.id in graph:
            manager.errors.set_file(st.xpath, st.id)
            manager.errors.report(-1, -1, "Duplicate module named '%s'" % st.id)
            manager.errors.raise_error()
        graph[st.id] = st
        new.append(st)
        entry_points.add(bs.module)
    # Collect dependencies.  We go breadth-first.
    # More nodes might get added to new as we go, but that's fine.
    for st in new:
        assert st.ancestors is not None
        # Strip out indirect dependencies.  These will be dealt with
        # when they show up as direct dependencies, and there's a
        # scenario where they hurt:
        # - Suppose A imports B and B imports C.
        # - Suppose on the next round:
        #   - C is deleted;
        #   - B is updated to remove the dependency on C;
        #   - A is unchanged.
        # - In this case A's cached *direct* dependencies are still valid
        #   (since direct dependencies reflect the imports found in the source)
        #   but A's cached *indirect* dependency on C is wrong.
        dependencies = [dep for dep in st.dependencies if st.priorities.get(dep) != PRI_INDIRECT]
        if not manager.use_fine_grained_cache():
            # TODO: Ideally we could skip here modules that appeared in st.suppressed
            # because they are not in build with `follow-imports=skip`.
            # This way we could avoid overhead of cloning options in `State.__init__()`
            # below to get the option value. This is quite minor performance loss however.
            added = [dep for dep in st.suppressed if find_module_simple(dep, manager)]
        else:
            # During initial loading we don't care about newly added modules,
            # they will be taken care of during fine grained update. See also
            # comment about this in `State.__init__()`.
            added = []
        for dep in st.ancestors + dependencies + st.suppressed:
            ignored = dep in st.suppressed and dep not in entry_points
            if ignored and dep not in added:
                manager.missing_modules.add(dep)
            elif dep not in graph:
                try:
                    if dep in st.ancestors:
                        # TODO: Why not 'if dep not in st.dependencies' ?
                        # Ancestors don't have import context.
                        newst = State(id=dep, path=None, source=None, manager=manager,
                                      ancestor_for=st)
                    else:
                        newst = State(id=dep, path=None, source=None, manager=manager,
                                      caller_state=st, caller_line=st.dep_line_map.get(dep, 1))
                except ModuleNotFound:
                    if dep in st.dependencies:
                        st.dependencies.remove(dep)
                        st.suppressed.append(dep)
                else:
                    assert newst.id not in graph, newst.id
                    graph[newst.id] = newst
                    new.append(newst)
            if dep in st.ancestors and dep in graph:
                graph[dep].child_modules.add(st.id)
            if dep in graph and dep in st.suppressed:
                # Previously suppressed file is now visible
                if dep in st.suppressed:
                    st.suppressed.remove(dep)
                    st.dependencies.append(dep)
    manager.plugin.set_modules(manager.modules)
    return graph


def process_graph(graph: Graph, manager: BuildManager) -> None:
    """Process everything in dependency order."""
    sccs = sorted_components(graph)
    manager.log("Found %d SCCs; largest has %d nodes" %
                (len(sccs), max(len(scc) for scc in sccs)))

    fresh_scc_queue = []  # type: List[List[str]]

    # We're processing SCCs from leaves (those without further
    # dependencies) to roots (those from which everything else can be
    # reached).
    for ascc in sccs:
        # Order the SCC's nodes using a heuristic.
        # Note that ascc is a set, and scc is a list.
        scc = order_ascc(graph, ascc)
        # If builtins is in the list, move it last.  (This is a bit of
        # a hack, but it's necessary because the builtins module is
        # part of a small cycle involving at least {builtins, abc,
        # typing}.  Of these, builtins must be processed last or else
        # some builtin objects will be incompletely processed.)
        if 'builtins' in ascc:
            scc.remove('builtins')
            scc.append('builtins')
        if manager.options.verbosity >= 2:
            for id in scc:
                manager.trace("Priorities for %s:" % id,
                              " ".join("%s:%d" % (x, graph[id].priorities[x])
                                       for x in graph[id].dependencies
                                       if x in ascc and x in graph[id].priorities))
        # Because the SCCs are presented in topological sort order, we
        # don't need to look at dependencies recursively for staleness
        # -- the immediate dependencies are sufficient.
        stale_scc = {id for id in scc if not graph[id].is_fresh()}
        fresh = not stale_scc
        deps = set()
        for id in scc:
            deps.update(graph[id].dependencies)
        deps -= ascc
        stale_deps = {id for id in deps if id in graph and not graph[id].is_interface_fresh()}
        fresh = fresh and not stale_deps
        undeps = set()
        if fresh:
            # Check if any dependencies that were suppressed according
            # to the cache have been added back in this run.
            # NOTE: Newly suppressed dependencies are handled by is_fresh().
            for id in scc:
                undeps.update(graph[id].suppressed)
            undeps &= graph.keys()
            if undeps:
                fresh = False
        if fresh:
            # All cache files are fresh.  Check that no dependency's
            # cache file is newer than any scc node's cache file.
            oldest_in_scc = min(graph[id].xmeta.data_mtime for id in scc)
            viable = {id for id in stale_deps if graph[id].meta is not None}
            newest_in_deps = 0 if not viable else max(graph[dep].xmeta.data_mtime
                                                      for dep in viable)
            if manager.options.verbosity >= 3:  # Dump all mtimes for extreme debugging.
                all_ids = sorted(ascc | viable, key=lambda id: graph[id].xmeta.data_mtime)
                for id in all_ids:
                    if id in scc:
                        if graph[id].xmeta.data_mtime < newest_in_deps:
                            key = "*id:"
                        else:
                            key = "id:"
                    else:
                        if graph[id].xmeta.data_mtime > oldest_in_scc:
                            key = "+dep:"
                        else:
                            key = "dep:"
                    manager.trace(" %5s %.0f %s" % (key, graph[id].xmeta.data_mtime, id))
            # If equal, give the benefit of the doubt, due to 1-sec time granularity
            # (on some platforms).
            if oldest_in_scc < newest_in_deps:
                fresh = False
                fresh_msg = "out of date by %.0f seconds" % (newest_in_deps - oldest_in_scc)
            else:
                fresh_msg = "fresh"
        elif undeps:
            fresh_msg = "stale due to changed suppression (%s)" % " ".join(sorted(undeps))
        elif stale_scc:
            fresh_msg = "inherently stale"
            if stale_scc != ascc:
                fresh_msg += " (%s)" % " ".join(sorted(stale_scc))
            if stale_deps:
                fresh_msg += " with stale deps (%s)" % " ".join(sorted(stale_deps))
        else:
            fresh_msg = "stale due to deps (%s)" % " ".join(sorted(stale_deps))

        # Initialize transitive_error for all SCC members from union
        # of transitive_error of dependencies.
        if any(graph[dep].transitive_error for dep in deps if dep in graph):
            for id in scc:
                graph[id].transitive_error = True

        scc_str = " ".join(scc)
        if fresh:
            manager.trace("Queuing %s SCC (%s)" % (fresh_msg, scc_str))
            fresh_scc_queue.append(scc)
        else:
            if len(fresh_scc_queue) > 0:
                manager.log("Processing {} queued fresh SCCs".format(len(fresh_scc_queue)))
                # Defer processing fresh SCCs until we actually run into a stale SCC
                # and need the earlier modules to be loaded.
                #
                # Note that `process_graph` may end with us not having processed every
                # single fresh SCC. This is intentional -- we don't need those modules
                # loaded if there are no more stale SCCs to be rechecked.
                #
                # Also note we shouldn't have to worry about transitive_error here,
                # since modules with transitive errors aren't written to the cache,
                # and if any dependencies were changed, this SCC would be stale.
                # (Also, in quick_and_dirty mode we don't care about transitive errors.)
                #
                # TODO: see if it's possible to determine if we need to process only a
                # _subset_ of the past SCCs instead of having to process them all.
                for prev_scc in fresh_scc_queue:
                    process_fresh_modules(graph, prev_scc, manager)
                fresh_scc_queue = []
            size = len(scc)
            if size == 1:
                manager.log("Processing SCC singleton (%s) as %s" % (scc_str, fresh_msg))
            else:
                manager.log("Processing SCC of size %d (%s) as %s" % (size, scc_str, fresh_msg))
            process_stale_scc(graph, scc, manager)

    sccs_left = len(fresh_scc_queue)
    nodes_left = sum(len(scc) for scc in fresh_scc_queue)
    manager.add_stats(sccs_left=sccs_left, nodes_left=nodes_left)
    if sccs_left:
        manager.log("{} fresh SCCs ({} nodes) left in queue (and will remain unprocessed)"
                    .format(sccs_left, nodes_left))
        manager.trace(str(fresh_scc_queue))
    else:
        manager.log("No fresh SCCs left in queue")


def process_fine_grained_cache_graph(graph: Graph, manager: BuildManager) -> None:
    """Finish loading everything for use in the fine-grained incremental cache"""

    # If we are running in fine-grained incremental mode with caching,
    # we don't actually have much to do: just load the fine-grained
    # deps.
    t0 = time.time()
    for id, state in graph.items():
        state.load_fine_grained_deps()
    manager.add_stats(load_fg_deps_time=time.time() - t0)


def order_ascc(graph: Graph, ascc: AbstractSet[str], pri_max: int = PRI_ALL) -> List[str]:
    """Come up with the ideal processing order within an SCC.

    Using the priorities assigned by all_imported_modules_in_file(),
    try to reduce the cycle to a DAG, by omitting arcs representing
    dependencies of lower priority.

    In the simplest case, if we have A <--> B where A has a top-level
    "import B" (medium priority) but B only has the reverse "import A"
    inside a function (low priority), we turn the cycle into a DAG by
    dropping the B --> A arc, which leaves only A --> B.

    If all arcs have the same priority, we fall back to sorting by
    reverse global order (the order in which modules were first
    encountered).

    The algorithm is recursive, as follows: when as arcs of different
    priorities are present, drop all arcs of the lowest priority,
    identify SCCs in the resulting graph, and apply the algorithm to
    each SCC thus found.  The recursion is bounded because at each
    recursion the spread in priorities is (at least) one less.

    In practice there are only a few priority levels (less than a
    dozen) and in the worst case we just carry out the same algorithm
    for finding SCCs N times.  Thus the complexity is no worse than
    the complexity of the original SCC-finding algorithm -- see
    strongly_connected_components() below for a reference.
    """
    if len(ascc) == 1:
        return [s for s in ascc]
    pri_spread = set()
    for id in ascc:
        state = graph[id]
        for dep in state.dependencies:
            if dep in ascc:
                pri = state.priorities.get(dep, PRI_HIGH)
                if pri < pri_max:
                    pri_spread.add(pri)
    if len(pri_spread) == 1:
        # Filtered dependencies are uniform -- order by global order.
        return sorted(ascc, key=lambda id: -graph[id].order)
    pri_max = max(pri_spread)
    sccs = sorted_components(graph, ascc, pri_max)
    # The recursion is bounded by the len(pri_spread) check above.
    return [s for ss in sccs for s in order_ascc(graph, ss, pri_max)]


def process_fresh_modules(graph: Graph, modules: List[str], manager: BuildManager) -> None:
    """Process the modules in one group of modules from their cached data.

    This can be used to process an SCC of modules
    This involves loading the tree from JSON and then doing various cleanups.
    """
    t0 = time.time()
    for id in modules:
        graph[id].load_tree()
    t1 = time.time()
    for id in modules:
        graph[id].fix_cross_refs()
    for id in modules:
        graph[id].patch_dependency_parents()
    t2 = time.time()
    manager.add_stats(process_fresh_time=t2 - t0, load_tree_time=t1 - t0)


def process_stale_scc(graph: Graph, scc: List[str], manager: BuildManager) -> None:
    """Process the modules in one SCC from source code.

    Exception: If quick_and_dirty is set, use the cache for fresh modules.
    """
    stale = scc
    for id in stale:
        # We may already have parsed the module, or not.
        # If the former, parse_file() is a no-op.
        graph[id].parse_file()
        graph[id].fix_suppressed_dependencies(graph)
    if 'typing' in scc:
        # For historical reasons we need to manually add typing aliases
        # for built-in generic collections, see docstring of
        # SemanticAnalyzerPass2.add_builtin_aliases for details.
        typing_mod = graph['typing'].tree
        assert typing_mod, "The typing module was not parsed"
        manager.semantic_analyzer.add_builtin_aliases(typing_mod)
    for id in stale:
        graph[id].semantic_analysis()
    for id in stale:
        graph[id].semantic_analysis_pass_three()
    for id in stale:
        graph[id].semantic_analysis_apply_patches()
    for id in stale:
        graph[id].type_check_first_pass()
    more = True
    while more:
        more = False
        for id in stale:
            if graph[id].type_check_second_pass():
                more = True
    for id in stale:
        graph[id].generate_unused_ignore_notes()
    if any(manager.errors.is_errors_for_file(graph[id].xpath) for id in stale):
        for id in stale:
            graph[id].transitive_error = True
    for id in stale:
        graph[id].finish_passes()
        if manager.options.cache_fine_grained or manager.options.fine_grained_incremental:
            graph[id].compute_fine_grained_deps()
        manager.flush_errors(manager.errors.file_messages(graph[id].xpath), False)
        graph[id].write_cache()
        graph[id].mark_as_rechecked()


def sorted_components(graph: Graph,
                      vertices: Optional[AbstractSet[str]] = None,
                      pri_max: int = PRI_ALL) -> List[AbstractSet[str]]:
    """Return the graph's SCCs, topologically sorted by dependencies.

    The sort order is from leaves (nodes without dependencies) to
    roots (nodes on which no other nodes depend).

    This works for a subset of the full dependency graph too;
    dependencies that aren't present in graph.keys() are ignored.
    """
    # Compute SCCs.
    if vertices is None:
        vertices = set(graph)
    edges = {id: deps_filtered(graph, vertices, id, pri_max) for id in vertices}
    sccs = list(strongly_connected_components(vertices, edges))
    # Topsort.
    sccsmap = {id: frozenset(scc) for scc in sccs for id in scc}
    data = {}  # type: Dict[AbstractSet[str], Set[AbstractSet[str]]]
    for scc in sccs:
        deps = set()  # type: Set[AbstractSet[str]]
        for id in scc:
            deps.update(sccsmap[x] for x in deps_filtered(graph, vertices, id, pri_max))
        data[frozenset(scc)] = deps
    res = []
    for ready in topsort(data):
        # Sort the sets in ready by reversed smallest State.order.  Examples:
        #
        # - If ready is [{x}, {y}], x.order == 1, y.order == 2, we get
        #   [{y}, {x}].
        #
        # - If ready is [{a, b}, {c, d}], a.order == 1, b.order == 3,
        #   c.order == 2, d.order == 4, the sort keys become [1, 2]
        #   and the result is [{c, d}, {a, b}].
        res.extend(sorted(ready,
                          key=lambda scc: -min(graph[id].order for id in scc)))
    return res


def deps_filtered(graph: Graph, vertices: AbstractSet[str], id: str, pri_max: int) -> List[str]:
    """Filter dependencies for id with pri < pri_max."""
    if id not in vertices:
        return []
    state = graph[id]
    return [dep
            for dep in state.dependencies
            if dep in vertices and state.priorities.get(dep, PRI_HIGH) < pri_max]


def strongly_connected_components(vertices: AbstractSet[str],
                                  edges: Dict[str, List[str]]) -> Iterator[Set[str]]:
    """Compute Strongly Connected Components of a directed graph.

    Args:
      vertices: the labels for the vertices
      edges: for each vertex, gives the target vertices of its outgoing edges

    Returns:
      An iterator yielding strongly connected components, each
      represented as a set of vertices.  Each input vertex will occur
      exactly once; vertices not part of a SCC are returned as
      singleton sets.

    From http://code.activestate.com/recipes/578507/.
    """
    identified = set()  # type: Set[str]
    stack = []  # type: List[str]
    index = {}  # type: Dict[str, int]
    boundaries = []  # type: List[int]

    def dfs(v: str) -> Iterator[Set[str]]:
        index[v] = len(stack)
        stack.append(v)
        boundaries.append(index[v])

        for w in edges[v]:
            if w not in index:
                # For Python >= 3.3, replace with "yield from dfs(w)"
                for scc in dfs(w):
                    yield scc
            elif w not in identified:
                while index[w] < boundaries[-1]:
                    boundaries.pop()

        if boundaries[-1] == index[v]:
            boundaries.pop()
            scc = set(stack[index[v]:])
            del stack[index[v]:]
            identified.update(scc)
            yield scc

    for v in vertices:
        if v not in index:
            # For Python >= 3.3, replace with "yield from dfs(v)"
            for scc in dfs(v):
                yield scc


def topsort(data: Dict[AbstractSet[str],
                       Set[AbstractSet[str]]]) -> Iterable[Set[AbstractSet[str]]]:
    """Topological sort.

    Args:
      data: A map from SCCs (represented as frozen sets of strings) to
            sets of SCCs, its dependencies.  NOTE: This data structure
            is modified in place -- for normalization purposes,
            self-dependencies are removed and entries representing
            orphans are added.

    Returns:
      An iterator yielding sets of SCCs that have an equivalent
      ordering.  NOTE: The algorithm doesn't care about the internal
      structure of SCCs.

    Example:
      Suppose the input has the following structure:

        {A: {B, C}, B: {D}, C: {D}}

      This is normalized to:

        {A: {B, C}, B: {D}, C: {D}, D: {}}

      The algorithm will yield the following values:

        {D}
        {B, C}
        {A}

    From http://code.activestate.com/recipes/577413/.
    """
    # TODO: Use a faster algorithm?
    for k, v in data.items():
        v.discard(k)  # Ignore self dependencies.
    for item in set.union(*data.values()) - set(data.keys()):
        data[item] = set()
    while True:
        ready = {item for item, dep in data.items() if not dep}
        if not ready:
            break
        yield ready
        data = {item: (dep - ready)
                for item, dep in data.items()
                if item not in ready}
    assert not data, "A cyclic dependency exists amongst %r" % data<|MERGE_RESOLUTION|>--- conflicted
+++ resolved
@@ -219,15 +219,10 @@
                     (time.time() - manager.start_time,
                      len(manager.modules),
                      manager.errors.num_messages()))
-<<<<<<< HEAD
         manager.dump_stats()
-        # Finish the HTML or XML reports even if CompileError was raised.
-        reports.finish()
-=======
         if reports is not None:
             # Finish the HTML or XML reports even if CompileError was raised.
             reports.finish()
->>>>>>> c33da743
 
 
 def default_data_dir() -> str:
