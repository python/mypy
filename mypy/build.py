"""Facilities to analyze entire programs, including imported modules.

Parse and analyze the source files of a program in the correct order
(based on file dependencies), and collect the results.

This module only directs a build, which is performed in multiple passes per
file.  The individual passes are implemented in separate modules.

The function build() is the main interface to this module.
"""
# TODO: More consistent terminology, e.g. path/fnam, module/id, state/file

import contextlib
import errno
import gc
import json
import os
import platform
import re
import stat
import sys
import time
import types

from typing import (AbstractSet, Any, Dict, Iterable, Iterator, List, Sequence,
                    Mapping, NamedTuple, Optional, Set, Tuple, TypeVar, Union, Callable, TextIO)
from typing_extensions import ClassVar, NoReturn, Final, TYPE_CHECKING, TypeAlias as _TypeAlias
from mypy_extensions import TypedDict

from mypy.nodes import MypyFile, ImportBase, Import, ImportFrom, ImportAll, SymbolTable
from mypy.semanal_pass1 import SemanticAnalyzerPreAnalysis
from mypy.semanal import SemanticAnalyzer
import mypy.semanal_main
from mypy.checker import TypeChecker
from mypy.indirection import TypeIndirectionVisitor
from mypy.errors import Errors, CompileError, ErrorInfo, report_internal_error
from mypy.util import (
    DecodeError, decode_python_encoding, is_sub_path, get_mypy_comments, module_prefix,
    read_py_file, hash_digest, is_typeshed_file, is_stub_package_file, get_top_two_prefixes,
    time_ref, time_spent_us
)
if TYPE_CHECKING:
    from mypy.report import Reports  # Avoid unconditional slow import
from mypy.fixup import fixup_module
from mypy.modulefinder import (
    BuildSource, BuildSourceSet, compute_search_paths, FindModuleCache, SearchPaths,
    ModuleSearchResult, ModuleNotFoundReason
)
from mypy.nodes import Expression
from mypy.options import Options
from mypy.parse import parse
from mypy.stats import dump_type_stats
from mypy.types import Type
from mypy.version import __version__
from mypy.plugin import Plugin, ChainedPlugin, ReportConfigContext
from mypy.plugins.default import DefaultPlugin
from mypy.fscache import FileSystemCache
from mypy.metastore import MetadataStore, FilesystemMetadataStore, SqliteMetadataStore
from mypy.typestate import TypeState, reset_global_state
from mypy.renaming import VariableRenameVisitor, LimitedVariableRenameVisitor
from mypy.config_parser import parse_mypy_comments
from mypy.freetree import free_tree
from mypy.stubinfo import legacy_bundled_packages, is_legacy_bundled_package
from mypy import errorcodes as codes


# Switch to True to produce debug output related to fine-grained incremental
# mode only that is useful during development. This produces only a subset of
# output compared to --verbose output. We use a global flag to enable this so
# that it's easy to enable this when running tests.
DEBUG_FINE_GRAINED: Final = False

# These modules are special and should always come from typeshed.
CORE_BUILTIN_MODULES: Final = {
    'builtins',
    'typing',
    'types',
    'typing_extensions',
    'mypy_extensions',
    '_importlib_modulespec',
    'sys',
    'abc',
}


Graph: _TypeAlias = Dict[str, 'State']


# TODO: Get rid of BuildResult.  We might as well return a BuildManager.
class BuildResult:
    """The result of a successful build.

    Attributes:
      manager: The build manager.
      files:   Dictionary from module name to related AST node.
      types:   Dictionary from parse tree node to its inferred type.
      used_cache: Whether the build took advantage of a pre-existing cache
      errors:  List of error messages.
    """

    def __init__(self, manager: 'BuildManager', graph: Graph) -> None:
        self.manager = manager
        self.graph = graph
        self.files = manager.modules
        self.types = manager.all_types  # Non-empty if export_types True in options
        self.used_cache = manager.cache_enabled
        self.errors: List[str] = []  # Filled in by build if desired


def build(sources: List[BuildSource],
          options: Options,
          alt_lib_path: Optional[str] = None,
          flush_errors: Optional[Callable[[List[str], bool], None]] = None,
          fscache: Optional[FileSystemCache] = None,
          stdout: Optional[TextIO] = None,
          stderr: Optional[TextIO] = None,
          extra_plugins: Optional[Sequence[Plugin]] = None,
          ) -> BuildResult:
    """Analyze a program.

    A single call to build performs parsing, semantic analysis and optionally
    type checking for the program *and* all imported modules, recursively.

    Return BuildResult if successful or only non-blocking errors were found;
    otherwise raise CompileError.

    If a flush_errors callback is provided, all error messages will be
    passed to it and the errors and messages fields of BuildResult and
    CompileError (respectively) will be empty. Otherwise those fields will
    report any error messages.

    Args:
      sources: list of sources to build
      options: build options
      alt_lib_path: an additional directory for looking up library modules
        (takes precedence over other directories)
      flush_errors: optional function to flush errors after a file is processed
      fscache: optionally a file-system cacher

    """
    # If we were not given a flush_errors, we use one that will populate those
    # fields for callers that want the traditional API.
    messages = []

    def default_flush_errors(new_messages: List[str], is_serious: bool) -> None:
        messages.extend(new_messages)

    flush_errors = flush_errors or default_flush_errors
    stdout = stdout or sys.stdout
    stderr = stderr or sys.stderr
    extra_plugins = extra_plugins or []

    try:
        result = _build(
            sources, options, alt_lib_path, flush_errors, fscache, stdout, stderr, extra_plugins
        )
        result.errors = messages
        return result
    except CompileError as e:
        # CompileErrors raised from an errors object carry all of the
        # messages that have not been reported out by error streaming.
        # Patch it up to contain either none or all none of the messages,
        # depending on whether we are flushing errors.
        serious = not e.use_stdout
        flush_errors(e.messages, serious)
        e.messages = messages
        raise


def _build(sources: List[BuildSource],
           options: Options,
           alt_lib_path: Optional[str],
           flush_errors: Callable[[List[str], bool], None],
           fscache: Optional[FileSystemCache],
           stdout: TextIO,
           stderr: TextIO,
           extra_plugins: Sequence[Plugin],
           ) -> BuildResult:
    if platform.python_implementation() == 'CPython':
        # This seems the most reasonable place to tune garbage collection.
        gc.set_threshold(150 * 1000)

    data_dir = default_data_dir()
    fscache = fscache or FileSystemCache()

    search_paths = compute_search_paths(sources, options, data_dir, alt_lib_path)

    reports = None
    if options.report_dirs:
        # Import lazily to avoid slowing down startup.
        from mypy.report import Reports  # noqa
        reports = Reports(data_dir, options.report_dirs)

    source_set = BuildSourceSet(sources)
    cached_read = fscache.read
    errors = Errors(options.show_error_context,
                    options.show_column_numbers,
                    options.show_error_codes,
                    options.pretty,
                    lambda path: read_py_file(path, cached_read, options.python_version),
                    options.show_absolute_path,
                    options.enabled_error_codes,
                    options.disabled_error_codes,
                    options.many_errors_threshold)
    plugin, snapshot = load_plugins(options, errors, stdout, extra_plugins)

    # Add catch-all .gitignore to cache dir if we created it
    cache_dir_existed = os.path.isdir(options.cache_dir)

    # Construct a build manager object to hold state during the build.
    #
    # Ignore current directory prefix in error messages.
    manager = BuildManager(data_dir, search_paths,
                           alt_lib_path,
                           ignore_prefix=os.getcwd(),
                           source_set=source_set,
                           reports=reports,
                           options=options,
                           version_id=__version__,
                           plugin=plugin,
                           plugins_snapshot=snapshot,
                           errors=errors,
                           flush_errors=flush_errors,
                           fscache=fscache,
                           stdout=stdout,
                           stderr=stderr)
    manager.trace(repr(options))

    reset_global_state()
    try:
        graph = dispatch(sources, manager, stdout)
        if not options.fine_grained_incremental:
            TypeState.reset_all_subtype_caches()
        if options.timing_stats is not None:
            dump_timing_stats(options.timing_stats, graph)
        return BuildResult(manager, graph)
    finally:
        t0 = time.time()
        manager.metastore.commit()
        manager.add_stats(cache_commit_time=time.time() - t0)
        manager.log("Build finished in %.3f seconds with %d modules, and %d errors" %
                    (time.time() - manager.start_time,
                     len(manager.modules),
                     manager.errors.num_messages()))
        manager.dump_stats()
        if reports is not None:
            # Finish the HTML or XML reports even if CompileError was raised.
            reports.finish()
        if not cache_dir_existed and os.path.isdir(options.cache_dir):
            add_catch_all_gitignore(options.cache_dir)
            exclude_from_backups(options.cache_dir)
        if os.path.isdir(options.cache_dir):
            record_missing_stub_packages(options.cache_dir, manager.missing_stub_packages)


def default_data_dir() -> str:
    """Returns directory containing typeshed directory."""
    return os.path.dirname(__file__)


def normpath(path: str, options: Options) -> str:
    """Convert path to absolute; but to relative in bazel mode.

    (Bazel's distributed cache doesn't like filesystem metadata to
    end up in output files.)
    """
    # TODO: Could we always use relpath?  (A worry in non-bazel
    # mode would be that a moved file may change its full module
    # name without changing its size, mtime or hash.)
    if options.bazel:
        return os.path.relpath(path)
    else:
        return os.path.abspath(path)


class CacheMeta(NamedTuple):
    id: str
    path: str
    mtime: int
    size: int
    hash: str
    dependencies: List[str]  # names of imported modules
    data_mtime: int  # mtime of data_json
    data_json: str  # path of <id>.data.json
    suppressed: List[str]  # dependencies that weren't imported
    options: Optional[Dict[str, object]]  # build options
    # dep_prios and dep_lines are in parallel with dependencies + suppressed
    dep_prios: List[int]
    dep_lines: List[int]
    interface_hash: str  # hash representing the public interface
    version_id: str  # mypy version for cache invalidation
    ignore_all: bool  # if errors were ignored
    plugin_data: Any  # config data from plugins

# NOTE: dependencies + suppressed == all reachable imports;
# suppressed contains those reachable imports that were prevented by
# silent mode or simply not found.


# Metadata for the fine-grained dependencies file associated with a module.
FgDepMeta = TypedDict('FgDepMeta', {'path': str, 'mtime': int})


def cache_meta_from_dict(meta: Dict[str, Any], data_json: str) -> CacheMeta:
    """Build a CacheMeta object from a json metadata dictionary

    Args:
      meta: JSON metadata read from the metadata cache file
      data_json: Path to the .data.json file containing the AST trees
    """
    sentinel: Any = None  # Values to be validated by the caller
    return CacheMeta(
        meta.get('id', sentinel),
        meta.get('path', sentinel),
        int(meta['mtime']) if 'mtime' in meta else sentinel,
        meta.get('size', sentinel),
        meta.get('hash', sentinel),
        meta.get('dependencies', []),
        int(meta['data_mtime']) if 'data_mtime' in meta else sentinel,
        data_json,
        meta.get('suppressed', []),
        meta.get('options'),
        meta.get('dep_prios', []),
        meta.get('dep_lines', []),
        meta.get('interface_hash', ''),
        meta.get('version_id', sentinel),
        meta.get('ignore_all', True),
        meta.get('plugin_data', None),
    )


# Priorities used for imports.  (Here, top-level includes inside a class.)
# These are used to determine a more predictable order in which the
# nodes in an import cycle are processed.
PRI_HIGH: Final = 5  # top-level "from X import blah"
PRI_MED: Final = 10  # top-level "import X"
PRI_LOW: Final = 20  # either form inside a function
PRI_MYPY: Final = 25  # inside "if MYPY" or "if TYPE_CHECKING"
PRI_INDIRECT: Final = 30  # an indirect dependency
PRI_ALL: Final = 99  # include all priorities


def import_priority(imp: ImportBase, toplevel_priority: int) -> int:
    """Compute import priority from an import node."""
    if not imp.is_top_level:
        # Inside a function
        return PRI_LOW
    if imp.is_mypy_only:
        # Inside "if MYPY" or "if typing.TYPE_CHECKING"
        return max(PRI_MYPY, toplevel_priority)
    # A regular import; priority determined by argument.
    return toplevel_priority


def load_plugins_from_config(
    options: Options, errors: Errors, stdout: TextIO
) -> Tuple[List[Plugin], Dict[str, str]]:
    """Load all configured plugins.

    Return a list of all the loaded plugins from the config file.
    The second return value is a snapshot of versions/hashes of loaded user
    plugins (for cache validation).
    """
    import importlib

    snapshot: Dict[str, str] = {}

    if not options.config_file:
        return [], snapshot

    line = find_config_file_line_number(options.config_file, 'mypy', 'plugins')
    if line == -1:
        line = 1  # We need to pick some line number that doesn't look too confusing

    def plugin_error(message: str) -> NoReturn:
        errors.report(line, 0, message)
        errors.raise_error(use_stdout=False)

    custom_plugins: List[Plugin] = []
    errors.set_file(options.config_file, None)
    for plugin_path in options.plugins:
        func_name = 'plugin'
        plugin_dir: Optional[str] = None
        if ':' in os.path.basename(plugin_path):
            plugin_path, func_name = plugin_path.rsplit(':', 1)
        if plugin_path.endswith('.py'):
            # Plugin paths can be relative to the config file location.
            plugin_path = os.path.join(os.path.dirname(options.config_file), plugin_path)
            if not os.path.isfile(plugin_path):
                plugin_error(f'Can\'t find plugin "{plugin_path}"')
            # Use an absolute path to avoid populating the cache entry
            # for 'tmp' during tests, since it will be different in
            # different tests.
            plugin_dir = os.path.abspath(os.path.dirname(plugin_path))
            fnam = os.path.basename(plugin_path)
            module_name = fnam[:-3]
            sys.path.insert(0, plugin_dir)
        elif re.search(r'[\\/]', plugin_path):
            fnam = os.path.basename(plugin_path)
            plugin_error(f'Plugin "{fnam}" does not have a .py extension')
        else:
            module_name = plugin_path

        try:
            module = importlib.import_module(module_name)
        except Exception as exc:
            plugin_error(f'Error importing plugin "{plugin_path}": {exc}')
        finally:
            if plugin_dir is not None:
                assert sys.path[0] == plugin_dir
                del sys.path[0]

        if not hasattr(module, func_name):
            plugin_error('Plugin "{}" does not define entry point function "{}"'.format(
                plugin_path, func_name))

        try:
            plugin_type = getattr(module, func_name)(__version__)
        except Exception:
            print(f'Error calling the plugin(version) entry point of {plugin_path}\n',
                  file=stdout)
            raise  # Propagate to display traceback

        if not isinstance(plugin_type, type):
            plugin_error(
                'Type object expected as the return value of "plugin"; got {!r} (in {})'.format(
                    plugin_type, plugin_path))
        if not issubclass(plugin_type, Plugin):
            plugin_error(
                'Return value of "plugin" must be a subclass of "mypy.plugin.Plugin" '
                '(in {})'.format(plugin_path))
        try:
            custom_plugins.append(plugin_type(options))
            snapshot[module_name] = take_module_snapshot(module)
        except Exception:
            print(f'Error constructing plugin instance of {plugin_type.__name__}\n',
                  file=stdout)
            raise  # Propagate to display traceback

    return custom_plugins, snapshot


def load_plugins(options: Options,
                 errors: Errors,
                 stdout: TextIO,
                 extra_plugins: Sequence[Plugin],
                 ) -> Tuple[Plugin, Dict[str, str]]:
    """Load all configured plugins.

    Return a plugin that encapsulates all plugins chained together. Always
    at least include the default plugin (it's last in the chain).
    The second return value is a snapshot of versions/hashes of loaded user
    plugins (for cache validation).
    """
    custom_plugins, snapshot = load_plugins_from_config(options, errors, stdout)

    custom_plugins += extra_plugins

    default_plugin: Plugin = DefaultPlugin(options)
    if not custom_plugins:
        return default_plugin, snapshot

    # Custom plugins take precedence over the default plugin.
    return ChainedPlugin(options, custom_plugins + [default_plugin]), snapshot


def take_module_snapshot(module: types.ModuleType) -> str:
    """Take plugin module snapshot by recording its version and hash.

    We record _both_ hash and the version to detect more possible changes
    (e.g. if there is a change in modules imported by a plugin).
    """
    if hasattr(module, '__file__'):
        assert module.__file__ is not None
        with open(module.__file__, 'rb') as f:
            digest = hash_digest(f.read())
    else:
        digest = 'unknown'
    ver = getattr(module, '__version__', 'none')
    return f'{ver}:{digest}'


def find_config_file_line_number(path: str, section: str, setting_name: str) -> int:
    """Return the approximate location of setting_name within mypy config file.

    Return -1 if can't determine the line unambiguously.
    """
    in_desired_section = False
    try:
        results = []
        with open(path, encoding="UTF-8") as f:
            for i, line in enumerate(f):
                line = line.strip()
                if line.startswith('[') and line.endswith(']'):
                    current_section = line[1:-1].strip()
                    in_desired_section = (current_section == section)
                elif in_desired_section and re.match(fr'{setting_name}\s*=', line):
                    results.append(i + 1)
        if len(results) == 1:
            return results[0]
    except OSError:
        pass
    return -1


class BuildManager:
    """This class holds shared state for building a mypy program.

    It is used to coordinate parsing, import processing, semantic
    analysis and type checking.  The actual build steps are carried
    out by dispatch().

    Attributes:
      data_dir:        Mypy data directory (contains stubs)
      search_paths:    SearchPaths instance indicating where to look for modules
      modules:         Mapping of module ID to MypyFile (shared by the passes)
      semantic_analyzer:
                       Semantic analyzer, pass 2
      all_types:       Map {Expression: Type} from all modules (enabled by export_types)
      options:         Build options
      missing_modules: Set of modules that could not be imported encountered so far
      stale_modules:   Set of modules that needed to be rechecked (only used by tests)
      fg_deps_meta:    Metadata for fine-grained dependencies caches associated with modules
      fg_deps:         A fine-grained dependency map
      version_id:      The current mypy version (based on commit id when possible)
      plugin:          Active mypy plugin(s)
      plugins_snapshot:
                       Snapshot of currently active user plugins (versions and hashes)
      old_plugins_snapshot:
                       Plugins snapshot from previous incremental run (or None in
                       non-incremental mode and if cache was not found)
      errors:          Used for reporting all errors
      flush_errors:    A function for processing errors after each SCC
      cache_enabled:   Whether cache is being read. This is set based on options,
                       but is disabled if fine-grained cache loading fails
                       and after an initial fine-grained load. This doesn't
                       determine whether we write cache files or not.
      quickstart_state:
                       A cache of filename -> mtime/size/hash info used to avoid
                       needing to hash source files when using a cache with mismatching mtimes
      stats:           Dict with various instrumentation numbers, it is used
                       not only for debugging, but also required for correctness,
                       in particular to check consistency of the fine-grained dependency cache.
      fscache:         A file system cacher
      ast_cache:       AST cache to speed up mypy daemon
    """

    def __init__(self, data_dir: str,
                 search_paths: SearchPaths,
                 ignore_prefix: str,
                 source_set: BuildSourceSet,
                 reports: 'Optional[Reports]',
                 options: Options,
                 version_id: str,
                 plugin: Plugin,
                 plugins_snapshot: Dict[str, str],
                 errors: Errors,
                 flush_errors: Callable[[List[str], bool], None],
                 fscache: FileSystemCache,
                 stdout: TextIO,
                 stderr: TextIO,
                 ) -> None:
        self.stats: Dict[str, Any] = {}  # Values are ints or floats
        self.stdout = stdout
        self.stderr = stderr
        self.start_time = time.time()
        self.data_dir = data_dir
        self.errors = errors
        self.errors.set_ignore_prefix(ignore_prefix)
        self.search_paths = search_paths
        self.source_set = source_set
        self.reports = reports
        self.options = options
        self.version_id = version_id
        self.modules: Dict[str, MypyFile] = {}
        self.missing_modules: Set[str] = set()
        self.fg_deps_meta: Dict[str, FgDepMeta] = {}
        # fg_deps holds the dependencies of every module that has been
        # processed. We store this in BuildManager so that we can compute
        # dependencies as we go, which allows us to free ASTs and type information,
        # saving a ton of memory on net.
        self.fg_deps: Dict[str, Set[str]] = {}
        # Always convert the plugin to a ChainedPlugin so that it can be manipulated if needed
        if not isinstance(plugin, ChainedPlugin):
            plugin = ChainedPlugin(options, [plugin])
        self.plugin = plugin
        # Set of namespaces (module or class) that are being populated during semantic
        # analysis and may have missing definitions.
        self.incomplete_namespaces: Set[str] = set()
        self.semantic_analyzer = SemanticAnalyzer(
            self.modules,
            self.missing_modules,
            self.incomplete_namespaces,
            self.errors,
            self.plugin)
        self.all_types: Dict[Expression, Type] = {}  # Enabled by export_types
        self.indirection_detector = TypeIndirectionVisitor()
        self.stale_modules: Set[str] = set()
        self.rechecked_modules: Set[str] = set()
        self.flush_errors = flush_errors
        has_reporters = reports is not None and reports.reporters
        self.cache_enabled = (options.incremental
                              and (not options.fine_grained_incremental
                                   or options.use_fine_grained_cache)
                              and not has_reporters)
        self.fscache = fscache
<<<<<<< HEAD
        self.find_module_cache = FindModuleCache(self.search_paths, self.fscache, self.options)

        # Check for shadowed core library modules as soon as we have a FindModuleCache
        for module in CORE_BUILTIN_MODULES:
            # This module is built into Python so it doesn't exist on disk
            if module == '_importlib_modulespec':
                continue
            path = self.find_module_cache.find_module(module)
            if (not is_typeshed_file(path, options.custom_typeshed_dir)
                    and not is_stub_package_file(path)):
                raise CompileError([
                    f'mypy: "{os.path.relpath(path)}" shadows library module "{module}"',
                    f'note: A user-defined top-level module with name "{module}" is not supported'
                ])

=======
        self.find_module_cache = FindModuleCache(self.search_paths, self.fscache, self.options,
                                                 source_set=self.source_set)
>>>>>>> 132b8e52
        self.metastore = create_metastore(options)

        # a mapping from source files to their corresponding shadow files
        # for efficient lookup
        self.shadow_map: Dict[str, str] = {}
        if self.options.shadow_file is not None:
            self.shadow_map = {source_file: shadow_file
                               for (source_file, shadow_file)
                               in self.options.shadow_file}
        # a mapping from each file being typechecked to its possible shadow file
        self.shadow_equivalence_map: Dict[str, Optional[str]] = {}
        self.plugin = plugin
        self.plugins_snapshot = plugins_snapshot
        self.old_plugins_snapshot = read_plugins_snapshot(self)
        self.quickstart_state = read_quickstart_file(options, self.stdout)
        # Fine grained targets (module top levels and top level functions) processed by
        # the semantic analyzer, used only for testing. Currently used only by the new
        # semantic analyzer.
        self.processed_targets: List[str] = []
        # Missing stub packages encountered.
        self.missing_stub_packages: Set[str] = set()
        # Cache for mypy ASTs that have completed semantic analysis
        # pass 1. When multiple files are added to the build in a
        # single daemon increment, only one of the files gets added
        # per step and the others are discarded. This gets repeated
        # until all the files have been added. This means that a
        # new file can be processed O(n**2) times. This cache
        # avoids most of this redundant work.
        self.ast_cache: Dict[str, Tuple[MypyFile, List[ErrorInfo]]] = {}

    def dump_stats(self) -> None:
        if self.options.dump_build_stats:
            print("Stats:")
            for key, value in sorted(self.stats_summary().items()):
                print(f"{key + ':':24}{value}")

    def use_fine_grained_cache(self) -> bool:
        return self.cache_enabled and self.options.use_fine_grained_cache

    def maybe_swap_for_shadow_path(self, path: str) -> str:
        if not self.shadow_map:
            return path

        path = normpath(path, self.options)

        previously_checked = path in self.shadow_equivalence_map
        if not previously_checked:
            for source, shadow in self.shadow_map.items():
                if self.fscache.samefile(path, source):
                    self.shadow_equivalence_map[path] = shadow
                    break
                else:
                    self.shadow_equivalence_map[path] = None

        shadow_file = self.shadow_equivalence_map.get(path)
        return shadow_file if shadow_file else path

    def get_stat(self, path: str) -> os.stat_result:
        return self.fscache.stat(self.maybe_swap_for_shadow_path(path))

    def getmtime(self, path: str) -> int:
        """Return a file's mtime; but 0 in bazel mode.

        (Bazel's distributed cache doesn't like filesystem metadata to
        end up in output files.)
        """
        if self.options.bazel:
            return 0
        else:
            return int(self.metastore.getmtime(path))

    def all_imported_modules_in_file(self,
                                     file: MypyFile) -> List[Tuple[int, str, int]]:
        """Find all reachable import statements in a file.

        Return list of tuples (priority, module id, import line number)
        for all modules imported in file; lower numbers == higher priority.

        Can generate blocking errors on bogus relative imports.
        """

        def correct_rel_imp(imp: Union[ImportFrom, ImportAll]) -> str:
            """Function to correct for relative imports."""
            file_id = file.fullname
            rel = imp.relative
            if rel == 0:
                return imp.id
            if os.path.basename(file.path).startswith('__init__.'):
                rel -= 1
            if rel != 0:
                file_id = ".".join(file_id.split(".")[:-rel])
            new_id = file_id + "." + imp.id if imp.id else file_id

            if not new_id:
                self.errors.set_file(file.path, file.name)
                self.errors.report(imp.line, 0,
                                   "No parent module -- cannot perform relative import",
                                   blocker=True)

            return new_id

        res: List[Tuple[int, str, int]] = []
        delayed_res: List[Tuple[int, str, int]] = []
        for imp in file.imports:
            if not imp.is_unreachable:
                if isinstance(imp, Import):
                    pri = import_priority(imp, PRI_MED)
                    ancestor_pri = import_priority(imp, PRI_LOW)
                    for id, _ in imp.ids:
                        # We append the target (e.g. foo.bar.baz) before the ancestors (e.g. foo
                        # and foo.bar) so that, if FindModuleCache finds the target module in a
                        # package marked with py.typed underneath a namespace package installed in
                        # site-packages, (gasp), that cache's knowledge of the ancestors
                        # (aka FindModuleCache.ns_ancestors) can be primed when it is asked to find
                        # the parent.
                        res.append((pri, id, imp.line))
                        ancestor_parts = id.split(".")[:-1]
                        ancestors = []
                        for part in ancestor_parts:
                            ancestors.append(part)
                            res.append((ancestor_pri, ".".join(ancestors), imp.line))
                elif isinstance(imp, ImportFrom):
                    cur_id = correct_rel_imp(imp)
                    any_are_submodules = False
                    all_are_submodules = True
                    # Also add any imported names that are submodules.
                    pri = import_priority(imp, PRI_MED)
                    for name, __ in imp.names:
                        sub_id = cur_id + '.' + name
                        if self.is_module(sub_id):
                            res.append((pri, sub_id, imp.line))
                            any_are_submodules = True
                        else:
                            all_are_submodules = False
                    # Add cur_id as a dependency, even if all of the
                    # imports are submodules. Processing import from will try
                    # to look through cur_id, so we should depend on it.
                    # As a workaround for for some bugs in cycle handling (#4498),
                    # if all of the imports are submodules, do the import at a lower
                    # priority.
                    pri = import_priority(imp, PRI_HIGH if not all_are_submodules else PRI_LOW)
                    # The imported module goes in after the submodules, for the same namespace
                    # related reasons discussed in the Import case.
                    # There is an additional twist: if none of the submodules exist,
                    # we delay the import in case other imports of other submodules succeed.
                    if any_are_submodules:
                        res.append((pri, cur_id, imp.line))
                    else:
                        delayed_res.append((pri, cur_id, imp.line))
                elif isinstance(imp, ImportAll):
                    pri = import_priority(imp, PRI_HIGH)
                    res.append((pri, correct_rel_imp(imp), imp.line))

        res.extend(delayed_res)
        return res

    def is_module(self, id: str) -> bool:
        """Is there a file in the file system corresponding to module id?"""
        return find_module_simple(id, self) is not None

    def parse_file(self, id: str, path: str, source: str, ignore_errors: bool,
                   options: Options) -> MypyFile:
        """Parse the source of a file with the given name.

        Raise CompileError if there is a parse error.
        """
        t0 = time.time()
        tree = parse(source, path, id, self.errors, options=options)
        tree._fullname = id
        self.add_stats(files_parsed=1,
                       modules_parsed=int(not tree.is_stub),
                       stubs_parsed=int(tree.is_stub),
                       parse_time=time.time() - t0)

        if self.errors.is_blockers():
            self.log("Bailing due to parse errors")
            self.errors.raise_error()

        self.errors.set_file_ignored_lines(path, tree.ignored_lines, ignore_errors)
        return tree

    def load_fine_grained_deps(self, id: str) -> Dict[str, Set[str]]:
        t0 = time.time()
        if id in self.fg_deps_meta:
            # TODO: Assert deps file wasn't changed.
            deps = json.loads(self.metastore.read(self.fg_deps_meta[id]['path']))
        else:
            deps = {}
        val = {k: set(v) for k, v in deps.items()}
        self.add_stats(load_fg_deps_time=time.time() - t0)
        return val

    def report_file(self,
                    file: MypyFile,
                    type_map: Dict[Expression, Type],
                    options: Options) -> None:
        if self.reports is not None and self.source_set.is_source(file):
            self.reports.file(file, self.modules, type_map, options)

    def verbosity(self) -> int:
        return self.options.verbosity

    def log(self, *message: str) -> None:
        if self.verbosity() >= 1:
            if message:
                print('LOG: ', *message, file=self.stderr)
            else:
                print(file=self.stderr)
            self.stderr.flush()

    def log_fine_grained(self, *message: str) -> None:
        import mypy.build
        if self.verbosity() >= 1:
            self.log('fine-grained:', *message)
        elif mypy.build.DEBUG_FINE_GRAINED:
            # Output log in a simplified format that is quick to browse.
            if message:
                print(*message, file=self.stderr)
            else:
                print(file=self.stderr)
            self.stderr.flush()

    def trace(self, *message: str) -> None:
        if self.verbosity() >= 2:
            print('TRACE:', *message, file=self.stderr)
            self.stderr.flush()

    def add_stats(self, **kwds: Any) -> None:
        for key, value in kwds.items():
            if key in self.stats:
                self.stats[key] += value
            else:
                self.stats[key] = value

    def stats_summary(self) -> Mapping[str, object]:
        return self.stats


def deps_to_json(x: Dict[str, Set[str]]) -> str:
    return json.dumps({k: list(v) for k, v in x.items()})


# File for storing metadata about all the fine-grained dependency caches
DEPS_META_FILE: Final = "@deps.meta.json"
# File for storing fine-grained dependencies that didn't a parent in the build
DEPS_ROOT_FILE: Final = "@root.deps.json"

# The name of the fake module used to store fine-grained dependencies that
# have no other place to go.
FAKE_ROOT_MODULE: Final = "@root"


def write_deps_cache(rdeps: Dict[str, Dict[str, Set[str]]],
                     manager: BuildManager, graph: Graph) -> None:
    """Write cache files for fine-grained dependencies.

    Serialize fine-grained dependencies map for fine grained mode.

    Dependencies on some module 'm' is stored in the dependency cache
    file m.deps.json.  This entails some spooky action at a distance:
    if module 'n' depends on 'm', that produces entries in m.deps.json.
    When there is a dependency on a module that does not exist in the
    build, it is stored with its first existing parent module. If no
    such module exists, it is stored with the fake module FAKE_ROOT_MODULE.

    This means that the validity of the fine-grained dependency caches
    are a global property, so we store validity checking information for
    fine-grained dependencies in a global cache file:
     * We take a snapshot of current sources to later check consistency
       between the fine-grained dependency cache and module cache metadata
     * We store the mtime of all of the dependency files to verify they
       haven't changed
    """
    metastore = manager.metastore

    error = False

    fg_deps_meta = manager.fg_deps_meta.copy()

    for id in rdeps:
        if id != FAKE_ROOT_MODULE:
            _, _, deps_json = get_cache_names(id, graph[id].xpath, manager.options)
        else:
            deps_json = DEPS_ROOT_FILE
        assert deps_json
        manager.log("Writing deps cache", deps_json)
        if not manager.metastore.write(deps_json, deps_to_json(rdeps[id])):
            manager.log(f"Error writing fine-grained deps JSON file {deps_json}")
            error = True
        else:
            fg_deps_meta[id] = {'path': deps_json, 'mtime': manager.getmtime(deps_json)}

    meta_snapshot: Dict[str, str] = {}
    for id, st in graph.items():
        # If we didn't parse a file (so it doesn't have a
        # source_hash), then it must be a module with a fresh cache,
        # so use the hash from that.
        if st.source_hash:
            hash = st.source_hash
        else:
            assert st.meta, "Module must be either parsed or cached"
            hash = st.meta.hash
        meta_snapshot[id] = hash

    meta = {'snapshot': meta_snapshot, 'deps_meta': fg_deps_meta}

    if not metastore.write(DEPS_META_FILE, json.dumps(meta)):
        manager.log(f"Error writing fine-grained deps meta JSON file {DEPS_META_FILE}")
        error = True

    if error:
        manager.errors.set_file(_cache_dir_prefix(manager.options), None)
        manager.errors.report(0, 0, "Error writing fine-grained dependencies cache",
                              blocker=True)


def invert_deps(deps: Dict[str, Set[str]],
                graph: Graph) -> Dict[str, Dict[str, Set[str]]]:
    """Splits fine-grained dependencies based on the module of the trigger.

    Returns a dictionary from module ids to all dependencies on that
    module. Dependencies not associated with a module in the build will be
    associated with the nearest parent module that is in the build, or the
    fake module FAKE_ROOT_MODULE if none are.
    """
    # Lazy import to speed up startup
    from mypy.server.target import trigger_to_target

    # Prepopulate the map for all the modules that have been processed,
    # so that we always generate files for processed modules (even if
    # there aren't any dependencies to them.)
    rdeps: Dict[str, Dict[str, Set[str]]] = {id: {} for id, st in graph.items() if st.tree}
    for trigger, targets in deps.items():
        module = module_prefix(graph, trigger_to_target(trigger))
        if not module or not graph[module].tree:
            module = FAKE_ROOT_MODULE

        mod_rdeps = rdeps.setdefault(module, {})
        mod_rdeps.setdefault(trigger, set()).update(targets)

    return rdeps


def generate_deps_for_cache(manager: BuildManager,
                            graph: Graph) -> Dict[str, Dict[str, Set[str]]]:
    """Generate fine-grained dependencies into a form suitable for serializing.

    This does a couple things:
    1. Splits fine-grained deps based on the module of the trigger
    2. For each module we generated fine-grained deps for, load any previous
       deps and merge them in.

    Returns a dictionary from module ids to all dependencies on that
    module. Dependencies not associated with a module in the build will be
    associated with the nearest parent module that is in the build, or the
    fake module FAKE_ROOT_MODULE if none are.
    """
    from mypy.server.deps import merge_dependencies  # Lazy import to speed up startup

    # Split the dependencies out into based on the module that is depended on.
    rdeps = invert_deps(manager.fg_deps, graph)

    # We can't just clobber existing dependency information, so we
    # load the deps for every module we've generated new dependencies
    # to and merge the new deps into them.
    for module, mdeps in rdeps.items():
        old_deps = manager.load_fine_grained_deps(module)
        merge_dependencies(old_deps, mdeps)

    return rdeps


PLUGIN_SNAPSHOT_FILE: Final = "@plugins_snapshot.json"


def write_plugins_snapshot(manager: BuildManager) -> None:
    """Write snapshot of versions and hashes of currently active plugins."""
    if not manager.metastore.write(PLUGIN_SNAPSHOT_FILE, json.dumps(manager.plugins_snapshot)):
        manager.errors.set_file(_cache_dir_prefix(manager.options), None)
        manager.errors.report(0, 0, "Error writing plugins snapshot",
                              blocker=True)


def read_plugins_snapshot(manager: BuildManager) -> Optional[Dict[str, str]]:
    """Read cached snapshot of versions and hashes of plugins from previous run."""
    snapshot = _load_json_file(PLUGIN_SNAPSHOT_FILE, manager,
                               log_success='Plugins snapshot ',
                               log_error='Could not load plugins snapshot: ')
    if snapshot is None:
        return None
    if not isinstance(snapshot, dict):
        manager.log('Could not load plugins snapshot: cache is not a dict: {}'
                    .format(type(snapshot)))
        return None
    return snapshot


def read_quickstart_file(options: Options,
                         stdout: TextIO,
                         ) -> Optional[Dict[str, Tuple[float, int, str]]]:
    quickstart: Optional[Dict[str, Tuple[float, int, str]]] = None
    if options.quickstart_file:
        # This is very "best effort". If the file is missing or malformed,
        # just ignore it.
        raw_quickstart: Dict[str, Any] = {}
        try:
            with open(options.quickstart_file) as f:
                raw_quickstart = json.load(f)

            quickstart = {}
            for file, (x, y, z) in raw_quickstart.items():
                quickstart[file] = (x, y, z)
        except Exception as e:
            print(f"Warning: Failed to load quickstart file: {str(e)}\n", file=stdout)
    return quickstart


def read_deps_cache(manager: BuildManager,
                    graph: Graph) -> Optional[Dict[str, FgDepMeta]]:
    """Read and validate the fine-grained dependencies cache.

    See the write_deps_cache documentation for more information on
    the details of the cache.

    Returns None if the cache was invalid in some way.
    """
    deps_meta = _load_json_file(DEPS_META_FILE, manager,
                                log_success='Deps meta ',
                                log_error='Could not load fine-grained dependency metadata: ')
    if deps_meta is None:
        return None
    meta_snapshot = deps_meta['snapshot']
    # Take a snapshot of the source hashes from all of the metas we found.
    # (Including the ones we rejected because they were out of date.)
    # We use this to verify that they match up with the proto_deps.
    current_meta_snapshot = {id: st.meta_source_hash for id, st in graph.items()
                             if st.meta_source_hash is not None}

    common = set(meta_snapshot.keys()) & set(current_meta_snapshot.keys())
    if any(meta_snapshot[id] != current_meta_snapshot[id] for id in common):
        # TODO: invalidate also if options changed (like --strict-optional)?
        manager.log('Fine-grained dependencies cache inconsistent, ignoring')
        return None

    module_deps_metas = deps_meta['deps_meta']
    if not manager.options.skip_cache_mtime_checks:
        for id, meta in module_deps_metas.items():
            try:
                matched = manager.getmtime(meta['path']) == meta['mtime']
            except FileNotFoundError:
                matched = False
            if not matched:
                manager.log(f"Invalid or missing fine-grained deps cache: {meta['path']}")
                return None

    return module_deps_metas


def _load_json_file(file: str, manager: BuildManager,
                    log_success: str, log_error: str) -> Optional[Dict[str, Any]]:
    """A simple helper to read a JSON file with logging."""
    t0 = time.time()
    try:
        data = manager.metastore.read(file)
    except OSError:
        manager.log(log_error + file)
        return None
    manager.add_stats(metastore_read_time=time.time() - t0)
    # Only bother to compute the log message if we are logging it, since it could be big
    if manager.verbosity() >= 2:
        manager.trace(log_success + data.rstrip())
    try:
        t1 = time.time()
        result = json.loads(data)
        manager.add_stats(data_json_load_time=time.time() - t1)
    except json.JSONDecodeError:
        manager.errors.set_file(file, None)
        manager.errors.report(-1, -1,
                              "Error reading JSON file;"
                              " you likely have a bad cache.\n"
                              "Try removing the {cache_dir} directory"
                              " and run mypy again.".format(
                                  cache_dir=manager.options.cache_dir
                              ),
                              blocker=True)
        return None
    else:
        return result


def _cache_dir_prefix(options: Options) -> str:
    """Get current cache directory (or file if id is given)."""
    if options.bazel:
        # This is needed so the cache map works.
        return os.curdir
    cache_dir = options.cache_dir
    pyversion = options.python_version
    base = os.path.join(cache_dir, '%d.%d' % pyversion)
    return base


def add_catch_all_gitignore(target_dir: str) -> None:
    """Add catch-all .gitignore to an existing directory.

    No-op if the .gitignore already exists.
    """
    gitignore = os.path.join(target_dir, ".gitignore")
    try:
        with open(gitignore, "x") as f:
            print("# Automatically created by mypy", file=f)
            print("*", file=f)
    except FileExistsError:
        pass


def exclude_from_backups(target_dir: str) -> None:
    """Exclude the directory from various archives and backups supporting CACHEDIR.TAG.

    If the CACHEDIR.TAG file exists the function is a no-op.
    """
    cachedir_tag = os.path.join(target_dir, "CACHEDIR.TAG")
    try:
        with open(cachedir_tag, "x") as f:
            f.write("""Signature: 8a477f597d28d172789f06886806bc55
# This file is a cache directory tag automatically created by mypy.
# For information about cache directory tags see https://bford.info/cachedir/
""")
    except FileExistsError:
        pass


def create_metastore(options: Options) -> MetadataStore:
    """Create the appropriate metadata store."""
    if options.sqlite_cache:
        mds: MetadataStore = SqliteMetadataStore(_cache_dir_prefix(options))
    else:
        mds = FilesystemMetadataStore(_cache_dir_prefix(options))
    return mds


def get_cache_names(id: str, path: str, options: Options) -> Tuple[str, str, Optional[str]]:
    """Return the file names for the cache files.

    Args:
      id: module ID
      path: module path
      cache_dir: cache directory
      pyversion: Python version (major, minor)

    Returns:
      A tuple with the file names to be used for the meta JSON, the
      data JSON, and the fine-grained deps JSON, respectively.
    """
    if options.cache_map:
        pair = options.cache_map.get(normpath(path, options))
    else:
        pair = None
    if pair is not None:
        # The cache map paths were specified relative to the base directory,
        # but the filesystem metastore APIs operates relative to the cache
        # prefix directory.
        # Solve this by rewriting the paths as relative to the root dir.
        # This only makes sense when using the filesystem backed cache.
        root = _cache_dir_prefix(options)
        return (os.path.relpath(pair[0], root), os.path.relpath(pair[1], root), None)
    prefix = os.path.join(*id.split('.'))
    is_package = os.path.basename(path).startswith('__init__.py')
    if is_package:
        prefix = os.path.join(prefix, '__init__')

    deps_json = None
    if options.cache_fine_grained:
        deps_json = prefix + '.deps.json'
    return (prefix + '.meta.json', prefix + '.data.json', deps_json)


def find_cache_meta(id: str, path: str, manager: BuildManager) -> Optional[CacheMeta]:
    """Find cache data for a module.

    Args:
      id: module ID
      path: module path
      manager: the build manager (for pyversion, log/trace, and build options)

    Returns:
      A CacheMeta instance if the cache data was found and appears
      valid; otherwise None.
    """
    # TODO: May need to take more build options into account
    meta_json, data_json, _ = get_cache_names(id, path, manager.options)
    manager.trace(f'Looking for {id} at {meta_json}')
    t0 = time.time()
    meta = _load_json_file(meta_json, manager,
                           log_success=f'Meta {id} ',
                           log_error=f'Could not load cache for {id}: ')
    t1 = time.time()
    if meta is None:
        return None
    if not isinstance(meta, dict):
        manager.log('Could not load cache for {}: meta cache is not a dict: {}'
                    .format(id, repr(meta)))
        return None
    m = cache_meta_from_dict(meta, data_json)
    t2 = time.time()
    manager.add_stats(load_meta_time=t2 - t0,
                      load_meta_load_time=t1 - t0,
                      load_meta_from_dict_time=t2 - t1)

    # Don't check for path match, that is dealt with in validate_meta().
    if (m.id != id or
            m.mtime is None or m.size is None or
            m.dependencies is None or m.data_mtime is None):
        manager.log(f'Metadata abandoned for {id}: attributes are missing')
        return None

    # Ignore cache if generated by an older mypy version.
    if ((m.version_id != manager.version_id and not manager.options.skip_version_check)
            or m.options is None
            or len(m.dependencies) + len(m.suppressed) != len(m.dep_prios)
            or len(m.dependencies) + len(m.suppressed) != len(m.dep_lines)):
        manager.log(f'Metadata abandoned for {id}: new attributes are missing')
        return None

    # Ignore cache if (relevant) options aren't the same.
    # Note that it's fine to mutilate cached_options since it's only used here.
    cached_options = m.options
    current_options = manager.options.clone_for_module(id).select_options_affecting_cache()
    if manager.options.skip_version_check:
        # When we're lax about version we're also lax about platform.
        cached_options['platform'] = current_options['platform']
    if 'debug_cache' in cached_options:
        # Older versions included debug_cache, but it's silly to compare it.
        del cached_options['debug_cache']
    if cached_options != current_options:
        manager.log(f'Metadata abandoned for {id}: options differ')
        if manager.options.verbosity >= 2:
            for key in sorted(set(cached_options) | set(current_options)):
                if cached_options.get(key) != current_options.get(key):
                    manager.trace('    {}: {} != {}'
                                  .format(key, cached_options.get(key), current_options.get(key)))
        return None
    if manager.old_plugins_snapshot and manager.plugins_snapshot:
        # Check if plugins are still the same.
        if manager.plugins_snapshot != manager.old_plugins_snapshot:
            manager.log(f'Metadata abandoned for {id}: plugins differ')
            return None
    # So that plugins can return data with tuples in it without
    # things silently always invalidating modules, we round-trip
    # the config data. This isn't beautiful.
    plugin_data = json.loads(json.dumps(
        manager.plugin.report_config_data(ReportConfigContext(id, path, is_check=True))
    ))
    if m.plugin_data != plugin_data:
        manager.log(f'Metadata abandoned for {id}: plugin configuration differs')
        return None

    manager.add_stats(fresh_metas=1)
    return m


def validate_meta(meta: Optional[CacheMeta], id: str, path: Optional[str],
                  ignore_all: bool, manager: BuildManager) -> Optional[CacheMeta]:
    '''Checks whether the cached AST of this module can be used.

    Returns:
      None, if the cached AST is unusable.
      Original meta, if mtime/size matched.
      Meta with mtime updated to match source file, if hash/size matched but mtime/path didn't.
    '''
    # This requires two steps. The first one is obvious: we check that the module source file
    # contents is the same as it was when the cache data file was created. The second one is not
    # too obvious: we check that the cache data file mtime has not changed; it is needed because
    # we use cache data file mtime to propagate information about changes in the dependencies.

    if meta is None:
        manager.log(f'Metadata not found for {id}')
        return None

    if meta.ignore_all and not ignore_all:
        manager.log(f'Metadata abandoned for {id}: errors were previously ignored')
        return None

    t0 = time.time()
    bazel = manager.options.bazel
    assert path is not None, "Internal error: meta was provided without a path"
    if not manager.options.skip_cache_mtime_checks:
        # Check data_json; assume if its mtime matches it's good.
        try:
            data_mtime = manager.getmtime(meta.data_json)
        except OSError:
            manager.log(f'Metadata abandoned for {id}: failed to stat data_json')
            return None
        if data_mtime != meta.data_mtime:
            manager.log(f'Metadata abandoned for {id}: data cache is modified')
            return None

    if bazel:
        # Normalize path under bazel to make sure it isn't absolute
        path = normpath(path, manager.options)
    try:
        st = manager.get_stat(path)
    except OSError:
        return None
    if not (stat.S_ISREG(st.st_mode) or stat.S_ISDIR(st.st_mode)):
        manager.log(f'Metadata abandoned for {id}: file {path} does not exist')
        return None

    manager.add_stats(validate_stat_time=time.time() - t0)

    # When we are using a fine-grained cache, we want our initial
    # build() to load all of the cache information and then do a
    # fine-grained incremental update to catch anything that has
    # changed since the cache was generated. We *don't* want to do a
    # coarse-grained incremental rebuild, so we accept the cache
    # metadata even if it doesn't match the source file.
    #
    # We still *do* the mtime/hash checks, however, to enable
    # fine-grained mode to take advantage of the mtime-updating
    # optimization when mtimes differ but hashes match.  There is
    # essentially no extra time cost to computing the hash here, since
    # it will be cached and will be needed for finding changed files
    # later anyways.
    fine_grained_cache = manager.use_fine_grained_cache()

    size = st.st_size
    # Bazel ensures the cache is valid.
    if size != meta.size and not bazel and not fine_grained_cache:
        manager.log(f'Metadata abandoned for {id}: file {path} has different size')
        return None

    # Bazel ensures the cache is valid.
    mtime = 0 if bazel else int(st.st_mtime)
    if not bazel and (mtime != meta.mtime or path != meta.path):
        if manager.quickstart_state and path in manager.quickstart_state:
            # If the mtime and the size of the file recorded in the quickstart dump matches
            # what we see on disk, we know (assume) that the hash matches the quickstart
            # data as well. If that hash matches the hash in the metadata, then we know
            # the file is up to date even though the mtime is wrong, without needing to hash it.
            qmtime, qsize, qhash = manager.quickstart_state[path]
            if int(qmtime) == mtime and qsize == size and qhash == meta.hash:
                manager.log(f'Metadata fresh (by quickstart) for {id}: file {path}')
                meta = meta._replace(mtime=mtime, path=path)
                return meta

        t0 = time.time()
        try:
            # dir means it is a namespace package
            if stat.S_ISDIR(st.st_mode):
                source_hash = ''
            else:
                source_hash = manager.fscache.hash_digest(path)
        except (OSError, UnicodeDecodeError, DecodeError):
            return None
        manager.add_stats(validate_hash_time=time.time() - t0)
        if source_hash != meta.hash:
            if fine_grained_cache:
                manager.log(f'Using stale metadata for {id}: file {path}')
                return meta
            else:
                manager.log('Metadata abandoned for {}: file {} has different hash'.format(
                    id, path))
                return None
        else:
            t0 = time.time()
            # Optimization: update mtime and path (otherwise, this mismatch will reappear).
            meta = meta._replace(mtime=mtime, path=path)
            # Construct a dict we can pass to json.dumps() (compare to write_cache()).
            meta_dict = {
                'id': id,
                'path': path,
                'mtime': mtime,
                'size': size,
                'hash': source_hash,
                'data_mtime': meta.data_mtime,
                'dependencies': meta.dependencies,
                'suppressed': meta.suppressed,
                'options': (manager.options.clone_for_module(id)
                            .select_options_affecting_cache()),
                'dep_prios': meta.dep_prios,
                'dep_lines': meta.dep_lines,
                'interface_hash': meta.interface_hash,
                'version_id': manager.version_id,
                'ignore_all': meta.ignore_all,
                'plugin_data': meta.plugin_data,
            }
            if manager.options.debug_cache:
                meta_str = json.dumps(meta_dict, indent=2, sort_keys=True)
            else:
                meta_str = json.dumps(meta_dict)
            meta_json, _, _ = get_cache_names(id, path, manager.options)
            manager.log('Updating mtime for {}: file {}, meta {}, mtime {}'
                        .format(id, path, meta_json, meta.mtime))
            t1 = time.time()
            manager.metastore.write(meta_json, meta_str)  # Ignore errors, just an optimization.
            manager.add_stats(validate_update_time=time.time() - t1,
                              validate_munging_time=t1 - t0)
            return meta

    # It's a match on (id, path, size, hash, mtime).
    manager.log(f'Metadata fresh for {id}: file {path}')
    return meta


def compute_hash(text: str) -> str:
    # We use a crypto hash instead of the builtin hash(...) function
    # because the output of hash(...)  can differ between runs due to
    # hash randomization (enabled by default in Python 3.3).  See the
    # note in
    # https://docs.python.org/3/reference/datamodel.html#object.__hash__.
    return hash_digest(text.encode('utf-8'))


def json_dumps(obj: Any, debug_cache: bool) -> str:
    if debug_cache:
        return json.dumps(obj, indent=2, sort_keys=True)
    else:
        return json.dumps(obj, sort_keys=True)


def write_cache(id: str, path: str, tree: MypyFile,
                dependencies: List[str], suppressed: List[str],
                dep_prios: List[int], dep_lines: List[int],
                old_interface_hash: str, source_hash: str,
                ignore_all: bool, manager: BuildManager) -> Tuple[str, Optional[CacheMeta]]:
    """Write cache files for a module.

    Note that this mypy's behavior is still correct when any given
    write_cache() call is replaced with a no-op, so error handling
    code that bails without writing anything is okay.

    Args:
      id: module ID
      path: module path
      tree: the fully checked module data
      dependencies: module IDs on which this module depends
      suppressed: module IDs which were suppressed as dependencies
      dep_prios: priorities (parallel array to dependencies)
      dep_lines: import line locations (parallel array to dependencies)
      old_interface_hash: the hash from the previous version of the data cache file
      source_hash: the hash of the source code
      ignore_all: the ignore_all flag for this module
      manager: the build manager (for pyversion, log/trace)

    Returns:
      A tuple containing the interface hash and CacheMeta
      corresponding to the metadata that was written (the latter may
      be None if the cache could not be written).
    """
    metastore = manager.metastore
    # For Bazel we use relative paths and zero mtimes.
    bazel = manager.options.bazel

    # Obtain file paths.
    meta_json, data_json, _ = get_cache_names(id, path, manager.options)
    manager.log(f'Writing {id} {path} {meta_json} {data_json}')

    # Update tree.path so that in bazel mode it's made relative (since
    # sometimes paths leak out).
    if bazel:
        tree.path = path

    # Serialize data and analyze interface
    data = tree.serialize()
    data_str = json_dumps(data, manager.options.debug_cache)
    interface_hash = compute_hash(data_str)

    plugin_data = manager.plugin.report_config_data(ReportConfigContext(id, path, is_check=False))

    # Obtain and set up metadata
    try:
        st = manager.get_stat(path)
    except OSError as err:
        manager.log(f"Cannot get stat for {path}: {err}")
        # Remove apparently-invalid cache files.
        # (This is purely an optimization.)
        for filename in [data_json, meta_json]:
            try:
                os.remove(filename)
            except OSError:
                pass
        # Still return the interface hash we computed.
        return interface_hash, None

    # Write data cache file, if applicable
    # Note that for Bazel we don't record the data file's mtime.
    if old_interface_hash == interface_hash:
        manager.trace(f"Interface for {id} is unchanged")
    else:
        manager.trace(f"Interface for {id} has changed")
        if not metastore.write(data_json, data_str):
            # Most likely the error is the replace() call
            # (see https://github.com/python/mypy/issues/3215).
            manager.log(f"Error writing data JSON file {data_json}")
            # Let's continue without writing the meta file.  Analysis:
            # If the replace failed, we've changed nothing except left
            # behind an extraneous temporary file; if the replace
            # worked but the getmtime() call failed, the meta file
            # will be considered invalid on the next run because the
            # data_mtime field won't match the data file's mtime.
            # Both have the effect of slowing down the next run a
            # little bit due to an out-of-date cache file.
            return interface_hash, None

    try:
        data_mtime = manager.getmtime(data_json)
    except OSError:
        manager.log(f"Error in os.stat({data_json!r}), skipping cache write")
        return interface_hash, None

    mtime = 0 if bazel else int(st.st_mtime)
    size = st.st_size
    # Note that the options we store in the cache are the options as
    # specified by the command line/config file and *don't* reflect
    # updates made by inline config directives in the file. This is
    # important, or otherwise the options would never match when
    # verifying the cache.
    options = manager.options.clone_for_module(id)
    assert source_hash is not None
    meta = {'id': id,
            'path': path,
            'mtime': mtime,
            'size': size,
            'hash': source_hash,
            'data_mtime': data_mtime,
            'dependencies': dependencies,
            'suppressed': suppressed,
            'options': options.select_options_affecting_cache(),
            'dep_prios': dep_prios,
            'dep_lines': dep_lines,
            'interface_hash': interface_hash,
            'version_id': manager.version_id,
            'ignore_all': ignore_all,
            'plugin_data': plugin_data,
            }

    # Write meta cache file
    meta_str = json_dumps(meta, manager.options.debug_cache)
    if not metastore.write(meta_json, meta_str):
        # Most likely the error is the replace() call
        # (see https://github.com/python/mypy/issues/3215).
        # The next run will simply find the cache entry out of date.
        manager.log(f"Error writing meta JSON file {meta_json}")

    return interface_hash, cache_meta_from_dict(meta, data_json)


def delete_cache(id: str, path: str, manager: BuildManager) -> None:
    """Delete cache files for a module.

    The cache files for a module are deleted when mypy finds errors there.
    This avoids inconsistent states with cache files from different mypy runs,
    see #4043 for an example.
    """
    # We don't delete .deps files on errors, since the dependencies
    # are mostly generated from other files and the metadata is
    # tracked separately.
    meta_path, data_path, _ = get_cache_names(id, path, manager.options)
    cache_paths = [meta_path, data_path]
    manager.log(f"Deleting {id} {path} {' '.join(x for x in cache_paths if x)}")

    for filename in cache_paths:
        try:
            manager.metastore.remove(filename)
        except OSError as e:
            if e.errno != errno.ENOENT:
                manager.log(f"Error deleting cache file {filename}: {e.strerror}")


"""Dependency manager.

Design
======

Ideally
-------

A. Collapse cycles (each SCC -- strongly connected component --
   becomes one "supernode").

B. Topologically sort nodes based on dependencies.

C. Process from leaves towards roots.

Wrinkles
--------

a. Need to parse source modules to determine dependencies.

b. Processing order for modules within an SCC.

c. Must order mtimes of files to decide whether to re-process; depends
   on clock never resetting.

d. from P import M; checks filesystem whether module P.M exists in
   filesystem.

e. Race conditions, where somebody modifies a file while we're
   processing. Solved by using a FileSystemCache.


Steps
-----

1. For each explicitly given module find the source file location.

2. For each such module load and check the cache metadata, and decide
   whether it's valid.

3. Now recursively (or iteratively) find dependencies and add those to
   the graph:

   - for cached nodes use the list of dependencies from the cache
     metadata (this will be valid even if we later end up re-parsing
     the same source);

   - for uncached nodes parse the file and process all imports found,
     taking care of (a) above.

Step 3 should also address (d) above.

Once step 3 terminates we have the entire dependency graph, and for
each module we've either loaded the cache metadata or parsed the
source code.  (However, we may still need to parse those modules for
which we have cache metadata but that depend, directly or indirectly,
on at least one module for which the cache metadata is stale.)

Now we can execute steps A-C from the first section.  Finding SCCs for
step A shouldn't be hard; there's a recipe here:
http://code.activestate.com/recipes/578507/.  There's also a plethora
of topsort recipes, e.g. http://code.activestate.com/recipes/577413/.

For single nodes, processing is simple.  If the node was cached, we
deserialize the cache data and fix up cross-references.  Otherwise, we
do semantic analysis followed by type checking.  We also handle (c)
above; if a module has valid cache data *but* any of its
dependencies was processed from source, then the module should be
processed from source.

A relatively simple optimization (outside SCCs) we might do in the
future is as follows: if a node's cache data is valid, but one or more
of its dependencies are out of date so we have to re-parse the node
from source, once we have fully type-checked the node, we can decide
whether its symbol table actually changed compared to the cache data
(by reading the cache data and comparing it to the data we would be
writing).  If there is no change we can declare the node up to date,
and any node that depends (and for which we have cached data, and
whose other dependencies are up to date) on it won't need to be
re-parsed from source.

Import cycles
-------------

Finally we have to decide how to handle (c), import cycles.  Here
we'll need a modified version of the original state machine
(build.py), but we only need to do this per SCC, and we won't have to
deal with changes to the list of nodes while we're processing it.

If all nodes in the SCC have valid cache metadata and all dependencies
outside the SCC are still valid, we can proceed as follows:

  1. Load cache data for all nodes in the SCC.

  2. Fix up cross-references for all nodes in the SCC.

Otherwise, the simplest (but potentially slow) way to proceed is to
invalidate all cache data in the SCC and re-parse all nodes in the SCC
from source.  We can do this as follows:

  1. Parse source for all nodes in the SCC.

  2. Semantic analysis for all nodes in the SCC.

  3. Type check all nodes in the SCC.

(If there are more passes the process is the same -- each pass should
be done for all nodes before starting the next pass for any nodes in
the SCC.)

We could process the nodes in the SCC in any order.  For sentimental
reasons, I've decided to process them in the reverse order in which we
encountered them when originally constructing the graph.  That's how
the old build.py deals with cycles, and at least this reproduces the
previous implementation more accurately.

Can we do better than re-parsing all nodes in the SCC when any of its
dependencies are out of date?  It's doubtful.  The optimization
mentioned at the end of the previous section would require re-parsing
and type-checking a node and then comparing its symbol table to the
cached data; but because the node is part of a cycle we can't
technically type-check it until the semantic analysis of all other
nodes in the cycle has completed.  (This is an important issue because
Dropbox has a very large cycle in production code.  But I'd like to
deal with it later.)

Additional wrinkles
-------------------

During implementation more wrinkles were found.

- When a submodule of a package (e.g. x.y) is encountered, the parent
  package (e.g. x) must also be loaded, but it is not strictly a
  dependency.  See State.add_ancestors() below.
"""


class ModuleNotFound(Exception):
    """Control flow exception to signal that a module was not found."""


class State:
    """The state for a module.

    The source is only used for the -c command line option; in that
    case path is None.  Otherwise source is None and path isn't.
    """

    manager: BuildManager
    order_counter: ClassVar[int] = 0
    order: int  # Order in which modules were encountered
    id: str  # Fully qualified module name
    path: Optional[str] = None  # Path to module source
    abspath: Optional[str] = None  # Absolute path to module source
    xpath: str  # Path or '<string>'
    source: Optional[str] = None  # Module source code
    source_hash: Optional[str] = None  # Hash calculated based on the source code
    meta_source_hash: Optional[str] = None  # Hash of the source given in the meta, if any
    meta: Optional[CacheMeta] = None
    data: Optional[str] = None
    tree: Optional[MypyFile] = None
    # We keep both a list and set of dependencies. A set because it makes it efficient to
    # prevent duplicates and the list because I am afraid of changing the order of
    # iteration over dependencies.
    # They should be managed with add_dependency and suppress_dependency.
    dependencies: List[str]  # Modules directly imported by the module
    dependencies_set: Set[str]  # The same but as a set for deduplication purposes
    suppressed: List[str]  # Suppressed/missing dependencies
    suppressed_set: Set[str]  # Suppressed/missing dependencies
    priorities: Dict[str, int]

    # Map each dependency to the line number where it is first imported
    dep_line_map: Dict[str, int]

    # Parent package, its parent, etc.
    ancestors: Optional[List[str]] = None

    # List of (path, line number) tuples giving context for import
    import_context: List[Tuple[str, int]]

    # The State from which this module was imported, if any
    caller_state: Optional["State"] = None

    # If caller_state is set, the line number in the caller where the import occurred
    caller_line = 0

    # If True, indicate that the public interface of this module is unchanged
    externally_same = True

    # Contains a hash of the public interface in incremental mode
    interface_hash: str = ""

    # Options, specialized for this file
    options: Options

    # Whether to ignore all errors
    ignore_all = False

    # Whether the module has an error or any of its dependencies have one.
    transitive_error = False

    # Errors reported before semantic analysis, to allow fine-grained
    # mode to keep reporting them.
    early_errors: List[ErrorInfo]

    # Type checker used for checking this file.  Use type_checker() for
    # access and to construct this on demand.
    _type_checker: Optional[TypeChecker] = None

    fine_grained_deps_loaded = False

    # Cumulative time spent on this file, in microseconds (for profiling stats)
    time_spent_us: int = 0

    def __init__(self,
                 id: Optional[str],
                 path: Optional[str],
                 source: Optional[str],
                 manager: BuildManager,
                 caller_state: 'Optional[State]' = None,
                 caller_line: int = 0,
                 ancestor_for: 'Optional[State]' = None,
                 root_source: bool = False,
                 # If `temporary` is True, this State is being created to just
                 # quickly parse/load the tree, without an intention to further
                 # process it. With this flag, any changes to external state as well
                 # as error reporting should be avoided.
                 temporary: bool = False,
                 ) -> None:
        if not temporary:
            assert id or path or source is not None, "Neither id, path nor source given"
        self.manager = manager
        State.order_counter += 1
        self.order = State.order_counter
        self.caller_state = caller_state
        self.caller_line = caller_line
        if caller_state:
            self.import_context = caller_state.import_context[:]
            self.import_context.append((caller_state.xpath, caller_line))
        else:
            self.import_context = []
        self.id = id or '__main__'
        self.options = manager.options.clone_for_module(self.id)
        self.early_errors = []
        self._type_checker = None
        if not path and source is None:
            assert id is not None
            try:
                path, follow_imports = find_module_and_diagnose(
                    manager, id, self.options, caller_state, caller_line,
                    ancestor_for, root_source, skip_diagnose=temporary)
            except ModuleNotFound:
                if not temporary:
                    manager.missing_modules.add(id)
                raise
            if follow_imports == 'silent':
                self.ignore_all = True
        self.path = path
        if path:
            self.abspath = os.path.abspath(path)
        self.xpath = path or '<string>'
        if path and source is None and self.manager.cache_enabled:
            self.meta = find_cache_meta(self.id, path, manager)
            # TODO: Get mtime if not cached.
            if self.meta is not None:
                self.interface_hash = self.meta.interface_hash
                self.meta_source_hash = self.meta.hash
        if path and source is None and self.manager.fscache.isdir(path):
            source = ''
        self.source = source
        self.add_ancestors()
        t0 = time.time()
        self.meta = validate_meta(self.meta, self.id, self.path, self.ignore_all, manager)
        self.manager.add_stats(validate_meta_time=time.time() - t0)
        if self.meta:
            # Make copies, since we may modify these and want to
            # compare them to the originals later.
            self.dependencies = list(self.meta.dependencies)
            self.dependencies_set = set(self.dependencies)
            self.suppressed = list(self.meta.suppressed)
            self.suppressed_set = set(self.suppressed)
            all_deps = self.dependencies + self.suppressed
            assert len(all_deps) == len(self.meta.dep_prios)
            self.priorities = {id: pri
                               for id, pri in zip(all_deps, self.meta.dep_prios)}
            assert len(all_deps) == len(self.meta.dep_lines)
            self.dep_line_map = {id: line
                                 for id, line in zip(all_deps, self.meta.dep_lines)}
            if temporary:
                self.load_tree(temporary=True)
            if not manager.use_fine_grained_cache():
                # Special case: if there were a previously missing package imported here
                # and it is not present, then we need to re-calculate dependencies.
                # This is to support patterns like this:
                #     from missing_package import missing_module  # type: ignore
                # At first mypy doesn't know that `missing_module` is a module
                # (it may be a variable, a class, or a function), so it is not added to
                # suppressed dependencies. Therefore, when the package with module is added,
                # we need to re-calculate dependencies.
                # NOTE: see comment below for why we skip this in fine grained mode.
                if exist_added_packages(self.suppressed, manager, self.options):
                    self.parse_file()  # This is safe because the cache is anyway stale.
                    self.compute_dependencies()
        else:
            # When doing a fine-grained cache load, pretend we only
            # know about modules that have cache information and defer
            # handling new modules until the fine-grained update.
            if manager.use_fine_grained_cache():
                manager.log(f"Deferring module to fine-grained update {path} ({id})")
                raise ModuleNotFound

            # Parse the file (and then some) to get the dependencies.
            self.parse_file()
            self.compute_dependencies()

    @property
    def xmeta(self) -> CacheMeta:
        assert self.meta, "missing meta on allegedly fresh module"
        return self.meta

    def add_ancestors(self) -> None:
        if self.path is not None:
            _, name = os.path.split(self.path)
            base, _ = os.path.splitext(name)
            if '.' in base:
                # This is just a weird filename, don't add anything
                self.ancestors = []
                return
        # All parent packages are new ancestors.
        ancestors = []
        parent = self.id
        while '.' in parent:
            parent, _ = parent.rsplit('.', 1)
            ancestors.append(parent)
        self.ancestors = ancestors

    def is_fresh(self) -> bool:
        """Return whether the cache data for this file is fresh."""
        # NOTE: self.dependencies may differ from
        # self.meta.dependencies when a dependency is dropped due to
        # suppression by silent mode.  However when a suppressed
        # dependency is added back we find out later in the process.
        return (self.meta is not None
                and self.is_interface_fresh()
                and self.dependencies == self.meta.dependencies)

    def is_interface_fresh(self) -> bool:
        return self.externally_same

    def mark_as_rechecked(self) -> None:
        """Marks this module as having been fully re-analyzed by the type-checker."""
        self.manager.rechecked_modules.add(self.id)

    def mark_interface_stale(self, *, on_errors: bool = False) -> None:
        """Marks this module as having a stale public interface, and discards the cache data."""
        self.externally_same = False
        if not on_errors:
            self.manager.stale_modules.add(self.id)

    def check_blockers(self) -> None:
        """Raise CompileError if a blocking error is detected."""
        if self.manager.errors.is_blockers():
            self.manager.log("Bailing due to blocking errors")
            self.manager.errors.raise_error()

    @contextlib.contextmanager
    def wrap_context(self, check_blockers: bool = True) -> Iterator[None]:
        """Temporarily change the error import context to match this state.

        Also report an internal error if an unexpected exception was raised
        and raise an exception on a blocking error, unless
        check_blockers is False. Skipping blocking error reporting is used
        in the semantic analyzer so that we can report all blocking errors
        for a file (across multiple targets) to maintain backward
        compatibility.
        """
        save_import_context = self.manager.errors.import_context()
        self.manager.errors.set_import_context(self.import_context)
        try:
            yield
        except CompileError:
            raise
        except Exception as err:
            report_internal_error(err, self.path, 0, self.manager.errors,
                                  self.options, self.manager.stdout, self.manager.stderr)
        self.manager.errors.set_import_context(save_import_context)
        # TODO: Move this away once we've removed the old semantic analyzer?
        if check_blockers:
            self.check_blockers()

    def load_fine_grained_deps(self) -> Dict[str, Set[str]]:
        return self.manager.load_fine_grained_deps(self.id)

    def load_tree(self, temporary: bool = False) -> None:
        assert self.meta is not None, "Internal error: this method must be called only" \
                                      " for cached modules"

        data = _load_json_file(self.meta.data_json, self.manager, "Load tree ",
                               "Could not load tree: ")
        if data is None:
            return None

        t0 = time.time()
        # TODO: Assert data file wasn't changed.
        self.tree = MypyFile.deserialize(data)
        t1 = time.time()
        self.manager.add_stats(deserialize_time=t1 - t0)
        if not temporary:
            self.manager.modules[self.id] = self.tree
            self.manager.add_stats(fresh_trees=1)

    def fix_cross_refs(self) -> None:
        assert self.tree is not None, "Internal error: method must be called on parsed file only"
        # We need to set allow_missing when doing a fine grained cache
        # load because we need to gracefully handle missing modules.
        fixup_module(self.tree, self.manager.modules,
                     self.options.use_fine_grained_cache)

    # Methods for processing modules from source code.

    def parse_file(self) -> None:
        """Parse file and run first pass of semantic analysis.

        Everything done here is local to the file. Don't depend on imported
        modules in any way. Also record module dependencies based on imports.
        """
        if self.tree is not None:
            # The file was already parsed (in __init__()).
            return

        manager = self.manager

        # Can we reuse a previously parsed AST? This avoids redundant work in daemon.
        cached = self.id in manager.ast_cache
        modules = manager.modules
        if not cached:
            manager.log(f"Parsing {self.xpath} ({self.id})")
        else:
            manager.log(f"Using cached AST for {self.xpath} ({self.id})")

        t0 = time_ref()

        with self.wrap_context():
            source = self.source
            self.source = None  # We won't need it again.
            if self.path and source is None:
                try:
                    path = manager.maybe_swap_for_shadow_path(self.path)
                    source = decode_python_encoding(manager.fscache.read(path),
                                                    manager.options.python_version)
                    self.source_hash = manager.fscache.hash_digest(path)
                except OSError as ioerr:
                    # ioerr.strerror differs for os.stat failures between Windows and
                    # other systems, but os.strerror(ioerr.errno) does not, so we use that.
                    # (We want the error messages to be platform-independent so that the
                    # tests have predictable output.)
                    raise CompileError([
                        "mypy: can't read file '{}': {}".format(
                            self.path, os.strerror(ioerr.errno))],
                        module_with_blocker=self.id) from ioerr
                except (UnicodeDecodeError, DecodeError) as decodeerr:
                    if self.path.endswith('.pyd'):
                        err = f"mypy: stubgen does not support .pyd files: '{self.path}'"
                    else:
                        err = f"mypy: can't decode file '{self.path}': {str(decodeerr)}"
                    raise CompileError([err], module_with_blocker=self.id) from decodeerr
            elif self.path and self.manager.fscache.isdir(self.path):
                source = ''
                self.source_hash = ''
            else:
                assert source is not None
                self.source_hash = compute_hash(source)

            self.parse_inline_configuration(source)
            if not cached:
                self.tree = manager.parse_file(self.id, self.xpath, source,
                                               self.ignore_all or self.options.ignore_errors,
                                               self.options)

            else:
                # Reuse a cached AST
                self.tree = manager.ast_cache[self.id][0]
                manager.errors.set_file_ignored_lines(
                    self.xpath,
                    self.tree.ignored_lines,
                    self.ignore_all or self.options.ignore_errors)

        self.time_spent_us += time_spent_us(t0)

        if not cached:
            # Make a copy of any errors produced during parse time so that
            # fine-grained mode can repeat them when the module is
            # reprocessed.
            self.early_errors = list(manager.errors.error_info_map.get(self.xpath, []))
        else:
            self.early_errors = manager.ast_cache[self.id][1]

        modules[self.id] = self.tree

        if not cached:
            self.semantic_analysis_pass1()

        self.check_blockers()

        manager.ast_cache[self.id] = (self.tree, self.early_errors)

    def parse_inline_configuration(self, source: str) -> None:
        """Check for inline mypy: options directive and parse them."""
        flags = get_mypy_comments(source)
        if flags:
            changes, config_errors = parse_mypy_comments(flags, self.options)
            self.options = self.options.apply_changes(changes)
            self.manager.errors.set_file(self.xpath, self.id)
            for lineno, error in config_errors:
                self.manager.errors.report(lineno, 0, error)

    def semantic_analysis_pass1(self) -> None:
        """Perform pass 1 of semantic analysis, which happens immediately after parsing.

        This pass can't assume that any other modules have been processed yet.
        """
        options = self.options
        assert self.tree is not None

        t0 = time_ref()

        # Do the first pass of semantic analysis: analyze the reachability
        # of blocks and import statements. We must do this before
        # processing imports, since this may mark some import statements as
        # unreachable.
        #
        # TODO: This should not be considered as a semantic analysis
        #     pass -- it's an independent pass.
        analyzer = SemanticAnalyzerPreAnalysis()
        with self.wrap_context():
            analyzer.visit_file(self.tree, self.xpath, self.id, options)
        # TODO: Do this while constructing the AST?
        self.tree.names = SymbolTable()
        if not self.tree.is_stub:
            # Always perform some low-key variable renaming
            self.tree.accept(LimitedVariableRenameVisitor())
            if options.allow_redefinition:
                # Perform more renaming across the AST to allow variable redefinitions
                self.tree.accept(VariableRenameVisitor())
        self.time_spent_us += time_spent_us(t0)

    def add_dependency(self, dep: str) -> None:
        if dep not in self.dependencies_set:
            self.dependencies.append(dep)
            self.dependencies_set.add(dep)
        if dep in self.suppressed_set:
            self.suppressed.remove(dep)
            self.suppressed_set.remove(dep)

    def suppress_dependency(self, dep: str) -> None:
        if dep in self.dependencies_set:
            self.dependencies.remove(dep)
            self.dependencies_set.remove(dep)
        if dep not in self.suppressed_set:
            self.suppressed.append(dep)
            self.suppressed_set.add(dep)

    def compute_dependencies(self) -> None:
        """Compute a module's dependencies after parsing it.

        This is used when we parse a file that we didn't have
        up-to-date cache information for. When we have an up-to-date
        cache, we just use the cached info.
        """
        manager = self.manager
        assert self.tree is not None

        # Compute (direct) dependencies.
        # Add all direct imports (this is why we needed the first pass).
        # Also keep track of each dependency's source line.
        # Missing dependencies will be moved from dependencies to
        # suppressed when they fail to be loaded in load_graph.

        self.dependencies = []
        self.dependencies_set = set()
        self.suppressed = []
        self.suppressed_set = set()
        self.priorities = {}  # id -> priority
        self.dep_line_map = {}  # id -> line
        dep_entries = (manager.all_imported_modules_in_file(self.tree) +
                       self.manager.plugin.get_additional_deps(self.tree))
        for pri, id, line in dep_entries:
            self.priorities[id] = min(pri, self.priorities.get(id, PRI_ALL))
            if id == self.id:
                continue
            self.add_dependency(id)
            if id not in self.dep_line_map:
                self.dep_line_map[id] = line
        # Every module implicitly depends on builtins.
        if self.id != 'builtins':
            self.add_dependency('builtins')

        self.check_blockers()  # Can fail due to bogus relative imports

    def type_check_first_pass(self) -> None:
        if self.options.semantic_analysis_only:
            return
        t0 = time_ref()
        with self.wrap_context():
            self.type_checker().check_first_pass()
        self.time_spent_us += time_spent_us(t0)

    def type_checker(self) -> TypeChecker:
        if not self._type_checker:
            assert self.tree is not None, "Internal error: must be called on parsed file only"
            manager = self.manager
            self._type_checker = TypeChecker(
                manager.errors, manager.modules, self.options,
                self.tree, self.xpath, manager.plugin,
            )
        return self._type_checker

    def type_map(self) -> Dict[Expression, Type]:
        # We can extract the master type map directly since at this
        # point no temporary type maps can be active.
        assert len(self.type_checker()._type_maps) == 1
        return self.type_checker()._type_maps[0]

    def type_check_second_pass(self) -> bool:
        if self.options.semantic_analysis_only:
            return False
        t0 = time_ref()
        with self.wrap_context():
            return self.type_checker().check_second_pass()
        self.time_spent_us += time_spent_us(t0)

    def finish_passes(self) -> None:
        assert self.tree is not None, "Internal error: method must be called on parsed file only"
        manager = self.manager
        if self.options.semantic_analysis_only:
            return
        t0 = time_ref()
        with self.wrap_context():
            # Some tests (and tools) want to look at the set of all types.
            options = manager.options
            if options.export_types:
                manager.all_types.update(self.type_map())

            # We should always patch indirect dependencies, even in full (non-incremental) builds,
            # because the cache still may be written, and it must be correct.
            self._patch_indirect_dependencies(self.type_checker().module_refs, self.type_map())

            if self.options.dump_inference_stats:
                dump_type_stats(self.tree,
                                self.xpath,
                                modules=self.manager.modules,
                                inferred=True,
                                typemap=self.type_map())
            manager.report_file(self.tree, self.type_map(), self.options)

            self.update_fine_grained_deps(self.manager.fg_deps)
            self.free_state()
            if not manager.options.fine_grained_incremental and not manager.options.preserve_asts:
                free_tree(self.tree)
        self.time_spent_us += time_spent_us(t0)

    def free_state(self) -> None:
        if self._type_checker:
            self._type_checker.reset()
            self._type_checker = None

    def _patch_indirect_dependencies(self,
                                     module_refs: Set[str],
                                     type_map: Dict[Expression, Type]) -> None:
        types = set(type_map.values())
        assert None not in types
        valid = self.valid_references()

        encountered = self.manager.indirection_detector.find_modules(types) | module_refs
        extra = encountered - valid

        for dep in sorted(extra):
            if dep not in self.manager.modules:
                continue
            if dep not in self.suppressed_set and dep not in self.manager.missing_modules:
                self.add_dependency(dep)
                self.priorities[dep] = PRI_INDIRECT
            elif dep not in self.suppressed_set and dep in self.manager.missing_modules:
                self.suppress_dependency(dep)

    def compute_fine_grained_deps(self) -> Dict[str, Set[str]]:
        assert self.tree is not None
        if self.id in ('builtins', 'typing', 'types', 'sys', '_typeshed'):
            # We don't track changes to core parts of typeshed -- the
            # assumption is that they are only changed as part of mypy
            # updates, which will invalidate everything anyway. These
            # will always be processed in the initial non-fine-grained
            # build. Other modules may be brought in as a result of an
            # fine-grained increment, and we may need these
            # dependencies then to handle cyclic imports.
            return {}
        from mypy.server.deps import get_dependencies  # Lazy import to speed up startup
        return get_dependencies(target=self.tree,
                                type_map=self.type_map(),
                                python_version=self.options.python_version,
                                options=self.manager.options)

    def update_fine_grained_deps(self, deps: Dict[str, Set[str]]) -> None:
        options = self.manager.options
        if options.cache_fine_grained or options.fine_grained_incremental:
            from mypy.server.deps import merge_dependencies  # Lazy import to speed up startup
            merge_dependencies(self.compute_fine_grained_deps(), deps)
            TypeState.update_protocol_deps(deps)

    def valid_references(self) -> Set[str]:
        assert self.ancestors is not None
        valid_refs = set(self.dependencies + self.suppressed + self.ancestors)
        valid_refs.add(self.id)

        if "os" in valid_refs:
            valid_refs.add("os.path")

        return valid_refs

    def write_cache(self) -> None:
        assert self.tree is not None, "Internal error: method must be called on parsed file only"
        # We don't support writing cache files in fine-grained incremental mode.
        if (not self.path
                or self.options.cache_dir == os.devnull
                or self.options.fine_grained_incremental):
            return
        is_errors = self.transitive_error
        if is_errors:
            delete_cache(self.id, self.path, self.manager)
            self.meta = None
            self.mark_interface_stale(on_errors=True)
            return
        dep_prios = self.dependency_priorities()
        dep_lines = self.dependency_lines()
        assert self.source_hash is not None
        assert len(set(self.dependencies)) == len(self.dependencies), (
            f"Duplicates in dependencies list for {self.id} ({self.dependencies})")
        new_interface_hash, self.meta = write_cache(
            self.id, self.path, self.tree,
            list(self.dependencies), list(self.suppressed),
            dep_prios, dep_lines, self.interface_hash, self.source_hash, self.ignore_all,
            self.manager)
        if new_interface_hash == self.interface_hash:
            self.manager.log(f"Cached module {self.id} has same interface")
        else:
            self.manager.log(f"Cached module {self.id} has changed interface")
            self.mark_interface_stale()
            self.interface_hash = new_interface_hash

    def verify_dependencies(self, suppressed_only: bool = False) -> None:
        """Report errors for import targets in modules that don't exist.

        If suppressed_only is set, only check suppressed dependencies.
        """
        manager = self.manager
        assert self.ancestors is not None
        if suppressed_only:
            all_deps = self.suppressed
        else:
            # Strip out indirect dependencies. See comment in build.load_graph().
            dependencies = [dep for dep in self.dependencies
                            if self.priorities.get(dep) != PRI_INDIRECT]
            all_deps = dependencies + self.suppressed + self.ancestors
        for dep in all_deps:
            if dep in manager.modules:
                continue
            options = manager.options.clone_for_module(dep)
            if options.ignore_missing_imports:
                continue
            line = self.dep_line_map.get(dep, 1)
            try:
                if dep in self.ancestors:
                    state, ancestor = None, self  # type: (Optional[State], Optional[State])
                else:
                    state, ancestor = self, None
                # Called just for its side effects of producing diagnostics.
                find_module_and_diagnose(
                    manager, dep, options,
                    caller_state=state, caller_line=line,
                    ancestor_for=ancestor)
            except (ModuleNotFound, CompileError):
                # Swallow up any ModuleNotFounds or CompilerErrors while generating
                # a diagnostic. CompileErrors may get generated in
                # fine-grained mode when an __init__.py is deleted, if a module
                # that was in that package has targets reprocessed before
                # it is renamed.
                pass

    def dependency_priorities(self) -> List[int]:
        return [self.priorities.get(dep, PRI_HIGH) for dep in self.dependencies + self.suppressed]

    def dependency_lines(self) -> List[int]:
        return [self.dep_line_map.get(dep, 1) for dep in self.dependencies + self.suppressed]

    def generate_unused_ignore_notes(self) -> None:
        if self.options.warn_unused_ignores:
            # If this file was initially loaded from the cache, it may have suppressed
            # dependencies due to imports with ignores on them. We need to generate
            # those errors to avoid spuriously flagging them as unused ignores.
            if self.meta:
                self.verify_dependencies(suppressed_only=True)
            self.manager.errors.generate_unused_ignore_errors(self.xpath, self.options)

    def generate_ignore_without_code_notes(self) -> None:
        if self.manager.errors.is_error_code_enabled(codes.IGNORE_WITHOUT_CODE):
            self.manager.errors.generate_ignore_without_code_errors(self.xpath, self.options)


# Module import and diagnostic glue


def find_module_and_diagnose(manager: BuildManager,
                             id: str,
                             options: Options,
                             caller_state: 'Optional[State]' = None,
                             caller_line: int = 0,
                             ancestor_for: 'Optional[State]' = None,
                             root_source: bool = False,
                             skip_diagnose: bool = False) -> Tuple[str, str]:
    """Find a module by name, respecting follow_imports and producing diagnostics.

    If the module is not found, then the ModuleNotFound exception is raised.

    Args:
      id: module to find
      options: the options for the module being loaded
      caller_state: the state of the importing module, if applicable
      caller_line: the line number of the import
      ancestor_for: the child module this is an ancestor of, if applicable
      root_source: whether this source was specified on the command line
      skip_diagnose: skip any error diagnosis and reporting (but ModuleNotFound is
          still raised if the module is missing)

    The specified value of follow_imports for a module can be overridden
    if the module is specified on the command line or if it is a stub,
    so we compute and return the "effective" follow_imports of the module.

    Returns a tuple containing (file path, target's effective follow_imports setting)
    """
    file_id = id
    if id == 'builtins' and options.python_version[0] == 2:
        # The __builtin__ module is called internally by mypy
        # 'builtins' in Python 2 mode (similar to Python 3),
        # but the stub file is __builtin__.pyi.  The reason is
        # that a lot of code hard-codes 'builtins.x' and it's
        # easier to work it around like this.  It also means
        # that the implementation can mostly ignore the
        # difference and just assume 'builtins' everywhere,
        # which simplifies code.
        file_id = '__builtin__'
    result = find_module_with_reason(file_id, manager)
    if isinstance(result, str):
        # For non-stubs, look at options.follow_imports:
        # - normal (default) -> fully analyze
        # - silent -> analyze but silence errors
        # - skip -> don't analyze, make the type Any
        follow_imports = options.follow_imports
        if (root_source  # Honor top-level modules
                or (not result.endswith('.py')  # Stubs are always normal
                    and not options.follow_imports_for_stubs)  # except when they aren't
                or id in mypy.semanal_main.core_modules):  # core is always normal
            follow_imports = 'normal'
        if skip_diagnose:
            pass
        elif follow_imports == 'silent':
            # Still import it, but silence non-blocker errors.
            manager.log(f"Silencing {result} ({id})")
        elif follow_imports == 'skip' or follow_imports == 'error':
            # In 'error' mode, produce special error messages.
            if id not in manager.missing_modules:
                manager.log(f"Skipping {result} ({id})")
            if follow_imports == 'error':
                if ancestor_for:
                    skipping_ancestor(manager, id, result, ancestor_for)
                else:
                    skipping_module(manager, caller_line, caller_state,
                                    id, result)
            raise ModuleNotFound
        if not manager.options.no_silence_site_packages:
            for dir in manager.search_paths.package_path + manager.search_paths.typeshed_path:
                if is_sub_path(result, dir):
                    # Silence errors in site-package dirs and typeshed
                    follow_imports = 'silent'
        """ if (id in CORE_BUILTIN_MODULES
                and not is_typeshed_file(result, options.custom_typeshed_dir)
                and not is_stub_package_file(result)):
            raise CompileError([
                f'mypy: "{os.path.relpath(result)}" shadows library module "{id}"',
                f'note: A user-defined top-level module with name "{id}" is not supported'
            ]) """
        return (result, follow_imports)
    else:
        # Could not find a module.  Typically the reason is a
        # misspelled module name, missing stub, module not in
        # search path or the module has not been installed.

        ignore_missing_imports = options.ignore_missing_imports
        top_level, second_level = get_top_two_prefixes(file_id)
        # Don't honor a global (not per-module) ignore_missing_imports
        # setting for modules that used to have bundled stubs, as
        # otherwise updating mypy can silently result in new false
        # negatives. (Unless there are stubs but they are incomplete.)
        global_ignore_missing_imports = manager.options.ignore_missing_imports
        py_ver = options.python_version[0]
        if ((is_legacy_bundled_package(top_level, py_ver)
                or is_legacy_bundled_package(second_level, py_ver))
                and global_ignore_missing_imports
                and not options.ignore_missing_imports_per_module
                and result is ModuleNotFoundReason.APPROVED_STUBS_NOT_INSTALLED):
            ignore_missing_imports = False

        if skip_diagnose:
            raise ModuleNotFound
        if caller_state:
            if not (ignore_missing_imports or in_partial_package(id, manager)):
                module_not_found(manager, caller_line, caller_state, id, result)
            raise ModuleNotFound
        elif root_source:
            # If we can't find a root source it's always fatal.
            # TODO: This might hide non-fatal errors from
            # root sources processed earlier.
            raise CompileError([f"mypy: can't find module '{id}'"])
        else:
            raise ModuleNotFound


def exist_added_packages(suppressed: List[str],
                         manager: BuildManager, options: Options) -> bool:
    """Find if there are any newly added packages that were previously suppressed.

    Exclude everything not in build for follow-imports=skip.
    """
    for dep in suppressed:
        if dep in manager.source_set.source_modules:
            # We don't need to add any special logic for this. If a module
            # is added to build, importers will be invalidated by normal mechanism.
            continue
        path = find_module_simple(dep, manager)
        if not path:
            continue
        if (options.follow_imports == 'skip' and
                (not path.endswith('.pyi') or options.follow_imports_for_stubs)):
            continue
        if '__init__.py' in path:
            # It is better to have a bit lenient test, this will only slightly reduce
            # performance, while having a too strict test may affect correctness.
            return True
    return False


def find_module_simple(id: str, manager: BuildManager) -> Optional[str]:
    """Find a filesystem path for module `id` or `None` if not found."""
    x = find_module_with_reason(id, manager)
    if isinstance(x, ModuleNotFoundReason):
        return None
    return x


def find_module_with_reason(id: str, manager: BuildManager) -> ModuleSearchResult:
    """Find a filesystem path for module `id` or the reason it can't be found."""
    t0 = time.time()
    x = manager.find_module_cache.find_module(id)
    manager.add_stats(find_module_time=time.time() - t0, find_module_calls=1)
    return x


def in_partial_package(id: str, manager: BuildManager) -> bool:
    """Check if a missing module can potentially be a part of a package.

    This checks if there is any existing parent __init__.pyi stub that
    defines a module-level __getattr__ (a.k.a. partial stub package).
    """
    while '.' in id:
        parent, _ = id.rsplit('.', 1)
        if parent in manager.modules:
            parent_mod: Optional[MypyFile] = manager.modules[parent]
        else:
            # Parent is not in build, try quickly if we can find it.
            try:
                parent_st = State(id=parent, path=None, source=None, manager=manager,
                                  temporary=True)
            except (ModuleNotFound, CompileError):
                parent_mod = None
            else:
                parent_mod = parent_st.tree
        if parent_mod is not None:
            if parent_mod.is_partial_stub_package:
                return True
            else:
                # Bail out soon, complete subpackage found
                return False
        id = parent
    return False


def module_not_found(manager: BuildManager, line: int, caller_state: State,
                     target: str, reason: ModuleNotFoundReason) -> None:
    errors = manager.errors
    save_import_context = errors.import_context()
    errors.set_import_context(caller_state.import_context)
    errors.set_file(caller_state.xpath, caller_state.id)
    if target == 'builtins':
        errors.report(line, 0, "Cannot find 'builtins' module. Typeshed appears broken!",
                      blocker=True)
        errors.raise_error()
    else:
        daemon = manager.options.fine_grained_incremental
        msg, notes = reason.error_message_templates(daemon)
        pyver = '%d.%d' % manager.options.python_version
        errors.report(line, 0, msg.format(module=target, pyver=pyver), code=codes.IMPORT)
        top_level, second_level = get_top_two_prefixes(target)
        if second_level in legacy_bundled_packages:
            top_level = second_level
        for note in notes:
            if '{stub_dist}' in note:
                note = note.format(stub_dist=legacy_bundled_packages[top_level].name)
            errors.report(line, 0, note, severity='note', only_once=True, code=codes.IMPORT)
        if reason is ModuleNotFoundReason.APPROVED_STUBS_NOT_INSTALLED:
            manager.missing_stub_packages.add(legacy_bundled_packages[top_level].name)
    errors.set_import_context(save_import_context)


def skipping_module(manager: BuildManager, line: int, caller_state: Optional[State],
                    id: str, path: str) -> None:
    """Produce an error for an import ignored due to --follow_imports=error"""
    assert caller_state, (id, path)
    save_import_context = manager.errors.import_context()
    manager.errors.set_import_context(caller_state.import_context)
    manager.errors.set_file(caller_state.xpath, caller_state.id)
    manager.errors.report(line, 0,
                          f'Import of "{id}" ignored',
                          severity='error')
    manager.errors.report(line, 0,
                          "(Using --follow-imports=error, module not passed on command line)",
                          severity='note', only_once=True)
    manager.errors.set_import_context(save_import_context)


def skipping_ancestor(manager: BuildManager, id: str, path: str, ancestor_for: 'State') -> None:
    """Produce an error for an ancestor ignored due to --follow_imports=error"""
    # TODO: Read the path (the __init__.py file) and return
    # immediately if it's empty or only contains comments.
    # But beware, some package may be the ancestor of many modules,
    # so we'd need to cache the decision.
    manager.errors.set_import_context([])
    manager.errors.set_file(ancestor_for.xpath, ancestor_for.id)
    manager.errors.report(-1, -1, f'Ancestor package "{id}" ignored',
                          severity='error', only_once=True)
    manager.errors.report(-1, -1,
                          "(Using --follow-imports=error, submodule passed on command line)",
                          severity='note', only_once=True)


def log_configuration(manager: BuildManager, sources: List[BuildSource]) -> None:
    """Output useful configuration information to LOG and TRACE"""

    manager.log()
    configuration_vars = [
        ("Mypy Version", __version__),
        ("Config File", (manager.options.config_file or "Default")),
        ("Configured Executable", manager.options.python_executable or "None"),
        ("Current Executable", sys.executable),
        ("Cache Dir", manager.options.cache_dir),
        ("Compiled", str(not __file__.endswith(".py"))),
        ("Exclude", manager.options.exclude),
    ]

    for conf_name, conf_value in configuration_vars:
        manager.log(f"{conf_name + ':':24}{conf_value}")

    for source in sources:
        manager.log(f"{'Found source:':24}{source}")

    # Complete list of searched paths can get very long, put them under TRACE
    for path_type, paths in manager.search_paths._asdict().items():
        if not paths:
            manager.trace(f"No {path_type}")
            continue

        manager.trace(f"{path_type}:")

        for pth in paths:
            manager.trace(f"    {pth}")


# The driver


def dispatch(sources: List[BuildSource],
             manager: BuildManager,
             stdout: TextIO,
             ) -> Graph:
    log_configuration(manager, sources)

    t0 = time.time()
    graph = load_graph(sources, manager)

    # This is a kind of unfortunate hack to work around some of fine-grained's
    # fragility: if we have loaded less than 50% of the specified files from
    # cache in fine-grained cache mode, load the graph again honestly.
    # In this case, we just turn the cache off entirely, so we don't need
    # to worry about some files being loaded and some from cache and so
    # that fine-grained mode never *writes* to the cache.
    if manager.use_fine_grained_cache() and len(graph) < 0.50 * len(sources):
        manager.log("Redoing load_graph without cache because too much was missing")
        manager.cache_enabled = False
        graph = load_graph(sources, manager)

    t1 = time.time()
    manager.add_stats(graph_size=len(graph),
                      stubs_found=sum(g.path is not None and g.path.endswith('.pyi')
                                      for g in graph.values()),
                      graph_load_time=(t1 - t0),
                      fm_cache_size=len(manager.find_module_cache.results),
                      )
    if not graph:
        print("Nothing to do?!", file=stdout)
        return graph
    manager.log(f"Loaded graph with {len(graph)} nodes ({t1 - t0:.3f} sec)")
    if manager.options.dump_graph:
        dump_graph(graph, stdout)
        return graph

    # Fine grained dependencies that didn't have an associated module in the build
    # are serialized separately, so we read them after we load the graph.
    # We need to read them both for running in daemon mode and if we are generating
    # a fine-grained cache (so that we can properly update them incrementally).
    # The `read_deps_cache` will also validate
    # the deps cache against the loaded individual cache files.
    if manager.options.cache_fine_grained or manager.use_fine_grained_cache():
        t2 = time.time()
        fg_deps_meta = read_deps_cache(manager, graph)
        manager.add_stats(load_fg_deps_time=time.time() - t2)
        if fg_deps_meta is not None:
            manager.fg_deps_meta = fg_deps_meta
        elif manager.stats.get('fresh_metas', 0) > 0:
            # Clear the stats so we don't infinite loop because of positive fresh_metas
            manager.stats.clear()
            # There were some cache files read, but no fine-grained dependencies loaded.
            manager.log("Error reading fine-grained dependencies cache -- aborting cache load")
            manager.cache_enabled = False
            manager.log("Falling back to full run -- reloading graph...")
            return dispatch(sources, manager, stdout)

    # If we are loading a fine-grained incremental mode cache, we
    # don't want to do a real incremental reprocess of the
    # graph---we'll handle it all later.
    if not manager.use_fine_grained_cache():
        process_graph(graph, manager)
        # Update plugins snapshot.
        write_plugins_snapshot(manager)
        manager.old_plugins_snapshot = manager.plugins_snapshot
        if manager.options.cache_fine_grained or manager.options.fine_grained_incremental:
            # If we are running a daemon or are going to write cache for further fine grained use,
            # then we need to collect fine grained protocol dependencies.
            # Since these are a global property of the program, they are calculated after we
            # processed the whole graph.
            TypeState.add_all_protocol_deps(manager.fg_deps)
            if not manager.options.fine_grained_incremental:
                rdeps = generate_deps_for_cache(manager, graph)
                write_deps_cache(rdeps, manager, graph)

    if manager.options.dump_deps:
        # This speeds up startup a little when not using the daemon mode.
        from mypy.server.deps import dump_all_dependencies
        dump_all_dependencies(manager.modules, manager.all_types,
                              manager.options.python_version, manager.options)
    return graph


class NodeInfo:
    """Some info about a node in the graph of SCCs."""

    def __init__(self, index: int, scc: List[str]) -> None:
        self.node_id = "n%d" % index
        self.scc = scc
        self.sizes: Dict[str, int] = {}  # mod -> size in bytes
        self.deps: Dict[str, int] = {}  # node_id -> pri

    def dumps(self) -> str:
        """Convert to JSON string."""
        total_size = sum(self.sizes.values())
        return "[{}, {}, {},\n     {},\n     {}]".format(json.dumps(self.node_id),
                                                     json.dumps(total_size),
                                                     json.dumps(self.scc),
                                                     json.dumps(self.sizes),
                                                     json.dumps(self.deps))


def dump_timing_stats(path: str, graph: Graph) -> None:
    """
    Dump timing stats for each file in the given graph
    """
    with open(path, 'w') as f:
        for k in sorted(graph.keys()):
            v = graph[k]
            f.write(f'{v.id} {v.time_spent_us}\n')


def dump_graph(graph: Graph, stdout: Optional[TextIO] = None) -> None:
    """Dump the graph as a JSON string to stdout.

    This copies some of the work by process_graph()
    (sorted_components() and order_ascc()).
    """
    stdout = stdout or sys.stdout
    nodes = []
    sccs = sorted_components(graph)
    for i, ascc in enumerate(sccs):
        scc = order_ascc(graph, ascc)
        node = NodeInfo(i, scc)
        nodes.append(node)
    inv_nodes = {}  # module -> node_id
    for node in nodes:
        for mod in node.scc:
            inv_nodes[mod] = node.node_id
    for node in nodes:
        for mod in node.scc:
            state = graph[mod]
            size = 0
            if state.path:
                try:
                    size = os.path.getsize(state.path)
                except os.error:
                    pass
            node.sizes[mod] = size
            for dep in state.dependencies:
                if dep in state.priorities:
                    pri = state.priorities[dep]
                    if dep in inv_nodes:
                        dep_id = inv_nodes[dep]
                        if (dep_id != node.node_id and
                                (dep_id not in node.deps or pri < node.deps[dep_id])):
                            node.deps[dep_id] = pri
    print("[" + ",\n ".join(node.dumps() for node in nodes) + "\n]", file=stdout)


def load_graph(sources: List[BuildSource], manager: BuildManager,
               old_graph: Optional[Graph] = None,
               new_modules: Optional[List[State]] = None) -> Graph:
    """Given some source files, load the full dependency graph.

    If an old_graph is passed in, it is used as the starting point and
    modified during graph loading.

    If a new_modules is passed in, any modules that are loaded are
    added to the list. This is an argument and not a return value
    so that the caller can access it even if load_graph fails.

    As this may need to parse files, this can raise CompileError in case
    there are syntax errors.
    """

    graph: Graph = old_graph if old_graph is not None else {}

    # The deque is used to implement breadth-first traversal.
    # TODO: Consider whether to go depth-first instead.  This may
    # affect the order in which we process files within import cycles.
    new = new_modules if new_modules is not None else []
    entry_points: Set[str] = set()
    # Seed the graph with the initial root sources.
    for bs in sources:
        try:
            st = State(id=bs.module, path=bs.path, source=bs.text, manager=manager,
                       root_source=True)
        except ModuleNotFound:
            continue
        if st.id in graph:
            manager.errors.set_file(st.xpath, st.id)
            manager.errors.report(
                -1, -1,
                f'Duplicate module named "{st.id}" (also at "{graph[st.id].xpath}")',
                blocker=True,
            )
            manager.errors.report(
                -1, -1,
                "See https://mypy.readthedocs.io/en/stable/running_mypy.html#mapping-file-paths-to-modules "  # noqa: E501
                "for more info",
                severity='note',
            )
            manager.errors.report(
                -1, -1,
                "Common resolutions include: a) using `--exclude` to avoid checking one of them, "
                "b) adding `__init__.py` somewhere, c) using `--explicit-package-bases` or "
                "adjusting MYPYPATH",
                severity='note'
            )

            manager.errors.raise_error()
        graph[st.id] = st
        new.append(st)
        entry_points.add(bs.module)

    # Note: Running this each time could be slow in the daemon. If it's a problem, we
    # can do more work to maintain this incrementally.
    seen_files = {st.abspath: st for st in graph.values() if st.path}

    # Collect dependencies.  We go breadth-first.
    # More nodes might get added to new as we go, but that's fine.
    for st in new:
        assert st.ancestors is not None
        # Strip out indirect dependencies.  These will be dealt with
        # when they show up as direct dependencies, and there's a
        # scenario where they hurt:
        # - Suppose A imports B and B imports C.
        # - Suppose on the next round:
        #   - C is deleted;
        #   - B is updated to remove the dependency on C;
        #   - A is unchanged.
        # - In this case A's cached *direct* dependencies are still valid
        #   (since direct dependencies reflect the imports found in the source)
        #   but A's cached *indirect* dependency on C is wrong.
        dependencies = [dep for dep in st.dependencies if st.priorities.get(dep) != PRI_INDIRECT]
        if not manager.use_fine_grained_cache():
            # TODO: Ideally we could skip here modules that appeared in st.suppressed
            # because they are not in build with `follow-imports=skip`.
            # This way we could avoid overhead of cloning options in `State.__init__()`
            # below to get the option value. This is quite minor performance loss however.
            added = [dep for dep in st.suppressed if find_module_simple(dep, manager)]
        else:
            # During initial loading we don't care about newly added modules,
            # they will be taken care of during fine grained update. See also
            # comment about this in `State.__init__()`.
            added = []
        for dep in st.ancestors + dependencies + st.suppressed:
            ignored = dep in st.suppressed_set and dep not in entry_points
            if ignored and dep not in added:
                manager.missing_modules.add(dep)
            elif dep not in graph:
                try:
                    if dep in st.ancestors:
                        # TODO: Why not 'if dep not in st.dependencies' ?
                        # Ancestors don't have import context.
                        newst = State(id=dep, path=None, source=None, manager=manager,
                                      ancestor_for=st)
                    else:
                        newst = State(id=dep, path=None, source=None, manager=manager,
                                      caller_state=st, caller_line=st.dep_line_map.get(dep, 1))
                except ModuleNotFound:
                    if dep in st.dependencies_set:
                        st.suppress_dependency(dep)
                else:
                    if newst.path:
                        newst_path = os.path.abspath(newst.path)

                        if newst_path in seen_files:
                            manager.errors.report(
                                -1, 0,
                                'Source file found twice under different module names: '
                                '"{}" and "{}"'.format(seen_files[newst_path].id, newst.id),
                                blocker=True,
                            )
                            manager.errors.report(
                                -1, 0,
                                "See https://mypy.readthedocs.io/en/stable/running_mypy.html#mapping-file-paths-to-modules "  # noqa: E501
                                "for more info",
                                severity='note',
                            )
                            manager.errors.report(
                                -1, 0,
                                "Common resolutions include: a) adding `__init__.py` somewhere, "
                                "b) using `--explicit-package-bases` or adjusting MYPYPATH",
                                severity='note',
                            )
                            manager.errors.raise_error()

                        seen_files[newst_path] = newst

                    assert newst.id not in graph, newst.id
                    graph[newst.id] = newst
                    new.append(newst)
            if dep in graph and dep in st.suppressed_set:
                # Previously suppressed file is now visible
                st.add_dependency(dep)
    manager.plugin.set_modules(manager.modules)
    return graph


def process_graph(graph: Graph, manager: BuildManager) -> None:
    """Process everything in dependency order."""
    sccs = sorted_components(graph)
    manager.log("Found %d SCCs; largest has %d nodes" %
                (len(sccs), max(len(scc) for scc in sccs)))

    fresh_scc_queue: List[List[str]] = []

    # We're processing SCCs from leaves (those without further
    # dependencies) to roots (those from which everything else can be
    # reached).
    for ascc in sccs:
        # Order the SCC's nodes using a heuristic.
        # Note that ascc is a set, and scc is a list.
        scc = order_ascc(graph, ascc)
        # Make the order of the SCC that includes 'builtins' and 'typing',
        # among other things, predictable. Various things may  break if
        # the order changes.
        if 'builtins' in ascc:
            scc = sorted(scc, reverse=True)
            # If builtins is in the list, move it last.  (This is a bit of
            # a hack, but it's necessary because the builtins module is
            # part of a small cycle involving at least {builtins, abc,
            # typing}.  Of these, builtins must be processed last or else
            # some builtin objects will be incompletely processed.)
            scc.remove('builtins')
            scc.append('builtins')
        if manager.options.verbosity >= 2:
            for id in scc:
                manager.trace(f"Priorities for {id}:",
                              " ".join("%s:%d" % (x, graph[id].priorities[x])
                                       for x in graph[id].dependencies
                                       if x in ascc and x in graph[id].priorities))
        # Because the SCCs are presented in topological sort order, we
        # don't need to look at dependencies recursively for staleness
        # -- the immediate dependencies are sufficient.
        stale_scc = {id for id in scc if not graph[id].is_fresh()}
        fresh = not stale_scc
        deps = set()
        for id in scc:
            deps.update(graph[id].dependencies)
        deps -= ascc
        stale_deps = {id for id in deps if id in graph and not graph[id].is_interface_fresh()}
        fresh = fresh and not stale_deps
        undeps = set()
        if fresh:
            # Check if any dependencies that were suppressed according
            # to the cache have been added back in this run.
            # NOTE: Newly suppressed dependencies are handled by is_fresh().
            for id in scc:
                undeps.update(graph[id].suppressed)
            undeps &= graph.keys()
            if undeps:
                fresh = False
        if fresh:
            # All cache files are fresh.  Check that no dependency's
            # cache file is newer than any scc node's cache file.
            oldest_in_scc = min(graph[id].xmeta.data_mtime for id in scc)
            viable = {id for id in stale_deps if graph[id].meta is not None}
            newest_in_deps = 0 if not viable else max(graph[dep].xmeta.data_mtime
                                                      for dep in viable)
            if manager.options.verbosity >= 3:  # Dump all mtimes for extreme debugging.
                all_ids = sorted(ascc | viable, key=lambda id: graph[id].xmeta.data_mtime)
                for id in all_ids:
                    if id in scc:
                        if graph[id].xmeta.data_mtime < newest_in_deps:
                            key = "*id:"
                        else:
                            key = "id:"
                    else:
                        if graph[id].xmeta.data_mtime > oldest_in_scc:
                            key = "+dep:"
                        else:
                            key = "dep:"
                    manager.trace(" %5s %.0f %s" % (key, graph[id].xmeta.data_mtime, id))
            # If equal, give the benefit of the doubt, due to 1-sec time granularity
            # (on some platforms).
            if oldest_in_scc < newest_in_deps:
                fresh = False
                fresh_msg = f"out of date by {newest_in_deps - oldest_in_scc:.0f} seconds"
            else:
                fresh_msg = "fresh"
        elif undeps:
            fresh_msg = f"stale due to changed suppression ({' '.join(sorted(undeps))})"
        elif stale_scc:
            fresh_msg = "inherently stale"
            if stale_scc != ascc:
                fresh_msg += f" ({' '.join(sorted(stale_scc))})"
            if stale_deps:
                fresh_msg += f" with stale deps ({' '.join(sorted(stale_deps))})"
        else:
            fresh_msg = f"stale due to deps ({' '.join(sorted(stale_deps))})"

        # Initialize transitive_error for all SCC members from union
        # of transitive_error of dependencies.
        if any(graph[dep].transitive_error for dep in deps if dep in graph):
            for id in scc:
                graph[id].transitive_error = True

        scc_str = " ".join(scc)
        if fresh:
            manager.trace(f"Queuing {fresh_msg} SCC ({scc_str})")
            fresh_scc_queue.append(scc)
        else:
            if len(fresh_scc_queue) > 0:
                manager.log(f"Processing {len(fresh_scc_queue)} queued fresh SCCs")
                # Defer processing fresh SCCs until we actually run into a stale SCC
                # and need the earlier modules to be loaded.
                #
                # Note that `process_graph` may end with us not having processed every
                # single fresh SCC. This is intentional -- we don't need those modules
                # loaded if there are no more stale SCCs to be rechecked.
                #
                # Also note we shouldn't have to worry about transitive_error here,
                # since modules with transitive errors aren't written to the cache,
                # and if any dependencies were changed, this SCC would be stale.
                # (Also, in quick_and_dirty mode we don't care about transitive errors.)
                #
                # TODO: see if it's possible to determine if we need to process only a
                # _subset_ of the past SCCs instead of having to process them all.
                for prev_scc in fresh_scc_queue:
                    process_fresh_modules(graph, prev_scc, manager)
                fresh_scc_queue = []
            size = len(scc)
            if size == 1:
                manager.log(f"Processing SCC singleton ({scc_str}) as {fresh_msg}")
            else:
                manager.log("Processing SCC of size %d (%s) as %s" % (size, scc_str, fresh_msg))
            process_stale_scc(graph, scc, manager)

    sccs_left = len(fresh_scc_queue)
    nodes_left = sum(len(scc) for scc in fresh_scc_queue)
    manager.add_stats(sccs_left=sccs_left, nodes_left=nodes_left)
    if sccs_left:
        manager.log("{} fresh SCCs ({} nodes) left in queue (and will remain unprocessed)"
                    .format(sccs_left, nodes_left))
        manager.trace(str(fresh_scc_queue))
    else:
        manager.log("No fresh SCCs left in queue")


def order_ascc(graph: Graph, ascc: AbstractSet[str], pri_max: int = PRI_ALL) -> List[str]:
    """Come up with the ideal processing order within an SCC.

    Using the priorities assigned by all_imported_modules_in_file(),
    try to reduce the cycle to a DAG, by omitting arcs representing
    dependencies of lower priority.

    In the simplest case, if we have A <--> B where A has a top-level
    "import B" (medium priority) but B only has the reverse "import A"
    inside a function (low priority), we turn the cycle into a DAG by
    dropping the B --> A arc, which leaves only A --> B.

    If all arcs have the same priority, we fall back to sorting by
    reverse global order (the order in which modules were first
    encountered).

    The algorithm is recursive, as follows: when as arcs of different
    priorities are present, drop all arcs of the lowest priority,
    identify SCCs in the resulting graph, and apply the algorithm to
    each SCC thus found.  The recursion is bounded because at each
    recursion the spread in priorities is (at least) one less.

    In practice there are only a few priority levels (less than a
    dozen) and in the worst case we just carry out the same algorithm
    for finding SCCs N times.  Thus the complexity is no worse than
    the complexity of the original SCC-finding algorithm -- see
    strongly_connected_components() below for a reference.
    """
    if len(ascc) == 1:
        return [s for s in ascc]
    pri_spread = set()
    for id in ascc:
        state = graph[id]
        for dep in state.dependencies:
            if dep in ascc:
                pri = state.priorities.get(dep, PRI_HIGH)
                if pri < pri_max:
                    pri_spread.add(pri)
    if len(pri_spread) == 1:
        # Filtered dependencies are uniform -- order by global order.
        return sorted(ascc, key=lambda id: -graph[id].order)
    pri_max = max(pri_spread)
    sccs = sorted_components(graph, ascc, pri_max)
    # The recursion is bounded by the len(pri_spread) check above.
    return [s for ss in sccs for s in order_ascc(graph, ss, pri_max)]


def process_fresh_modules(graph: Graph, modules: List[str], manager: BuildManager) -> None:
    """Process the modules in one group of modules from their cached data.

    This can be used to process an SCC of modules
    This involves loading the tree from JSON and then doing various cleanups.
    """
    t0 = time.time()
    for id in modules:
        graph[id].load_tree()
    t1 = time.time()
    for id in modules:
        graph[id].fix_cross_refs()
    t2 = time.time()
    manager.add_stats(process_fresh_time=t2 - t0, load_tree_time=t1 - t0)


def process_stale_scc(graph: Graph, scc: List[str], manager: BuildManager) -> None:
    """Process the modules in one SCC from source code.

    Exception: If quick_and_dirty is set, use the cache for fresh modules.
    """
    stale = scc
    for id in stale:
        # We may already have parsed the module, or not.
        # If the former, parse_file() is a no-op.
        graph[id].parse_file()
    if 'typing' in scc:
        # For historical reasons we need to manually add typing aliases
        # for built-in generic collections, see docstring of
        # SemanticAnalyzerPass2.add_builtin_aliases for details.
        typing_mod = graph['typing'].tree
        assert typing_mod, "The typing module was not parsed"
    mypy.semanal_main.semantic_analysis_for_scc(graph, scc, manager.errors, manager.options)

    # Track what modules aren't yet done so we can finish them as soon
    # as possible, saving memory.
    unfinished_modules = set(stale)
    for id in stale:
        graph[id].type_check_first_pass()
        if not graph[id].type_checker().deferred_nodes:
            unfinished_modules.discard(id)
            graph[id].finish_passes()

    while unfinished_modules:
        for id in stale:
            if id not in unfinished_modules:
                continue
            if not graph[id].type_check_second_pass():
                unfinished_modules.discard(id)
                graph[id].finish_passes()
    for id in stale:
        graph[id].generate_unused_ignore_notes()
        graph[id].generate_ignore_without_code_notes()
    if any(manager.errors.is_errors_for_file(graph[id].xpath) for id in stale):
        for id in stale:
            graph[id].transitive_error = True
    for id in stale:
        manager.flush_errors(manager.errors.file_messages(graph[id].xpath), False)
        graph[id].write_cache()
        graph[id].mark_as_rechecked()


def sorted_components(graph: Graph,
                      vertices: Optional[AbstractSet[str]] = None,
                      pri_max: int = PRI_ALL) -> List[AbstractSet[str]]:
    """Return the graph's SCCs, topologically sorted by dependencies.

    The sort order is from leaves (nodes without dependencies) to
    roots (nodes on which no other nodes depend).

    This works for a subset of the full dependency graph too;
    dependencies that aren't present in graph.keys() are ignored.
    """
    # Compute SCCs.
    if vertices is None:
        vertices = set(graph)
    edges = {id: deps_filtered(graph, vertices, id, pri_max) for id in vertices}
    sccs = list(strongly_connected_components(vertices, edges))
    # Topsort.
    sccsmap = {id: frozenset(scc) for scc in sccs for id in scc}
    data: Dict[AbstractSet[str], Set[AbstractSet[str]]] = {}
    for scc in sccs:
        deps: Set[AbstractSet[str]] = set()
        for id in scc:
            deps.update(sccsmap[x] for x in deps_filtered(graph, vertices, id, pri_max))
        data[frozenset(scc)] = deps
    res = []
    for ready in topsort(data):
        # Sort the sets in ready by reversed smallest State.order.  Examples:
        #
        # - If ready is [{x}, {y}], x.order == 1, y.order == 2, we get
        #   [{y}, {x}].
        #
        # - If ready is [{a, b}, {c, d}], a.order == 1, b.order == 3,
        #   c.order == 2, d.order == 4, the sort keys become [1, 2]
        #   and the result is [{c, d}, {a, b}].
        res.extend(sorted(ready,
                          key=lambda scc: -min(graph[id].order for id in scc)))
    return res


def deps_filtered(graph: Graph, vertices: AbstractSet[str], id: str, pri_max: int) -> List[str]:
    """Filter dependencies for id with pri < pri_max."""
    if id not in vertices:
        return []
    state = graph[id]
    return [dep
            for dep in state.dependencies
            if dep in vertices and state.priorities.get(dep, PRI_HIGH) < pri_max]


def strongly_connected_components(vertices: AbstractSet[str],
                                  edges: Dict[str, List[str]]) -> Iterator[Set[str]]:
    """Compute Strongly Connected Components of a directed graph.

    Args:
      vertices: the labels for the vertices
      edges: for each vertex, gives the target vertices of its outgoing edges

    Returns:
      An iterator yielding strongly connected components, each
      represented as a set of vertices.  Each input vertex will occur
      exactly once; vertices not part of a SCC are returned as
      singleton sets.

    From http://code.activestate.com/recipes/578507/.
    """
    identified: Set[str] = set()
    stack: List[str] = []
    index: Dict[str, int] = {}
    boundaries: List[int] = []

    def dfs(v: str) -> Iterator[Set[str]]:
        index[v] = len(stack)
        stack.append(v)
        boundaries.append(index[v])

        for w in edges[v]:
            if w not in index:
                yield from dfs(w)
            elif w not in identified:
                while index[w] < boundaries[-1]:
                    boundaries.pop()

        if boundaries[-1] == index[v]:
            boundaries.pop()
            scc = set(stack[index[v]:])
            del stack[index[v]:]
            identified.update(scc)
            yield scc

    for v in vertices:
        if v not in index:
            yield from dfs(v)


T = TypeVar("T")


def topsort(data: Dict[T, Set[T]]) -> Iterable[Set[T]]:
    """Topological sort.

    Args:
      data: A map from vertices to all vertices that it has an edge
            connecting it to.  NOTE: This data structure
            is modified in place -- for normalization purposes,
            self-dependencies are removed and entries representing
            orphans are added.

    Returns:
      An iterator yielding sets of vertices that have an equivalent
      ordering.

    Example:
      Suppose the input has the following structure:

        {A: {B, C}, B: {D}, C: {D}}

      This is normalized to:

        {A: {B, C}, B: {D}, C: {D}, D: {}}

      The algorithm will yield the following values:

        {D}
        {B, C}
        {A}

    From http://code.activestate.com/recipes/577413/.
    """
    # TODO: Use a faster algorithm?
    for k, v in data.items():
        v.discard(k)  # Ignore self dependencies.
    for item in set.union(*data.values()) - set(data.keys()):
        data[item] = set()
    while True:
        ready = {item for item, dep in data.items() if not dep}
        if not ready:
            break
        yield ready
        data = {item: (dep - ready)
                for item, dep in data.items()
                if item not in ready}
    assert not data, f"A cyclic dependency exists amongst {data!r}"


def missing_stubs_file(cache_dir: str) -> str:
    return os.path.join(cache_dir, 'missing_stubs')


def record_missing_stub_packages(cache_dir: str, missing_stub_packages: Set[str]) -> None:
    """Write a file containing missing stub packages.

    This allows a subsequent "mypy --install-types" run (without other arguments)
    to install missing stub packages.
    """
    fnam = missing_stubs_file(cache_dir)
    if missing_stub_packages:
        with open(fnam, 'w') as f:
            for pkg in sorted(missing_stub_packages):
                f.write(f'{pkg}\n')
    else:
        if os.path.isfile(fnam):
            os.remove(fnam)<|MERGE_RESOLUTION|>--- conflicted
+++ resolved
@@ -604,8 +604,9 @@
                                    or options.use_fine_grained_cache)
                               and not has_reporters)
         self.fscache = fscache
-<<<<<<< HEAD
-        self.find_module_cache = FindModuleCache(self.search_paths, self.fscache, self.options)
+        
+        self.find_module_cache = FindModuleCache(self.search_paths, self.fscache, self.options,
+                                                 source_set=self.source_set)
 
         # Check for shadowed core library modules as soon as we have a FindModuleCache
         for module in CORE_BUILTIN_MODULES:
@@ -620,10 +621,6 @@
                     f'note: A user-defined top-level module with name "{module}" is not supported'
                 ])
 
-=======
-        self.find_module_cache = FindModuleCache(self.search_paths, self.fscache, self.options,
-                                                 source_set=self.source_set)
->>>>>>> 132b8e52
         self.metastore = create_metastore(options)
 
         # a mapping from source files to their corresponding shadow files
