"""Facilities to analyze entire programs, including imported modules.

Parse and analyze the source files of a program in the correct order
(based on file dependencies), and collect the results.

This module only directs a build, which is performed in multiple passes per
file.  The individual passes are implemented in separate modules.

The function build() is the main interface to this module.
"""
# TODO: More consistent terminology, e.g. path/fnam, module/id, state/file

import ast
import binascii
import collections
import contextlib
from distutils.sysconfig import get_python_lib
import functools
import gc
import hashlib
import json
import os.path
import re
import site
import stat
import subprocess
import sys
import time
from os.path import dirname, basename
import errno

from typing import (AbstractSet, Any, cast, Dict, Iterable, Iterator, List,
                    Mapping, NamedTuple, Optional, Set, Tuple, Union, Callable)
# Can't use TYPE_CHECKING because it's not in the Python 3.5.1 stdlib
MYPY = False
if MYPY:
    from typing import Deque

from mypy import sitepkgs
from mypy.nodes import (MODULE_REF, MypyFile, Node, ImportBase, Import, ImportFrom, ImportAll)
from mypy.semanal_pass1 import SemanticAnalyzerPass1
from mypy.semanal import SemanticAnalyzerPass2, apply_semantic_analyzer_patches
from mypy.semanal_pass3 import SemanticAnalyzerPass3
from mypy.checker import TypeChecker
from mypy.indirection import TypeIndirectionVisitor
from mypy.errors import Errors, CompileError, report_internal_error
from mypy.util import DecodeError, decode_python_encoding
from mypy.report import Reports
from mypy import moduleinfo
from mypy.fixup import fixup_module
from mypy.nodes import Expression
from mypy.options import Options
from mypy.parse import parse
from mypy.stats import dump_type_stats
from mypy.types import Type
from mypy.version import __version__
from mypy.plugin import Plugin, DefaultPlugin, ChainedPlugin
from mypy.defaults import PYTHON3_VERSION_MIN
from mypy.server.deps import get_dependencies
from mypy.fscache import FileSystemCache, FileSystemMetaCache
from mypy.typestate import TypeState


# Switch to True to produce debug output related to fine-grained incremental
# mode only that is useful during development. This produces only a subset of
# output compared to --verbose output. We use a global flag to enable this so
# that it's easy to enable this when running tests.
DEBUG_FINE_GRAINED = False


PYTHON_EXTENSIONS = ['.pyi', '.py']


Graph = Dict[str, 'State']


def getmtime(name: str) -> int:
    return int(os.path.getmtime(name))


# TODO: Get rid of BuildResult.  We might as well return a BuildManager.
class BuildResult:
    """The result of a successful build.

    Attributes:
      manager: The build manager.
      files:   Dictionary from module name to related AST node.
      types:   Dictionary from parse tree node to its inferred type.
      used_cache: Whether the build took advantage of a pre-existing cache
      errors:  List of error messages.
    """

    def __init__(self, manager: 'BuildManager', graph: Graph) -> None:
        self.manager = manager
        self.graph = graph
        self.files = manager.modules
        self.types = manager.all_types  # Non-empty for tests only or if dumping deps
        self.used_cache = manager.cache_enabled
        self.errors = []  # type: List[str]  # Filled in by build if desired


class BuildSource:
    def __init__(self, path: Optional[str], module: Optional[str],
            text: Optional[str]) -> None:
        self.path = path
        self.module = module or '__main__'
        self.text = text

    def __repr__(self) -> str:
        return '<BuildSource path=%r module=%r has_text=%s>' % (self.path,
                                                                self.module,
                                                                self.text is not None)


class BuildSourceSet:
    """Efficiently test a file's membership in the set of build sources."""

    def __init__(self, sources: List[BuildSource]) -> None:
        self.source_text_present = False
        self.source_modules = set()  # type: Set[str]
        self.source_paths = set()  # type: Set[str]

        for source in sources:
            if source.text is not None:
                self.source_text_present = True
            elif source.path:
                self.source_paths.add(source.path)
            else:
                self.source_modules.add(source.module)

    def is_source(self, file: MypyFile) -> bool:
        if file.path and file.path in self.source_paths:
            return True
        elif file._fullname in self.source_modules:
            return True
        elif file.path is None and self.source_text_present:
            return True
        else:
            return False


def build(sources: List[BuildSource],
          options: Options,
          alt_lib_path: Optional[str] = None,
          bin_dir: Optional[str] = None,
          flush_errors: Optional[Callable[[List[str], bool], None]] = None,
          fscache: Optional[FileSystemCache] = None,
          ) -> BuildResult:
    """Analyze a program.

    A single call to build performs parsing, semantic analysis and optionally
    type checking for the program *and* all imported modules, recursively.

    Return BuildResult if successful or only non-blocking errors were found;
    otherwise raise CompileError.

    If a flush_errors callback is provided, all error messages will be
    passed to it and the errors and messages fields of BuildResult and
    CompileError (respectively) will be empty. Otherwise those fields will
    report any error messages.

    Args:
      sources: list of sources to build
      options: build options
      alt_lib_path: an additional directory for looking up library modules
        (takes precedence over other directories)
      bin_dir: directory containing the mypy script, used for finding data
        directories; if omitted, use '.' as the data directory
      flush_errors: optional function to flush errors after a file is processed
      fscache: optionally a file-system cacher

    """
    # If we were not given a flush_errors, we use one that will populate those
    # fields for callers that want the traditional API.
    messages = []

    def default_flush_errors(new_messages: List[str], is_serious: bool) -> None:
        messages.extend(new_messages)

    flush_errors = flush_errors or default_flush_errors

    try:
        result = _build(sources, options, alt_lib_path, bin_dir,
                        flush_errors, fscache)
        result.errors = messages
        return result
    except CompileError as e:
        # CompileErrors raised from an errors object carry all of the
        # messages that have not been reported out by error streaming.
        # Patch it up to contain either none or all none of the messages,
        # depending on whether we are flushing errors.
        serious = not e.use_stdout
        flush_errors(e.messages, serious)
        e.messages = messages
        raise


def _build(sources: List[BuildSource],
           options: Options,
           alt_lib_path: Optional[str],
           bin_dir: Optional[str],
           flush_errors: Callable[[List[str], bool], None],
           fscache: Optional[FileSystemCache],
           ) -> BuildResult:
    # This seems the most reasonable place to tune garbage collection.
    gc.set_threshold(50000)

    data_dir = default_data_dir(bin_dir)
    fscache = fscache or FileSystemCache()

    # Determine the default module search path.
    lib_path = default_lib_path(data_dir,
                                options.python_version,
                                custom_typeshed_dir=options.custom_typeshed_dir)

    if options.use_builtins_fixtures:
        # Use stub builtins (to speed up test cases and to make them easier to
        # debug).  This is a test-only feature, so assume our files are laid out
        # as in the source tree.
        root_dir = dirname(dirname(__file__))
        lib_path.insert(0, os.path.join(root_dir, 'test-data', 'unit', 'lib-stub'))
    else:
        for source in sources:
            if source.path:
                # Include directory of the program file in the module search path.
                dir = remove_cwd_prefix_from_path(fscache, dirname(source.path))
                if dir not in lib_path:
                    lib_path.insert(0, dir)

        # Do this even if running as a file, for sanity (mainly because with
        # multiple builds, there could be a mix of files/modules, so its easier
        # to just define the semantics that we always add the current director
        # to the lib_path
        # TODO: Don't do this in some cases; for motivation see see
        # https://github.com/python/mypy/issues/4195#issuecomment-341915031
        lib_path.insert(0, os.getcwd())

    # Prepend a config-defined mypy path.
    lib_path[:0] = options.mypy_path

    # Add MYPYPATH environment variable to front of library path, if defined.
    lib_path[:0] = mypy_path()

    # If provided, insert the caller-supplied extra module path to the
    # beginning (highest priority) of the search path.
    if alt_lib_path:
        lib_path.insert(0, alt_lib_path)

    reports = Reports(data_dir, options.report_dirs)
    source_set = BuildSourceSet(sources)
    errors = Errors(options.show_error_context, options.show_column_numbers)
    plugin = load_plugins(options, errors)

    # Construct a build manager object to hold state during the build.
    #
    # Ignore current directory prefix in error messages.
    manager = BuildManager(data_dir, lib_path,
                           ignore_prefix=os.getcwd(),
                           source_set=source_set,
                           reports=reports,
                           options=options,
                           version_id=__version__,
                           plugin=plugin,
                           errors=errors,
                           flush_errors=flush_errors,
                           fscache=fscache)

    TypeState.reset_all_subtype_caches()
    try:
        graph = dispatch(sources, manager)
        if not options.fine_grained_incremental:
            TypeState.reset_all_subtype_caches()
        return BuildResult(manager, graph)
    finally:
        manager.log("Build finished in %.3f seconds with %d modules, and %d errors" %
                    (time.time() - manager.start_time,
                     len(manager.modules),
                     manager.errors.num_messages()))
        # Finish the HTML or XML reports even if CompileError was raised.
        reports.finish()


def default_data_dir(bin_dir: Optional[str]) -> str:
    """Returns directory containing typeshed directory

    Args:
      bin_dir: directory containing the mypy script
    """
    if not bin_dir:
        if os.name == 'nt':
            prefixes = [os.path.join(sys.prefix, 'Lib')]
            try:
                prefixes.append(os.path.join(site.getuserbase(), 'lib'))
            except AttributeError:
                # getuserbase in not available in virtualenvs
                prefixes.append(os.path.join(get_python_lib(), 'lib'))
            for parent in prefixes:
                    data_dir = os.path.join(parent, 'mypy')
                    if os.path.exists(data_dir):
                        return data_dir
        mypy_package = os.path.dirname(__file__)
        parent = os.path.dirname(mypy_package)
        if (os.path.basename(parent) == 'site-packages' or
                os.path.basename(parent) == 'dist-packages'):
            # Installed in site-packages or dist-packages, but invoked with python3 -m mypy;
            # __file__ is .../blah/lib/python3.N/site-packages/mypy/build.py
            # or .../blah/lib/python3.N/dist-packages/mypy/build.py (Debian)
            # or .../blah/lib64/python3.N/dist-packages/mypy/build.py (Gentoo)
            # or .../blah/lib/site-packages/mypy/build.py (Windows)
            # blah may be a virtualenv or /usr/local.  We want .../blah/lib/mypy.
            lib = parent
            for i in range(2):
                lib = os.path.dirname(lib)
                if os.path.basename(lib) in ('lib', 'lib32', 'lib64'):
                    return os.path.join(os.path.dirname(lib), 'lib/mypy')
        subdir = os.path.join(parent, 'lib', 'mypy')
        if os.path.isdir(subdir):
            # If installed via buildout, the __file__ is
            # somewhere/mypy/__init__.py and what we want is
            # somewhere/lib/mypy.
            return subdir
        # Default to directory containing this file's parent.
        return parent
    base = os.path.basename(bin_dir)
    dir = os.path.dirname(bin_dir)
    if (sys.platform == 'win32' and base.lower() == 'scripts'
            and not os.path.isdir(os.path.join(dir, 'typeshed'))):
        # Installed, on Windows.
        return os.path.join(dir, 'Lib', 'mypy')
    elif base == 'scripts':
        # Assume that we have a repo check out or unpacked source tarball.
        return dir
    elif base == 'bin':
        # Installed to somewhere (can be under /usr/local or anywhere).
        return os.path.join(dir, 'lib', 'mypy')
    elif base == 'python3':
        # Assume we installed python3 with brew on os x
        return os.path.join(os.path.dirname(dir), 'lib', 'mypy')
    elif dir.endswith('python-exec'):
        # Gentoo uses a python wrapper in /usr/lib to which mypy is a symlink.
        return os.path.join(os.path.dirname(dir), 'mypy')
    else:
        # Don't know where to find the data files!
        raise RuntimeError("Broken installation: can't determine base dir")


def mypy_path() -> List[str]:
    path_env = os.getenv('MYPYPATH')
    if not path_env:
        return []
    return path_env.split(os.pathsep)


def default_lib_path(data_dir: str,
                     pyversion: Tuple[int, int],
                     custom_typeshed_dir: Optional[str]) -> List[str]:
    """Return default standard library search paths."""
    # IDEA: Make this more portable.
    path = []  # type: List[str]

    if custom_typeshed_dir:
        typeshed_dir = custom_typeshed_dir
    else:
        auto = os.path.join(data_dir, 'stubs-auto')
        if os.path.isdir(auto):
            data_dir = auto
        typeshed_dir = os.path.join(data_dir, "typeshed")
    if pyversion[0] == 3:
        # We allow a module for e.g. version 3.5 to be in 3.4/. The assumption
        # is that a module added with 3.4 will still be present in Python 3.5.
        versions = ["%d.%d" % (pyversion[0], minor)
                    for minor in reversed(range(PYTHON3_VERSION_MIN[1], pyversion[1] + 1))]
    else:
        # For Python 2, we only have stubs for 2.7
        versions = ["2.7"]
    # E.g. for Python 3.5, try 3.5/, 3.4/, 3.3/, 3/, 2and3/.
    for v in versions + [str(pyversion[0]), '2and3']:
        for lib_type in ['stdlib', 'third_party']:
            stubdir = os.path.join(typeshed_dir, lib_type, v)
            if os.path.isdir(stubdir):
                path.append(stubdir)

    # Add fallback path that can be used if we have a broken installation.
    if sys.platform != 'win32':
        path.append('/usr/local/lib/mypy')
    if not path:
        print("Could not resolve typeshed subdirectories. If you are using mypy\n"
              "from source, you need to run \"git submodule update --init\".\n"
              "Otherwise your mypy install is broken.\nPython executable is located at "
              "{0}.\nMypy located at {1}".format(sys.executable, data_dir), file=sys.stderr)
        sys.exit(1)
    return path


CacheMeta = NamedTuple('CacheMeta',
                       [('id', str),
                        ('path', str),
                        ('mtime', int),
                        ('size', int),
                        ('hash', str),
                        ('dependencies', List[str]),  # names of imported modules
                        ('data_mtime', int),  # mtime of data_json
                        ('deps_mtime', Optional[int]),  # mtime of deps_json
                        ('data_json', str),  # path of <id>.data.json
                        # path of <id>.deps.json, which we use to store fine-grained
                        # dependency information for fine-grained mode
                        ('deps_json', Optional[str]),
                        ('suppressed', List[str]),  # dependencies that weren't imported
                        ('child_modules', List[str]),  # all submodules of the given module
                        ('options', Optional[Dict[str, object]]),  # build options
                        # dep_prios and dep_lines are in parallel with
                        # dependencies + suppressed.
                        ('dep_prios', List[int]),
                        ('dep_lines', List[int]),
                        ('interface_hash', str),  # hash representing the public interface
                        ('version_id', str),  # mypy version for cache invalidation
                        ('ignore_all', bool),  # if errors were ignored
                        ])
# NOTE: dependencies + suppressed == all reachable imports;
# suppressed contains those reachable imports that were prevented by
# silent mode or simply not found.


def cache_meta_from_dict(meta: Dict[str, Any],
                         data_json: str, deps_json: Optional[str]) -> CacheMeta:
    """Build a CacheMeta object from a json metadata dictionary

    Args:
      meta: JSON metadata read from the metadata cache file
      data_json: Path to the .data.json file containing the AST trees
      deps_json: Optionally, path to the .deps.json file containign
                 fine-grained dependency information.
    """
    sentinel = None  # type: Any  # Values to be validated by the caller
    return CacheMeta(
        meta.get('id', sentinel),
        meta.get('path', sentinel),
        int(meta['mtime']) if 'mtime' in meta else sentinel,
        meta.get('size', sentinel),
        meta.get('hash', sentinel),
        meta.get('dependencies', []),
        int(meta['data_mtime']) if 'data_mtime' in meta else sentinel,
        int(meta['deps_mtime']) if meta.get('deps_mtime') is not None else None,
        data_json,
        deps_json,
        meta.get('suppressed', []),
        meta.get('child_modules', []),
        meta.get('options'),
        meta.get('dep_prios', []),
        meta.get('dep_lines', []),
        meta.get('interface_hash', ''),
        meta.get('version_id', sentinel),
        meta.get('ignore_all', True),
    )


# Priorities used for imports.  (Here, top-level includes inside a class.)
# These are used to determine a more predictable order in which the
# nodes in an import cycle are processed.
PRI_HIGH = 5  # top-level "from X import blah"
PRI_MED = 10  # top-level "import X"
PRI_LOW = 20  # either form inside a function
PRI_MYPY = 25  # inside "if MYPY" or "if TYPE_CHECKING"
PRI_INDIRECT = 30  # an indirect dependency
PRI_ALL = 99  # include all priorities


def import_priority(imp: ImportBase, toplevel_priority: int) -> int:
    """Compute import priority from an import node."""
    if not imp.is_top_level:
        # Inside a function
        return PRI_LOW
    if imp.is_mypy_only:
        # Inside "if MYPY" or "if typing.TYPE_CHECKING"
        return max(PRI_MYPY, toplevel_priority)
    # A regular import; priority determined by argument.
    return toplevel_priority


def load_plugins(options: Options, errors: Errors) -> Plugin:
    """Load all configured plugins.

    Return a plugin that encapsulates all plugins chained together. Always
    at least include the default plugin (it's last in the chain).
    """

    default_plugin = DefaultPlugin(options)  # type: Plugin
    if not options.config_file:
        return default_plugin

    line = find_config_file_line_number(options.config_file, 'mypy', 'plugins')
    if line == -1:
        line = 1  # We need to pick some line number that doesn't look too confusing

    def plugin_error(message: str) -> None:
        errors.report(line, 0, message)
        errors.raise_error()

    custom_plugins = []  # type: List[Plugin]
    errors.set_file(options.config_file, None)
    for plugin_path in options.plugins:
        # Plugin paths are relative to the config file location.
        plugin_path = os.path.join(os.path.dirname(options.config_file), plugin_path)

        if not os.path.isfile(plugin_path):
            plugin_error("Can't find plugin '{}'".format(plugin_path))
        plugin_dir = os.path.dirname(plugin_path)
        fnam = os.path.basename(plugin_path)
        if not fnam.endswith('.py'):
            plugin_error("Plugin '{}' does not have a .py extension".format(fnam))
        module_name = fnam[:-3]
        import importlib
        sys.path.insert(0, plugin_dir)
        try:
            m = importlib.import_module(module_name)
        except Exception:
            print('Error importing plugin {}\n'.format(plugin_path))
            raise  # Propagate to display traceback
        finally:
            assert sys.path[0] == plugin_dir
            del sys.path[0]
        if not hasattr(m, 'plugin'):
            plugin_error('Plugin \'{}\' does not define entry point function "plugin"'.format(
                plugin_path))
        try:
            plugin_type = getattr(m, 'plugin')(__version__)
        except Exception:
            print('Error calling the plugin(version) entry point of {}\n'.format(plugin_path))
            raise  # Propagate to display traceback
        if not isinstance(plugin_type, type):
            plugin_error(
                'Type object expected as the return value of "plugin"; got {!r} (in {})'.format(
                    plugin_type, plugin_path))
        if not issubclass(plugin_type, Plugin):
            plugin_error(
                'Return value of "plugin" must be a subclass of "mypy.plugin.Plugin" '
                '(in {})'.format(plugin_path))
        try:
            custom_plugins.append(plugin_type(options))
        except Exception:
            print('Error constructing plugin instance of {}\n'.format(plugin_type.__name__))
            raise  # Propagate to display traceback
    # Custom plugins take precedence over the default plugin.
    return ChainedPlugin(options, custom_plugins + [default_plugin])


def find_config_file_line_number(path: str, section: str, setting_name: str) -> int:
    """Return the approximate location of setting_name within mypy config file.

    Return -1 if can't determine the line unambiguously.
    """
    in_desired_section = False
    try:
        results = []
        with open(path) as f:
            for i, line in enumerate(f):
                line = line.strip()
                if line.startswith('[') and line.endswith(']'):
                    current_section = line[1:-1].strip()
                    in_desired_section = (current_section == section)
                elif in_desired_section and re.match(r'{}\s*='.format(setting_name), line):
                    results.append(i + 1)
        if len(results) == 1:
            return results[0]
    except OSError:
        pass
    return -1


class BuildManager:
    """This class holds shared state for building a mypy program.

    It is used to coordinate parsing, import processing, semantic
    analysis and type checking.  The actual build steps are carried
    out by dispatch().

    Attributes:
      data_dir:        Mypy data directory (contains stubs)
      lib_path:        Library path for looking up modules
      modules:         Mapping of module ID to MypyFile (shared by the passes)
      semantic_analyzer:
                       Semantic analyzer, pass 2
      semantic_analyzer_pass3:
                       Semantic analyzer, pass 3
      all_types:       Map {Expression: Type} collected from all modules (tests only)
      options:         Build options
      missing_modules: Set of modules that could not be imported encountered so far
      stale_modules:   Set of modules that needed to be rechecked (only used by tests)
      version_id:      The current mypy version (based on commit id when possible)
      plugin:          Active mypy plugin(s)
      errors:          Used for reporting all errors
      flush_errors:    A function for processing errors after each SCC
      cache_enabled:   Whether cache is being read. This is set based on options,
                       but is disabled if fine-grained cache loading fails
                       and after an initial fine-grained load. This doesn't
                       determine whether we write cache files or not.
      stats:           Dict with various instrumentation numbers
      fscache:         A file system cacher
    """

    def __init__(self, data_dir: str,
                 lib_path: List[str],
                 ignore_prefix: str,
                 source_set: BuildSourceSet,
                 reports: Reports,
                 options: Options,
                 version_id: str,
                 plugin: Plugin,
                 errors: Errors,
                 flush_errors: Callable[[List[str], bool], None],
                 fscache: FileSystemCache,
                 ) -> None:
        self.start_time = time.time()
        self.data_dir = data_dir
        self.errors = errors
        self.errors.set_ignore_prefix(ignore_prefix)
        self.lib_path = tuple(lib_path)
        self.source_set = source_set
        self.reports = reports
        self.options = options
        self.version_id = version_id
        self.modules = {}  # type: Dict[str, MypyFile]
        self.missing_modules = set()  # type: Set[str]
        self.plugin = plugin
        self.semantic_analyzer = SemanticAnalyzerPass2(self.modules, self.missing_modules,
                                                  lib_path, self.errors, self.plugin)
        self.semantic_analyzer_pass3 = SemanticAnalyzerPass3(self.modules, self.errors,
                                                             self.semantic_analyzer)
        self.all_types = {}  # type: Dict[Expression, Type]  # Used by tests only
        self.indirection_detector = TypeIndirectionVisitor()
        self.stale_modules = set()  # type: Set[str]
        self.rechecked_modules = set()  # type: Set[str]
        self.plugin = plugin
        self.flush_errors = flush_errors
        self.cache_enabled = options.incremental and (
            not options.fine_grained_incremental or options.use_fine_grained_cache)
        self.stats = {}  # type: Dict[str, Any]  # Values are ints or floats
        self.fscache = fscache
        self.find_module_cache = FindModuleCache(self.fscache)
        # This contains protocol dependencies generated after running a full build,
        # or after an update. These dependencies are special because:
        #   * They are a global property of the program; i.e. some dependencies for imported
        #     classes can be generated in the importing modules.
        #   * Because of the above, they are serialized separately, after a full run,
        #     or a full update.
        # `proto_deps` can be None if after deserialization it turns out that they are
        # inconsistent with the other cache files (or an error occurred during deserialization).
        # A blocking error will be generated in this case, since we can't proceed safely.
        self.proto_deps = None  # type: Optional[Dict[str, Set[str]]]

    def use_fine_grained_cache(self) -> bool:
        return self.cache_enabled and self.options.use_fine_grained_cache

    def maybe_swap_for_shadow_path(self, path: str) -> str:
        if (self.options.shadow_file and
                os.path.samefile(self.options.shadow_file[0], path)):
            path = self.options.shadow_file[1]
        return path

    def get_stat(self, path: str) -> os.stat_result:
        return self.fscache.stat(self.maybe_swap_for_shadow_path(path))

    def all_imported_modules_in_file(self,
                                     file: MypyFile) -> List[Tuple[int, str, int]]:
        """Find all reachable import statements in a file.

        Return list of tuples (priority, module id, import line number)
        for all modules imported in file; lower numbers == higher priority.

        Can generate blocking errors on bogus relative imports.
        """

        def correct_rel_imp(imp: Union[ImportFrom, ImportAll]) -> str:
            """Function to correct for relative imports."""
            file_id = file.fullname()
            rel = imp.relative
            if rel == 0:
                return imp.id
            if os.path.basename(file.path).startswith('__init__.'):
                rel -= 1
            if rel != 0:
                file_id = ".".join(file_id.split(".")[:-rel])
            new_id = file_id + "." + imp.id if imp.id else file_id

            if not new_id:
                self.errors.set_file(file.path, file.name())
                self.errors.report(imp.line, 0,
                                   "No parent module -- cannot perform relative import",
                                   blocker=True)

            return new_id

        res = []  # type: List[Tuple[int, str, int]]
        for imp in file.imports:
            if not imp.is_unreachable:
                if isinstance(imp, Import):
                    pri = import_priority(imp, PRI_MED)
                    ancestor_pri = import_priority(imp, PRI_LOW)
                    for id, _ in imp.ids:
                        ancestor_parts = id.split(".")[:-1]
                        ancestors = []
                        for part in ancestor_parts:
                            ancestors.append(part)
                            res.append((ancestor_pri, ".".join(ancestors), imp.line))
                        res.append((pri, id, imp.line))
                elif isinstance(imp, ImportFrom):
                    cur_id = correct_rel_imp(imp)
                    pos = len(res)
                    # Also add any imported names that are submodules.
                    pri = import_priority(imp, PRI_MED)
                    for name, __ in imp.names:
                        sub_id = cur_id + '.' + name
                        if self.is_module(sub_id):
                            res.append((pri, sub_id, imp.line))
                    # Add cur_id as a dependency, even if all of the
                    # imports are submodules. Processing import from will try
                    # to look through cur_id, so we should depend on it.
                    pri = import_priority(imp, PRI_HIGH)
                    res.insert(pos, ((pri, cur_id, imp.line)))
                elif isinstance(imp, ImportAll):
                    pri = import_priority(imp, PRI_HIGH)
                    res.append((pri, correct_rel_imp(imp), imp.line))

        return res

    def is_module(self, id: str) -> bool:
        """Is there a file in the file system corresponding to module id?"""
        return self.find_module_cache.find_module(id, self.lib_path,
                                                  self.options.python_executable) is not None

    def parse_file(self, id: str, path: str, source: str, ignore_errors: bool) -> MypyFile:
        """Parse the source of a file with the given name.

        Raise CompileError if there is a parse error.
        """
        num_errs = self.errors.num_messages()
        tree = parse(source, path, id, self.errors, options=self.options)
        tree._fullname = id
        self.add_stats(files_parsed=1,
                       modules_parsed=int(not tree.is_stub),
                       stubs_parsed=int(tree.is_stub))

        if self.errors.num_messages() != num_errs:
            self.log("Bailing due to parse errors")
            self.errors.raise_error()

        self.errors.set_file_ignored_lines(path, tree.ignored_lines, ignore_errors)
        return tree

    def report_file(self,
                    file: MypyFile,
                    type_map: Dict[Expression, Type],
                    options: Options) -> None:
        if self.source_set.is_source(file):
            self.reports.file(file, type_map, options)

    def log(self, *message: str) -> None:
        if self.options.verbosity >= 1:
            if message:
                print('LOG: ', *message, file=sys.stderr)
            else:
                print(file=sys.stderr)
            sys.stderr.flush()

    def log_fine_grained(self, *message: str) -> None:
        if self.options.verbosity >= 1:
            self.log('fine-grained:', *message)
        elif DEBUG_FINE_GRAINED:
            # Output log in a simplified format that is quick to browse.
            if message:
                print(*message, file=sys.stderr)
            else:
                print(file=sys.stderr)
            sys.stderr.flush()

    def trace(self, *message: str) -> None:
        if self.options.verbosity >= 2:
            print('TRACE:', *message, file=sys.stderr)
            sys.stderr.flush()

    def add_stats(self, **kwds: Any) -> None:
        for key, value in kwds.items():
            if key in self.stats:
                self.stats[key] += value
            else:
                self.stats[key] = value

    def stats_summary(self) -> Mapping[str, object]:
        return self.stats


def remove_cwd_prefix_from_path(fscache: FileSystemCache, p: str) -> str:
    """Remove current working directory prefix from p, if present.

    Also crawl up until a directory without __init__.py is found.

    If the result would be empty, return '.' instead.
    """
    cur = os.getcwd()
    # Add separator to the end of the path, unless one is already present.
    if basename(cur) != '':
        cur += os.sep
    # Compute root path.
    while (p and
           (fscache.isfile(os.path.join(p, '__init__.py')) or
            fscache.isfile(os.path.join(p, '__init__.pyi')))):
        dir, base = os.path.split(p)
        if not base:
            break
        p = dir
    # Remove current directory prefix from the path, if present.
    if p.startswith(cur):
        p = p[len(cur):]
    # Avoid returning an empty path; replace that with '.'.
    if p == '':
        p = '.'
    return p


@functools.lru_cache(maxsize=None)
def _get_site_packages_dirs(python_executable: Optional[str]) -> List[str]:
    """Find package directories for given python.

    This runs a subprocess call, which generates a list of the site package directories.
    To avoid repeatedly calling a subprocess (which can be slow!) we lru_cache the results."""
    if python_executable is None:
        return []
    if python_executable == sys.executable:
        # Use running Python's package dirs
        return sitepkgs.getsitepackages()
    else:
        # Use subprocess to get the package directory of given Python
        # executable
        return ast.literal_eval(subprocess.check_output([python_executable, sitepkgs.__file__],
                                stderr=subprocess.PIPE).decode())


class FindModuleCache:
    """Module finder with integrated cache.

    Module locations and some intermediate results are cached internally
    and can be cleared with the clear() method.

    All file system accesses are performed through a FileSystemCache,
    which is not ever cleared by this class. If necessary it must be
    cleared by client code.
    """

    def __init__(self, fscache: Optional[FileSystemMetaCache] = None) -> None:
        self.fscache = fscache or FileSystemMetaCache()
        # Cache find_lib_path_dirs: (dir_chain, lib_path)
        self.dirs = {}  # type: Dict[Tuple[str, Tuple[str, ...]], List[str]]
        # Cache find_module: (id, lib_path, python_version) -> result.
        self.results = {}  # type: Dict[Tuple[str, Tuple[str, ...], Optional[str]], Optional[str]]

    def clear(self) -> None:
        self.results.clear()
        self.dirs.clear()

    def find_lib_path_dirs(self, dir_chain: str, lib_path: Tuple[str, ...]) -> List[str]:
        # Cache some repeated work within distinct find_module calls: finding which
        # elements of lib_path have even the subdirectory they'd need for the module
        # to exist.  This is shared among different module ids when they differ only
        # in the last component.
        key = (dir_chain, lib_path)
        if key not in self.dirs:
            self.dirs[key] = self._find_lib_path_dirs(dir_chain, lib_path)
        return self.dirs[key]

    def _find_lib_path_dirs(self, dir_chain: str, lib_path: Tuple[str, ...]) -> List[str]:
        dirs = []
        for pathitem in lib_path:
            # e.g., '/usr/lib/python3.4/foo/bar'
            dir = os.path.normpath(os.path.join(pathitem, dir_chain))
            if self.fscache.isdir(dir):
                dirs.append(dir)
        return dirs

    def find_module(self, id: str, lib_path: Tuple[str, ...],
                    python_executable: Optional[str]) -> Optional[str]:
        """Return the path of the module source file, or None if not found."""
        key = (id, lib_path, python_executable)
        if key not in self.results:
            self.results[key] = self._find_module(id, lib_path, python_executable)
        return self.results[key]

    def _find_module(self, id: str, lib_path: Tuple[str, ...],
                     python_executable: Optional[str]) -> Optional[str]:
        fscache = self.fscache

        # If we're looking for a module like 'foo.bar.baz', it's likely that most of the
        # many elements of lib_path don't even have a subdirectory 'foo/bar'.  Discover
        # that only once and cache it for when we look for modules like 'foo.bar.blah'
        # that will require the same subdirectory.
        components = id.split('.')
        dir_chain = os.sep.join(components[:-1])  # e.g., 'foo/bar'
        # TODO (ethanhs): refactor each path search to its own method with lru_cache

        # We have two sets of folders so that we collect *all* stubs folders and
        # put them in the front of the search path
        third_party_inline_dirs = []
        third_party_stubs_dirs = []
        # Third-party stub/typed packages
        for pkg_dir in _get_site_packages_dirs(python_executable):
            stub_name = components[0] + '-stubs'
            typed_file = os.path.join(pkg_dir, components[0], 'py.typed')
            stub_dir = os.path.join(pkg_dir, stub_name)
            if fscache.isdir(stub_dir):
                stub_components = [stub_name] + components[1:]
                path = os.path.join(pkg_dir, *stub_components[:-1])
                if fscache.isdir(path):
                    third_party_stubs_dirs.append(path)
            elif fscache.isfile(typed_file):
                path = os.path.join(pkg_dir, dir_chain)
                third_party_inline_dirs.append(path)
        candidate_base_dirs = self.find_lib_path_dirs(dir_chain, lib_path) + \
            third_party_stubs_dirs + third_party_inline_dirs

        # If we're looking for a module like 'foo.bar.baz', then candidate_base_dirs now
        # contains just the subdirectories 'foo/bar' that actually exist under the
        # elements of lib_path.  This is probably much shorter than lib_path itself.
        # Now just look for 'baz.pyi', 'baz/__init__.py', etc., inside those directories.
        seplast = os.sep + components[-1]  # so e.g. '/baz'
        sepinit = os.sep + '__init__'
        for base_dir in candidate_base_dirs:
            base_path = base_dir + seplast  # so e.g. '/usr/lib/python3.4/foo/bar/baz'
            # Prefer package over module, i.e. baz/__init__.py* over baz.py*.
            for extension in PYTHON_EXTENSIONS:
                path = base_path + sepinit + extension
                path_stubs = base_path + '-stubs' + sepinit + extension
                if fscache.isfile_case(path) and verify_module(fscache, id, path):
                    return path
                elif fscache.isfile_case(path_stubs) and verify_module(fscache, id, path_stubs):
                    return path_stubs
            # No package, look for module.
            for extension in PYTHON_EXTENSIONS:
                path = base_path + extension
                if fscache.isfile_case(path) and verify_module(fscache, id, path):
                    return path
        return None

    def find_modules_recursive(self, module: str, lib_path: Tuple[str, ...],
                               python_executable: Optional[str]) -> List[BuildSource]:
        module_path = self.find_module(module, lib_path, python_executable)
        if not module_path:
            return []
        result = [BuildSource(module_path, module, None)]
        if module_path.endswith(('__init__.py', '__init__.pyi')):
            # Subtle: this code prefers the .pyi over the .py if both
            # exists, and also prefers packages over modules if both x/
            # and x.py* exist.  How?  We sort the directory items, so x
            # comes before x.py and x.pyi.  But the preference for .pyi
            # over .py is encoded in find_module(); even though we see
            # x.py before x.pyi, find_module() will find x.pyi first.  We
            # use hits to avoid adding it a second time when we see x.pyi.
            # This also avoids both x.py and x.pyi when x/ was seen first.
            hits = set()  # type: Set[str]
            for item in sorted(self.fscache.listdir(os.path.dirname(module_path))):
                abs_path = os.path.join(os.path.dirname(module_path), item)
                if os.path.isdir(abs_path) and \
                        (os.path.isfile(os.path.join(abs_path, '__init__.py')) or
                        os.path.isfile(os.path.join(abs_path, '__init__.pyi'))):
                    hits.add(item)
                    result += self.find_modules_recursive(module + '.' + item, lib_path,
                                                          python_executable)
                elif item != '__init__.py' and item != '__init__.pyi' and \
                        item.endswith(('.py', '.pyi')):
                    mod = item.split('.')[0]
                    if mod not in hits:
                        hits.add(mod)
                        result += self.find_modules_recursive(module + '.' + mod, lib_path,
                                                              python_executable)
        return result


def verify_module(fscache: FileSystemMetaCache, id: str, path: str) -> bool:
    """Check that all packages containing id have a __init__ file."""
    if path.endswith(('__init__.py', '__init__.pyi')):
        path = dirname(path)
    for i in range(id.count('.')):
        path = dirname(path)
        if not any(fscache.isfile_case(os.path.join(path, '__init__{}'.format(extension)))
                   for extension in PYTHON_EXTENSIONS):
            return False
    return True


<<<<<<< HEAD
def collect_protocol_deps(graph: Graph) -> Dict[str, Set[str]]:
    """Collect protocol dependency map for fine grained incremental mode."""
    from mypy.server.deps import collect_protocol_attr_deps
    result = {}  # type: Dict[str, Set[str]]
    for id in graph:
        file = graph[id].tree
        assert file is not None, "Should call this only when all files are processed"
        names = file.names
        deps = collect_protocol_attr_deps(names, id)
        for trigger, targets in deps.items():
            result.setdefault(trigger, set()).update(targets)
    return result


def write_protocol_deps_cache(proto_deps: Dict[str, Set[str]],
                              manager: BuildManager, graph: Graph) -> None:
    """Write cache files for protocol dependencies.

    Serialize protocol dependencies map for fine grained mode. Also take the snapshot
    of current sources to later check consistency between protocol cache and individual
    cache files.
    """
    proto_meta, proto_cache = get_protocol_deps_cache_name(manager)
    meta_snapshot = {}  # type: Dict[str, str]
    error = False
    for id in graph:
        meta_snapshot[id] = graph[id].source_hash
    if not atomic_write(proto_meta, json.dumps(meta_snapshot), '\n'):
        manager.log("Error writing protocol meta JSON file {}".format(proto_cache))
        error = True
    listed_proto_deps = {k: list(v) for (k, v) in proto_deps.items()}
    if not atomic_write(proto_cache, json.dumps(listed_proto_deps), '\n'):
        manager.log("Error writing protocol deps JSON file {}".format(proto_cache))
        error = True
    if error:
        manager.errors.set_file(_get_prefix(manager), None)
        manager.errors.report(0, 0, "Error writing protocol dependencies cache.",
                              blocker=True)


def read_protocol_cache(manager: BuildManager,
                        graph: Graph) -> Optional[Dict[str, Set[str]]]:
    """Read and validate protocol dependencies cache."""
    proto_meta, proto_cache = get_protocol_deps_cache_name(manager)
    try:
        with open(proto_meta, 'r') as f:
            data = f.read()
            manager.trace('Proto meta {}'.format(data.rstrip()))
            meta_snapshot = json.loads(data)
    except IOError:
        manager.log('Could not load protocol meta: could not find {}'.format(proto_meta))
        return None
    current_meta_snapshot = {}  # type: Dict[str, str]
    for id in graph:
        meta = graph[id].meta
        assert meta is not None, 'Protocol cache should be read after all other.'
        current_meta_snapshot[id] = meta.hash
    common = set(meta_snapshot.keys()) & set(current_meta_snapshot.keys())
    if any(meta_snapshot[id] != current_meta_snapshot[id] for id in common):
        # TODO: invalidate also if options changed (like --strict-optional)?
        manager.log('Protocol cache inconsistent, ignoring.')
        return None
    try:
        with open(proto_cache, 'r') as f:
            data = f.read()
            manager.trace('Proto deps {}'.format(data.rstrip()))
            deps = json.loads(data)  # TODO: Errors
    except IOError:
        manager.log('Could not load protocol cache: could not find {}'.format(proto_cache))
        return None
    if not isinstance(deps, dict):
        manager.log('Could not load protocol cache: cache is not a dict: {}'
                    .format(repr(deps)))
        return None
    return {k: set(v) for (k, v) in deps.items()}


def _get_prefix(manager: BuildManager, id: Optional[str] = None) -> str:
    """Get current cache directory (or file if id is given)."""
    cache_dir = manager.options.cache_dir
    pyversion = manager.options.python_version
    base = os.path.join(cache_dir, '%d.%d' % pyversion)
    if id is None:
        return base
    return os.path.join(base, *id.split('.'))


def _cache_name_pair(name: str) -> Tuple[str, str]:
    """Return cache name pair given the base name.

    All cache files are stored in pairs. The .data.json file contains the actual
    cache data, while .meta.json file contains metadata about the first file.
    """
    return name + '.meta.json', name + '.data.json'


def get_cache_names(id: str, path: str, manager: BuildManager) -> Tuple[str, str]:
=======
def get_cache_names(id: str, path: str, manager: BuildManager) -> Tuple[str, str, Optional[str]]:
>>>>>>> cff5e6fe
    """Return the file names for the cache files.

    Args:
      id: module ID
      path: module path (used to recognize packages)
      cache_dir: cache directory
      pyversion: Python version (major, minor)

    Returns:
      A tuple with the file names to be used for the meta JSON, the
      data JSON, and the fine-grained deps JSON, respectively.
    """
    prefix = _get_prefix(manager, id)
    is_package = os.path.basename(path).startswith('__init__.py')
    if is_package:
        prefix = os.path.join(prefix, '__init__')
<<<<<<< HEAD
    return _cache_name_pair(prefix)


def get_protocol_deps_cache_name(manager: BuildManager) -> Tuple[str, str]:
    """Return file names for fine grained protocol dependencies cache.

    Since these dependencies represent a global state of the program, they
    are serialized per program, not per module, and the corresponding files
    live at the root of the cache folder for a given Python version."""
    prefix = _get_prefix(manager)
    return _cache_name_pair(os.path.join(prefix, 'proto_deps'))
=======

    deps_json = None
    if manager.options.cache_fine_grained:
        deps_json = prefix + '.deps.json'
    return (prefix + '.meta.json', prefix + '.data.json', deps_json)
>>>>>>> cff5e6fe


def find_cache_meta(id: str, path: str, manager: BuildManager) -> Optional[CacheMeta]:
    """Find cache data for a module.

    Args:
      id: module ID
      path: module path
      manager: the build manager (for pyversion, log/trace, and build options)

    Returns:
      A CacheMeta instance if the cache data was found and appears
      valid; otherwise None.
    """
    # TODO: May need to take more build options into account
    meta_json, data_json, deps_json = get_cache_names(id, path, manager)
    manager.trace('Looking for {} at {}'.format(id, meta_json))
    try:
        with open(meta_json, 'r') as f:
            meta_str = f.read()
            manager.trace('Meta {} {}'.format(id, meta_str.rstrip()))
            meta = json.loads(meta_str)  # TODO: Errors
    except IOError:
        manager.log('Could not load cache for {}: could not find {}'.format(id, meta_json))
        return None
    if not isinstance(meta, dict):
        manager.log('Could not load cache for {}: meta cache is not a dict: {}'
                    .format(id, repr(meta)))
        return None
    m = cache_meta_from_dict(meta, data_json, deps_json)
    # Don't check for path match, that is dealt with in validate_meta().
    if (m.id != id or
            m.mtime is None or m.size is None or
            m.dependencies is None or m.data_mtime is None or
            (manager.options.cache_fine_grained and m.deps_mtime is None)):
        manager.log('Metadata abandoned for {}: attributes are missing'.format(id))
        return None

    # Ignore cache if generated by an older mypy version.
    if ((m.version_id != manager.version_id and not manager.options.skip_version_check)
            or m.options is None
            or len(m.dependencies) + len(m.suppressed) != len(m.dep_prios)
            or len(m.dependencies) + len(m.suppressed) != len(m.dep_lines)):
        manager.log('Metadata abandoned for {}: new attributes are missing'.format(id))
        return None

    # Ignore cache if (relevant) options aren't the same.
    # Note that it's fine to mutilate cached_options since it's only used here.
    cached_options = m.options
    current_options = manager.options.clone_for_module(id).select_options_affecting_cache()
    if manager.options.quick_and_dirty:
        # In quick_and_dirty mode allow non-quick_and_dirty cache files.
        cached_options['quick_and_dirty'] = True
    if manager.options.skip_version_check:
        # When we're lax about version we're also lax about platform.
        cached_options['platform'] = current_options['platform']
    if 'debug_cache' in cached_options:
        # Older versions included debug_cache, but it's silly to compare it.
        del cached_options['debug_cache']
    if cached_options != current_options:
        manager.log('Metadata abandoned for {}: options differ'.format(id))
        if manager.options.verbosity >= 2:
            for key in sorted(set(cached_options) | set(current_options)):
                if cached_options.get(key) != current_options.get(key):
                    manager.trace('    {}: {} != {}'
                                  .format(key, cached_options.get(key), current_options.get(key)))
        return None

    manager.add_stats(fresh_metas=1)
    return m


def random_string() -> str:
    return binascii.hexlify(os.urandom(8)).decode('ascii')


def atomic_write(filename: str, *lines: str) -> bool:
    tmp_filename = filename + '.' + random_string()
    try:
        with open(tmp_filename, 'w') as f:
            for line in lines:
                f.write(line)
        os.replace(tmp_filename, filename)
    except os.error as err:
        return False
    return True


def validate_meta(meta: Optional[CacheMeta], id: str, path: Optional[str],
                  ignore_all: bool, manager: BuildManager) -> Optional[CacheMeta]:
    '''Checks whether the cached AST of this module can be used.

    Returns:
      None, if the cached AST is unusable.
      Original meta, if mtime/size matched.
      Meta with mtime updated to match source file, if hash/size matched but mtime/path didn't.
    '''
    # This requires two steps. The first one is obvious: we check that the module source file
    # contents is the same as it was when the cache data file was created. The second one is not
    # too obvious: we check that the cache data file mtime has not changed; it is needed because
    # we use cache data file mtime to propagate information about changes in the dependencies.

    if meta is None:
        manager.log('Metadata not found for {}'.format(id))
        return None

    if meta.ignore_all and not ignore_all:
        manager.log('Metadata abandoned for {}: errors were previously ignored'.format(id))
        return None

    assert path is not None, "Internal error: meta was provided without a path"
    # Check data_json; assume if its mtime matches it's good.
    # TODO: stat() errors
    data_mtime = getmtime(meta.data_json)
    if data_mtime != meta.data_mtime:
        manager.log('Metadata abandoned for {}: data cache is modified'.format(id))
        return None
    deps_mtime = None
    if manager.options.cache_fine_grained:
        assert meta.deps_json
        deps_mtime = getmtime(meta.deps_json)
        if deps_mtime != meta.deps_mtime:
            manager.log('Metadata abandoned for {}: deps cache is modified'.format(id))
            return None

    path = os.path.abspath(path)
    try:
        st = manager.get_stat(path)
    except OSError:
        return None
    if not stat.S_ISREG(st.st_mode):
        manager.log('Metadata abandoned for {}: file {} does not exist'.format(id, path))
        return None

    # When we are using a fine-grained cache, we want our initial
    # build() to load all of the cache information and then do a
    # fine-grained incremental update to catch anything that has
    # changed since the cache was generated. We *don't* want to do a
    # coarse-grained incremental rebuild, so we accept the cache
    # metadata even if it doesn't match the source file.
    #
    # We still *do* the mtime/md5 checks, however, to enable
    # fine-grained mode to take advantage of the mtime-updating
    # optimization when mtimes differ but md5s match.  There is
    # essentially no extra time cost to computing the hash here, since
    # it will be cached and will be needed for finding changed files
    # later anyways.
    fine_grained_cache = manager.use_fine_grained_cache()

    size = st.st_size
    if size != meta.size and not fine_grained_cache:
        manager.log('Metadata abandoned for {}: file {} has different size'.format(id, path))
        return None

    mtime = int(st.st_mtime)
    if mtime != meta.mtime or path != meta.path:
        try:
            source_hash = manager.fscache.md5(path)
        except (OSError, UnicodeDecodeError, DecodeError):
            return None
        if source_hash != meta.hash:
            if fine_grained_cache:
                manager.log('Using stale metadata for {}: file {}'.format(id, path))
                return meta
            else:
                manager.log('Metadata abandoned for {}: file {} has different hash'.format(
                    id, path))
                return None
        else:
            # Optimization: update mtime and path (otherwise, this mismatch will reappear).
            meta = meta._replace(mtime=mtime, path=path)
            # Construct a dict we can pass to json.dumps() (compare to write_cache()).
            meta_dict = {
                'id': id,
                'path': path,
                'mtime': mtime,
                'size': size,
                'hash': source_hash,
                'data_mtime': data_mtime,
                'deps_mtime': deps_mtime,
                'dependencies': meta.dependencies,
                'suppressed': meta.suppressed,
                'child_modules': meta.child_modules,
                'options': (manager.options.clone_for_module(id)
                            .select_options_affecting_cache()),
                'dep_prios': meta.dep_prios,
                'dep_lines': meta.dep_lines,
                'interface_hash': meta.interface_hash,
                'version_id': manager.version_id,
                'ignore_all': meta.ignore_all,
            }
            if manager.options.debug_cache:
                meta_str = json.dumps(meta_dict, indent=2, sort_keys=True)
            else:
                meta_str = json.dumps(meta_dict)
            meta_json, _, _2 = get_cache_names(id, path, manager)
            manager.log('Updating mtime for {}: file {}, meta {}, mtime {}'
                        .format(id, path, meta_json, meta.mtime))
            atomic_write(meta_json, meta_str, '\n')  # Ignore errors, it's just an optimization.
            return meta

    # It's a match on (id, path, size, hash, mtime).
    manager.log('Metadata fresh for {}: file {}'.format(id, path))
    return meta


def compute_hash(text: str) -> str:
    # We use md5 instead of the builtin hash(...) function because the output of hash(...)
    # can differ between runs due to hash randomization (enabled by default in Python 3.3).
    # See the note in https://docs.python.org/3/reference/datamodel.html#object.__hash__.
    return hashlib.md5(text.encode('utf-8')).hexdigest()


def json_dumps(obj: Any, debug_cache: bool) -> str:
    if debug_cache:
        return json.dumps(obj, indent=2, sort_keys=True)
    else:
        return json.dumps(obj, sort_keys=True)


def write_cache(id: str, path: str, tree: MypyFile,
                serialized_fine_grained_deps: Dict[str, List[str]],
                dependencies: List[str], suppressed: List[str],
                child_modules: List[str], dep_prios: List[int], dep_lines: List[int],
                old_interface_hash: str, source_hash: str,
                ignore_all: bool, manager: BuildManager) -> Tuple[str, Optional[CacheMeta]]:
    """Write cache files for a module.

    Note that this mypy's behavior is still correct when any given
    write_cache() call is replaced with a no-op, so error handling
    code that bails without writing anything is okay.

    Args:
      id: module ID
      path: module path
      tree: the fully checked module data
      dependencies: module IDs on which this module depends
      suppressed: module IDs which were suppressed as dependencies
      child_modules: module IDs which are this package's direct submodules
      dep_prios: priorities (parallel array to dependencies)
      dep_lines: import line locations (parallel array to dependencies)
      old_interface_hash: the hash from the previous version of the data cache file
      source_hash: the hash of the source code
      ignore_all: the ignore_all flag for this module
      manager: the build manager (for pyversion, log/trace)

    Returns:
      A tuple containing the interface hash and CacheMeta
      corresponding to the metadata that was written (the latter may
      be None if the cache could not be written).
    """
    # Obtain file paths
    path = os.path.abspath(path)
    meta_json, data_json, deps_json = get_cache_names(id, path, manager)
    manager.log('Writing {} {} {} {} {}'.format(
        id, path, meta_json, data_json, deps_json))

    # Make sure directory for cache files exists
    parent = os.path.dirname(data_json)
    assert os.path.dirname(meta_json) == parent

    # Serialize data and analyze interface
    data = tree.serialize()
    data_str = json_dumps(data, manager.options.debug_cache)
    interface_hash = compute_hash(data_str)

    # Obtain and set up metadata
    try:
        os.makedirs(parent, exist_ok=True)
        st = manager.get_stat(path)
    except OSError as err:
        manager.log("Cannot get stat for {}: {}".format(path, err))
        # Remove apparently-invalid cache files.
        # (This is purely an optimization.)
        for filename in [data_json, meta_json]:
            try:
                os.remove(filename)
            except OSError:
                pass
        # Still return the interface hash we computed.
        return interface_hash, None

    # Write data cache file, if applicable
    if old_interface_hash == interface_hash:
        # If the interface is unchanged, the cached data is guaranteed
        # to be equivalent, and we only need to update the metadata.
        data_mtime = getmtime(data_json)
        manager.trace("Interface for {} is unchanged".format(id))
    else:
        manager.trace("Interface for {} has changed".format(id))
        if not atomic_write(data_json, data_str, '\n'):
            # Most likely the error is the replace() call
            # (see https://github.com/python/mypy/issues/3215).
            manager.log("Error writing data JSON file {}".format(data_json))
            # Let's continue without writing the meta file.  Analysis:
            # If the replace failed, we've changed nothing except left
            # behind an extraneous temporary file; if the replace
            # worked but the getmtime() call failed, the meta file
            # will be considered invalid on the next run because the
            # data_mtime field won't match the data file's mtime.
            # Both have the effect of slowing down the next run a
            # little bit due to an out-of-date cache file.
            return interface_hash, None
        data_mtime = getmtime(data_json)

    deps_mtime = None
    if deps_json:
        deps_str = json_dumps(serialized_fine_grained_deps, manager.options.debug_cache)
        if not atomic_write(deps_json, deps_str, '\n'):
            manager.log("Error writing deps JSON file {}".format(deps_json))
            return interface_hash, None
        deps_mtime = getmtime(deps_json)

    mtime = int(st.st_mtime)
    size = st.st_size
    options = manager.options.clone_for_module(id)
    assert source_hash is not None
    meta = {'id': id,
            'path': path,
            'mtime': mtime,
            'size': size,
            'hash': source_hash,
            'data_mtime': data_mtime,
            'deps_mtime': deps_mtime,
            'dependencies': dependencies,
            'suppressed': suppressed,
            'child_modules': child_modules,
            'options': options.select_options_affecting_cache(),
            'dep_prios': dep_prios,
            'dep_lines': dep_lines,
            'interface_hash': interface_hash,
            'version_id': manager.version_id,
            'ignore_all': ignore_all,
            }

    # Write meta cache file
    meta_str = json_dumps(meta, manager.options.debug_cache)
    if not atomic_write(meta_json, meta_str, '\n'):
        # Most likely the error is the replace() call
        # (see https://github.com/python/mypy/issues/3215).
        # The next run will simply find the cache entry out of date.
        manager.log("Error writing meta JSON file {}".format(meta_json))

    return interface_hash, cache_meta_from_dict(meta, data_json, deps_json)


def delete_cache(id: str, path: str, manager: BuildManager) -> None:
    """Delete cache files for a module.

    The cache files for a module are deleted when mypy finds errors there.
    This avoids inconsistent states with cache files from different mypy runs,
    see #4043 for an example.
    """
    path = os.path.abspath(path)
    cache_paths = get_cache_names(id, path, manager)
    manager.log('Deleting {} {} {}'.format(id, path, " ".join(x for x in cache_paths if x)))

    for filename in cache_paths:
        try:
            if filename:
                os.remove(filename)
        except OSError as e:
            if e.errno != errno.ENOENT:
                manager.log("Error deleting cache file {}: {}".format(filename, e.strerror))


"""Dependency manager.

Design
======

Ideally
-------

A. Collapse cycles (each SCC -- strongly connected component --
   becomes one "supernode").

B. Topologically sort nodes based on dependencies.

C. Process from leaves towards roots.

Wrinkles
--------

a. Need to parse source modules to determine dependencies.

b. Processing order for modules within an SCC.

c. Must order mtimes of files to decide whether to re-process; depends
   on clock never resetting.

d. from P import M; checks filesystem whether module P.M exists in
   filesystem.

e. Race conditions, where somebody modifies a file while we're
   processing. Solved by using a FileSystemCache.


Steps
-----

1. For each explicitly given module find the source file location.

2. For each such module load and check the cache metadata, and decide
   whether it's valid.

3. Now recursively (or iteratively) find dependencies and add those to
   the graph:

   - for cached nodes use the list of dependencies from the cache
     metadata (this will be valid even if we later end up re-parsing
     the same source);

   - for uncached nodes parse the file and process all imports found,
     taking care of (a) above.

Step 3 should also address (d) above.

Once step 3 terminates we have the entire dependency graph, and for
each module we've either loaded the cache metadata or parsed the
source code.  (However, we may still need to parse those modules for
which we have cache metadata but that depend, directly or indirectly,
on at least one module for which the cache metadata is stale.)

Now we can execute steps A-C from the first section.  Finding SCCs for
step A shouldn't be hard; there's a recipe here:
http://code.activestate.com/recipes/578507/.  There's also a plethora
of topsort recipes, e.g. http://code.activestate.com/recipes/577413/.

For single nodes, processing is simple.  If the node was cached, we
deserialize the cache data and fix up cross-references.  Otherwise, we
do semantic analysis followed by type checking.  We also handle (c)
above; if a module has valid cache data *but* any of its
dependencies was processed from source, then the module should be
processed from source.

A relatively simple optimization (outside SCCs) we might do in the
future is as follows: if a node's cache data is valid, but one or more
of its dependencies are out of date so we have to re-parse the node
from source, once we have fully type-checked the node, we can decide
whether its symbol table actually changed compared to the cache data
(by reading the cache data and comparing it to the data we would be
writing).  If there is no change we can declare the node up to date,
and any node that depends (and for which we have cached data, and
whose other dependencies are up to date) on it won't need to be
re-parsed from source.

Import cycles
-------------

Finally we have to decide how to handle (c), import cycles.  Here
we'll need a modified version of the original state machine
(build.py), but we only need to do this per SCC, and we won't have to
deal with changes to the list of nodes while we're processing it.

If all nodes in the SCC have valid cache metadata and all dependencies
outside the SCC are still valid, we can proceed as follows:

  1. Load cache data for all nodes in the SCC.

  2. Fix up cross-references for all nodes in the SCC.

Otherwise, the simplest (but potentially slow) way to proceed is to
invalidate all cache data in the SCC and re-parse all nodes in the SCC
from source.  We can do this as follows:

  1. Parse source for all nodes in the SCC.

  2. Semantic analysis for all nodes in the SCC.

  3. Type check all nodes in the SCC.

(If there are more passes the process is the same -- each pass should
be done for all nodes before starting the next pass for any nodes in
the SCC.)

We could process the nodes in the SCC in any order.  For sentimental
reasons, I've decided to process them in the reverse order in which we
encountered them when originally constructing the graph.  That's how
the old build.py deals with cycles, and at least this reproduces the
previous implementation more accurately.

Can we do better than re-parsing all nodes in the SCC when any of its
dependencies are out of date?  It's doubtful.  The optimization
mentioned at the end of the previous section would require re-parsing
and type-checking a node and then comparing its symbol table to the
cached data; but because the node is part of a cycle we can't
technically type-check it until the semantic analysis of all other
nodes in the cycle has completed.  (This is an important issue because
Dropbox has a very large cycle in production code.  But I'd like to
deal with it later.)

Additional wrinkles
-------------------

During implementation more wrinkles were found.

- When a submodule of a package (e.g. x.y) is encountered, the parent
  package (e.g. x) must also be loaded, but it is not strictly a
  dependency.  See State.add_ancestors() below.
"""


class ModuleNotFound(Exception):
    """Control flow exception to signal that a module was not found."""


class State:
    """The state for a module.

    The source is only used for the -c command line option; in that
    case path is None.  Otherwise source is None and path isn't.
    """

    manager = None  # type: BuildManager
    order_counter = 0  # Class variable
    order = None  # type: int  # Order in which modules were encountered
    id = None  # type: str  # Fully qualified module name
    path = None  # type: Optional[str]  # Path to module source
    xpath = None  # type: str  # Path or '<string>'
    source = None  # type: Optional[str]  # Module source code
    source_hash = None  # type: str  # Hash calculated based on the source code
    meta = None  # type: Optional[CacheMeta]
    data = None  # type: Optional[str]
    tree = None  # type: Optional[MypyFile]
    dependencies = None  # type: List[str]  # Modules directly imported by the module
    suppressed = None  # type: List[str]  # Suppressed/missing dependencies
    priorities = None  # type: Dict[str, int]

    # Map each dependency to the line number where it is first imported
    dep_line_map = None  # type: Dict[str, int]

    # Parent package, its parent, etc.
    ancestors = None  # type: Optional[List[str]]

    # A list of all direct submodules of a given module
    child_modules = None  # type: Set[str]

    # List of (path, line number) tuples giving context for import
    import_context = None  # type: List[Tuple[str, int]]

    # The State from which this module was imported, if any
    caller_state = None  # type: Optional[State]

    # If caller_state is set, the line number in the caller where the import occurred
    caller_line = 0

    # If True, indicate that the public interface of this module is unchanged
    externally_same = True

    # Contains a hash of the public interface in incremental mode
    interface_hash = ""  # type: str

    # Options, specialized for this file
    options = None  # type: Options

    # Whether to ignore all errors
    ignore_all = False

    # Whether the module has an error or any of its dependencies have one.
    transitive_error = False

    fine_grained_deps = None  # type: Dict[str, Set[str]]

    # Type checker used for checking this file.  Use type_checker() for
    # access and to construct this on demand.
    _type_checker = None  # type: Optional[TypeChecker]

    def __init__(self,
                 id: Optional[str],
                 path: Optional[str],
                 source: Optional[str],
                 manager: BuildManager,
                 caller_state: 'Optional[State]' = None,
                 caller_line: int = 0,
                 ancestor_for: 'Optional[State]' = None,
                 root_source: bool = False,
                 ) -> None:
        assert id or path or source is not None, "Neither id, path nor source given"
        self.manager = manager
        State.order_counter += 1
        self.order = State.order_counter
        self.caller_state = caller_state
        self.caller_line = caller_line
        if caller_state:
            self.import_context = caller_state.import_context[:]
            self.import_context.append((caller_state.xpath, caller_line))
        else:
            self.import_context = []
        self.id = id or '__main__'
        self.options = manager.options.clone_for_module(self.id)
        self._type_checker = None
        self.fine_grained_deps = {}
        if not path and source is None:
            assert id is not None
            try:
                path, follow_imports = find_module_and_diagnose(
                    manager, id, self.options, caller_state, caller_line,
                    ancestor_for, root_source)
            except ModuleNotFound:
                manager.missing_modules.add(id)
                raise
            if follow_imports == 'silent':
                self.ignore_all = True
        self.path = path
        self.xpath = path or '<string>'
        self.source = source
        if path and source is None and self.manager.cache_enabled:
            self.meta = find_cache_meta(self.id, path, manager)
            # TODO: Get mtime if not cached.
            if self.meta is not None:
                self.interface_hash = self.meta.interface_hash
        self.add_ancestors()
        self.meta = validate_meta(self.meta, self.id, self.path, self.ignore_all, manager)
        if self.meta:
            # Make copies, since we may modify these and want to
            # compare them to the originals later.
            self.dependencies = list(self.meta.dependencies)
            self.suppressed = list(self.meta.suppressed)
            all_deps = self.dependencies + self.suppressed
            assert len(all_deps) == len(self.meta.dep_prios)
            self.priorities = {id: pri
                               for id, pri in zip(all_deps, self.meta.dep_prios)}
            assert len(all_deps) == len(self.meta.dep_lines)
            self.dep_line_map = {id: line
                                 for id, line in zip(all_deps, self.meta.dep_lines)}
            self.child_modules = set(self.meta.child_modules)
        else:
            # When doing a fine-grained cache load, pretend we only
            # know about modules that have cache information and defer
            # handling new modules until the fine-grained update.
            if manager.use_fine_grained_cache():
                manager.log("Deferring module to fine-grained update %s (%s)" % (path, id))
                raise ModuleNotFound

            # Parse the file (and then some) to get the dependencies.
            self.parse_file()
            self.compute_dependencies()
            self.child_modules = set()

    def add_ancestors(self) -> None:
        if self.path is not None:
            _, name = os.path.split(self.path)
            base, _ = os.path.splitext(name)
            if '.' in base:
                # This is just a weird filename, don't add anything
                self.ancestors = []
                return
        # All parent packages are new ancestors.
        ancestors = []
        parent = self.id
        while '.' in parent:
            parent, _ = parent.rsplit('.', 1)
            ancestors.append(parent)
        self.ancestors = ancestors

    def is_fresh(self) -> bool:
        """Return whether the cache data for this file is fresh."""
        # NOTE: self.dependencies may differ from
        # self.meta.dependencies when a dependency is dropped due to
        # suppression by silent mode.  However when a suppressed
        # dependency is added back we find out later in the process.
        return (self.meta is not None
                and self.is_interface_fresh()
                and self.dependencies == self.meta.dependencies
                and self.child_modules == set(self.meta.child_modules))

    def is_interface_fresh(self) -> bool:
        return self.externally_same

    def has_new_submodules(self) -> bool:
        """Return if this module has new submodules after being loaded from a warm cache."""
        return self.meta is not None and self.child_modules != set(self.meta.child_modules)

    def mark_as_rechecked(self) -> None:
        """Marks this module as having been fully re-analyzed by the type-checker."""
        self.manager.rechecked_modules.add(self.id)

    def mark_interface_stale(self, *, on_errors: bool = False) -> None:
        """Marks this module as having a stale public interface, and discards the cache data."""
        self.externally_same = False
        if not on_errors:
            self.manager.stale_modules.add(self.id)

    def check_blockers(self) -> None:
        """Raise CompileError if a blocking error is detected."""
        if self.manager.errors.is_blockers():
            self.manager.log("Bailing due to blocking errors")
            self.manager.errors.raise_error()

    @contextlib.contextmanager
    def wrap_context(self) -> Iterator[None]:
        save_import_context = self.manager.errors.import_context()
        self.manager.errors.set_import_context(self.import_context)
        try:
            yield
        except CompileError:
            raise
        except Exception as err:
            report_internal_error(err, self.path, 0, self.manager.errors, self.options)
        self.manager.errors.set_import_context(save_import_context)
        self.check_blockers()

    # Methods for processing cached modules.
    def load_fine_grained_deps(self) -> None:
        assert self.meta is not None, "Internal error: this method must be called only" \
                                      " for cached modules"
        assert self.meta.deps_json
        with open(self.meta.deps_json) as f:
            deps = json.load(f)
        # TODO: Assert deps file wasn't changed.
        self.fine_grained_deps = {k: set(v) for k, v in deps.items()}

    def load_tree(self) -> None:
        assert self.meta is not None, "Internal error: this method must be called only" \
                                      " for cached modules"
        with open(self.meta.data_json) as f:
            data = json.load(f)
        # TODO: Assert data file wasn't changed.
        self.tree = MypyFile.deserialize(data)

        self.manager.modules[self.id] = self.tree
        self.manager.add_stats(fresh_trees=1)

    def fix_cross_refs(self) -> None:
        assert self.tree is not None, "Internal error: method must be called on parsed file only"
        # We need to set quick_and_dirty when doing a fine grained
        # cache load because we need to gracefully handle missing modules.
        fixup_module(self.tree, self.manager.modules,
                     self.manager.options.quick_and_dirty or
                     self.options.use_fine_grained_cache)

    def patch_dependency_parents(self) -> None:
        """
        In Python, if a and a.b are both modules, running `import a.b` will
        modify not only the current module's namespace, but a's namespace as
        well -- see SemanticAnalyzerPass2.add_submodules_to_parent_modules for more
        details.

        However, this patching process can occur after `a` has been parsed and
        serialized during increment mode. Consequently, we need to repeat this
        patch when deserializing a cached file.

        This function should be called only when processing fresh SCCs -- the
        semantic analyzer will perform this patch for us when processing stale
        SCCs.
        """
        for dep in self.dependencies:
            self.manager.semantic_analyzer.add_submodules_to_parent_modules(dep, True)

    def fix_suppressed_dependencies(self, graph: Graph) -> None:
        """Corrects whether dependencies are considered stale in silent mode.

        This method is a hack to correct imports in silent mode + incremental mode.
        In particular, the problem is that when running mypy with a cold cache, the
        `parse_file(...)` function is called *at the start* of the `load_graph(...)` function.
        Note that load_graph will mark some dependencies as suppressed if they weren't specified
        on the command line in silent mode.

        However, if the interface for a module is changed, parse_file will be called within
        `process_stale_scc` -- *after* load_graph is finished, wiping out the changes load_graph
        previously made.

        This method is meant to be run after parse_file finishes in process_stale_scc and will
        recompute what modules should be considered suppressed in silent mode.
        """
        # TODO: See if it's possible to move this check directly into parse_file in some way.
        # TODO: Find a way to write a test case for this fix.
        # TODO: I suspect that splitting compute_dependencies() out from parse_file
        # obviates the need for this but lacking a test case for the problem this fixed...
        silent_mode = (self.options.ignore_missing_imports or
                       self.options.follow_imports == 'skip')
        if not silent_mode:
            return

        new_suppressed = []
        new_dependencies = []
        entry_points = self.manager.source_set.source_modules
        for dep in self.dependencies + self.suppressed:
            ignored = dep in self.suppressed and dep not in entry_points
            if ignored or dep not in graph:
                new_suppressed.append(dep)
            else:
                new_dependencies.append(dep)
        self.dependencies = new_dependencies
        self.suppressed = new_suppressed

    # Methods for processing modules from source code.

    def parse_file(self) -> None:
        """Parse file and run first pass of semantic analysis.

        Everything done here is local to the file. Don't depend on imported
        modules in any way. Also record module dependencies based on imports.
        """
        if self.tree is not None:
            # The file was already parsed (in __init__()).
            return

        manager = self.manager
        modules = manager.modules
        manager.log("Parsing %s (%s)" % (self.xpath, self.id))

        with self.wrap_context():
            source = self.source
            self.source = None  # We won't need it again.
            if self.path and source is None:
                try:
                    path = manager.maybe_swap_for_shadow_path(self.path)
                    source = decode_python_encoding(manager.fscache.read(path),
                                                    manager.options.python_version)
                    self.source_hash = manager.fscache.md5(path)
                except IOError as ioerr:
                    # ioerr.strerror differs for os.stat failures between Windows and
                    # other systems, but os.strerror(ioerr.errno) does not, so we use that.
                    # (We want the error messages to be platform-independent so that the
                    # tests have predictable output.)
                    raise CompileError([
                        "mypy: can't read file '{}': {}".format(
                            self.path, os.strerror(ioerr.errno))])
                except (UnicodeDecodeError, DecodeError) as decodeerr:
                    raise CompileError([
                        "mypy: can't decode file '{}': {}".format(self.path, str(decodeerr))])
            else:
                assert source is not None
                self.source_hash = compute_hash(source)
            self.tree = manager.parse_file(self.id, self.xpath, source,
                                           self.ignore_all or self.options.ignore_errors)

        modules[self.id] = self.tree

        # Do the first pass of semantic analysis: add top-level
        # definitions in the file to the symbol table.  We must do
        # this before processing imports, since this may mark some
        # import statements as unreachable.
        first = SemanticAnalyzerPass1(manager.semantic_analyzer)
        with self.wrap_context():
            first.visit_file(self.tree, self.xpath, self.id, self.options)

        # Initialize module symbol table, which was populated by the
        # semantic analyzer.
        # TODO: Why can't SemanticAnalyzerPass1 .analyze() do this?
        self.tree.names = manager.semantic_analyzer.globals

        self.check_blockers()

    def compute_dependencies(self) -> None:
        """Compute a module's dependencies after parsing it.

        This is used when we parse a file that we didn't have
        up-to-date cache information for. When we have an up-to-date
        cache, we just use the cached info.
        """
        manager = self.manager
        assert self.tree is not None

        # Compute (direct) dependencies.
        # Add all direct imports (this is why we needed the first pass).
        # Also keep track of each dependency's source line.
        dependencies = []
        priorities = {}  # type: Dict[str, int]  # id -> priority
        dep_line_map = {}  # type: Dict[str, int]  # id -> line
        for pri, id, line in manager.all_imported_modules_in_file(self.tree):
            priorities[id] = min(pri, priorities.get(id, PRI_ALL))
            if id == self.id:
                continue
            if id not in dep_line_map:
                dependencies.append(id)
                dep_line_map[id] = line
        # Every module implicitly depends on builtins.
        if self.id != 'builtins' and 'builtins' not in dep_line_map:
            dependencies.append('builtins')

        # Missing dependencies will be moved from dependencies to
        # suppressed when they fail to be loaded in load_graph.
        self.dependencies = dependencies
        self.suppressed = []
        self.priorities = priorities
        self.dep_line_map = dep_line_map

        self.check_blockers()  # Can fail due to bogus relative imports

    def semantic_analysis(self) -> None:
        assert self.tree is not None, "Internal error: method must be called on parsed file only"
        patches = []  # type: List[Tuple[int, Callable[[], None]]]
        with self.wrap_context():
            self.manager.semantic_analyzer.visit_file(self.tree, self.xpath, self.options, patches)
        self.patches = patches

    def semantic_analysis_pass_three(self) -> None:
        assert self.tree is not None, "Internal error: method must be called on parsed file only"
        patches = []  # type: List[Tuple[int, Callable[[], None]]]
        with self.wrap_context():
            self.manager.semantic_analyzer_pass3.visit_file(self.tree, self.xpath,
                                                            self.options, patches)
            if self.options.dump_type_stats:
                dump_type_stats(self.tree, self.xpath)
        self.patches = patches + self.patches

    def semantic_analysis_apply_patches(self) -> None:
        apply_semantic_analyzer_patches(self.patches)

    def type_check_first_pass(self) -> None:
        if self.options.semantic_analysis_only:
            return
        with self.wrap_context():
            self.type_checker().check_first_pass()

    def type_checker(self) -> TypeChecker:
        if not self._type_checker:
            assert self.tree is not None, "Internal error: must be called on parsed file only"
            manager = self.manager
            self._type_checker = TypeChecker(manager.errors, manager.modules, self.options,
                                             self.tree, self.xpath, manager.plugin)
        return self._type_checker

    def type_map(self) -> Dict[Expression, Type]:
        return self.type_checker().type_map

    def type_check_second_pass(self) -> bool:
        if self.options.semantic_analysis_only:
            return False
        with self.wrap_context():
            return self.type_checker().check_second_pass()

    def finish_passes(self) -> None:
        assert self.tree is not None, "Internal error: method must be called on parsed file only"
        manager = self.manager
        if self.options.semantic_analysis_only:
            return
        with self.wrap_context():
            # Some tests want to look at the set of all types.
            options = manager.options
            if ((options.use_builtins_fixtures and not options.fine_grained_incremental) or
                    manager.options.dump_deps):
                manager.all_types.update(self.type_map())

            if self.options.incremental:
                self._patch_indirect_dependencies(self.type_checker().module_refs,
                                                  self.type_map())

            if self.options.dump_inference_stats:
                dump_type_stats(self.tree, self.xpath, inferred=True,
                                typemap=self.type_map())
            manager.report_file(self.tree, self.type_map(), self.options)

    def _patch_indirect_dependencies(self,
                                     module_refs: Set[str],
                                     type_map: Dict[Expression, Type]) -> None:
        types = set(type_map.values())
        assert None not in types
        valid = self.valid_references()

        encountered = self.manager.indirection_detector.find_modules(types) | module_refs
        extra = encountered - valid

        for dep in sorted(extra):
            if dep not in self.manager.modules:
                continue
            if dep not in self.suppressed and dep not in self.manager.missing_modules:
                self.dependencies.append(dep)
                self.priorities[dep] = PRI_INDIRECT
            elif dep not in self.suppressed and dep in self.manager.missing_modules:
                self.suppressed.append(dep)

    def compute_fine_grained_deps(self) -> None:
        assert self.tree is not None
        if '/typeshed/' in self.xpath or self.xpath.startswith('typeshed/'):
            # We don't track changes to typeshed -- the assumption is that they are only changed
            # as part of mypy updates, which will invalidate everything anyway.
            #
            # TODO: Not a reliable test, as we could have a package named typeshed.
            # TODO: Consider relaxing this -- maybe allow some typeshed changes to be tracked.
            return
        self.fine_grained_deps = get_dependencies(target=self.tree,
                                                  type_map=self.type_map(),
                                                  python_version=self.options.python_version)

    def valid_references(self) -> Set[str]:
        assert self.ancestors is not None
        valid_refs = set(self.dependencies + self.suppressed + self.ancestors)
        valid_refs.add(self.id)

        if "os" in valid_refs:
            valid_refs.add("os.path")

        return valid_refs

    def write_cache(self) -> None:
        assert self.tree is not None, "Internal error: method must be called on parsed file only"
        # We don't support writing cache files in fine-grained incremental mode.
        if (not self.path
                or self.options.cache_dir == os.devnull
                or self.options.fine_grained_incremental):
            return
        if self.manager.options.quick_and_dirty:
            is_errors = self.manager.errors.is_errors_for_file(self.path)
        else:
            is_errors = self.transitive_error
        if is_errors:
            delete_cache(self.id, self.path, self.manager)
            self.meta = None
            self.mark_interface_stale(on_errors=True)
            return
        dep_prios = self.dependency_priorities()
        dep_lines = self.dependency_lines()
        new_interface_hash, self.meta = write_cache(
            self.id, self.path, self.tree,
            {k: list(v) for k, v in self.fine_grained_deps.items()},
            list(self.dependencies), list(self.suppressed), list(self.child_modules),
            dep_prios, dep_lines, self.interface_hash, self.source_hash, self.ignore_all,
            self.manager)
        if new_interface_hash == self.interface_hash:
            self.manager.log("Cached module {} has same interface".format(self.id))
        else:
            self.manager.log("Cached module {} has changed interface".format(self.id))
            self.mark_interface_stale()
            self.interface_hash = new_interface_hash

    def verify_dependencies(self, suppressed_only: bool = False) -> None:
        """Report errors for import targets in modules that don't exist.

        If suppressed_only is set, only check suppressed dependencies.
        """
        manager = self.manager
        assert self.ancestors is not None
        if suppressed_only:
            all_deps = self.suppressed
        else:
            # Strip out indirect dependencies. See comment in build.load_graph().
            dependencies = [dep for dep in self.dependencies
                            if self.priorities.get(dep) != PRI_INDIRECT]
            all_deps = dependencies + self.suppressed + self.ancestors
        for dep in all_deps:
            if dep in manager.modules:
                continue
            options = manager.options.clone_for_module(dep)
            if options.ignore_missing_imports:
                continue
            line = self.dep_line_map.get(dep, 1)
            try:
                if dep in self.ancestors:
                    state, ancestor = None, self  # type: (Optional[State], Optional[State])
                else:
                    state, ancestor = self, None
                # Called just for its side effects of producing diagnostics.
                find_module_and_diagnose(
                    manager, dep, options,
                    caller_state=state, caller_line=line,
                    ancestor_for=ancestor)
            except (ModuleNotFound, CompileError):
                # Swallow up any ModuleNotFounds or CompilerErrors while generating
                # a diagnostic. CompileErrors may get generated in
                # fine-grained mode when an __init__.py is deleted, if a module
                # that was in that package has targets reprocessed before
                # it is renamed.
                pass

    def dependency_priorities(self) -> List[int]:
        return [self.priorities.get(dep, PRI_HIGH) for dep in self.dependencies + self.suppressed]

    def dependency_lines(self) -> List[int]:
        return [self.dep_line_map.get(dep, 1) for dep in self.dependencies + self.suppressed]

    def generate_unused_ignore_notes(self) -> None:
        if self.options.warn_unused_ignores:
            # If this file was initially loaded from the cache, it may have suppressed
            # dependencies due to imports with ignores on them. We need to generate
            # those errors to avoid spuriously flagging them as unused ignores.
            if self.meta:
                self.verify_dependencies(suppressed_only=True)
            self.manager.errors.generate_unused_ignore_notes(self.xpath)


# Module import and diagnostic glue


def find_module_and_diagnose(manager: BuildManager,
                             id: str,
                             options: Options,
                             caller_state: 'Optional[State]' = None,
                             caller_line: int = 0,
                             ancestor_for: 'Optional[State]' = None,
                             root_source: bool = False) -> Tuple[str, str]:
    """Find a module by name, respecting follow_imports and producing diagnostics.

    Args:
      id: module to find
      options: the options for the module being loaded
      caller_state: the state of the importing module, if applicable
      caller_line: the line number of the import
      ancestor_for: the child module this is an ancestor of, if applicable
      root_source: whether this source was specified on the command line

    The specified value of follow_imports for a module can be overridden
    if the module is specified on the command line or if it is a stub,
    so we compute and return the "effective" follow_imports of the module.

    Returns a tuple containing (file path, target's effective follow_imports setting)
    """
    file_id = id
    if id == 'builtins' and options.python_version[0] == 2:
        # The __builtin__ module is called internally by mypy
        # 'builtins' in Python 2 mode (similar to Python 3),
        # but the stub file is __builtin__.pyi.  The reason is
        # that a lot of code hard-codes 'builtins.x' and it's
        # easier to work it around like this.  It also means
        # that the implementation can mostly ignore the
        # difference and just assume 'builtins' everywhere,
        # which simplifies code.
        file_id = '__builtin__'
    path = manager.find_module_cache.find_module(file_id, manager.lib_path,
                                                 manager.options.python_executable)
    if path:
        # For non-stubs, look at options.follow_imports:
        # - normal (default) -> fully analyze
        # - silent -> analyze but silence errors
        # - skip -> don't analyze, make the type Any
        follow_imports = options.follow_imports
        if (root_source  # Honor top-level modules
                or (not path.endswith('.py')  # Stubs are always normal
                    and not options.follow_imports_for_stubs)  # except when they aren't
                or id == 'builtins'):  # Builtins is always normal
            follow_imports = 'normal'

        if follow_imports == 'silent':
            # Still import it, but silence non-blocker errors.
            manager.log("Silencing %s (%s)" % (path, id))
        elif follow_imports == 'skip' or follow_imports == 'error':
            # In 'error' mode, produce special error messages.
            if id not in manager.missing_modules:
                manager.log("Skipping %s (%s)" % (path, id))
            if follow_imports == 'error':
                if ancestor_for:
                    skipping_ancestor(manager, id, path, ancestor_for)
                else:
                    skipping_module(manager, caller_line, caller_state,
                                    id, path)
            raise ModuleNotFound

        return (path, follow_imports)
    else:
        # Could not find a module.  Typically the reason is a
        # misspelled module name, missing stub, module not in
        # search path or the module has not been installed.
        if caller_state:
            if not options.ignore_missing_imports:
                module_not_found(manager, caller_line, caller_state, id)
            raise ModuleNotFound
        else:
            # If we can't find a root source it's always fatal.
            # TODO: This might hide non-fatal errors from
            # root sources processed earlier.
            raise CompileError(["mypy: can't find module '%s'" % id])


def module_not_found(manager: BuildManager, line: int, caller_state: State,
                     target: str) -> None:
    errors = manager.errors
    save_import_context = errors.import_context()
    errors.set_import_context(caller_state.import_context)
    errors.set_file(caller_state.xpath, caller_state.id)
    stub_msg = "(Stub files are from https://github.com/python/typeshed)"
    if target == 'builtins':
        errors.report(line, 0, "Cannot find 'builtins' module. Typeshed appears broken!",
                      blocker=True)
        errors.raise_error()
    elif ((manager.options.python_version[0] == 2 and moduleinfo.is_py2_std_lib_module(target))
          or (manager.options.python_version[0] >= 3
              and moduleinfo.is_py3_std_lib_module(target))):
        errors.report(
            line, 0, "No library stub file for standard library module '{}'".format(target))
        errors.report(line, 0, stub_msg, severity='note', only_once=True)
    elif moduleinfo.is_third_party_module(target):
        errors.report(line, 0, "No library stub file for module '{}'".format(target))
        errors.report(line, 0, stub_msg, severity='note', only_once=True)
    else:
        errors.report(line, 0, "Cannot find module named '{}'".format(target))
        errors.report(line, 0, '(Perhaps setting MYPYPATH '
                      'or using the "--ignore-missing-imports" flag would help)',
                      severity='note', only_once=True)
    errors.set_import_context(save_import_context)


def skipping_module(manager: BuildManager, line: int, caller_state: Optional[State],
                    id: str, path: str) -> None:
    """Produce an error for an import ignored due to --follow_imports=error"""
    assert caller_state, (id, path)
    save_import_context = manager.errors.import_context()
    manager.errors.set_import_context(caller_state.import_context)
    manager.errors.set_file(caller_state.xpath, caller_state.id)
    manager.errors.report(line, 0,
                          "Import of '%s' ignored" % (id,),
                          severity='note')
    manager.errors.report(line, 0,
                          "(Using --follow-imports=error, module not passed on command line)",
                          severity='note', only_once=True)
    manager.errors.set_import_context(save_import_context)


def skipping_ancestor(manager: BuildManager, id: str, path: str, ancestor_for: 'State') -> None:
    """Produce an error for an ancestor ignored due to --follow_imports=error"""
    # TODO: Read the path (the __init__.py file) and return
    # immediately if it's empty or only contains comments.
    # But beware, some package may be the ancestor of many modules,
    # so we'd need to cache the decision.
    manager.errors.set_import_context([])
    manager.errors.set_file(ancestor_for.xpath, ancestor_for.id)
    manager.errors.report(-1, -1, "Ancestor package '%s' ignored" % (id,),
                          severity='note', only_once=True)
    manager.errors.report(-1, -1,
                          "(Using --follow-imports=error, submodule passed on command line)",
                          severity='note', only_once=True)


# The driver


def dispatch(sources: List[BuildSource], manager: BuildManager) -> Graph:
    manager.log()
    manager.log("Mypy version %s" % __version__)
    t0 = time.time()
    graph = load_graph(sources, manager)

    # This is a kind of unfortunate hack to work around some of fine-grained's
    # fragility: if we have loaded less than 50% of the specified files from
    # cache in fine-grained cache mode, load the graph again honestly.
    # In this case, we just turn the cache off entirely, so we don't need
    # to worry about some files being loaded and some from cache and so
    # that fine-grained mode never *writes* to the cache.
    if manager.use_fine_grained_cache() and len(graph) < 0.50 * len(sources):
        manager.log("Redoing load_graph without cache because too much was missing")
        manager.cache_enabled = False
        graph = load_graph(sources, manager)

    t1 = time.time()
    manager.add_stats(graph_size=len(graph),
                      stubs_found=sum(g.path is not None and g.path.endswith('.pyi')
                                      for g in graph.values()),
                      graph_load_time=(t1 - t0),
                      fm_cache_size=len(manager.find_module_cache.results),
                      fm_dir_cache_size=len(manager.find_module_cache.dirs),
                      )
    if not graph:
        print("Nothing to do?!")
        return graph
    manager.log("Loaded graph with %d nodes (%.3f sec)" % (len(graph), t1 - t0))
    if manager.options.dump_graph:
        dump_graph(graph)
        return graph
    # If we are loading a fine-grained incremental mode cache, we
    # don't want to do a real incremental reprocess of the graph---we
    # just want to load in all of the cache information.
    if manager.use_fine_grained_cache():
        process_fine_grained_cache_graph(graph, manager)
        # Fine grained protocol dependencies are serialized separately, so we read them
        # after we loaded cache for whole graph. The `read_protocol_cache` will also validate
        # the protocol cache against the loaded individual cache files.
        manager.proto_deps = read_protocol_cache(manager, graph)
        if manager.proto_deps is None and manager.stats.get('fresh_trees', 0):
            manager.errors.set_file(_get_prefix(manager), None)
            manager.errors.report(0, 0, "Error reading protocol dependencies cache. Aborting.",
                                  blocker=True)
    else:
        process_graph(graph, manager)
        if manager.options.cache_fine_grained or manager.options.fine_grained_incremental:
            # If we are running a daemon or are going to write cache for further fine grained use,
            # then we need to collect fine grained protocol dependencies.
            # Since these are a global property of the program, they are calculated after we
            # processed the whole graph.
            proto_deps = collect_protocol_deps(graph)
            manager.proto_deps = proto_deps
            write_protocol_deps_cache(proto_deps, manager, graph)

    if manager.options.dump_deps:
        # This speeds up startup a little when not using the daemon mode.
        from mypy.server.deps import dump_all_dependencies
        dump_all_dependencies(manager.modules, manager.all_types, manager.options.python_version)
    return graph


class NodeInfo:
    """Some info about a node in the graph of SCCs."""

    def __init__(self, index: int, scc: List[str]) -> None:
        self.node_id = "n%d" % index
        self.scc = scc
        self.sizes = {}  # type: Dict[str, int]  # mod -> size in bytes
        self.deps = {}  # type: Dict[str, int]  # node_id -> pri

    def dumps(self) -> str:
        """Convert to JSON string."""
        total_size = sum(self.sizes.values())
        return "[%s, %s, %s,\n     %s,\n     %s]" % (json.dumps(self.node_id),
                                                     json.dumps(total_size),
                                                     json.dumps(self.scc),
                                                     json.dumps(self.sizes),
                                                     json.dumps(self.deps))


def dump_graph(graph: Graph) -> None:
    """Dump the graph as a JSON string to stdout.

    This copies some of the work by process_graph()
    (sorted_components() and order_ascc()).
    """
    nodes = []
    sccs = sorted_components(graph)
    for i, ascc in enumerate(sccs):
        scc = order_ascc(graph, ascc)
        node = NodeInfo(i, scc)
        nodes.append(node)
    inv_nodes = {}  # module -> node_id
    for node in nodes:
        for mod in node.scc:
            inv_nodes[mod] = node.node_id
    for node in nodes:
        for mod in node.scc:
            state = graph[mod]
            size = 0
            if state.path:
                try:
                    size = os.path.getsize(state.path)
                except os.error:
                    pass
            node.sizes[mod] = size
            for dep in state.dependencies:
                if dep in state.priorities:
                    pri = state.priorities[dep]
                    if dep in inv_nodes:
                        dep_id = inv_nodes[dep]
                        if (dep_id != node.node_id and
                                (dep_id not in node.deps or pri < node.deps[dep_id])):
                            node.deps[dep_id] = pri
    print("[" + ",\n ".join(node.dumps() for node in nodes) + "\n]")


def load_graph(sources: List[BuildSource], manager: BuildManager,
               old_graph: Optional[Graph] = None,
               new_modules: Optional[List[State]] = None) -> Graph:
    """Given some source files, load the full dependency graph.

    If an old_graph is passed in, it is used as the starting point and
    modified during graph loading.

    If a new_modules is passed in, any modules that are loaded are
    added to the list. This is an argument and not a return value
    so that the caller can access it even if load_graph fails.

    As this may need to parse files, this can raise CompileError in case
    there are syntax errors.
    """

    graph = old_graph if old_graph is not None else {}  # type: Graph

    # The deque is used to implement breadth-first traversal.
    # TODO: Consider whether to go depth-first instead.  This may
    # affect the order in which we process files within import cycles.
    new = new_modules if new_modules is not None else []
    entry_points = set()  # type: Set[str]
    # Seed the graph with the initial root sources.
    for bs in sources:
        try:
            st = State(id=bs.module, path=bs.path, source=bs.text, manager=manager,
                       root_source=True)
        except ModuleNotFound:
            continue
        if st.id in graph:
            manager.errors.set_file(st.xpath, st.id)
            manager.errors.report(-1, -1, "Duplicate module named '%s'" % st.id)
            manager.errors.raise_error()
        graph[st.id] = st
        new.append(st)
        entry_points.add(bs.module)
    # Collect dependencies.  We go breadth-first.
    # More nodes might get added to new as we go, but that's fine.
    for st in new:
        assert st.ancestors is not None
        # Strip out indirect dependencies.  These will be dealt with
        # when they show up as direct dependencies, and there's a
        # scenario where they hurt:
        # - Suppose A imports B and B imports C.
        # - Suppose on the next round:
        #   - C is deleted;
        #   - B is updated to remove the dependency on C;
        #   - A is unchanged.
        # - In this case A's cached *direct* dependencies are still valid
        #   (since direct dependencies reflect the imports found in the source)
        #   but A's cached *indirect* dependency on C is wrong.
        dependencies = [dep for dep in st.dependencies if st.priorities.get(dep) != PRI_INDIRECT]
        for dep in st.ancestors + dependencies + st.suppressed:
            # We don't want to recheck imports marked with '# type: ignore'
            # so we ignore any suppressed module not explicitly re-included
            # from the command line.
            ignored = dep in st.suppressed and dep not in entry_points
            if ignored:
                manager.missing_modules.add(dep)
            elif dep not in graph:
                try:
                    if dep in st.ancestors:
                        # TODO: Why not 'if dep not in st.dependencies' ?
                        # Ancestors don't have import context.
                        newst = State(id=dep, path=None, source=None, manager=manager,
                                      ancestor_for=st)
                    else:
                        newst = State(id=dep, path=None, source=None, manager=manager,
                                      caller_state=st, caller_line=st.dep_line_map.get(dep, 1))
                except ModuleNotFound:
                    if dep in st.dependencies:
                        st.dependencies.remove(dep)
                        st.suppressed.append(dep)
                else:
                    assert newst.id not in graph, newst.id
                    graph[newst.id] = newst
                    new.append(newst)
            if dep in st.ancestors and dep in graph:
                graph[dep].child_modules.add(st.id)
            if dep in graph and dep in st.suppressed:
                # Previously suppressed file is now visible
                if dep in st.suppressed:
                    st.suppressed.remove(dep)
                    st.dependencies.append(dep)
    for id, g in graph.items():
        if g.has_new_submodules():
            g.parse_file()
            g.fix_suppressed_dependencies(graph)
            g.mark_interface_stale()
    return graph


class FreshState(State):
    meta = None  # type: CacheMeta


def process_graph(graph: Graph, manager: BuildManager) -> None:
    """Process everything in dependency order."""
    sccs = sorted_components(graph)
    manager.log("Found %d SCCs; largest has %d nodes" %
                (len(sccs), max(len(scc) for scc in sccs)))

    fresh_scc_queue = []  # type: List[List[str]]

    # We're processing SCCs from leaves (those without further
    # dependencies) to roots (those from which everything else can be
    # reached).
    for ascc in sccs:
        # Order the SCC's nodes using a heuristic.
        # Note that ascc is a set, and scc is a list.
        scc = order_ascc(graph, ascc)
        # If builtins is in the list, move it last.  (This is a bit of
        # a hack, but it's necessary because the builtins module is
        # part of a small cycle involving at least {builtins, abc,
        # typing}.  Of these, builtins must be processed last or else
        # some builtin objects will be incompletely processed.)
        if 'builtins' in ascc:
            scc.remove('builtins')
            scc.append('builtins')
        if manager.options.verbosity >= 2:
            for id in scc:
                manager.trace("Priorities for %s:" % id,
                              " ".join("%s:%d" % (x, graph[id].priorities[x])
                                       for x in graph[id].dependencies
                                       if x in ascc and x in graph[id].priorities))
        # Because the SCCs are presented in topological sort order, we
        # don't need to look at dependencies recursively for staleness
        # -- the immediate dependencies are sufficient.
        stale_scc = {id for id in scc if not graph[id].is_fresh()}
        fresh = not stale_scc
        deps = set()
        for id in scc:
            deps.update(graph[id].dependencies)
        deps -= ascc
        stale_deps = {id for id in deps if id in graph and not graph[id].is_interface_fresh()}
        if not manager.options.quick_and_dirty:
            fresh = fresh and not stale_deps
        undeps = set()
        if fresh:
            # Check if any dependencies that were suppressed according
            # to the cache have heen added back in this run.
            # NOTE: Newly suppressed dependencies are handled by is_fresh().
            for id in scc:
                undeps.update(graph[id].suppressed)
            undeps &= graph.keys()
            if undeps:
                fresh = False
        if fresh:
            # All cache files are fresh.  Check that no dependency's
            # cache file is newer than any scc node's cache file.
            fresh_graph = cast(Dict[str, FreshState], graph)
            oldest_in_scc = min(fresh_graph[id].meta.data_mtime for id in scc)
            viable = {id for id in stale_deps if graph[id].meta is not None}
            newest_in_deps = 0 if not viable else max(fresh_graph[dep].meta.data_mtime
                                                      for dep in viable)
            if manager.options.verbosity >= 3:  # Dump all mtimes for extreme debugging.
                all_ids = sorted(ascc | viable, key=lambda id: fresh_graph[id].meta.data_mtime)
                for id in all_ids:
                    if id in scc:
                        if fresh_graph[id].meta.data_mtime < newest_in_deps:
                            key = "*id:"
                        else:
                            key = "id:"
                    else:
                        if fresh_graph[id].meta.data_mtime > oldest_in_scc:
                            key = "+dep:"
                        else:
                            key = "dep:"
                    manager.trace(" %5s %.0f %s" % (key, fresh_graph[id].meta.data_mtime, id))
            # If equal, give the benefit of the doubt, due to 1-sec time granularity
            # (on some platforms).
            if manager.options.quick_and_dirty and stale_deps:
                fresh_msg = "fresh(ish)"
            elif oldest_in_scc < newest_in_deps:
                fresh = False
                fresh_msg = "out of date by %.0f seconds" % (newest_in_deps - oldest_in_scc)
            else:
                fresh_msg = "fresh"
        elif undeps:
            fresh_msg = "stale due to changed suppression (%s)" % " ".join(sorted(undeps))
        elif stale_scc:
            fresh_msg = "inherently stale"
            if stale_scc != ascc:
                fresh_msg += " (%s)" % " ".join(sorted(stale_scc))
            if stale_deps:
                fresh_msg += " with stale deps (%s)" % " ".join(sorted(stale_deps))
        else:
            fresh_msg = "stale due to deps (%s)" % " ".join(sorted(stale_deps))

        # Initialize transitive_error for all SCC members from union
        # of transitive_error of dependencies.
        if any(graph[dep].transitive_error for dep in deps if dep in graph):
            for id in scc:
                graph[id].transitive_error = True

        scc_str = " ".join(scc)
        if fresh:
            manager.trace("Queuing %s SCC (%s)" % (fresh_msg, scc_str))
            fresh_scc_queue.append(scc)
        else:
            if len(fresh_scc_queue) > 0:
                manager.log("Processing {} queued fresh SCCs".format(len(fresh_scc_queue)))
                # Defer processing fresh SCCs until we actually run into a stale SCC
                # and need the earlier modules to be loaded.
                #
                # Note that `process_graph` may end with us not having processed every
                # single fresh SCC. This is intentional -- we don't need those modules
                # loaded if there are no more stale SCCs to be rechecked.
                #
                # Also note we shouldn't have to worry about transitive_error here,
                # since modules with transitive errors aren't written to the cache,
                # and if any dependencies were changed, this SCC would be stale.
                # (Also, in quick_and_dirty mode we don't care about transitive errors.)
                #
                # TODO: see if it's possible to determine if we need to process only a
                # _subset_ of the past SCCs instead of having to process them all.
                for prev_scc in fresh_scc_queue:
                    process_fresh_modules(graph, prev_scc, manager)
                fresh_scc_queue = []
            size = len(scc)
            if size == 1:
                manager.log("Processing SCC singleton (%s) as %s" % (scc_str, fresh_msg))
            else:
                manager.log("Processing SCC of size %d (%s) as %s" % (size, scc_str, fresh_msg))
            process_stale_scc(graph, scc, manager)

    sccs_left = len(fresh_scc_queue)
    nodes_left = sum(len(scc) for scc in fresh_scc_queue)
    manager.add_stats(sccs_left=sccs_left, nodes_left=nodes_left)
    if sccs_left:
        manager.log("{} fresh SCCs ({} nodes) left in queue (and will remain unprocessed)"
                    .format(sccs_left, nodes_left))
        manager.trace(str(fresh_scc_queue))
    else:
        manager.log("No fresh SCCs left in queue")


def process_fine_grained_cache_graph(graph: Graph, manager: BuildManager) -> None:
    """Finish loading everything for use in the fine-grained incremental cache"""

    # If we are running in fine-grained incremental mode with caching,
    # we don't actually have much to do: just load the fine-grained
    # deps.
    for id, state in graph.items():
        state.load_fine_grained_deps()


def order_ascc(graph: Graph, ascc: AbstractSet[str], pri_max: int = PRI_ALL) -> List[str]:
    """Come up with the ideal processing order within an SCC.

    Using the priorities assigned by all_imported_modules_in_file(),
    try to reduce the cycle to a DAG, by omitting arcs representing
    dependencies of lower priority.

    In the simplest case, if we have A <--> B where A has a top-level
    "import B" (medium priority) but B only has the reverse "import A"
    inside a function (low priority), we turn the cycle into a DAG by
    dropping the B --> A arc, which leaves only A --> B.

    If all arcs have the same priority, we fall back to sorting by
    reverse global order (the order in which modules were first
    encountered).

    The algorithm is recursive, as follows: when as arcs of different
    priorities are present, drop all arcs of the lowest priority,
    identify SCCs in the resulting graph, and apply the algorithm to
    each SCC thus found.  The recursion is bounded because at each
    recursion the spread in priorities is (at least) one less.

    In practice there are only a few priority levels (less than a
    dozen) and in the worst case we just carry out the same algorithm
    for finding SCCs N times.  Thus the complexity is no worse than
    the complexity of the original SCC-finding algorithm -- see
    strongly_connected_components() below for a reference.
    """
    if len(ascc) == 1:
        return [s for s in ascc]
    pri_spread = set()
    for id in ascc:
        state = graph[id]
        for dep in state.dependencies:
            if dep in ascc:
                pri = state.priorities.get(dep, PRI_HIGH)
                if pri < pri_max:
                    pri_spread.add(pri)
    if len(pri_spread) == 1:
        # Filtered dependencies are uniform -- order by global order.
        return sorted(ascc, key=lambda id: -graph[id].order)
    pri_max = max(pri_spread)
    sccs = sorted_components(graph, ascc, pri_max)
    # The recursion is bounded by the len(pri_spread) check above.
    return [s for ss in sccs for s in order_ascc(graph, ss, pri_max)]


def process_fresh_modules(graph: Graph, modules: List[str], manager: BuildManager) -> None:
    """Process the modules in one group of modules from their cached data.

    This can be used to process an SCC of modules
    This involves loading the tree from JSON and then doing various cleanups.
    """
    for id in modules:
        graph[id].load_tree()
    for id in modules:
        graph[id].fix_cross_refs()
    for id in modules:
        graph[id].patch_dependency_parents()


def process_stale_scc(graph: Graph, scc: List[str], manager: BuildManager) -> None:
    """Process the modules in one SCC from source code.

    Exception: If quick_and_dirty is set, use the cache for fresh modules.
    """
    if manager.options.quick_and_dirty:
        fresh = [id for id in scc if graph[id].is_fresh()]
        fresh_set = set(fresh)  # To avoid running into O(N**2)
        stale = [id for id in scc if id not in fresh_set]
        if fresh:
            manager.log("  Fresh ids: %s" % (", ".join(fresh)))
        if stale:
            manager.log("  Stale ids: %s" % (", ".join(stale)))
    else:
        fresh = []
        stale = scc
    for id in fresh:
        graph[id].load_tree()
    for id in stale:
        # We may already have parsed the module, or not.
        # If the former, parse_file() is a no-op.
        graph[id].parse_file()
        graph[id].fix_suppressed_dependencies(graph)
    for id in fresh:
        graph[id].fix_cross_refs()
    for id in stale:
        graph[id].semantic_analysis()
    for id in stale:
        graph[id].semantic_analysis_pass_three()
    for id in stale:
        graph[id].semantic_analysis_apply_patches()
    for id in stale:
        graph[id].type_check_first_pass()
    more = True
    while more:
        more = False
        for id in stale:
            if graph[id].type_check_second_pass():
                more = True
    for id in stale:
        graph[id].generate_unused_ignore_notes()
    if any(manager.errors.is_errors_for_file(graph[id].xpath) for id in stale):
        for id in stale:
            graph[id].transitive_error = True
    for id in stale:
        graph[id].finish_passes()
        if manager.options.cache_fine_grained or manager.options.fine_grained_incremental:
            graph[id].compute_fine_grained_deps()
        manager.flush_errors(manager.errors.file_messages(graph[id].xpath), False)
        graph[id].write_cache()
        graph[id].mark_as_rechecked()


def sorted_components(graph: Graph,
                      vertices: Optional[AbstractSet[str]] = None,
                      pri_max: int = PRI_ALL) -> List[AbstractSet[str]]:
    """Return the graph's SCCs, topologically sorted by dependencies.

    The sort order is from leaves (nodes without dependencies) to
    roots (nodes on which no other nodes depend).

    This works for a subset of the full dependency graph too;
    dependencies that aren't present in graph.keys() are ignored.
    """
    # Compute SCCs.
    if vertices is None:
        vertices = set(graph)
    edges = {id: deps_filtered(graph, vertices, id, pri_max) for id in vertices}
    sccs = list(strongly_connected_components(vertices, edges))
    # Topsort.
    sccsmap = {id: frozenset(scc) for scc in sccs for id in scc}
    data = {}  # type: Dict[AbstractSet[str], Set[AbstractSet[str]]]
    for scc in sccs:
        deps = set()  # type: Set[AbstractSet[str]]
        for id in scc:
            deps.update(sccsmap[x] for x in deps_filtered(graph, vertices, id, pri_max))
        data[frozenset(scc)] = deps
    res = []
    for ready in topsort(data):
        # Sort the sets in ready by reversed smallest State.order.  Examples:
        #
        # - If ready is [{x}, {y}], x.order == 1, y.order == 2, we get
        #   [{y}, {x}].
        #
        # - If ready is [{a, b}, {c, d}], a.order == 1, b.order == 3,
        #   c.order == 2, d.order == 4, the sort keys become [1, 2]
        #   and the result is [{c, d}, {a, b}].
        res.extend(sorted(ready,
                          key=lambda scc: -min(graph[id].order for id in scc)))
    return res


def deps_filtered(graph: Graph, vertices: AbstractSet[str], id: str, pri_max: int) -> List[str]:
    """Filter dependencies for id with pri < pri_max."""
    if id not in vertices:
        return []
    state = graph[id]
    return [dep
            for dep in state.dependencies
            if dep in vertices and state.priorities.get(dep, PRI_HIGH) < pri_max]


def strongly_connected_components(vertices: AbstractSet[str],
                                  edges: Dict[str, List[str]]) -> Iterator[Set[str]]:
    """Compute Strongly Connected Components of a directed graph.

    Args:
      vertices: the labels for the vertices
      edges: for each vertex, gives the target vertices of its outgoing edges

    Returns:
      An iterator yielding strongly connected components, each
      represented as a set of vertices.  Each input vertex will occur
      exactly once; vertices not part of a SCC are returned as
      singleton sets.

    From http://code.activestate.com/recipes/578507/.
    """
    identified = set()  # type: Set[str]
    stack = []  # type: List[str]
    index = {}  # type: Dict[str, int]
    boundaries = []  # type: List[int]

    def dfs(v: str) -> Iterator[Set[str]]:
        index[v] = len(stack)
        stack.append(v)
        boundaries.append(index[v])

        for w in edges[v]:
            if w not in index:
                # For Python >= 3.3, replace with "yield from dfs(w)"
                for scc in dfs(w):
                    yield scc
            elif w not in identified:
                while index[w] < boundaries[-1]:
                    boundaries.pop()

        if boundaries[-1] == index[v]:
            boundaries.pop()
            scc = set(stack[index[v]:])
            del stack[index[v]:]
            identified.update(scc)
            yield scc

    for v in vertices:
        if v not in index:
            # For Python >= 3.3, replace with "yield from dfs(v)"
            for scc in dfs(v):
                yield scc


def topsort(data: Dict[AbstractSet[str],
                       Set[AbstractSet[str]]]) -> Iterable[Set[AbstractSet[str]]]:
    """Topological sort.

    Args:
      data: A map from SCCs (represented as frozen sets of strings) to
            sets of SCCs, its dependencies.  NOTE: This data structure
            is modified in place -- for normalization purposes,
            self-dependencies are removed and entries representing
            orphans are added.

    Returns:
      An iterator yielding sets of SCCs that have an equivalent
      ordering.  NOTE: The algorithm doesn't care about the internal
      structure of SCCs.

    Example:
      Suppose the input has the following structure:

        {A: {B, C}, B: {D}, C: {D}}

      This is normalized to:

        {A: {B, C}, B: {D}, C: {D}, D: {}}

      The algorithm will yield the following values:

        {D}
        {B, C}
        {A}

    From http://code.activestate.com/recipes/577413/.
    """
    # TODO: Use a faster algorithm?
    for k, v in data.items():
        v.discard(k)  # Ignore self dependencies.
    for item in set.union(*data.values()) - set(data.keys()):
        data[item] = set()
    while True:
        ready = {item for item, dep in data.items() if not dep}
        if not ready:
            break
        yield ready
        data = {item: (dep - ready)
                for item, dep in data.items()
                if item not in ready}
    assert not data, "A cyclic dependency exists amongst %r" % data<|MERGE_RESOLUTION|>--- conflicted
+++ resolved
@@ -985,7 +985,6 @@
     return True
 
 
-<<<<<<< HEAD
 def collect_protocol_deps(graph: Graph) -> Dict[str, Set[str]]:
     """Collect protocol dependency map for fine grained incremental mode."""
     from mypy.server.deps import collect_protocol_attr_deps
@@ -1082,10 +1081,7 @@
     return name + '.meta.json', name + '.data.json'
 
 
-def get_cache_names(id: str, path: str, manager: BuildManager) -> Tuple[str, str]:
-=======
 def get_cache_names(id: str, path: str, manager: BuildManager) -> Tuple[str, str, Optional[str]]:
->>>>>>> cff5e6fe
     """Return the file names for the cache files.
 
     Args:
@@ -1102,8 +1098,11 @@
     is_package = os.path.basename(path).startswith('__init__.py')
     if is_package:
         prefix = os.path.join(prefix, '__init__')
-<<<<<<< HEAD
-    return _cache_name_pair(prefix)
+
+    deps_json = None
+    if manager.options.cache_fine_grained:
+        deps_json = prefix + '.deps.json'
+    return (*_cache_name_pair(prefix), deps_json)
 
 
 def get_protocol_deps_cache_name(manager: BuildManager) -> Tuple[str, str]:
@@ -1114,13 +1113,6 @@
     live at the root of the cache folder for a given Python version."""
     prefix = _get_prefix(manager)
     return _cache_name_pair(os.path.join(prefix, 'proto_deps'))
-=======
-
-    deps_json = None
-    if manager.options.cache_fine_grained:
-        deps_json = prefix + '.deps.json'
-    return (prefix + '.meta.json', prefix + '.data.json', deps_json)
->>>>>>> cff5e6fe
 
 
 def find_cache_meta(id: str, path: str, manager: BuildManager) -> Optional[CacheMeta]:
