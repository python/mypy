"""Facilities to analyze entire programs, including imported modules.

Parse and analyze the source files of a program in the correct order
(based on file dependencies), and collect the results.

This module only directs a build, which is performed in multiple passes per
file.  The individual passes are implemented in separate modules.

The function build() is the main interface to this module.
"""
# TODO: More consistent terminology, e.g. path/fnam, module/id, state/file

import ast
import binascii
import collections
import contextlib
from distutils.sysconfig import get_python_lib
import functools
import gc
import hashlib
import json
import os.path
import re
import site
import stat
import subprocess
import sys
import time
from os.path import dirname
import errno

from typing import (AbstractSet, Any, cast, Dict, Iterable, Iterator, List,
                    Mapping, NamedTuple, Optional, Set, Tuple, Union, Callable)

from mypy import sitepkgs
from mypy.nodes import (MypyFile, ImportBase, Import, ImportFrom, ImportAll)
from mypy.semanal_pass1 import SemanticAnalyzerPass1
from mypy.semanal import SemanticAnalyzerPass2, apply_semantic_analyzer_patches
from mypy.semanal_pass3 import SemanticAnalyzerPass3
from mypy.checker import TypeChecker
from mypy.indirection import TypeIndirectionVisitor
from mypy.errors import Errors, CompileError, report_internal_error
from mypy.util import DecodeError, decode_python_encoding
from mypy.report import Reports
from mypy import moduleinfo
from mypy.fixup import fixup_module
from mypy.nodes import Expression
from mypy.options import Options
from mypy.parse import parse
from mypy.stats import dump_type_stats
from mypy.types import Type
from mypy.version import __version__
from mypy.plugin import Plugin, DefaultPlugin, ChainedPlugin
from mypy.defaults import PYTHON3_VERSION_MIN
from mypy.server.deps import get_dependencies
from mypy.fscache import FileSystemCache
from mypy.typestate import TypeState, reset_global_state


# Switch to True to produce debug output related to fine-grained incremental
# mode only that is useful during development. This produces only a subset of
# output compared to --verbose output. We use a global flag to enable this so
# that it's easy to enable this when running tests.
DEBUG_FINE_GRAINED = False


PYTHON_EXTENSIONS = ['.pyi', '.py']


Graph = Dict[str, 'State']


# TODO: Get rid of BuildResult.  We might as well return a BuildManager.
class BuildResult:
    """The result of a successful build.

    Attributes:
      manager: The build manager.
      files:   Dictionary from module name to related AST node.
      types:   Dictionary from parse tree node to its inferred type.
      used_cache: Whether the build took advantage of a pre-existing cache
      errors:  List of error messages.
    """

    def __init__(self, manager: 'BuildManager', graph: Graph) -> None:
        self.manager = manager
        self.graph = graph
        self.files = manager.modules
        self.types = manager.all_types  # Non-empty for tests only or if dumping deps
        self.used_cache = manager.cache_enabled
        self.errors = []  # type: List[str]  # Filled in by build if desired


class BuildSource:
    def __init__(self, path: Optional[str], module: Optional[str],
                 text: Optional[str], base_dir: Optional[str] = None) -> None:
        self.path = path
        self.module = module or '__main__'
        self.text = text
        self.base_dir = base_dir

    def __repr__(self) -> str:
        return '<BuildSource path=%r module=%r has_text=%s>' % (self.path,
                                                                self.module,
                                                                self.text is not None)


class BuildSourceSet:
    """Efficiently test a file's membership in the set of build sources."""

    def __init__(self, sources: List[BuildSource]) -> None:
        self.source_text_present = False
        self.source_modules = set()  # type: Set[str]
        self.source_paths = set()  # type: Set[str]

        for source in sources:
            if source.text is not None:
                self.source_text_present = True
            elif source.path:
                self.source_paths.add(source.path)
            else:
                self.source_modules.add(source.module)

    def is_source(self, file: MypyFile) -> bool:
        if file.path and file.path in self.source_paths:
            return True
        elif file._fullname in self.source_modules:
            return True
        elif file.path is None and self.source_text_present:
            return True
        else:
            return False


def build(sources: List[BuildSource],
          options: Options,
          alt_lib_path: Optional[str] = None,
          bin_dir: Optional[str] = None,
          flush_errors: Optional[Callable[[List[str], bool], None]] = None,
          fscache: Optional[FileSystemCache] = None,
          ) -> BuildResult:
    """Analyze a program.

    A single call to build performs parsing, semantic analysis and optionally
    type checking for the program *and* all imported modules, recursively.

    Return BuildResult if successful or only non-blocking errors were found;
    otherwise raise CompileError.

    If a flush_errors callback is provided, all error messages will be
    passed to it and the errors and messages fields of BuildResult and
    CompileError (respectively) will be empty. Otherwise those fields will
    report any error messages.

    Args:
      sources: list of sources to build
      options: build options
      alt_lib_path: an additional directory for looking up library modules
        (takes precedence over other directories)
      bin_dir: directory containing the mypy script, used for finding data
        directories; if omitted, use '.' as the data directory
      flush_errors: optional function to flush errors after a file is processed
      fscache: optionally a file-system cacher

    """
    # If we were not given a flush_errors, we use one that will populate those
    # fields for callers that want the traditional API.
    messages = []

    def default_flush_errors(new_messages: List[str], is_serious: bool) -> None:
        messages.extend(new_messages)

    flush_errors = flush_errors or default_flush_errors

    try:
        result = _build(sources, options, alt_lib_path, bin_dir,
                        flush_errors, fscache)
        result.errors = messages
        return result
    except CompileError as e:
        # CompileErrors raised from an errors object carry all of the
        # messages that have not been reported out by error streaming.
        # Patch it up to contain either none or all none of the messages,
        # depending on whether we are flushing errors.
        serious = not e.use_stdout
        flush_errors(e.messages, serious)
        e.messages = messages
        raise


# python_path is usercode, mypy_path is set via config or envionment variable,
# package_path is calculated by _get_site_packages_dirs, and typeshed_path points
# to typeshed. Each is a tuple of paths to be searched in find_module()
SearchPaths = NamedTuple('SearchPaths',
             (('python_path', Tuple[str, ...]),
              ('mypy_path', Tuple[str, ...]),
              ('package_path', Tuple[str, ...]),
              ('typeshed_path', Tuple[str, ...])))


@functools.lru_cache(maxsize=None)
def _get_site_packages_dirs(python_executable: Optional[str],
                            fscache: FileSystemCache) -> List[str]:
    """Find package directories for given python.

    This runs a subprocess call, which generates a list of the site package directories.
    To avoid repeatedly calling a subprocess (which can be slow!) we lru_cache the results."""
    def make_abspath(path: str, root: str) -> str:
        """Take a path and make it absolute relative to root if not already absolute."""
        path = os.path.normpath(path)
        if os.path.abspath(path) == path:
            return path
        else:
            return os.path.join(root, path)

    if python_executable is None:
        return []
    if python_executable == sys.executable:
        # Use running Python's package dirs
        site_packages = sitepkgs.getsitepackages()
    else:
        # Use subprocess to get the package directory of given Python
        # executable
        site_packages = ast.literal_eval(
            subprocess.check_output([python_executable, sitepkgs.__file__],
            stderr=subprocess.PIPE).decode())
    egg_dirs = []
    for dir in site_packages:
        pth = os.path.join(dir, 'easy-install.pth')
        if fscache.isfile(pth):
            with open(pth) as f:
                egg_dirs.extend([make_abspath(d.rstrip(), dir) for d in f.readlines()])
    return egg_dirs + site_packages


def compute_search_paths(sources: List[BuildSource],
                     options: Options,
                     data_dir: str,
                     fscache: FileSystemCache,
                     alt_lib_path: Optional[str] = None) -> SearchPaths:
    """Compute the search paths as specified in PEP 561.

    There are the following 4 members created:
    - User code (from `sources`)
    - MYPYPATH (set either via config or environment variable)
    - installed package directories (which will later be split into stub-only and inline)
    - typeshed
     """
    # Determine the default module search path.
    lib_path = collections.deque(
        default_lib_path(data_dir,
                         options.python_version,
                         custom_typeshed_dir=options.custom_typeshed_dir))

    if options.use_builtins_fixtures:
        # Use stub builtins (to speed up test cases and to make them easier to
        # debug).  This is a test-only feature, so assume our files are laid out
        # as in the source tree.
        root_dir = dirname(dirname(__file__))
        lib_path.appendleft(os.path.join(root_dir, 'test-data', 'unit', 'lib-stub'))
    # alt_lib_path is used by some tests to bypass the normal lib_path mechanics.
    # If we don't have one, grab directories of source files.
    python_path = []  # type: List[str]
    if not alt_lib_path:
        for source in sources:
            # Include directory of the program file in the module search path.
            if source.base_dir:
                dir = source.base_dir
                if dir not in python_path:
                    python_path.append(dir)

        # Do this even if running as a file, for sanity (mainly because with
        # multiple builds, there could be a mix of files/modules, so its easier
        # to just define the semantics that we always add the current director
        # to the lib_path
        # TODO: Don't do this in some cases; for motivation see see
        # https://github.com/python/mypy/issues/4195#issuecomment-341915031
        if options.bazel:
            dir = '.'
        else:
            dir = os.getcwd()
        if dir not in lib_path:
            python_path.insert(0, dir)

    # Start with a MYPYPATH environment variable at the front of the mypy_path, if defined.
    mypypath = mypy_path()

    # Add a config-defined mypy path.
    mypypath.extend(options.mypy_path)

    # If provided, insert the caller-supplied extra module path to the
    # beginning (highest priority) of the search path.
    if alt_lib_path:
        mypypath.insert(0, alt_lib_path)

    package_path = tuple(_get_site_packages_dirs(options.python_executable))
    for site_dir in package_path:
        assert site_dir not in lib_path
        if site_dir in mypypath:
            print("{} is in the MYPYPATH. Please remove it.".format(site_dir), file=sys.stderr)
            sys.exit(1)
        elif site_dir in python_path:
            print("{} is in the PYTHONPATH. Please change directory"
                  " so it is not.".format(site_dir),
                  file=sys.stderr)
            sys.exit(1)

    return SearchPaths(tuple(reversed(python_path)),
                       tuple(mypypath),
<<<<<<< HEAD
                       tuple(_get_site_packages_dirs(options.python_executable, fscache)),
=======
                       package_path,
>>>>>>> 047c2c3f
                       tuple(lib_path))


def _build(sources: List[BuildSource],
           options: Options,
           alt_lib_path: Optional[str],
           bin_dir: Optional[str],
           flush_errors: Callable[[List[str], bool], None],
           fscache: Optional[FileSystemCache],
           ) -> BuildResult:
    # This seems the most reasonable place to tune garbage collection.
    gc.set_threshold(50000)

    data_dir = default_data_dir(bin_dir)
    fscache = fscache or FileSystemCache()

    search_paths = compute_search_paths(sources, options, data_dir, fscache, alt_lib_path)

    reports = Reports(data_dir, options.report_dirs)
    source_set = BuildSourceSet(sources)
    errors = Errors(options.show_error_context, options.show_column_numbers)
    plugin = load_plugins(options, errors)

    # Construct a build manager object to hold state during the build.
    #
    # Ignore current directory prefix in error messages.
    manager = BuildManager(data_dir, search_paths,
                           ignore_prefix=os.getcwd(),
                           source_set=source_set,
                           reports=reports,
                           options=options,
                           version_id=__version__,
                           plugin=plugin,
                           errors=errors,
                           flush_errors=flush_errors,
                           fscache=fscache)

    reset_global_state()
    try:
        graph = dispatch(sources, manager)
        if not options.fine_grained_incremental:
            TypeState.reset_all_subtype_caches()
        return BuildResult(manager, graph)
    finally:
        manager.log("Build finished in %.3f seconds with %d modules, and %d errors" %
                    (time.time() - manager.start_time,
                     len(manager.modules),
                     manager.errors.num_messages()))
        # Finish the HTML or XML reports even if CompileError was raised.
        reports.finish()


def default_data_dir(bin_dir: Optional[str]) -> str:
    """Returns directory containing typeshed directory

    Args:
      bin_dir: directory containing the mypy script
    """
    if not bin_dir:
        if os.name == 'nt':
            prefixes = [os.path.join(sys.prefix, 'Lib')]
            try:
                prefixes.append(os.path.join(site.getuserbase(), 'lib'))
            except AttributeError:
                # getuserbase in not available in virtualenvs
                prefixes.append(os.path.join(get_python_lib(), 'lib'))
            for parent in prefixes:
                    data_dir = os.path.join(parent, 'mypy')
                    if os.path.exists(data_dir):
                        return data_dir
        mypy_package = os.path.dirname(__file__)
        parent = os.path.dirname(mypy_package)
        if (os.path.basename(parent) == 'site-packages' or
                os.path.basename(parent) == 'dist-packages'):
            # Installed in site-packages or dist-packages, but invoked with python3 -m mypy;
            # __file__ is .../blah/lib/python3.N/site-packages/mypy/build.py
            # or .../blah/lib/python3.N/dist-packages/mypy/build.py (Debian)
            # or .../blah/lib64/python3.N/dist-packages/mypy/build.py (Gentoo)
            # or .../blah/lib/site-packages/mypy/build.py (Windows)
            # blah may be a virtualenv or /usr/local.  We want .../blah/lib/mypy.
            lib = parent
            for i in range(2):
                lib = os.path.dirname(lib)
                if os.path.basename(lib) in ('lib', 'lib32', 'lib64'):
                    return os.path.join(os.path.dirname(lib), 'lib/mypy')
        subdir = os.path.join(parent, 'lib', 'mypy')
        if os.path.isdir(subdir):
            # If installed via buildout, the __file__ is
            # somewhere/mypy/__init__.py and what we want is
            # somewhere/lib/mypy.
            return subdir
        # Default to directory containing this file's parent.
        return parent
    base = os.path.basename(bin_dir)
    dir = os.path.dirname(bin_dir)
    if (sys.platform == 'win32' and base.lower() == 'scripts'
            and not os.path.isdir(os.path.join(dir, 'typeshed'))):
        # Installed, on Windows.
        return os.path.join(dir, 'Lib', 'mypy')
    elif base == 'scripts':
        # Assume that we have a repo check out or unpacked source tarball.
        return dir
    elif base == 'bin':
        # Installed to somewhere (can be under /usr/local or anywhere).
        return os.path.join(dir, 'lib', 'mypy')
    elif base == 'python3':
        # Assume we installed python3 with brew on os x
        return os.path.join(os.path.dirname(dir), 'lib', 'mypy')
    elif dir.endswith('python-exec'):
        # Gentoo uses a python wrapper in /usr/lib to which mypy is a symlink.
        return os.path.join(os.path.dirname(dir), 'mypy')
    else:
        # Don't know where to find the data files!
        raise RuntimeError("Broken installation: can't determine base dir")


def mypy_path() -> List[str]:
    path_env = os.getenv('MYPYPATH')
    if not path_env:
        return []
    return path_env.split(os.pathsep)


def default_lib_path(data_dir: str,
                     pyversion: Tuple[int, int],
                     custom_typeshed_dir: Optional[str]) -> List[str]:
    """Return default standard library search paths."""
    # IDEA: Make this more portable.
    path = []  # type: List[str]

    if custom_typeshed_dir:
        typeshed_dir = custom_typeshed_dir
    else:
        auto = os.path.join(data_dir, 'stubs-auto')
        if os.path.isdir(auto):
            data_dir = auto
        typeshed_dir = os.path.join(data_dir, "typeshed")
    if pyversion[0] == 3:
        # We allow a module for e.g. version 3.5 to be in 3.4/. The assumption
        # is that a module added with 3.4 will still be present in Python 3.5.
        versions = ["%d.%d" % (pyversion[0], minor)
                    for minor in reversed(range(PYTHON3_VERSION_MIN[1], pyversion[1] + 1))]
    else:
        # For Python 2, we only have stubs for 2.7
        versions = ["2.7"]
    # E.g. for Python 3.6, try 3.6/, 3.5/, 3.4/, 3/, 2and3/.
    for v in versions + [str(pyversion[0]), '2and3']:
        for lib_type in ['stdlib', 'third_party']:
            stubdir = os.path.join(typeshed_dir, lib_type, v)
            if os.path.isdir(stubdir):
                path.append(stubdir)

    # Add fallback path that can be used if we have a broken installation.
    if sys.platform != 'win32':
        path.append('/usr/local/lib/mypy')
    if not path:
        print("Could not resolve typeshed subdirectories. If you are using mypy\n"
              "from source, you need to run \"git submodule update --init\".\n"
              "Otherwise your mypy install is broken.\nPython executable is located at "
              "{0}.\nMypy located at {1}".format(sys.executable, data_dir), file=sys.stderr)
        sys.exit(1)
    return path


CacheMeta = NamedTuple('CacheMeta',
                       [('id', str),
                        ('path', str),
                        ('mtime', int),
                        ('size', int),
                        ('hash', str),
                        ('dependencies', List[str]),  # names of imported modules
                        ('data_mtime', int),  # mtime of data_json
                        ('deps_mtime', Optional[int]),  # mtime of deps_json
                        ('data_json', str),  # path of <id>.data.json
                        # path of <id>.deps.json, which we use to store fine-grained
                        # dependency information for fine-grained mode
                        ('deps_json', Optional[str]),
                        ('suppressed', List[str]),  # dependencies that weren't imported
                        ('child_modules', List[str]),  # all submodules of the given module
                        ('options', Optional[Dict[str, object]]),  # build options
                        # dep_prios and dep_lines are in parallel with
                        # dependencies + suppressed.
                        ('dep_prios', List[int]),
                        ('dep_lines', List[int]),
                        ('interface_hash', str),  # hash representing the public interface
                        ('version_id', str),  # mypy version for cache invalidation
                        ('ignore_all', bool),  # if errors were ignored
                        ])
# NOTE: dependencies + suppressed == all reachable imports;
# suppressed contains those reachable imports that were prevented by
# silent mode or simply not found.


def cache_meta_from_dict(meta: Dict[str, Any],
                         data_json: str, deps_json: Optional[str]) -> CacheMeta:
    """Build a CacheMeta object from a json metadata dictionary

    Args:
      meta: JSON metadata read from the metadata cache file
      data_json: Path to the .data.json file containing the AST trees
      deps_json: Optionally, path to the .deps.json file containign
                 fine-grained dependency information.
    """
    sentinel = None  # type: Any  # Values to be validated by the caller
    return CacheMeta(
        meta.get('id', sentinel),
        meta.get('path', sentinel),
        int(meta['mtime']) if 'mtime' in meta else sentinel,
        meta.get('size', sentinel),
        meta.get('hash', sentinel),
        meta.get('dependencies', []),
        int(meta['data_mtime']) if 'data_mtime' in meta else sentinel,
        int(meta['deps_mtime']) if meta.get('deps_mtime') is not None else None,
        data_json,
        deps_json,
        meta.get('suppressed', []),
        meta.get('child_modules', []),
        meta.get('options'),
        meta.get('dep_prios', []),
        meta.get('dep_lines', []),
        meta.get('interface_hash', ''),
        meta.get('version_id', sentinel),
        meta.get('ignore_all', True),
    )


# Priorities used for imports.  (Here, top-level includes inside a class.)
# These are used to determine a more predictable order in which the
# nodes in an import cycle are processed.
PRI_HIGH = 5  # top-level "from X import blah"
PRI_MED = 10  # top-level "import X"
PRI_LOW = 20  # either form inside a function
PRI_MYPY = 25  # inside "if MYPY" or "if TYPE_CHECKING"
PRI_INDIRECT = 30  # an indirect dependency
PRI_ALL = 99  # include all priorities


def import_priority(imp: ImportBase, toplevel_priority: int) -> int:
    """Compute import priority from an import node."""
    if not imp.is_top_level:
        # Inside a function
        return PRI_LOW
    if imp.is_mypy_only:
        # Inside "if MYPY" or "if typing.TYPE_CHECKING"
        return max(PRI_MYPY, toplevel_priority)
    # A regular import; priority determined by argument.
    return toplevel_priority


def load_plugins(options: Options, errors: Errors) -> Plugin:
    """Load all configured plugins.

    Return a plugin that encapsulates all plugins chained together. Always
    at least include the default plugin (it's last in the chain).
    """

    default_plugin = DefaultPlugin(options)  # type: Plugin
    if not options.config_file:
        return default_plugin

    line = find_config_file_line_number(options.config_file, 'mypy', 'plugins')
    if line == -1:
        line = 1  # We need to pick some line number that doesn't look too confusing

    def plugin_error(message: str) -> None:
        errors.report(line, 0, message)
        errors.raise_error()

    custom_plugins = []  # type: List[Plugin]
    errors.set_file(options.config_file, None)
    for plugin_path in options.plugins:
        # Plugin paths are relative to the config file location.
        plugin_path = os.path.join(os.path.dirname(options.config_file), plugin_path)

        if not os.path.isfile(plugin_path):
            plugin_error("Can't find plugin '{}'".format(plugin_path))
        plugin_dir = os.path.dirname(plugin_path)
        fnam = os.path.basename(plugin_path)
        if not fnam.endswith('.py'):
            plugin_error("Plugin '{}' does not have a .py extension".format(fnam))
        module_name = fnam[:-3]
        import importlib
        sys.path.insert(0, plugin_dir)
        try:
            m = importlib.import_module(module_name)
        except Exception:
            print('Error importing plugin {}\n'.format(plugin_path))
            raise  # Propagate to display traceback
        finally:
            assert sys.path[0] == plugin_dir
            del sys.path[0]
        if not hasattr(m, 'plugin'):
            plugin_error('Plugin \'{}\' does not define entry point function "plugin"'.format(
                plugin_path))
        try:
            plugin_type = getattr(m, 'plugin')(__version__)
        except Exception:
            print('Error calling the plugin(version) entry point of {}\n'.format(plugin_path))
            raise  # Propagate to display traceback
        if not isinstance(plugin_type, type):
            plugin_error(
                'Type object expected as the return value of "plugin"; got {!r} (in {})'.format(
                    plugin_type, plugin_path))
        if not issubclass(plugin_type, Plugin):
            plugin_error(
                'Return value of "plugin" must be a subclass of "mypy.plugin.Plugin" '
                '(in {})'.format(plugin_path))
        try:
            custom_plugins.append(plugin_type(options))
        except Exception:
            print('Error constructing plugin instance of {}\n'.format(plugin_type.__name__))
            raise  # Propagate to display traceback
    # Custom plugins take precedence over the default plugin.
    return ChainedPlugin(options, custom_plugins + [default_plugin])


def find_config_file_line_number(path: str, section: str, setting_name: str) -> int:
    """Return the approximate location of setting_name within mypy config file.

    Return -1 if can't determine the line unambiguously.
    """
    in_desired_section = False
    try:
        results = []
        with open(path) as f:
            for i, line in enumerate(f):
                line = line.strip()
                if line.startswith('[') and line.endswith(']'):
                    current_section = line[1:-1].strip()
                    in_desired_section = (current_section == section)
                elif in_desired_section and re.match(r'{}\s*='.format(setting_name), line):
                    results.append(i + 1)
        if len(results) == 1:
            return results[0]
    except OSError:
        pass
    return -1


class BuildManager:
    """This class holds shared state for building a mypy program.

    It is used to coordinate parsing, import processing, semantic
    analysis and type checking.  The actual build steps are carried
    out by dispatch().

    Attributes:
      data_dir:        Mypy data directory (contains stubs)
      lib_path:        Library path for looking up modules
      modules:         Mapping of module ID to MypyFile (shared by the passes)
      semantic_analyzer:
                       Semantic analyzer, pass 2
      semantic_analyzer_pass3:
                       Semantic analyzer, pass 3
      all_types:       Map {Expression: Type} collected from all modules (tests only)
      options:         Build options
      missing_modules: Set of modules that could not be imported encountered so far
      stale_modules:   Set of modules that needed to be rechecked (only used by tests)
      version_id:      The current mypy version (based on commit id when possible)
      plugin:          Active mypy plugin(s)
      errors:          Used for reporting all errors
      flush_errors:    A function for processing errors after each SCC
      cache_enabled:   Whether cache is being read. This is set based on options,
                       but is disabled if fine-grained cache loading fails
                       and after an initial fine-grained load. This doesn't
                       determine whether we write cache files or not.
      stats:           Dict with various instrumentation numbers, it is used
                       not only for debugging, but also required for correctness,
                       in particular to check consistency of the protocol dependency cache.
      fscache:         A file system cacher
    """

    def __init__(self, data_dir: str,
                 search_paths: SearchPaths,
                 ignore_prefix: str,
                 source_set: BuildSourceSet,
                 reports: Reports,
                 options: Options,
                 version_id: str,
                 plugin: Plugin,
                 errors: Errors,
                 flush_errors: Callable[[List[str], bool], None],
                 fscache: FileSystemCache,
                 ) -> None:
        self.start_time = time.time()
        self.data_dir = data_dir
        self.errors = errors
        self.errors.set_ignore_prefix(ignore_prefix)
        self.search_paths = search_paths
        self.source_set = source_set
        self.reports = reports
        self.options = options
        self.version_id = version_id
        self.modules = {}  # type: Dict[str, MypyFile]
        self.missing_modules = set()  # type: Set[str]
        self.plugin = plugin
        self.semantic_analyzer = SemanticAnalyzerPass2(self.modules, self.missing_modules,
                                                  self.errors, self.plugin)
        self.semantic_analyzer_pass3 = SemanticAnalyzerPass3(self.modules, self.errors,
                                                             self.semantic_analyzer)
        self.all_types = {}  # type: Dict[Expression, Type]  # Used by tests only
        self.indirection_detector = TypeIndirectionVisitor()
        self.stale_modules = set()  # type: Set[str]
        self.rechecked_modules = set()  # type: Set[str]
        self.plugin = plugin
        self.flush_errors = flush_errors
        self.cache_enabled = options.incremental and (
            not options.fine_grained_incremental or options.use_fine_grained_cache)
        self.stats = {}  # type: Dict[str, Any]  # Values are ints or floats
        self.fscache = fscache
        self.find_module_cache = FindModuleCache(self.fscache)

        # a mapping from source files to their corresponding shadow files
        # for efficient lookup
        self.shadow_map = {}  # type: Dict[str, str]
        if self.options.shadow_file is not None:
            self.shadow_map = {source_file: shadow_file
                               for (source_file, shadow_file)
                               in self.options.shadow_file}
        # a mapping from each file being typechecked to its possible shadow file
        self.shadow_equivalence_map = {}  # type: Dict[str, Optional[str]]

    def use_fine_grained_cache(self) -> bool:
        return self.cache_enabled and self.options.use_fine_grained_cache

    def maybe_swap_for_shadow_path(self, path: str) -> str:
        if not self.shadow_map:
            return path

        previously_checked = path in self.shadow_equivalence_map
        if not previously_checked:
            for source, shadow in self.shadow_map.items():
                if self.fscache.samefile(path, source):
                    self.shadow_equivalence_map[path] = shadow
                    break
                else:
                    self.shadow_equivalence_map[path] = None

        shadow_file = self.shadow_equivalence_map.get(path)
        return shadow_file if shadow_file else path

    def get_stat(self, path: str) -> os.stat_result:
        return self.fscache.stat(self.maybe_swap_for_shadow_path(path))

    def getmtime(self, path: str) -> int:
        """Return a file's mtime; but 0 in bazel mode.

        (Bazel's distributed cache doesn't like filesystem metadata to
        end up in output files.)
        """
        if self.options.bazel:
            return 0
        else:
            return int(os.path.getmtime(path))

    def normpath(self, path: str) -> str:
        """Convert path to absolute; but to relative in bazel mode.

        (Bazel's distributed cache doesn't like filesystem metadata to
        end up in output files.)
        """
        # TODO: Could we always use relpath?  (A worry in non-bazel
        # mode would be that a moved file may change its full module
        # name without changing its size, mtime or hash.)
        if self.options.bazel:
            return os.path.relpath(path)
        else:
            return os.path.abspath(path)

    def all_imported_modules_in_file(self,
                                     file: MypyFile) -> List[Tuple[int, str, int]]:
        """Find all reachable import statements in a file.

        Return list of tuples (priority, module id, import line number)
        for all modules imported in file; lower numbers == higher priority.

        Can generate blocking errors on bogus relative imports.
        """

        def correct_rel_imp(imp: Union[ImportFrom, ImportAll]) -> str:
            """Function to correct for relative imports."""
            file_id = file.fullname()
            rel = imp.relative
            if rel == 0:
                return imp.id
            if os.path.basename(file.path).startswith('__init__.'):
                rel -= 1
            if rel != 0:
                file_id = ".".join(file_id.split(".")[:-rel])
            new_id = file_id + "." + imp.id if imp.id else file_id

            if not new_id:
                self.errors.set_file(file.path, file.name())
                self.errors.report(imp.line, 0,
                                   "No parent module -- cannot perform relative import",
                                   blocker=True)

            return new_id

        res = []  # type: List[Tuple[int, str, int]]
        for imp in file.imports:
            if not imp.is_unreachable:
                if isinstance(imp, Import):
                    pri = import_priority(imp, PRI_MED)
                    ancestor_pri = import_priority(imp, PRI_LOW)
                    for id, _ in imp.ids:
                        ancestor_parts = id.split(".")[:-1]
                        ancestors = []
                        for part in ancestor_parts:
                            ancestors.append(part)
                            res.append((ancestor_pri, ".".join(ancestors), imp.line))
                        res.append((pri, id, imp.line))
                elif isinstance(imp, ImportFrom):
                    cur_id = correct_rel_imp(imp)
                    pos = len(res)
                    all_are_submodules = True
                    # Also add any imported names that are submodules.
                    pri = import_priority(imp, PRI_MED)
                    for name, __ in imp.names:
                        sub_id = cur_id + '.' + name
                        if self.is_module(sub_id):
                            res.append((pri, sub_id, imp.line))
                        else:
                            all_are_submodules = False
                    # Add cur_id as a dependency, even if all of the
                    # imports are submodules. Processing import from will try
                    # to look through cur_id, so we should depend on it.
                    # As a workaround for for some bugs in cycle handling (#4498),
                    # if all of the imports are submodules, do the import at a lower
                    # priority.
                    pri = import_priority(imp, PRI_HIGH if not all_are_submodules else PRI_LOW)
                    res.insert(pos, ((pri, cur_id, imp.line)))
                elif isinstance(imp, ImportAll):
                    pri = import_priority(imp, PRI_HIGH)
                    res.append((pri, correct_rel_imp(imp), imp.line))

        return res

    def is_module(self, id: str) -> bool:
        """Is there a file in the file system corresponding to module id?"""
        return self.find_module_cache.find_module(id, self.search_paths,
                                                  self.options.python_executable) is not None

    def parse_file(self, id: str, path: str, source: str, ignore_errors: bool) -> MypyFile:
        """Parse the source of a file with the given name.

        Raise CompileError if there is a parse error.
        """
        num_errs = self.errors.num_messages()
        tree = parse(source, path, id, self.errors, options=self.options)
        tree._fullname = id
        self.add_stats(files_parsed=1,
                       modules_parsed=int(not tree.is_stub),
                       stubs_parsed=int(tree.is_stub))

        if self.errors.num_messages() != num_errs:
            self.log("Bailing due to parse errors")
            self.errors.raise_error()

        self.errors.set_file_ignored_lines(path, tree.ignored_lines, ignore_errors)
        return tree

    def report_file(self,
                    file: MypyFile,
                    type_map: Dict[Expression, Type],
                    options: Options) -> None:
        if self.source_set.is_source(file):
            self.reports.file(file, type_map, options)

    def log(self, *message: str) -> None:
        if self.options.verbosity >= 1:
            if message:
                print('LOG: ', *message, file=sys.stderr)
            else:
                print(file=sys.stderr)
            sys.stderr.flush()

    def log_fine_grained(self, *message: str) -> None:
        if self.options.verbosity >= 1:
            self.log('fine-grained:', *message)
        elif DEBUG_FINE_GRAINED:
            # Output log in a simplified format that is quick to browse.
            if message:
                print(*message, file=sys.stderr)
            else:
                print(file=sys.stderr)
            sys.stderr.flush()

    def trace(self, *message: str) -> None:
        if self.options.verbosity >= 2:
            print('TRACE:', *message, file=sys.stderr)
            sys.stderr.flush()

    def add_stats(self, **kwds: Any) -> None:
        for key, value in kwds.items():
            if key in self.stats:
                self.stats[key] += value
            else:
                self.stats[key] = value

    def stats_summary(self) -> Mapping[str, object]:
        return self.stats


# Package dirs are a two-tuple of path to search and whether to verify the module
PackageDirs = List[Tuple[str, bool]]


class FindModuleCache:
    """Module finder with integrated cache.

    Module locations and some intermediate results are cached internally
    and can be cleared with the clear() method.

    All file system accesses are performed through a FileSystemCache,
    which is not ever cleared by this class. If necessary it must be
    cleared by client code.
    """

    def __init__(self, fscache: Optional[FileSystemCache] = None) -> None:
        self.fscache = fscache or FileSystemCache()
        # Cache find_lib_path_dirs: (dir_chain, search_paths) -> list(package_dirs, should_verify)
        self.dirs = {}  # type: Dict[Tuple[str, Tuple[str, ...]], PackageDirs]
        # Cache find_module: (id, search_paths, python_version) -> result.
        self.results = {}  # type: Dict[Tuple[str, SearchPaths, Optional[str]], Optional[str]]

    def clear(self) -> None:
        self.results.clear()
        self.dirs.clear()

    def find_lib_path_dirs(self, dir_chain: str, lib_path: Tuple[str, ...]) -> PackageDirs:
        # Cache some repeated work within distinct find_module calls: finding which
        # elements of lib_path have even the subdirectory they'd need for the module
        # to exist. This is shared among different module ids when they differ only
        # in the last component.
        # This is run for the python_path, mypy_path, and typeshed_path search paths
        key = (dir_chain, lib_path)
        if key not in self.dirs:
            self.dirs[key] = self._find_lib_path_dirs(dir_chain, lib_path)
        return self.dirs[key]

    def _find_lib_path_dirs(self, dir_chain: str, lib_path: Tuple[str, ...]) -> PackageDirs:
        dirs = []
        for pathitem in lib_path:
            # e.g., '/usr/lib/python3.4/foo/bar'
            dir = os.path.normpath(os.path.join(pathitem, dir_chain))
            if self.fscache.isdir(dir):
                dirs.append((dir, True))
        return dirs

    def find_module(self, id: str, search_paths: SearchPaths,
                    python_executable: Optional[str]) -> Optional[str]:
        """Return the path of the module source file, or None if not found."""
        key = (id, search_paths, python_executable)
        if key not in self.results:
            self.results[key] = self._find_module(id, search_paths, python_executable)
        return self.results[key]

    def _find_module(self, id: str, search_paths: SearchPaths,
                     python_executable: Optional[str]) -> Optional[str]:
        fscache = self.fscache

        # If we're looking for a module like 'foo.bar.baz', it's likely that most of the
        # many elements of lib_path don't even have a subdirectory 'foo/bar'.  Discover
        # that only once and cache it for when we look for modules like 'foo.bar.blah'
        # that will require the same subdirectory.
        components = id.split('.')
        dir_chain = os.sep.join(components[:-1])  # e.g., 'foo/bar'
        # TODO (ethanhs): refactor each path search to its own method with lru_cache

        # We have two sets of folders so that we collect *all* stubs folders and
        # put them in the front of the search path
        third_party_inline_dirs = []
        third_party_stubs_dirs = []
        # Third-party stub/typed packages
        for pkg_dir in search_paths.package_path:
            stub_name = components[0] + '-stubs'
            typed_file = os.path.join(pkg_dir, components[0], 'py.typed')
            stub_dir = os.path.join(pkg_dir, stub_name)
            if fscache.isdir(stub_dir):
                stub_typed_file = os.path.join(stub_dir, 'py.typed')
                stub_components = [stub_name] + components[1:]
                path = os.path.join(pkg_dir, *stub_components[:-1])
                if fscache.isdir(path):
                    if fscache.isfile(stub_typed_file):
                        # Stub packages can have a py.typed file, which must include
                        # 'partial\n' to make the package partial
                        # Partial here means that mypy should look at the runtime
                        # package if installed.
                        if fscache.read(stub_typed_file).decode().strip() == 'partial':
                            runtime_path = os.path.join(pkg_dir, dir_chain)
                        third_party_inline_dirs.append((runtime_path, True))
                        # if the package is partial, we don't verify the module, as
                        # the partial stub package may not have a __init__.pyi
                        third_party_stubs_dirs.append((path, False))
                    else:
                        third_party_stubs_dirs.append((path, True))
            elif fscache.isfile(typed_file):
                path = os.path.join(pkg_dir, dir_chain)
                third_party_inline_dirs.append((path, True))
        python_mypy_path = search_paths.python_path + search_paths.mypy_path
        candidate_base_dirs = self.find_lib_path_dirs(dir_chain, python_mypy_path) + \
            third_party_stubs_dirs + third_party_inline_dirs + \
            self.find_lib_path_dirs(dir_chain, search_paths.typeshed_path)

        # If we're looking for a module like 'foo.bar.baz', then candidate_base_dirs now
        # contains just the subdirectories 'foo/bar' that actually exist under the
        # elements of lib_path.  This is probably much shorter than lib_path itself.
        # Now just look for 'baz.pyi', 'baz/__init__.py', etc., inside those directories.
        seplast = os.sep + components[-1]  # so e.g. '/baz'
        sepinit = os.sep + '__init__'
        for base_dir, verify in candidate_base_dirs:
            base_path = base_dir + seplast  # so e.g. '/usr/lib/python3.4/foo/bar/baz'
            # Prefer package over module, i.e. baz/__init__.py* over baz.py*.
            for extension in PYTHON_EXTENSIONS:
                path = base_path + sepinit + extension
                path_stubs = base_path + '-stubs' + sepinit + extension
                if fscache.isfile_case(path):
                    if verify and not verify_module(fscache, id, path):
                        continue
                    return path
                elif fscache.isfile_case(path_stubs):
                    if verify and not verify_module(fscache, id, path_stubs):
                        continue
                    return path_stubs
            # No package, look for module.
            for extension in PYTHON_EXTENSIONS:
                path = base_path + extension
                if fscache.isfile_case(path):
                    if verify and not verify_module(fscache, id, path):
                        continue
                    return path
        return None

    def find_modules_recursive(self, module: str, search_paths: SearchPaths,
                               python_executable: Optional[str]) -> List[BuildSource]:
        module_path = self.find_module(module, search_paths, python_executable)
        if not module_path:
            return []
        result = [BuildSource(module_path, module, None)]
        if module_path.endswith(('__init__.py', '__init__.pyi')):
            # Subtle: this code prefers the .pyi over the .py if both
            # exists, and also prefers packages over modules if both x/
            # and x.py* exist.  How?  We sort the directory items, so x
            # comes before x.py and x.pyi.  But the preference for .pyi
            # over .py is encoded in find_module(); even though we see
            # x.py before x.pyi, find_module() will find x.pyi first.  We
            # use hits to avoid adding it a second time when we see x.pyi.
            # This also avoids both x.py and x.pyi when x/ was seen first.
            hits = set()  # type: Set[str]
            for item in sorted(self.fscache.listdir(os.path.dirname(module_path))):
                abs_path = os.path.join(os.path.dirname(module_path), item)
                if os.path.isdir(abs_path) and \
                        (os.path.isfile(os.path.join(abs_path, '__init__.py')) or
                        os.path.isfile(os.path.join(abs_path, '__init__.pyi'))):
                    hits.add(item)
                    result += self.find_modules_recursive(module + '.' + item, search_paths,
                                                          python_executable)
                elif item != '__init__.py' and item != '__init__.pyi' and \
                        item.endswith(('.py', '.pyi')):
                    mod = item.split('.')[0]
                    if mod not in hits:
                        hits.add(mod)
                        result += self.find_modules_recursive(module + '.' + mod, search_paths,
                                                              python_executable)
        return result


def verify_module(fscache: FileSystemCache, id: str, path: str) -> bool:
    """Check that all packages containing id have a __init__ file."""
    if path.endswith(('__init__.py', '__init__.pyi')):
        path = dirname(path)
    for i in range(id.count('.')):
        path = dirname(path)
        if not any(fscache.isfile_case(os.path.join(path, '__init__{}'.format(extension)))
                   for extension in PYTHON_EXTENSIONS):
            return False
    return True


def write_protocol_deps_cache(proto_deps: Dict[str, Set[str]],
                              manager: BuildManager, graph: Graph) -> None:
    """Write cache files for protocol dependencies.

    Serialize protocol dependencies map for fine grained mode. Also take the snapshot
    of current sources to later check consistency between protocol cache and individual
    cache files.

    Out of three kinds of protocol dependencies described in TypeState._snapshot_protocol_deps,
    only the last two kinds are stored in global protocol caches, dependencies of the first kind
    (i.e. <SuperProto[wildcard]>, <Proto[wildcard]> -> <Proto>) are written to the normal
    per-file fine grained dependency caches.
    """
    proto_meta, proto_cache = get_protocol_deps_cache_name(manager)
    meta_snapshot = {}  # type: Dict[str, str]
    error = False
    for id, st in graph.items():
        # If we didn't parse a file (so it doesn't have a
        # source_hash), then it must be a module with a fresh cache,
        # so use the hash from that.
        if st.source_hash:
            meta_snapshot[id] = st.source_hash
        else:
            assert st.meta, "Module must be either parsed or cached"
            meta_snapshot[id] = st.meta.hash

    if not atomic_write(proto_meta, json.dumps(meta_snapshot), '\n'):
        manager.log("Error writing protocol meta JSON file {}".format(proto_cache))
        error = True
    listed_proto_deps = {k: list(v) for (k, v) in proto_deps.items()}
    if not atomic_write(proto_cache, json.dumps(listed_proto_deps), '\n'):
        manager.log("Error writing protocol deps JSON file {}".format(proto_cache))
        error = True
    if error:
        manager.errors.set_file(_cache_dir_prefix(manager), None)
        manager.errors.report(0, 0, "Error writing protocol dependencies cache",
                              blocker=True)


def read_protocol_cache(manager: BuildManager,
                        graph: Graph) -> Optional[Dict[str, Set[str]]]:
    """Read and validate protocol dependencies cache.

    See docstring for write_protocol_cache for details about which kinds of
    dependencies are read.
    """
    proto_meta, proto_cache = get_protocol_deps_cache_name(manager)
    meta_snapshot = _load_json_file(proto_meta, manager,
                                    log_sucess='Proto meta ',
                                    log_error='Could not load protocol metadata: ')
    if meta_snapshot is None:
        return None
    # Take a snapshot of the source hashes from all of the metas we found.
    # (Including the ones we rejected because they were out of date.)
    # We use this to verify that they match up with the proto_deps.
    current_meta_snapshot = {id: st.meta_source_hash for id, st in graph.items()
                             if st.meta_source_hash is not None}

    common = set(meta_snapshot.keys()) & set(current_meta_snapshot.keys())
    if any(meta_snapshot[id] != current_meta_snapshot[id] for id in common):
        # TODO: invalidate also if options changed (like --strict-optional)?
        manager.log('Protocol cache inconsistent, ignoring')
        return None
    deps = _load_json_file(proto_cache, manager,
                           log_sucess='Proto deps ',
                           log_error='Could not load protocol cache: ')
    if deps is None:
        return None
    if not isinstance(deps, dict):
        manager.log('Could not load protocol cache: cache is not a dict: {}'
                    .format(type(deps)))
        return None
    return {k: set(v) for (k, v) in deps.items()}


def _load_json_file(file: str, manager: BuildManager,
                    log_sucess: str, log_error: str) -> Optional[Dict[str, Any]]:
    """A simple helper to read a JSON file with logging."""
    try:
        with open(file, 'r') as f:
            data = f.read()
    except IOError:
        manager.log(log_error + file)
        return None
    manager.trace(log_sucess + data.rstrip())
    result = json.loads(data)  # TODO: Errors
    return result


def _cache_dir_prefix(manager: BuildManager, id: Optional[str] = None) -> str:
    """Get current cache directory (or file if id is given)."""
    cache_dir = manager.options.cache_dir
    pyversion = manager.options.python_version
    base = os.path.join(cache_dir, '%d.%d' % pyversion)
    if id is None:
        return base
    return os.path.join(base, *id.split('.'))


def get_cache_names(id: str, path: str, manager: BuildManager) -> Tuple[str, str, Optional[str]]:
    """Return the file names for the cache files.

    Args:
      id: module ID
      path: module path
      cache_dir: cache directory
      pyversion: Python version (major, minor)

    Returns:
      A tuple with the file names to be used for the meta JSON, the
      data JSON, and the fine-grained deps JSON, respectively.
    """
    pair = manager.options.cache_map.get(path)
    if pair is not None:
        return (pair[0], pair[1], None)
    prefix = _cache_dir_prefix(manager, id)
    is_package = os.path.basename(path).startswith('__init__.py')
    if is_package:
        prefix = os.path.join(prefix, '__init__')

    deps_json = None
    if manager.options.cache_fine_grained:
        deps_json = prefix + '.deps.json'
    return (prefix + '.meta.json', prefix + '.data.json', deps_json)


def get_protocol_deps_cache_name(manager: BuildManager) -> Tuple[str, str]:
    """Return file names for fine grained protocol dependencies cache.

    Since these dependencies represent a global state of the program, they
    are serialized per program, not per module, and the corresponding files
    live at the root of the cache folder for a given Python version.
    Return a tuple ('meta file path', 'data file path'), where the meta file
    contains hashes of all source files at the time the protocol dependencies
    were written, and data file contains the protocol dependencies.
    """
    name = os.path.join(_cache_dir_prefix(manager), '@proto_deps')
    return name + '.meta.json', name + '.data.json'


def find_cache_meta(id: str, path: str, manager: BuildManager) -> Optional[CacheMeta]:
    """Find cache data for a module.

    Args:
      id: module ID
      path: module path
      manager: the build manager (for pyversion, log/trace, and build options)

    Returns:
      A CacheMeta instance if the cache data was found and appears
      valid; otherwise None.
    """
    # TODO: May need to take more build options into account
    meta_json, data_json, deps_json = get_cache_names(id, path, manager)
    manager.trace('Looking for {} at {}'.format(id, meta_json))
    meta = _load_json_file(meta_json, manager,
                           log_sucess='Meta {} '.format(id),
                           log_error='Could not load cache for {}: '.format(id))
    if meta is None:
        return None
    if not isinstance(meta, dict):
        manager.log('Could not load cache for {}: meta cache is not a dict: {}'
                    .format(id, repr(meta)))
        return None
    m = cache_meta_from_dict(meta, data_json, deps_json)
    # Don't check for path match, that is dealt with in validate_meta().
    if (m.id != id or
            m.mtime is None or m.size is None or
            m.dependencies is None or m.data_mtime is None or
            (manager.options.cache_fine_grained and m.deps_mtime is None)):
        manager.log('Metadata abandoned for {}: attributes are missing'.format(id))
        return None

    # Ignore cache if generated by an older mypy version.
    if ((m.version_id != manager.version_id and not manager.options.skip_version_check)
            or m.options is None
            or len(m.dependencies) + len(m.suppressed) != len(m.dep_prios)
            or len(m.dependencies) + len(m.suppressed) != len(m.dep_lines)):
        manager.log('Metadata abandoned for {}: new attributes are missing'.format(id))
        return None

    # Ignore cache if (relevant) options aren't the same.
    # Note that it's fine to mutilate cached_options since it's only used here.
    cached_options = m.options
    current_options = manager.options.clone_for_module(id).select_options_affecting_cache()
    if manager.options.quick_and_dirty:
        # In quick_and_dirty mode allow non-quick_and_dirty cache files.
        cached_options['quick_and_dirty'] = True
    if manager.options.skip_version_check:
        # When we're lax about version we're also lax about platform.
        cached_options['platform'] = current_options['platform']
    if 'debug_cache' in cached_options:
        # Older versions included debug_cache, but it's silly to compare it.
        del cached_options['debug_cache']
    if cached_options != current_options:
        manager.log('Metadata abandoned for {}: options differ'.format(id))
        if manager.options.verbosity >= 2:
            for key in sorted(set(cached_options) | set(current_options)):
                if cached_options.get(key) != current_options.get(key):
                    manager.trace('    {}: {} != {}'
                                  .format(key, cached_options.get(key), current_options.get(key)))
        return None

    manager.add_stats(fresh_metas=1)
    return m


def random_string() -> str:
    return binascii.hexlify(os.urandom(8)).decode('ascii')


def atomic_write(filename: str, *lines: str) -> bool:
    tmp_filename = filename + '.' + random_string()
    try:
        with open(tmp_filename, 'w') as f:
            for line in lines:
                f.write(line)
        os.replace(tmp_filename, filename)
    except os.error as err:
        return False
    return True


def validate_meta(meta: Optional[CacheMeta], id: str, path: Optional[str],
                  ignore_all: bool, manager: BuildManager) -> Optional[CacheMeta]:
    '''Checks whether the cached AST of this module can be used.

    Returns:
      None, if the cached AST is unusable.
      Original meta, if mtime/size matched.
      Meta with mtime updated to match source file, if hash/size matched but mtime/path didn't.
    '''
    # This requires two steps. The first one is obvious: we check that the module source file
    # contents is the same as it was when the cache data file was created. The second one is not
    # too obvious: we check that the cache data file mtime has not changed; it is needed because
    # we use cache data file mtime to propagate information about changes in the dependencies.

    if meta is None:
        manager.log('Metadata not found for {}'.format(id))
        return None

    if meta.ignore_all and not ignore_all:
        manager.log('Metadata abandoned for {}: errors were previously ignored'.format(id))
        return None

    bazel = manager.options.bazel
    assert path is not None, "Internal error: meta was provided without a path"
    # Check data_json; assume if its mtime matches it's good.
    # TODO: stat() errors
    data_mtime = manager.getmtime(meta.data_json)
    if data_mtime != meta.data_mtime:
        manager.log('Metadata abandoned for {}: data cache is modified'.format(id))
        return None
    deps_mtime = None
    if manager.options.cache_fine_grained:
        assert meta.deps_json
        deps_mtime = manager.getmtime(meta.deps_json)
        if deps_mtime != meta.deps_mtime:
            manager.log('Metadata abandoned for {}: deps cache is modified'.format(id))
            return None

    path = manager.normpath(path)
    try:
        st = manager.get_stat(path)
    except OSError:
        return None
    if not stat.S_ISREG(st.st_mode):
        manager.log('Metadata abandoned for {}: file {} does not exist'.format(id, path))
        return None

    # When we are using a fine-grained cache, we want our initial
    # build() to load all of the cache information and then do a
    # fine-grained incremental update to catch anything that has
    # changed since the cache was generated. We *don't* want to do a
    # coarse-grained incremental rebuild, so we accept the cache
    # metadata even if it doesn't match the source file.
    #
    # We still *do* the mtime/md5 checks, however, to enable
    # fine-grained mode to take advantage of the mtime-updating
    # optimization when mtimes differ but md5s match.  There is
    # essentially no extra time cost to computing the hash here, since
    # it will be cached and will be needed for finding changed files
    # later anyways.
    fine_grained_cache = manager.use_fine_grained_cache()

    size = st.st_size
    # Bazel ensures the cache is valid.
    if size != meta.size and not bazel and not fine_grained_cache:
        manager.log('Metadata abandoned for {}: file {} has different size'.format(id, path))
        return None

    # Bazel ensures the cache is valid.
    mtime = 0 if bazel else int(st.st_mtime)
    if not bazel and (mtime != meta.mtime or path != meta.path):
        try:
            source_hash = manager.fscache.md5(path)
        except (OSError, UnicodeDecodeError, DecodeError):
            return None
        if source_hash != meta.hash:
            if fine_grained_cache:
                manager.log('Using stale metadata for {}: file {}'.format(id, path))
                return meta
            else:
                manager.log('Metadata abandoned for {}: file {} has different hash'.format(
                    id, path))
                return None
        else:
            # Optimization: update mtime and path (otherwise, this mismatch will reappear).
            meta = meta._replace(mtime=mtime, path=path)
            # Construct a dict we can pass to json.dumps() (compare to write_cache()).
            meta_dict = {
                'id': id,
                'path': path,
                'mtime': mtime,
                'size': size,
                'hash': source_hash,
                'data_mtime': data_mtime,
                'deps_mtime': deps_mtime,
                'dependencies': meta.dependencies,
                'suppressed': meta.suppressed,
                'child_modules': meta.child_modules,
                'options': (manager.options.clone_for_module(id)
                            .select_options_affecting_cache()),
                'dep_prios': meta.dep_prios,
                'dep_lines': meta.dep_lines,
                'interface_hash': meta.interface_hash,
                'version_id': manager.version_id,
                'ignore_all': meta.ignore_all,
            }
            if manager.options.debug_cache:
                meta_str = json.dumps(meta_dict, indent=2, sort_keys=True)
            else:
                meta_str = json.dumps(meta_dict)
            meta_json, _, _ = get_cache_names(id, path, manager)
            manager.log('Updating mtime for {}: file {}, meta {}, mtime {}'
                        .format(id, path, meta_json, meta.mtime))
            atomic_write(meta_json, meta_str, '\n')  # Ignore errors, it's just an optimization.
            return meta

    # It's a match on (id, path, size, hash, mtime).
    manager.log('Metadata fresh for {}: file {}'.format(id, path))
    return meta


def compute_hash(text: str) -> str:
    # We use md5 instead of the builtin hash(...) function because the output of hash(...)
    # can differ between runs due to hash randomization (enabled by default in Python 3.3).
    # See the note in https://docs.python.org/3/reference/datamodel.html#object.__hash__.
    return hashlib.md5(text.encode('utf-8')).hexdigest()


def json_dumps(obj: Any, debug_cache: bool) -> str:
    if debug_cache:
        return json.dumps(obj, indent=2, sort_keys=True)
    else:
        return json.dumps(obj, sort_keys=True)


def write_cache(id: str, path: str, tree: MypyFile,
                serialized_fine_grained_deps: Dict[str, List[str]],
                dependencies: List[str], suppressed: List[str],
                child_modules: List[str], dep_prios: List[int], dep_lines: List[int],
                old_interface_hash: str, source_hash: str,
                ignore_all: bool, manager: BuildManager) -> Tuple[str, Optional[CacheMeta]]:
    """Write cache files for a module.

    Note that this mypy's behavior is still correct when any given
    write_cache() call is replaced with a no-op, so error handling
    code that bails without writing anything is okay.

    Args:
      id: module ID
      path: module path
      tree: the fully checked module data
      dependencies: module IDs on which this module depends
      suppressed: module IDs which were suppressed as dependencies
      child_modules: module IDs which are this package's direct submodules
      dep_prios: priorities (parallel array to dependencies)
      dep_lines: import line locations (parallel array to dependencies)
      old_interface_hash: the hash from the previous version of the data cache file
      source_hash: the hash of the source code
      ignore_all: the ignore_all flag for this module
      manager: the build manager (for pyversion, log/trace)

    Returns:
      A tuple containing the interface hash and CacheMeta
      corresponding to the metadata that was written (the latter may
      be None if the cache could not be written).
    """
    # For Bazel we use relative paths and zero mtimes.
    bazel = manager.options.bazel

    # Obtain file paths.
    path = manager.normpath(path)
    meta_json, data_json, deps_json = get_cache_names(id, path, manager)
    manager.log('Writing {} {} {} {} {}'.format(
        id, path, meta_json, data_json, deps_json))

    # Update tree.path so that in bazel mode it's made relative (since
    # sometimes paths leak out).
    if bazel:
        tree.path = path

    # Make sure directory for cache files exists
    parent = os.path.dirname(data_json)
    assert os.path.dirname(meta_json) == parent

    # Serialize data and analyze interface
    data = tree.serialize()
    data_str = json_dumps(data, manager.options.debug_cache)
    interface_hash = compute_hash(data_str)

    # Obtain and set up metadata
    try:
        if parent:
            os.makedirs(parent, exist_ok=True)
        st = manager.get_stat(path)
    except OSError as err:
        manager.log("Cannot get stat for {}: {}".format(path, err))
        # Remove apparently-invalid cache files.
        # (This is purely an optimization.)
        for filename in [data_json, meta_json]:
            try:
                os.remove(filename)
            except OSError:
                pass
        # Still return the interface hash we computed.
        return interface_hash, None

    # Write data cache file, if applicable
    # Note that for Bazel we don't record the data file's mtime.
    if old_interface_hash == interface_hash:
        # If the interface is unchanged, the cached data is guaranteed
        # to be equivalent, and we only need to update the metadata.
        data_mtime = manager.getmtime(data_json)
        manager.trace("Interface for {} is unchanged".format(id))
    else:
        manager.trace("Interface for {} has changed".format(id))
        if not atomic_write(data_json, data_str, '\n'):
            # Most likely the error is the replace() call
            # (see https://github.com/python/mypy/issues/3215).
            manager.log("Error writing data JSON file {}".format(data_json))
            # Let's continue without writing the meta file.  Analysis:
            # If the replace failed, we've changed nothing except left
            # behind an extraneous temporary file; if the replace
            # worked but the getmtime() call failed, the meta file
            # will be considered invalid on the next run because the
            # data_mtime field won't match the data file's mtime.
            # Both have the effect of slowing down the next run a
            # little bit due to an out-of-date cache file.
            return interface_hash, None
        data_mtime = manager.getmtime(data_json)

    deps_mtime = None
    if deps_json:
        deps_str = json_dumps(serialized_fine_grained_deps, manager.options.debug_cache)
        if not atomic_write(deps_json, deps_str, '\n'):
            manager.log("Error writing deps JSON file {}".format(deps_json))
            return interface_hash, None
        deps_mtime = manager.getmtime(deps_json)

    mtime = 0 if bazel else int(st.st_mtime)
    size = st.st_size
    options = manager.options.clone_for_module(id)
    assert source_hash is not None
    meta = {'id': id,
            'path': path,
            'mtime': mtime,
            'size': size,
            'hash': source_hash,
            'data_mtime': data_mtime,
            'deps_mtime': deps_mtime,
            'dependencies': dependencies,
            'suppressed': suppressed,
            'child_modules': child_modules,
            'options': options.select_options_affecting_cache(),
            'dep_prios': dep_prios,
            'dep_lines': dep_lines,
            'interface_hash': interface_hash,
            'version_id': manager.version_id,
            'ignore_all': ignore_all,
            }

    # Write meta cache file
    meta_str = json_dumps(meta, manager.options.debug_cache)
    if not atomic_write(meta_json, meta_str, '\n'):
        # Most likely the error is the replace() call
        # (see https://github.com/python/mypy/issues/3215).
        # The next run will simply find the cache entry out of date.
        manager.log("Error writing meta JSON file {}".format(meta_json))

    return interface_hash, cache_meta_from_dict(meta, data_json, deps_json)


def delete_cache(id: str, path: str, manager: BuildManager) -> None:
    """Delete cache files for a module.

    The cache files for a module are deleted when mypy finds errors there.
    This avoids inconsistent states with cache files from different mypy runs,
    see #4043 for an example.
    """
    path = manager.normpath(path)
    cache_paths = get_cache_names(id, path, manager)
    manager.log('Deleting {} {} {}'.format(id, path, " ".join(x for x in cache_paths if x)))

    for filename in cache_paths:
        try:
            if filename:
                os.remove(filename)
        except OSError as e:
            if e.errno != errno.ENOENT:
                manager.log("Error deleting cache file {}: {}".format(filename, e.strerror))


"""Dependency manager.

Design
======

Ideally
-------

A. Collapse cycles (each SCC -- strongly connected component --
   becomes one "supernode").

B. Topologically sort nodes based on dependencies.

C. Process from leaves towards roots.

Wrinkles
--------

a. Need to parse source modules to determine dependencies.

b. Processing order for modules within an SCC.

c. Must order mtimes of files to decide whether to re-process; depends
   on clock never resetting.

d. from P import M; checks filesystem whether module P.M exists in
   filesystem.

e. Race conditions, where somebody modifies a file while we're
   processing. Solved by using a FileSystemCache.


Steps
-----

1. For each explicitly given module find the source file location.

2. For each such module load and check the cache metadata, and decide
   whether it's valid.

3. Now recursively (or iteratively) find dependencies and add those to
   the graph:

   - for cached nodes use the list of dependencies from the cache
     metadata (this will be valid even if we later end up re-parsing
     the same source);

   - for uncached nodes parse the file and process all imports found,
     taking care of (a) above.

Step 3 should also address (d) above.

Once step 3 terminates we have the entire dependency graph, and for
each module we've either loaded the cache metadata or parsed the
source code.  (However, we may still need to parse those modules for
which we have cache metadata but that depend, directly or indirectly,
on at least one module for which the cache metadata is stale.)

Now we can execute steps A-C from the first section.  Finding SCCs for
step A shouldn't be hard; there's a recipe here:
http://code.activestate.com/recipes/578507/.  There's also a plethora
of topsort recipes, e.g. http://code.activestate.com/recipes/577413/.

For single nodes, processing is simple.  If the node was cached, we
deserialize the cache data and fix up cross-references.  Otherwise, we
do semantic analysis followed by type checking.  We also handle (c)
above; if a module has valid cache data *but* any of its
dependencies was processed from source, then the module should be
processed from source.

A relatively simple optimization (outside SCCs) we might do in the
future is as follows: if a node's cache data is valid, but one or more
of its dependencies are out of date so we have to re-parse the node
from source, once we have fully type-checked the node, we can decide
whether its symbol table actually changed compared to the cache data
(by reading the cache data and comparing it to the data we would be
writing).  If there is no change we can declare the node up to date,
and any node that depends (and for which we have cached data, and
whose other dependencies are up to date) on it won't need to be
re-parsed from source.

Import cycles
-------------

Finally we have to decide how to handle (c), import cycles.  Here
we'll need a modified version of the original state machine
(build.py), but we only need to do this per SCC, and we won't have to
deal with changes to the list of nodes while we're processing it.

If all nodes in the SCC have valid cache metadata and all dependencies
outside the SCC are still valid, we can proceed as follows:

  1. Load cache data for all nodes in the SCC.

  2. Fix up cross-references for all nodes in the SCC.

Otherwise, the simplest (but potentially slow) way to proceed is to
invalidate all cache data in the SCC and re-parse all nodes in the SCC
from source.  We can do this as follows:

  1. Parse source for all nodes in the SCC.

  2. Semantic analysis for all nodes in the SCC.

  3. Type check all nodes in the SCC.

(If there are more passes the process is the same -- each pass should
be done for all nodes before starting the next pass for any nodes in
the SCC.)

We could process the nodes in the SCC in any order.  For sentimental
reasons, I've decided to process them in the reverse order in which we
encountered them when originally constructing the graph.  That's how
the old build.py deals with cycles, and at least this reproduces the
previous implementation more accurately.

Can we do better than re-parsing all nodes in the SCC when any of its
dependencies are out of date?  It's doubtful.  The optimization
mentioned at the end of the previous section would require re-parsing
and type-checking a node and then comparing its symbol table to the
cached data; but because the node is part of a cycle we can't
technically type-check it until the semantic analysis of all other
nodes in the cycle has completed.  (This is an important issue because
Dropbox has a very large cycle in production code.  But I'd like to
deal with it later.)

Additional wrinkles
-------------------

During implementation more wrinkles were found.

- When a submodule of a package (e.g. x.y) is encountered, the parent
  package (e.g. x) must also be loaded, but it is not strictly a
  dependency.  See State.add_ancestors() below.
"""


class ModuleNotFound(Exception):
    """Control flow exception to signal that a module was not found."""


class State:
    """The state for a module.

    The source is only used for the -c command line option; in that
    case path is None.  Otherwise source is None and path isn't.
    """

    manager = None  # type: BuildManager
    order_counter = 0  # Class variable
    order = None  # type: int  # Order in which modules were encountered
    id = None  # type: str  # Fully qualified module name
    path = None  # type: Optional[str]  # Path to module source
    xpath = None  # type: str  # Path or '<string>'
    source = None  # type: Optional[str]  # Module source code
    source_hash = None  # type: Optional[str]  # Hash calculated based on the source code
    meta_source_hash = None  # type: Optional[str]  # Hash of the source given in the meta, if any
    meta = None  # type: Optional[CacheMeta]
    data = None  # type: Optional[str]
    tree = None  # type: Optional[MypyFile]
    dependencies = None  # type: List[str]  # Modules directly imported by the module
    suppressed = None  # type: List[str]  # Suppressed/missing dependencies
    priorities = None  # type: Dict[str, int]

    # Map each dependency to the line number where it is first imported
    dep_line_map = None  # type: Dict[str, int]

    # Parent package, its parent, etc.
    ancestors = None  # type: Optional[List[str]]

    # A list of all direct submodules of a given module
    child_modules = None  # type: Set[str]

    # List of (path, line number) tuples giving context for import
    import_context = None  # type: List[Tuple[str, int]]

    # The State from which this module was imported, if any
    caller_state = None  # type: Optional[State]

    # If caller_state is set, the line number in the caller where the import occurred
    caller_line = 0

    # If True, indicate that the public interface of this module is unchanged
    externally_same = True

    # Contains a hash of the public interface in incremental mode
    interface_hash = ""  # type: str

    # Options, specialized for this file
    options = None  # type: Options

    # Whether to ignore all errors
    ignore_all = False

    # Whether the module has an error or any of its dependencies have one.
    transitive_error = False

    fine_grained_deps = None  # type: Dict[str, Set[str]]

    # Type checker used for checking this file.  Use type_checker() for
    # access and to construct this on demand.
    _type_checker = None  # type: Optional[TypeChecker]

    def __init__(self,
                 id: Optional[str],
                 path: Optional[str],
                 source: Optional[str],
                 manager: BuildManager,
                 caller_state: 'Optional[State]' = None,
                 caller_line: int = 0,
                 ancestor_for: 'Optional[State]' = None,
                 root_source: bool = False,
                 # If `temporary` is True, this State is being created to just
                 # quickly parse/load the tree, without an intention to further
                 # process it. With this flag, any changes to external state as well
                 # as error reporting should be avoided.
                 temporary: bool = False,
                 ) -> None:
        assert id or path or source is not None, "Neither id, path nor source given"
        self.manager = manager
        State.order_counter += 1
        self.order = State.order_counter
        self.caller_state = caller_state
        self.caller_line = caller_line
        if caller_state:
            self.import_context = caller_state.import_context[:]
            self.import_context.append((caller_state.xpath, caller_line))
        else:
            self.import_context = []
        self.id = id or '__main__'
        self.options = manager.options.clone_for_module(self.id)
        self._type_checker = None
        self.fine_grained_deps = {}
        if not path and source is None:
            assert id is not None
            try:
                path, follow_imports = find_module_and_diagnose(
                    manager, id, self.options, caller_state, caller_line,
                    ancestor_for, root_source, skip_diagnose=temporary)
            except ModuleNotFound:
                if not temporary:
                    manager.missing_modules.add(id)
                raise
            if follow_imports == 'silent':
                self.ignore_all = True
        self.path = path
        self.xpath = path or '<string>'
        self.source = source
        if path and source is None and self.manager.cache_enabled:
            self.meta = find_cache_meta(self.id, path, manager)
            # TODO: Get mtime if not cached.
            if self.meta is not None:
                self.interface_hash = self.meta.interface_hash
                self.meta_source_hash = self.meta.hash
        self.add_ancestors()
        self.meta = validate_meta(self.meta, self.id, self.path, self.ignore_all, manager)
        if self.meta:
            # Make copies, since we may modify these and want to
            # compare them to the originals later.
            self.dependencies = list(self.meta.dependencies)
            self.suppressed = list(self.meta.suppressed)
            all_deps = self.dependencies + self.suppressed
            assert len(all_deps) == len(self.meta.dep_prios)
            self.priorities = {id: pri
                               for id, pri in zip(all_deps, self.meta.dep_prios)}
            assert len(all_deps) == len(self.meta.dep_lines)
            self.dep_line_map = {id: line
                                 for id, line in zip(all_deps, self.meta.dep_lines)}
            self.child_modules = set(self.meta.child_modules)
        else:
            # When doing a fine-grained cache load, pretend we only
            # know about modules that have cache information and defer
            # handling new modules until the fine-grained update.
            if manager.use_fine_grained_cache():
                manager.log("Deferring module to fine-grained update %s (%s)" % (path, id))
                raise ModuleNotFound

            # Parse the file (and then some) to get the dependencies.
            self.parse_file()
            self.compute_dependencies()
            self.child_modules = set()

    def add_ancestors(self) -> None:
        if self.path is not None:
            _, name = os.path.split(self.path)
            base, _ = os.path.splitext(name)
            if '.' in base:
                # This is just a weird filename, don't add anything
                self.ancestors = []
                return
        # All parent packages are new ancestors.
        ancestors = []
        parent = self.id
        while '.' in parent:
            parent, _ = parent.rsplit('.', 1)
            ancestors.append(parent)
        self.ancestors = ancestors

    def is_fresh(self) -> bool:
        """Return whether the cache data for this file is fresh."""
        # NOTE: self.dependencies may differ from
        # self.meta.dependencies when a dependency is dropped due to
        # suppression by silent mode.  However when a suppressed
        # dependency is added back we find out later in the process.
        return (self.meta is not None
                and self.is_interface_fresh()
                and self.dependencies == self.meta.dependencies
                and self.child_modules == set(self.meta.child_modules))

    def is_interface_fresh(self) -> bool:
        return self.externally_same

    def mark_as_rechecked(self) -> None:
        """Marks this module as having been fully re-analyzed by the type-checker."""
        self.manager.rechecked_modules.add(self.id)

    def mark_interface_stale(self, *, on_errors: bool = False) -> None:
        """Marks this module as having a stale public interface, and discards the cache data."""
        self.externally_same = False
        if not on_errors:
            self.manager.stale_modules.add(self.id)

    def check_blockers(self) -> None:
        """Raise CompileError if a blocking error is detected."""
        if self.manager.errors.is_blockers():
            self.manager.log("Bailing due to blocking errors")
            self.manager.errors.raise_error()

    @contextlib.contextmanager
    def wrap_context(self) -> Iterator[None]:
        save_import_context = self.manager.errors.import_context()
        self.manager.errors.set_import_context(self.import_context)
        try:
            yield
        except CompileError:
            raise
        except Exception as err:
            report_internal_error(err, self.path, 0, self.manager.errors, self.options)
        self.manager.errors.set_import_context(save_import_context)
        self.check_blockers()

    # Methods for processing cached modules.
    def load_fine_grained_deps(self) -> None:
        assert self.meta is not None, "Internal error: this method must be called only" \
                                      " for cached modules"
        assert self.meta.deps_json
        with open(self.meta.deps_json) as f:
            deps = json.load(f)
        # TODO: Assert deps file wasn't changed.
        self.fine_grained_deps = {k: set(v) for k, v in deps.items()}

    def load_tree(self) -> None:
        assert self.meta is not None, "Internal error: this method must be called only" \
                                      " for cached modules"
        with open(self.meta.data_json) as f:
            data = json.load(f)
        # TODO: Assert data file wasn't changed.
        self.tree = MypyFile.deserialize(data)

        self.manager.modules[self.id] = self.tree
        self.manager.add_stats(fresh_trees=1)

    def fix_cross_refs(self) -> None:
        assert self.tree is not None, "Internal error: method must be called on parsed file only"
        # We need to set quick_and_dirty when doing a fine grained
        # cache load because we need to gracefully handle missing modules.
        fixup_module(self.tree, self.manager.modules,
                     self.manager.options.quick_and_dirty or
                     self.options.use_fine_grained_cache)

    def patch_dependency_parents(self) -> None:
        """
        In Python, if a and a.b are both modules, running `import a.b` will
        modify not only the current module's namespace, but a's namespace as
        well -- see SemanticAnalyzerPass2.add_submodules_to_parent_modules for more
        details.

        However, this patching process can occur after `a` has been parsed and
        serialized during increment mode. Consequently, we need to repeat this
        patch when deserializing a cached file.

        This function should be called only when processing fresh SCCs -- the
        semantic analyzer will perform this patch for us when processing stale
        SCCs.
        """
        for dep in self.dependencies:
            self.manager.semantic_analyzer.add_submodules_to_parent_modules(dep, True)

    def fix_suppressed_dependencies(self, graph: Graph) -> None:
        """Corrects whether dependencies are considered stale in silent mode.

        This method is a hack to correct imports in silent mode + incremental mode.
        In particular, the problem is that when running mypy with a cold cache, the
        `parse_file(...)` function is called *at the start* of the `load_graph(...)` function.
        Note that load_graph will mark some dependencies as suppressed if they weren't specified
        on the command line in silent mode.

        However, if the interface for a module is changed, parse_file will be called within
        `process_stale_scc` -- *after* load_graph is finished, wiping out the changes load_graph
        previously made.

        This method is meant to be run after parse_file finishes in process_stale_scc and will
        recompute what modules should be considered suppressed in silent mode.
        """
        # TODO: See if it's possible to move this check directly into parse_file in some way.
        # TODO: Find a way to write a test case for this fix.
        # TODO: I suspect that splitting compute_dependencies() out from parse_file
        # obviates the need for this but lacking a test case for the problem this fixed...
        silent_mode = (self.options.ignore_missing_imports or
                       self.options.follow_imports == 'skip')
        if not silent_mode:
            return

        new_suppressed = []
        new_dependencies = []
        entry_points = self.manager.source_set.source_modules
        for dep in self.dependencies + self.suppressed:
            ignored = dep in self.suppressed and dep not in entry_points
            if ignored or dep not in graph:
                new_suppressed.append(dep)
            else:
                new_dependencies.append(dep)
        self.dependencies = new_dependencies
        self.suppressed = new_suppressed

    # Methods for processing modules from source code.

    def parse_file(self) -> None:
        """Parse file and run first pass of semantic analysis.

        Everything done here is local to the file. Don't depend on imported
        modules in any way. Also record module dependencies based on imports.
        """
        if self.tree is not None:
            # The file was already parsed (in __init__()).
            return

        manager = self.manager
        modules = manager.modules
        manager.log("Parsing %s (%s)" % (self.xpath, self.id))

        with self.wrap_context():
            source = self.source
            self.source = None  # We won't need it again.
            if self.path and source is None:
                try:
                    path = manager.maybe_swap_for_shadow_path(self.path)
                    source = decode_python_encoding(manager.fscache.read(path),
                                                    manager.options.python_version)
                    self.source_hash = manager.fscache.md5(path)
                except IOError as ioerr:
                    # ioerr.strerror differs for os.stat failures between Windows and
                    # other systems, but os.strerror(ioerr.errno) does not, so we use that.
                    # (We want the error messages to be platform-independent so that the
                    # tests have predictable output.)
                    raise CompileError([
                        "mypy: can't read file '{}': {}".format(
                            self.path, os.strerror(ioerr.errno))])
                except (UnicodeDecodeError, DecodeError) as decodeerr:
                    raise CompileError([
                        "mypy: can't decode file '{}': {}".format(self.path, str(decodeerr))])
            else:
                assert source is not None
                self.source_hash = compute_hash(source)
            self.tree = manager.parse_file(self.id, self.xpath, source,
                                           self.ignore_all or self.options.ignore_errors)

        modules[self.id] = self.tree

        # Do the first pass of semantic analysis: add top-level
        # definitions in the file to the symbol table.  We must do
        # this before processing imports, since this may mark some
        # import statements as unreachable.
        first = SemanticAnalyzerPass1(manager.semantic_analyzer)
        with self.wrap_context():
            first.visit_file(self.tree, self.xpath, self.id, self.options)

        # Initialize module symbol table, which was populated by the
        # semantic analyzer.
        # TODO: Why can't SemanticAnalyzerPass1 .analyze() do this?
        self.tree.names = manager.semantic_analyzer.globals

        self.check_blockers()

    def compute_dependencies(self) -> None:
        """Compute a module's dependencies after parsing it.

        This is used when we parse a file that we didn't have
        up-to-date cache information for. When we have an up-to-date
        cache, we just use the cached info.
        """
        manager = self.manager
        assert self.tree is not None

        # Compute (direct) dependencies.
        # Add all direct imports (this is why we needed the first pass).
        # Also keep track of each dependency's source line.
        dependencies = []
        priorities = {}  # type: Dict[str, int]  # id -> priority
        dep_line_map = {}  # type: Dict[str, int]  # id -> line
        for pri, id, line in manager.all_imported_modules_in_file(self.tree):
            priorities[id] = min(pri, priorities.get(id, PRI_ALL))
            if id == self.id:
                continue
            if id not in dep_line_map:
                dependencies.append(id)
                dep_line_map[id] = line
        # Every module implicitly depends on builtins.
        if self.id != 'builtins' and 'builtins' not in dep_line_map:
            dependencies.append('builtins')

        # Missing dependencies will be moved from dependencies to
        # suppressed when they fail to be loaded in load_graph.
        self.dependencies = dependencies
        self.suppressed = []
        self.priorities = priorities
        self.dep_line_map = dep_line_map

        self.check_blockers()  # Can fail due to bogus relative imports

    def semantic_analysis(self) -> None:
        assert self.tree is not None, "Internal error: method must be called on parsed file only"
        patches = []  # type: List[Tuple[int, Callable[[], None]]]
        with self.wrap_context():
            self.manager.semantic_analyzer.visit_file(self.tree, self.xpath, self.options, patches)
        self.patches = patches

    def semantic_analysis_pass_three(self) -> None:
        assert self.tree is not None, "Internal error: method must be called on parsed file only"
        patches = []  # type: List[Tuple[int, Callable[[], None]]]
        with self.wrap_context():
            self.manager.semantic_analyzer_pass3.visit_file(self.tree, self.xpath,
                                                            self.options, patches)
            if self.options.dump_type_stats:
                dump_type_stats(self.tree, self.xpath)
        self.patches = patches + self.patches

    def semantic_analysis_apply_patches(self) -> None:
        apply_semantic_analyzer_patches(self.patches)

    def type_check_first_pass(self) -> None:
        if self.options.semantic_analysis_only:
            return
        with self.wrap_context():
            self.type_checker().check_first_pass()

    def type_checker(self) -> TypeChecker:
        if not self._type_checker:
            assert self.tree is not None, "Internal error: must be called on parsed file only"
            manager = self.manager
            self._type_checker = TypeChecker(manager.errors, manager.modules, self.options,
                                             self.tree, self.xpath, manager.plugin)
        return self._type_checker

    def type_map(self) -> Dict[Expression, Type]:
        return self.type_checker().type_map

    def type_check_second_pass(self) -> bool:
        if self.options.semantic_analysis_only:
            return False
        with self.wrap_context():
            return self.type_checker().check_second_pass()

    def finish_passes(self) -> None:
        assert self.tree is not None, "Internal error: method must be called on parsed file only"
        manager = self.manager
        if self.options.semantic_analysis_only:
            return
        with self.wrap_context():
            # Some tests want to look at the set of all types.
            options = manager.options
            if ((options.use_builtins_fixtures and not options.fine_grained_incremental) or
                    manager.options.dump_deps):
                manager.all_types.update(self.type_map())

            # We should always patch indirect dependencies, even in full (non-incremental) builds,
            # because the cache still may be written, and it must be correct.
            self._patch_indirect_dependencies(self.type_checker().module_refs, self.type_map())

            if self.options.dump_inference_stats:
                dump_type_stats(self.tree, self.xpath, inferred=True,
                                typemap=self.type_map())
            manager.report_file(self.tree, self.type_map(), self.options)

    def _patch_indirect_dependencies(self,
                                     module_refs: Set[str],
                                     type_map: Dict[Expression, Type]) -> None:
        types = set(type_map.values())
        assert None not in types
        valid = self.valid_references()

        encountered = self.manager.indirection_detector.find_modules(types) | module_refs
        extra = encountered - valid

        for dep in sorted(extra):
            if dep not in self.manager.modules:
                continue
            if dep not in self.suppressed and dep not in self.manager.missing_modules:
                self.dependencies.append(dep)
                self.priorities[dep] = PRI_INDIRECT
            elif dep not in self.suppressed and dep in self.manager.missing_modules:
                self.suppressed.append(dep)

    def compute_fine_grained_deps(self) -> None:
        assert self.tree is not None
        if '/typeshed/' in self.xpath or self.xpath.startswith('typeshed/'):
            # We don't track changes to typeshed -- the assumption is that they are only changed
            # as part of mypy updates, which will invalidate everything anyway.
            #
            # TODO: Not a reliable test, as we could have a package named typeshed.
            # TODO: Consider relaxing this -- maybe allow some typeshed changes to be tracked.
            return
        self.fine_grained_deps = get_dependencies(target=self.tree,
                                                  type_map=self.type_map(),
                                                  python_version=self.options.python_version)

    def valid_references(self) -> Set[str]:
        assert self.ancestors is not None
        valid_refs = set(self.dependencies + self.suppressed + self.ancestors)
        valid_refs.add(self.id)

        if "os" in valid_refs:
            valid_refs.add("os.path")

        return valid_refs

    def write_cache(self) -> None:
        assert self.tree is not None, "Internal error: method must be called on parsed file only"
        # We don't support writing cache files in fine-grained incremental mode.
        if (not self.path
                or self.options.cache_dir == os.devnull
                or self.options.fine_grained_incremental):
            return
        if self.manager.options.quick_and_dirty:
            is_errors = self.manager.errors.is_errors_for_file(self.path)
        else:
            is_errors = self.transitive_error
        if is_errors:
            delete_cache(self.id, self.path, self.manager)
            self.meta = None
            self.mark_interface_stale(on_errors=True)
            return
        dep_prios = self.dependency_priorities()
        dep_lines = self.dependency_lines()
        assert self.source_hash is not None
        new_interface_hash, self.meta = write_cache(
            self.id, self.path, self.tree,
            {k: list(v) for k, v in self.fine_grained_deps.items()},
            list(self.dependencies), list(self.suppressed), list(self.child_modules),
            dep_prios, dep_lines, self.interface_hash, self.source_hash, self.ignore_all,
            self.manager)
        if new_interface_hash == self.interface_hash:
            self.manager.log("Cached module {} has same interface".format(self.id))
        else:
            self.manager.log("Cached module {} has changed interface".format(self.id))
            self.mark_interface_stale()
            self.interface_hash = new_interface_hash

    def verify_dependencies(self, suppressed_only: bool = False) -> None:
        """Report errors for import targets in modules that don't exist.

        If suppressed_only is set, only check suppressed dependencies.
        """
        manager = self.manager
        assert self.ancestors is not None
        if suppressed_only:
            all_deps = self.suppressed
        else:
            # Strip out indirect dependencies. See comment in build.load_graph().
            dependencies = [dep for dep in self.dependencies
                            if self.priorities.get(dep) != PRI_INDIRECT]
            all_deps = dependencies + self.suppressed + self.ancestors
        for dep in all_deps:
            if dep in manager.modules:
                continue
            options = manager.options.clone_for_module(dep)
            if options.ignore_missing_imports:
                continue
            line = self.dep_line_map.get(dep, 1)
            try:
                if dep in self.ancestors:
                    state, ancestor = None, self  # type: (Optional[State], Optional[State])
                else:
                    state, ancestor = self, None
                # Called just for its side effects of producing diagnostics.
                find_module_and_diagnose(
                    manager, dep, options,
                    caller_state=state, caller_line=line,
                    ancestor_for=ancestor)
            except (ModuleNotFound, CompileError):
                # Swallow up any ModuleNotFounds or CompilerErrors while generating
                # a diagnostic. CompileErrors may get generated in
                # fine-grained mode when an __init__.py is deleted, if a module
                # that was in that package has targets reprocessed before
                # it is renamed.
                pass

    def dependency_priorities(self) -> List[int]:
        return [self.priorities.get(dep, PRI_HIGH) for dep in self.dependencies + self.suppressed]

    def dependency_lines(self) -> List[int]:
        return [self.dep_line_map.get(dep, 1) for dep in self.dependencies + self.suppressed]

    def generate_unused_ignore_notes(self) -> None:
        if self.options.warn_unused_ignores:
            # If this file was initially loaded from the cache, it may have suppressed
            # dependencies due to imports with ignores on them. We need to generate
            # those errors to avoid spuriously flagging them as unused ignores.
            if self.meta:
                self.verify_dependencies(suppressed_only=True)
            self.manager.errors.generate_unused_ignore_notes(self.xpath)


# Module import and diagnostic glue


def find_module_and_diagnose(manager: BuildManager,
                             id: str,
                             options: Options,
                             caller_state: 'Optional[State]' = None,
                             caller_line: int = 0,
                             ancestor_for: 'Optional[State]' = None,
                             root_source: bool = False,
                             skip_diagnose: bool = False) -> Tuple[str, str]:
    """Find a module by name, respecting follow_imports and producing diagnostics.

    If the module is not found, then the ModuleNotFound exception is raised.

    Args:
      id: module to find
      options: the options for the module being loaded
      caller_state: the state of the importing module, if applicable
      caller_line: the line number of the import
      ancestor_for: the child module this is an ancestor of, if applicable
      root_source: whether this source was specified on the command line
      skip_diagnose: skip any error diagnosis and reporting (but ModuleNotFound is
          still raised if the module is missing)

    The specified value of follow_imports for a module can be overridden
    if the module is specified on the command line or if it is a stub,
    so we compute and return the "effective" follow_imports of the module.

    Returns a tuple containing (file path, target's effective follow_imports setting)
    """
    file_id = id
    if id == 'builtins' and options.python_version[0] == 2:
        # The __builtin__ module is called internally by mypy
        # 'builtins' in Python 2 mode (similar to Python 3),
        # but the stub file is __builtin__.pyi.  The reason is
        # that a lot of code hard-codes 'builtins.x' and it's
        # easier to work it around like this.  It also means
        # that the implementation can mostly ignore the
        # difference and just assume 'builtins' everywhere,
        # which simplifies code.
        file_id = '__builtin__'
    path = manager.find_module_cache.find_module(file_id, manager.search_paths,
                                                 manager.options.python_executable)
    if path:
        # For non-stubs, look at options.follow_imports:
        # - normal (default) -> fully analyze
        # - silent -> analyze but silence errors
        # - skip -> don't analyze, make the type Any
        follow_imports = options.follow_imports
        if (root_source  # Honor top-level modules
                or (not path.endswith('.py')  # Stubs are always normal
                    and not options.follow_imports_for_stubs)  # except when they aren't
                or id == 'builtins'):  # Builtins is always normal
            follow_imports = 'normal'
        if skip_diagnose:
            pass
        elif follow_imports == 'silent':
            # Still import it, but silence non-blocker errors.
            manager.log("Silencing %s (%s)" % (path, id))
        elif follow_imports == 'skip' or follow_imports == 'error':
            # In 'error' mode, produce special error messages.
            if id not in manager.missing_modules:
                manager.log("Skipping %s (%s)" % (path, id))
            if follow_imports == 'error':
                if ancestor_for:
                    skipping_ancestor(manager, id, path, ancestor_for)
                else:
                    skipping_module(manager, caller_line, caller_state,
                                    id, path)
            raise ModuleNotFound

        return (path, follow_imports)
    else:
        # Could not find a module.  Typically the reason is a
        # misspelled module name, missing stub, module not in
        # search path or the module has not been installed.
        if skip_diagnose:
            raise ModuleNotFound
        if caller_state:
            if not (options.ignore_missing_imports or in_partial_package(id, manager)):
                module_not_found(manager, caller_line, caller_state, id)
            raise ModuleNotFound
        else:
            # If we can't find a root source it's always fatal.
            # TODO: This might hide non-fatal errors from
            # root sources processed earlier.
            raise CompileError(["mypy: can't find module '%s'" % id])


def in_partial_package(id: str, manager: BuildManager) -> bool:
    """Check if a missing module can potentially be a part of a package.

    This checks if there is any existing parent __init__.pyi stub that
    defines a module-level __getattr__ (a.k.a. partial stub package).
    """
    while '.' in id:
        parent, _ = id.rsplit('.', 1)
        if parent in manager.modules:
            parent_mod = manager.modules[parent]  # type: Optional[MypyFile]
        else:
            # Parent is not in build, try quickly if we can find it.
            try:
                parent_st = State(id=parent, path=None, source=None, manager=manager,
                                  temporary=True)
            except (ModuleNotFound, CompileError):
                parent_mod = None
            else:
                parent_mod = parent_st.tree
        if parent_mod is not None:
            if parent_mod.is_partial_stub_package:
                return True
            else:
                # Bail out soon, complete subpackage found
                return False
        id = parent
    return False


def module_not_found(manager: BuildManager, line: int, caller_state: State,
                     target: str) -> None:
    errors = manager.errors
    save_import_context = errors.import_context()
    errors.set_import_context(caller_state.import_context)
    errors.set_file(caller_state.xpath, caller_state.id)
    stub_msg = "(Stub files are from https://github.com/python/typeshed)"
    if target == 'builtins':
        errors.report(line, 0, "Cannot find 'builtins' module. Typeshed appears broken!",
                      blocker=True)
        errors.raise_error()
    elif ((manager.options.python_version[0] == 2 and moduleinfo.is_py2_std_lib_module(target))
          or (manager.options.python_version[0] >= 3
              and moduleinfo.is_py3_std_lib_module(target))):
        errors.report(
            line, 0, "No library stub file for standard library module '{}'".format(target))
        errors.report(line, 0, stub_msg, severity='note', only_once=True)
    elif moduleinfo.is_third_party_module(target):
        errors.report(line, 0, "No library stub file for module '{}'".format(target))
        errors.report(line, 0, stub_msg, severity='note', only_once=True)
    else:
        errors.report(line, 0, "Cannot find module named '{}'".format(target))
        errors.report(line, 0, '(Perhaps setting MYPYPATH '
                      'or using the "--ignore-missing-imports" flag would help)',
                      severity='note', only_once=True)
    errors.set_import_context(save_import_context)


def skipping_module(manager: BuildManager, line: int, caller_state: Optional[State],
                    id: str, path: str) -> None:
    """Produce an error for an import ignored due to --follow_imports=error"""
    assert caller_state, (id, path)
    save_import_context = manager.errors.import_context()
    manager.errors.set_import_context(caller_state.import_context)
    manager.errors.set_file(caller_state.xpath, caller_state.id)
    manager.errors.report(line, 0,
                          "Import of '%s' ignored" % (id,),
                          severity='note')
    manager.errors.report(line, 0,
                          "(Using --follow-imports=error, module not passed on command line)",
                          severity='note', only_once=True)
    manager.errors.set_import_context(save_import_context)


def skipping_ancestor(manager: BuildManager, id: str, path: str, ancestor_for: 'State') -> None:
    """Produce an error for an ancestor ignored due to --follow_imports=error"""
    # TODO: Read the path (the __init__.py file) and return
    # immediately if it's empty or only contains comments.
    # But beware, some package may be the ancestor of many modules,
    # so we'd need to cache the decision.
    manager.errors.set_import_context([])
    manager.errors.set_file(ancestor_for.xpath, ancestor_for.id)
    manager.errors.report(-1, -1, "Ancestor package '%s' ignored" % (id,),
                          severity='note', only_once=True)
    manager.errors.report(-1, -1,
                          "(Using --follow-imports=error, submodule passed on command line)",
                          severity='note', only_once=True)


# The driver


def dispatch(sources: List[BuildSource], manager: BuildManager) -> Graph:
    manager.log()
    manager.log("Mypy version %s" % __version__)
    t0 = time.time()
    graph = load_graph(sources, manager)

    # This is a kind of unfortunate hack to work around some of fine-grained's
    # fragility: if we have loaded less than 50% of the specified files from
    # cache in fine-grained cache mode, load the graph again honestly.
    # In this case, we just turn the cache off entirely, so we don't need
    # to worry about some files being loaded and some from cache and so
    # that fine-grained mode never *writes* to the cache.
    if manager.use_fine_grained_cache() and len(graph) < 0.50 * len(sources):
        manager.log("Redoing load_graph without cache because too much was missing")
        manager.cache_enabled = False
        graph = load_graph(sources, manager)

    t1 = time.time()
    manager.add_stats(graph_size=len(graph),
                      stubs_found=sum(g.path is not None and g.path.endswith('.pyi')
                                      for g in graph.values()),
                      graph_load_time=(t1 - t0),
                      fm_cache_size=len(manager.find_module_cache.results),
                      fm_dir_cache_size=len(manager.find_module_cache.dirs),
                      )
    if not graph:
        print("Nothing to do?!")
        return graph
    manager.log("Loaded graph with %d nodes (%.3f sec)" % (len(graph), t1 - t0))
    if manager.options.dump_graph:
        dump_graph(graph)
        return graph

    # Fine grained protocol dependencies are serialized separately, so we read them
    # after we load the cache for whole graph.
    # We need to read them both for running in daemon mode and if we are generating
    # a fine-grained cache (so that we can properly update them incrementally).
    # The `read_protocol_cache` will also validate
    # the protocol cache against the loaded individual cache files.
    if manager.options.cache_fine_grained or manager.use_fine_grained_cache():
        proto_deps = read_protocol_cache(manager, graph)
        if proto_deps is not None:
            TypeState.proto_deps = proto_deps
        elif manager.stats.get('fresh_metas', 0) > 0:
            # There were some cache files read, but no protocol dependencies loaded.
            manager.log("Error reading protocol dependencies cache -- aborting cache load")
            manager.cache_enabled = False
            manager.log("Falling back to full run -- reloading graph...")
            return dispatch(sources, manager)

    # If we are loading a fine-grained incremental mode cache, we
    # don't want to do a real incremental reprocess of the graph---we
    # just want to load in all of the cache information.
    if manager.use_fine_grained_cache():
        process_fine_grained_cache_graph(graph, manager)
    else:
        process_graph(graph, manager)
        if manager.options.cache_fine_grained or manager.options.fine_grained_incremental:
            # If we are running a daemon or are going to write cache for further fine grained use,
            # then we need to collect fine grained protocol dependencies.
            # Since these are a global property of the program, they are calculated after we
            # processed the whole graph.
            TypeState.update_protocol_deps()
            if TypeState.proto_deps is not None and not manager.options.fine_grained_incremental:
                write_protocol_deps_cache(TypeState.proto_deps, manager, graph)

    if manager.options.dump_deps:
        # This speeds up startup a little when not using the daemon mode.
        from mypy.server.deps import dump_all_dependencies
        dump_all_dependencies(manager.modules, manager.all_types, manager.options.python_version)
    return graph


class NodeInfo:
    """Some info about a node in the graph of SCCs."""

    def __init__(self, index: int, scc: List[str]) -> None:
        self.node_id = "n%d" % index
        self.scc = scc
        self.sizes = {}  # type: Dict[str, int]  # mod -> size in bytes
        self.deps = {}  # type: Dict[str, int]  # node_id -> pri

    def dumps(self) -> str:
        """Convert to JSON string."""
        total_size = sum(self.sizes.values())
        return "[%s, %s, %s,\n     %s,\n     %s]" % (json.dumps(self.node_id),
                                                     json.dumps(total_size),
                                                     json.dumps(self.scc),
                                                     json.dumps(self.sizes),
                                                     json.dumps(self.deps))


def dump_graph(graph: Graph) -> None:
    """Dump the graph as a JSON string to stdout.

    This copies some of the work by process_graph()
    (sorted_components() and order_ascc()).
    """
    nodes = []
    sccs = sorted_components(graph)
    for i, ascc in enumerate(sccs):
        scc = order_ascc(graph, ascc)
        node = NodeInfo(i, scc)
        nodes.append(node)
    inv_nodes = {}  # module -> node_id
    for node in nodes:
        for mod in node.scc:
            inv_nodes[mod] = node.node_id
    for node in nodes:
        for mod in node.scc:
            state = graph[mod]
            size = 0
            if state.path:
                try:
                    size = os.path.getsize(state.path)
                except os.error:
                    pass
            node.sizes[mod] = size
            for dep in state.dependencies:
                if dep in state.priorities:
                    pri = state.priorities[dep]
                    if dep in inv_nodes:
                        dep_id = inv_nodes[dep]
                        if (dep_id != node.node_id and
                                (dep_id not in node.deps or pri < node.deps[dep_id])):
                            node.deps[dep_id] = pri
    print("[" + ",\n ".join(node.dumps() for node in nodes) + "\n]")


def load_graph(sources: List[BuildSource], manager: BuildManager,
               old_graph: Optional[Graph] = None,
               new_modules: Optional[List[State]] = None) -> Graph:
    """Given some source files, load the full dependency graph.

    If an old_graph is passed in, it is used as the starting point and
    modified during graph loading.

    If a new_modules is passed in, any modules that are loaded are
    added to the list. This is an argument and not a return value
    so that the caller can access it even if load_graph fails.

    As this may need to parse files, this can raise CompileError in case
    there are syntax errors.
    """

    graph = old_graph if old_graph is not None else {}  # type: Graph

    # The deque is used to implement breadth-first traversal.
    # TODO: Consider whether to go depth-first instead.  This may
    # affect the order in which we process files within import cycles.
    new = new_modules if new_modules is not None else []
    entry_points = set()  # type: Set[str]
    # Seed the graph with the initial root sources.
    for bs in sources:
        try:
            st = State(id=bs.module, path=bs.path, source=bs.text, manager=manager,
                       root_source=True)
        except ModuleNotFound:
            continue
        if st.id in graph:
            manager.errors.set_file(st.xpath, st.id)
            manager.errors.report(-1, -1, "Duplicate module named '%s'" % st.id)
            manager.errors.raise_error()
        graph[st.id] = st
        new.append(st)
        entry_points.add(bs.module)
    # Collect dependencies.  We go breadth-first.
    # More nodes might get added to new as we go, but that's fine.
    for st in new:
        assert st.ancestors is not None
        # Strip out indirect dependencies.  These will be dealt with
        # when they show up as direct dependencies, and there's a
        # scenario where they hurt:
        # - Suppose A imports B and B imports C.
        # - Suppose on the next round:
        #   - C is deleted;
        #   - B is updated to remove the dependency on C;
        #   - A is unchanged.
        # - In this case A's cached *direct* dependencies are still valid
        #   (since direct dependencies reflect the imports found in the source)
        #   but A's cached *indirect* dependency on C is wrong.
        dependencies = [dep for dep in st.dependencies if st.priorities.get(dep) != PRI_INDIRECT]
        for dep in st.ancestors + dependencies + st.suppressed:
            # We don't want to recheck imports marked with '# type: ignore'
            # so we ignore any suppressed module not explicitly re-included
            # from the command line.
            ignored = dep in st.suppressed and dep not in entry_points
            if ignored:
                manager.missing_modules.add(dep)
            elif dep not in graph:
                try:
                    if dep in st.ancestors:
                        # TODO: Why not 'if dep not in st.dependencies' ?
                        # Ancestors don't have import context.
                        newst = State(id=dep, path=None, source=None, manager=manager,
                                      ancestor_for=st)
                    else:
                        newst = State(id=dep, path=None, source=None, manager=manager,
                                      caller_state=st, caller_line=st.dep_line_map.get(dep, 1))
                except ModuleNotFound:
                    if dep in st.dependencies:
                        st.dependencies.remove(dep)
                        st.suppressed.append(dep)
                else:
                    assert newst.id not in graph, newst.id
                    graph[newst.id] = newst
                    new.append(newst)
            if dep in st.ancestors and dep in graph:
                graph[dep].child_modules.add(st.id)
            if dep in graph and dep in st.suppressed:
                # Previously suppressed file is now visible
                if dep in st.suppressed:
                    st.suppressed.remove(dep)
                    st.dependencies.append(dep)
    return graph


class FreshState(State):
    meta = None  # type: CacheMeta


def process_graph(graph: Graph, manager: BuildManager) -> None:
    """Process everything in dependency order."""
    sccs = sorted_components(graph)
    manager.log("Found %d SCCs; largest has %d nodes" %
                (len(sccs), max(len(scc) for scc in sccs)))

    fresh_scc_queue = []  # type: List[List[str]]

    # We're processing SCCs from leaves (those without further
    # dependencies) to roots (those from which everything else can be
    # reached).
    for ascc in sccs:
        # Order the SCC's nodes using a heuristic.
        # Note that ascc is a set, and scc is a list.
        scc = order_ascc(graph, ascc)
        # If builtins is in the list, move it last.  (This is a bit of
        # a hack, but it's necessary because the builtins module is
        # part of a small cycle involving at least {builtins, abc,
        # typing}.  Of these, builtins must be processed last or else
        # some builtin objects will be incompletely processed.)
        if 'builtins' in ascc:
            scc.remove('builtins')
            scc.append('builtins')
        if manager.options.verbosity >= 2:
            for id in scc:
                manager.trace("Priorities for %s:" % id,
                              " ".join("%s:%d" % (x, graph[id].priorities[x])
                                       for x in graph[id].dependencies
                                       if x in ascc and x in graph[id].priorities))
        # Because the SCCs are presented in topological sort order, we
        # don't need to look at dependencies recursively for staleness
        # -- the immediate dependencies are sufficient.
        stale_scc = {id for id in scc if not graph[id].is_fresh()}
        fresh = not stale_scc
        deps = set()
        for id in scc:
            deps.update(graph[id].dependencies)
        deps -= ascc
        stale_deps = {id for id in deps if id in graph and not graph[id].is_interface_fresh()}
        if not manager.options.quick_and_dirty:
            fresh = fresh and not stale_deps
        undeps = set()
        if fresh:
            # Check if any dependencies that were suppressed according
            # to the cache have heen added back in this run.
            # NOTE: Newly suppressed dependencies are handled by is_fresh().
            for id in scc:
                undeps.update(graph[id].suppressed)
            undeps &= graph.keys()
            if undeps:
                fresh = False
        if fresh:
            # All cache files are fresh.  Check that no dependency's
            # cache file is newer than any scc node's cache file.
            fresh_graph = cast(Dict[str, FreshState], graph)
            oldest_in_scc = min(fresh_graph[id].meta.data_mtime for id in scc)
            viable = {id for id in stale_deps if graph[id].meta is not None}
            newest_in_deps = 0 if not viable else max(fresh_graph[dep].meta.data_mtime
                                                      for dep in viable)
            if manager.options.verbosity >= 3:  # Dump all mtimes for extreme debugging.
                all_ids = sorted(ascc | viable, key=lambda id: fresh_graph[id].meta.data_mtime)
                for id in all_ids:
                    if id in scc:
                        if fresh_graph[id].meta.data_mtime < newest_in_deps:
                            key = "*id:"
                        else:
                            key = "id:"
                    else:
                        if fresh_graph[id].meta.data_mtime > oldest_in_scc:
                            key = "+dep:"
                        else:
                            key = "dep:"
                    manager.trace(" %5s %.0f %s" % (key, fresh_graph[id].meta.data_mtime, id))
            # If equal, give the benefit of the doubt, due to 1-sec time granularity
            # (on some platforms).
            if manager.options.quick_and_dirty and stale_deps:
                fresh_msg = "fresh(ish)"
            elif oldest_in_scc < newest_in_deps:
                fresh = False
                fresh_msg = "out of date by %.0f seconds" % (newest_in_deps - oldest_in_scc)
            else:
                fresh_msg = "fresh"
        elif undeps:
            fresh_msg = "stale due to changed suppression (%s)" % " ".join(sorted(undeps))
        elif stale_scc:
            fresh_msg = "inherently stale"
            if stale_scc != ascc:
                fresh_msg += " (%s)" % " ".join(sorted(stale_scc))
            if stale_deps:
                fresh_msg += " with stale deps (%s)" % " ".join(sorted(stale_deps))
        else:
            fresh_msg = "stale due to deps (%s)" % " ".join(sorted(stale_deps))

        # Initialize transitive_error for all SCC members from union
        # of transitive_error of dependencies.
        if any(graph[dep].transitive_error for dep in deps if dep in graph):
            for id in scc:
                graph[id].transitive_error = True

        scc_str = " ".join(scc)
        if fresh:
            manager.trace("Queuing %s SCC (%s)" % (fresh_msg, scc_str))
            fresh_scc_queue.append(scc)
        else:
            if len(fresh_scc_queue) > 0:
                manager.log("Processing {} queued fresh SCCs".format(len(fresh_scc_queue)))
                # Defer processing fresh SCCs until we actually run into a stale SCC
                # and need the earlier modules to be loaded.
                #
                # Note that `process_graph` may end with us not having processed every
                # single fresh SCC. This is intentional -- we don't need those modules
                # loaded if there are no more stale SCCs to be rechecked.
                #
                # Also note we shouldn't have to worry about transitive_error here,
                # since modules with transitive errors aren't written to the cache,
                # and if any dependencies were changed, this SCC would be stale.
                # (Also, in quick_and_dirty mode we don't care about transitive errors.)
                #
                # TODO: see if it's possible to determine if we need to process only a
                # _subset_ of the past SCCs instead of having to process them all.
                for prev_scc in fresh_scc_queue:
                    process_fresh_modules(graph, prev_scc, manager)
                fresh_scc_queue = []
            size = len(scc)
            if size == 1:
                manager.log("Processing SCC singleton (%s) as %s" % (scc_str, fresh_msg))
            else:
                manager.log("Processing SCC of size %d (%s) as %s" % (size, scc_str, fresh_msg))
            process_stale_scc(graph, scc, manager)

    sccs_left = len(fresh_scc_queue)
    nodes_left = sum(len(scc) for scc in fresh_scc_queue)
    manager.add_stats(sccs_left=sccs_left, nodes_left=nodes_left)
    if sccs_left:
        manager.log("{} fresh SCCs ({} nodes) left in queue (and will remain unprocessed)"
                    .format(sccs_left, nodes_left))
        manager.trace(str(fresh_scc_queue))
    else:
        manager.log("No fresh SCCs left in queue")


def process_fine_grained_cache_graph(graph: Graph, manager: BuildManager) -> None:
    """Finish loading everything for use in the fine-grained incremental cache"""

    # If we are running in fine-grained incremental mode with caching,
    # we don't actually have much to do: just load the fine-grained
    # deps.
    for id, state in graph.items():
        state.load_fine_grained_deps()


def order_ascc(graph: Graph, ascc: AbstractSet[str], pri_max: int = PRI_ALL) -> List[str]:
    """Come up with the ideal processing order within an SCC.

    Using the priorities assigned by all_imported_modules_in_file(),
    try to reduce the cycle to a DAG, by omitting arcs representing
    dependencies of lower priority.

    In the simplest case, if we have A <--> B where A has a top-level
    "import B" (medium priority) but B only has the reverse "import A"
    inside a function (low priority), we turn the cycle into a DAG by
    dropping the B --> A arc, which leaves only A --> B.

    If all arcs have the same priority, we fall back to sorting by
    reverse global order (the order in which modules were first
    encountered).

    The algorithm is recursive, as follows: when as arcs of different
    priorities are present, drop all arcs of the lowest priority,
    identify SCCs in the resulting graph, and apply the algorithm to
    each SCC thus found.  The recursion is bounded because at each
    recursion the spread in priorities is (at least) one less.

    In practice there are only a few priority levels (less than a
    dozen) and in the worst case we just carry out the same algorithm
    for finding SCCs N times.  Thus the complexity is no worse than
    the complexity of the original SCC-finding algorithm -- see
    strongly_connected_components() below for a reference.
    """
    if len(ascc) == 1:
        return [s for s in ascc]
    pri_spread = set()
    for id in ascc:
        state = graph[id]
        for dep in state.dependencies:
            if dep in ascc:
                pri = state.priorities.get(dep, PRI_HIGH)
                if pri < pri_max:
                    pri_spread.add(pri)
    if len(pri_spread) == 1:
        # Filtered dependencies are uniform -- order by global order.
        return sorted(ascc, key=lambda id: -graph[id].order)
    pri_max = max(pri_spread)
    sccs = sorted_components(graph, ascc, pri_max)
    # The recursion is bounded by the len(pri_spread) check above.
    return [s for ss in sccs for s in order_ascc(graph, ss, pri_max)]


def process_fresh_modules(graph: Graph, modules: List[str], manager: BuildManager) -> None:
    """Process the modules in one group of modules from their cached data.

    This can be used to process an SCC of modules
    This involves loading the tree from JSON and then doing various cleanups.
    """
    for id in modules:
        graph[id].load_tree()
    for id in modules:
        graph[id].fix_cross_refs()
    for id in modules:
        graph[id].patch_dependency_parents()


def process_stale_scc(graph: Graph, scc: List[str], manager: BuildManager) -> None:
    """Process the modules in one SCC from source code.

    Exception: If quick_and_dirty is set, use the cache for fresh modules.
    """
    if manager.options.quick_and_dirty:
        fresh = [id for id in scc if graph[id].is_fresh()]
        fresh_set = set(fresh)  # To avoid running into O(N**2)
        stale = [id for id in scc if id not in fresh_set]
        if fresh:
            manager.log("  Fresh ids: %s" % (", ".join(fresh)))
        if stale:
            manager.log("  Stale ids: %s" % (", ".join(stale)))
    else:
        fresh = []
        stale = scc
    for id in fresh:
        graph[id].load_tree()
    for id in stale:
        # We may already have parsed the module, or not.
        # If the former, parse_file() is a no-op.
        graph[id].parse_file()
        graph[id].fix_suppressed_dependencies(graph)
    if 'typing' in scc:
        # For historical reasons we need to manually add typing aliases
        # for built-in generic collections, see docstring of
        # SemanticAnalyzerPass2.add_builtin_aliases for details.
        typing_mod = graph['typing'].tree
        assert typing_mod, "The typing module was not parsed"
        manager.semantic_analyzer.add_builtin_aliases(typing_mod)
    for id in fresh:
        graph[id].fix_cross_refs()
    for id in stale:
        graph[id].semantic_analysis()
    for id in stale:
        graph[id].semantic_analysis_pass_three()
    for id in stale:
        graph[id].semantic_analysis_apply_patches()
    for id in stale:
        graph[id].type_check_first_pass()
    more = True
    while more:
        more = False
        for id in stale:
            if graph[id].type_check_second_pass():
                more = True
    for id in stale:
        graph[id].generate_unused_ignore_notes()
    if any(manager.errors.is_errors_for_file(graph[id].xpath) for id in stale):
        for id in stale:
            graph[id].transitive_error = True
    for id in stale:
        graph[id].finish_passes()
        if manager.options.cache_fine_grained or manager.options.fine_grained_incremental:
            graph[id].compute_fine_grained_deps()
        manager.flush_errors(manager.errors.file_messages(graph[id].xpath), False)
        graph[id].write_cache()
        graph[id].mark_as_rechecked()


def sorted_components(graph: Graph,
                      vertices: Optional[AbstractSet[str]] = None,
                      pri_max: int = PRI_ALL) -> List[AbstractSet[str]]:
    """Return the graph's SCCs, topologically sorted by dependencies.

    The sort order is from leaves (nodes without dependencies) to
    roots (nodes on which no other nodes depend).

    This works for a subset of the full dependency graph too;
    dependencies that aren't present in graph.keys() are ignored.
    """
    # Compute SCCs.
    if vertices is None:
        vertices = set(graph)
    edges = {id: deps_filtered(graph, vertices, id, pri_max) for id in vertices}
    sccs = list(strongly_connected_components(vertices, edges))
    # Topsort.
    sccsmap = {id: frozenset(scc) for scc in sccs for id in scc}
    data = {}  # type: Dict[AbstractSet[str], Set[AbstractSet[str]]]
    for scc in sccs:
        deps = set()  # type: Set[AbstractSet[str]]
        for id in scc:
            deps.update(sccsmap[x] for x in deps_filtered(graph, vertices, id, pri_max))
        data[frozenset(scc)] = deps
    res = []
    for ready in topsort(data):
        # Sort the sets in ready by reversed smallest State.order.  Examples:
        #
        # - If ready is [{x}, {y}], x.order == 1, y.order == 2, we get
        #   [{y}, {x}].
        #
        # - If ready is [{a, b}, {c, d}], a.order == 1, b.order == 3,
        #   c.order == 2, d.order == 4, the sort keys become [1, 2]
        #   and the result is [{c, d}, {a, b}].
        res.extend(sorted(ready,
                          key=lambda scc: -min(graph[id].order for id in scc)))
    return res


def deps_filtered(graph: Graph, vertices: AbstractSet[str], id: str, pri_max: int) -> List[str]:
    """Filter dependencies for id with pri < pri_max."""
    if id not in vertices:
        return []
    state = graph[id]
    return [dep
            for dep in state.dependencies
            if dep in vertices and state.priorities.get(dep, PRI_HIGH) < pri_max]


def strongly_connected_components(vertices: AbstractSet[str],
                                  edges: Dict[str, List[str]]) -> Iterator[Set[str]]:
    """Compute Strongly Connected Components of a directed graph.

    Args:
      vertices: the labels for the vertices
      edges: for each vertex, gives the target vertices of its outgoing edges

    Returns:
      An iterator yielding strongly connected components, each
      represented as a set of vertices.  Each input vertex will occur
      exactly once; vertices not part of a SCC are returned as
      singleton sets.

    From http://code.activestate.com/recipes/578507/.
    """
    identified = set()  # type: Set[str]
    stack = []  # type: List[str]
    index = {}  # type: Dict[str, int]
    boundaries = []  # type: List[int]

    def dfs(v: str) -> Iterator[Set[str]]:
        index[v] = len(stack)
        stack.append(v)
        boundaries.append(index[v])

        for w in edges[v]:
            if w not in index:
                # For Python >= 3.3, replace with "yield from dfs(w)"
                for scc in dfs(w):
                    yield scc
            elif w not in identified:
                while index[w] < boundaries[-1]:
                    boundaries.pop()

        if boundaries[-1] == index[v]:
            boundaries.pop()
            scc = set(stack[index[v]:])
            del stack[index[v]:]
            identified.update(scc)
            yield scc

    for v in vertices:
        if v not in index:
            # For Python >= 3.3, replace with "yield from dfs(v)"
            for scc in dfs(v):
                yield scc


def topsort(data: Dict[AbstractSet[str],
                       Set[AbstractSet[str]]]) -> Iterable[Set[AbstractSet[str]]]:
    """Topological sort.

    Args:
      data: A map from SCCs (represented as frozen sets of strings) to
            sets of SCCs, its dependencies.  NOTE: This data structure
            is modified in place -- for normalization purposes,
            self-dependencies are removed and entries representing
            orphans are added.

    Returns:
      An iterator yielding sets of SCCs that have an equivalent
      ordering.  NOTE: The algorithm doesn't care about the internal
      structure of SCCs.

    Example:
      Suppose the input has the following structure:

        {A: {B, C}, B: {D}, C: {D}}

      This is normalized to:

        {A: {B, C}, B: {D}, C: {D}, D: {}}

      The algorithm will yield the following values:

        {D}
        {B, C}
        {A}

    From http://code.activestate.com/recipes/577413/.
    """
    # TODO: Use a faster algorithm?
    for k, v in data.items():
        v.discard(k)  # Ignore self dependencies.
    for item in set.union(*data.values()) - set(data.keys()):
        data[item] = set()
    while True:
        ready = {item for item, dep in data.items() if not dep}
        if not ready:
            break
        yield ready
        data = {item: (dep - ready)
                for item, dep in data.items()
                if item not in ready}
    assert not data, "A cyclic dependency exists amongst %r" % data<|MERGE_RESOLUTION|>--- conflicted
+++ resolved
@@ -293,7 +293,7 @@
     if alt_lib_path:
         mypypath.insert(0, alt_lib_path)
 
-    package_path = tuple(_get_site_packages_dirs(options.python_executable))
+    package_path = tuple(_get_site_packages_dirs(options.python_executable, fscache))
     for site_dir in package_path:
         assert site_dir not in lib_path
         if site_dir in mypypath:
@@ -307,11 +307,7 @@
 
     return SearchPaths(tuple(reversed(python_path)),
                        tuple(mypypath),
-<<<<<<< HEAD
-                       tuple(_get_site_packages_dirs(options.python_executable, fscache)),
-=======
                        package_path,
->>>>>>> 047c2c3f
                        tuple(lib_path))
 
 
