--- conflicted
+++ resolved
@@ -1530,65 +1530,6 @@
         self.fine_grained_deps = {}
         if not path and source is None:
             assert id is not None
-<<<<<<< HEAD
-            file_id = id
-            if id == 'builtins' and self.options.python_version[0] == 2:
-                # The __builtin__ module is called internally by mypy
-                # 'builtins' in Python 2 mode (similar to Python 3),
-                # but the stub file is __builtin__.pyi.  The reason is
-                # that a lot of code hard-codes 'builtins.x' and it's
-                # easier to work it around like this.  It also means
-                # that the implementation can mostly ignore the
-                # difference and just assume 'builtins' everywhere,
-                # which simplifies code.
-                file_id = '__builtin__'
-            path = manager.find_module_cache.find_module(file_id, manager.lib_path,
-                                                         manager.options.python_executable)
-            if path:
-                # For non-stubs, look at options.follow_imports:
-                # - normal (default) -> fully analyze
-                # - silent -> analyze but silence errors
-                # - skip -> don't analyze, make the type Any
-                follow_imports = self.options.follow_imports
-                if (follow_imports != 'normal'
-                        and not root_source  # Honor top-level modules
-                        and path.endswith('.py')  # Stubs are always normal
-                        and id != 'builtins'):  # Builtins is always normal
-                    if follow_imports == 'silent':
-                        # Still import it, but silence non-blocker errors.
-                        manager.log("Silencing %s (%s)" % (path, id))
-                        self.ignore_all = True
-                    else:
-                        # In 'error' mode, produce special error messages.
-                        if id not in manager.missing_modules:
-                            manager.log("Skipping %s (%s)" % (path, id))
-                        if follow_imports == 'error':
-                            if ancestor_for:
-                                self.skipping_ancestor(id, path, ancestor_for)
-                            else:
-                                self.skipping_module(id, path)
-                        path = None
-                        manager.missing_modules.add(id)
-                        raise ModuleNotFound
-            else:
-                # Could not find a module.  Typically the reason is a
-                # misspelled module name, missing stub, module not in
-                # search path or the module has not been installed.
-                if caller_state:
-                    if not self.options.ignore_missing_imports:
-                        save_import_context = manager.errors.import_context()
-                        manager.errors.set_import_context(caller_state.import_context)
-                        manager.module_not_found(caller_state.xpath, caller_state.id,
-                                                 caller_line, id)
-                        manager.errors.set_import_context(save_import_context)
-                    manager.missing_modules.add(id)
-                    raise ModuleNotFound
-                else:
-                    # If we can't find a root source it's always fatal.
-                    # TODO: This might hide non-fatal errors from
-                    # root sources processed earlier.
-                    raise CompileError(["mypy: can't find module '%s'" % id])
-=======
             try:
                 path, follow_imports = find_module_and_diagnose(
                     manager, id, self.options, caller_state, caller_line,
@@ -1598,7 +1539,6 @@
                 raise
             if follow_imports == 'silent':
                 self.ignore_all = True
->>>>>>> 5ce23c69
         self.path = path
         self.xpath = path or '<string>'
         self.source = source
@@ -2099,7 +2039,8 @@
         # difference and just assume 'builtins' everywhere,
         # which simplifies code.
         file_id = '__builtin__'
-    path = manager.find_module_cache.find_module(file_id, manager.lib_path)
+    path = manager.find_module_cache.find_module(file_id, manager.lib_path, 
+                                                 manager.options.python_version)
     if path:
         # For non-stubs, look at options.follow_imports:
         # - normal (default) -> fully analyze
