from __future__ import annotations

import os.path
import sys
import traceback
from collections import defaultdict
from collections.abc import Iterable, Iterator
from itertools import chain
<<<<<<< HEAD
from typing import Callable, Final, NamedTuple, NoReturn, Optional, TextIO, TypeVar
=======
from typing import Callable, Final, NoReturn, TextIO, TypeVar
>>>>>>> a7e477ff
from typing_extensions import Literal, Self, TypeAlias as _TypeAlias

from mypy import errorcodes as codes
from mypy.error_formatter import ErrorFormatter
from mypy.errorcodes import IMPORT, IMPORT_NOT_FOUND, IMPORT_UNTYPED, ErrorCode, mypy_error_codes
from mypy.nodes import Context
from mypy.options import Options
from mypy.scope import Scope
from mypy.types import Type
from mypy.util import DEFAULT_SOURCE_OFFSET, is_typeshed_file
from mypy.version import __version__ as mypy_version

T = TypeVar("T")

# Show error codes for some note-level messages (these usually appear alone
# and not as a comment for a previous error-level message).
SHOW_NOTE_CODES: Final = {codes.ANNOTATION_UNCHECKED, codes.DEPRECATED}

# Do not add notes with links to error code docs to errors with these codes.
# We can tweak this set as we get more experience about what is helpful and what is not.
HIDE_LINK_CODES: Final = {
    # This is a generic error code, so it has no useful docs
    codes.MISC,
    # These are trivial and have some custom notes (e.g. for list being invariant)
    codes.ASSIGNMENT,
    codes.ARG_TYPE,
    codes.RETURN_VALUE,
    # Undefined name/attribute errors are self-explanatory
    codes.ATTR_DEFINED,
    codes.NAME_DEFINED,
    # Overrides have a custom link to docs
    codes.OVERRIDE,
}

BASE_RTD_URL: Final = "https://mypy.rtfd.io/en/stable/_refs.html#code"

# Keep track of the original error code when the error code of a message is changed.
# This is used to give notes about out-of-date "type: ignore" comments.
original_error_codes: Final = {codes.LITERAL_REQ: codes.MISC, codes.TYPE_ABSTRACT: codes.MISC}


class ErrorInfo:
    """Representation of a single error message."""

    # Description of a sequence of imports that refer to the source file
    # related to this error. Each item is a (path, line number) tuple.
    import_ctx: list[tuple[str, int]]

    # The path to source file that was the source of this error.
    file = ""

    # The fully-qualified id of the source module for this error.
    module: str | None = None

    # The name of the type in which this error is located at.
    type: str | None = ""  # Unqualified, may be None

    # The name of the function or member in which this error is located at.
    function_or_member: str | None = ""  # Unqualified, may be None

    # The line number related to this error within file.
    line = 0  # -1 if unknown

    # The column number related to this error with file.
    column = 0  # -1 if unknown

    # The end line number related to this error within file.
    end_line = 0  # -1 if unknown

    # The end column number related to this error with file.
    end_column = 0  # -1 if unknown

    # Either 'error' or 'note'
    severity = ""

    # The error message.
    message = ""

    # The error code.
    code: ErrorCode | None = None

    # If True, we should halt build after the file that generated this error.
    blocker = False

    # Only report this particular messages once per program.
    only_once = False

    # Actual origin of the error message as tuple (path, line number, end line number)
    # If end line number is unknown, use line number.
    origin: tuple[str, Iterable[int]]

    # Fine-grained incremental target where this was reported
    target: str | None = None

    # If True, don't show this message in output, but still record the error (needed
    # by mypy daemon)
    hidden = False

    # For notes, specifies (optionally) the error this note is attached to. This is used to
    # simplify error code matching and de-duplication logic for complex multi-line notes.
    parent_error: ErrorInfo | None = None

    def __init__(
        self,
        import_ctx: list[tuple[str, int]],
        *,
        file: str,
        module: str | None,
        typ: str | None,
        function_or_member: str | None,
        line: int,
        column: int,
        end_line: int,
        end_column: int,
        severity: str,
        message: str,
        code: ErrorCode | None,
        blocker: bool,
        only_once: bool,
        origin: tuple[str, Iterable[int]] | None = None,
        target: str | None = None,
        priority: int = 0,
        parent_error: ErrorInfo | None = None,
    ) -> None:
        self.import_ctx = import_ctx
        self.file = file
        self.module = module
        self.type = typ
        self.function_or_member = function_or_member
        self.line = line
        self.column = column
        self.end_line = end_line
        self.end_column = end_column
        self.severity = severity
        self.message = message
        self.code = code
        self.blocker = blocker
        self.only_once = only_once
        self.origin = origin or (file, [line])
        self.target = target
        self.priority = priority
        if parent_error is not None:
            assert severity == "note", "Only notes can specify parent errors"
        self.parent_error = parent_error


# Type used internally to represent errors:
#   (path, line, column, end_line, end_column, severity, message, code)
ErrorTuple: _TypeAlias = tuple[str | None, int, int, int, int, str, str, ErrorCode | None]


class ErrorWatcher:
    """Context manager that can be used to keep track of new errors recorded
    around a given operation.

    Errors maintain a stack of such watchers. The handler is called starting
    at the top of the stack, and is propagated down the stack unless filtered
    out by one of the ErrorWatcher instances.
    """

    # public attribute for the special treatment of `reveal_type` by
    # `MessageBuilder.reveal_type`:
    filter_revealed_type: bool

    def __init__(
        self,
        errors: Errors,
        *,
        filter_errors: bool | Callable[[str, ErrorInfo], bool] = False,
        save_filtered_errors: bool = False,
        filter_deprecated: bool = False,
        filter_revealed_type: bool = False,
    ) -> None:
        self.errors = errors
        self._has_new_errors = False
        self._filter = filter_errors
        self._filter_deprecated = filter_deprecated
        self.filter_revealed_type = filter_revealed_type
        self._filtered: list[ErrorInfo] | None = [] if save_filtered_errors else None

    def __enter__(self) -> Self:
        self.errors._watchers.append(self)
        return self

    def __exit__(self, exc_type: object, exc_val: object, exc_tb: object) -> Literal[False]:
        last = self.errors._watchers.pop()
        assert last == self
        return False

    def on_error(self, file: str, info: ErrorInfo) -> bool:
        """Handler called when a new error is recorded.

        The default implementation just sets the has_new_errors flag

        Return True to filter out the error, preventing it from being seen by other
        ErrorWatcher further down the stack and from being recorded by Errors
        """
        if info.code == codes.DEPRECATED:
            # Deprecated is not a type error, so it is handled on opt-in basis here.
            if not self._filter_deprecated:
                return False

        self._has_new_errors = True
        if isinstance(self._filter, bool):
            should_filter = self._filter
        elif callable(self._filter):
            should_filter = self._filter(file, info)
        else:
            raise AssertionError(f"invalid error filter: {type(self._filter)}")
        if should_filter and self._filtered is not None:
            self._filtered.append(info)

        return should_filter

    def has_new_errors(self) -> bool:
        return self._has_new_errors

    def filtered_errors(self) -> list[ErrorInfo]:
        assert self._filtered is not None
        return self._filtered


class NonOverlapErrorInfo(NamedTuple):
    line: int
    column: int
    end_line: int | None
    end_column: int | None
    kind: str


class IterationDependentErrors:
    """An `IterationDependentErrors` instance serves to collect the `unreachable`,
    `redundant-expr`, and `redundant-casts` errors, as well as the revealed types and
    non-overlapping types, handled by the individual `IterationErrorWatcher` instances
    sequentially applied to the same code section."""

    # One set of `unreachable`, `redundant-expr`, and `redundant-casts` errors per
    # iteration step.  Meaning of the tuple items: ErrorCode, message, line, column,
    # end_line, end_column.
    uselessness_errors: list[set[tuple[ErrorCode, str, int, int, int, int]]]

    # One set of unreachable line numbers per iteration step.  Not only the lines where
    # the error report occurs but really all unreachable lines.
    unreachable_lines: list[set[int]]

    # One list of revealed types for each `reveal_type` statement.  Each created list
    # can grow during the iteration.  Meaning of the tuple items: line, column,
    # end_line, end_column:
    revealed_types: dict[tuple[int, int, int | None, int | None], list[Type]]

    # One dictionary of non-overlapping types per iteration step:
    nonoverlapping_types: list[dict[NonOverlapErrorInfo, tuple[Type, Type]]]

    def __init__(self) -> None:
        self.uselessness_errors = []
        self.unreachable_lines = []
        self.nonoverlapping_types = []
        self.revealed_types = defaultdict(list)

    def yield_uselessness_error_infos(self) -> Iterator[tuple[str, Context, ErrorCode]]:
        """Report only those `unreachable`, `redundant-expr`, and `redundant-casts`
        errors that could not be ruled out in any iteration step."""

        persistent_uselessness_errors = set()
        for candidate in set(chain(*self.uselessness_errors)):
            if all(
                (candidate in errors) or (candidate[2] in lines)
                for errors, lines in zip(self.uselessness_errors, self.unreachable_lines)
            ):
                persistent_uselessness_errors.add(candidate)
        for error_info in persistent_uselessness_errors:
            context = Context(line=error_info[2], column=error_info[3])
            context.end_line = error_info[4]
            context.end_column = error_info[5]
            yield error_info[1], context, error_info[0]

    def yield_nonoverlapping_types(
        self,
    ) -> Iterator[tuple[tuple[list[Type], list[Type]], str, Context]]:
        """Report expressions were non-overlapping types were detected for all iterations
        were the expression was reachable."""

        selected = set()
        for candidate in set(chain(*self.nonoverlapping_types)):
            if all(
                (candidate in nonoverlap) or (candidate.line in lines)
                for nonoverlap, lines in zip(self.nonoverlapping_types, self.unreachable_lines)
            ):
                selected.add(candidate)

        persistent_nonoverlaps: dict[NonOverlapErrorInfo, tuple[list[Type], list[Type]]] = (
            defaultdict(lambda: ([], []))
        )
        for nonoverlaps in self.nonoverlapping_types:
            for candidate, (left, right) in nonoverlaps.items():
                if candidate in selected:
                    types = persistent_nonoverlaps[candidate]
                    types[0].append(left)
                    types[1].append(right)

        for error_info, types in persistent_nonoverlaps.items():
            context = Context(line=error_info.line, column=error_info.column)
            context.end_line = error_info.end_line
            context.end_column = error_info.end_column
            yield (types[0], types[1]), error_info.kind, context

    def yield_revealed_type_infos(self) -> Iterator[tuple[list[Type], Context]]:
        """Yield all types revealed in at least one iteration step."""

        for note_info, types in self.revealed_types.items():
            context = Context(line=note_info[0], column=note_info[1])
            context.end_line = note_info[2]
            context.end_column = note_info[3]
            yield types, context


class IterationErrorWatcher(ErrorWatcher):
    """Error watcher that filters and separately collects `unreachable` errors,
    `redundant-expr` and `redundant-casts` errors, and revealed types and
    non-overlapping types when analysing code sections iteratively to help avoid
    making too-hasty reports."""

    iteration_dependent_errors: IterationDependentErrors

    def __init__(
        self,
        errors: Errors,
        iteration_dependent_errors: IterationDependentErrors,
        *,
        filter_errors: bool | Callable[[str, ErrorInfo], bool] = False,
        save_filtered_errors: bool = False,
        filter_deprecated: bool = False,
    ) -> None:
        super().__init__(
            errors,
            filter_errors=filter_errors,
            save_filtered_errors=save_filtered_errors,
            filter_deprecated=filter_deprecated,
        )
        self.iteration_dependent_errors = iteration_dependent_errors
        iteration_dependent_errors.uselessness_errors.append(set())
        iteration_dependent_errors.nonoverlapping_types.append({})
        iteration_dependent_errors.unreachable_lines.append(set())

    def on_error(self, file: str, info: ErrorInfo) -> bool:
        """Filter out the "iteration-dependent" errors and notes and store their
        information to handle them after iteration is completed."""

        iter_errors = self.iteration_dependent_errors

        if info.code in (codes.UNREACHABLE, codes.REDUNDANT_EXPR, codes.REDUNDANT_CAST):
            iter_errors.uselessness_errors[-1].add(
                (info.code, info.message, info.line, info.column, info.end_line, info.end_column)
            )
            if info.code == codes.UNREACHABLE:
                iter_errors.unreachable_lines[-1].update(range(info.line, info.end_line + 1))
            return True

        return super().on_error(file, info)


class Errors:
    """Container for compile errors.

    This class generates and keeps tracks of compile errors and the
    current error context (nested imports).
    """

    # Map from files to generated error messages. Is an OrderedDict so
    # that it can be used to order messages based on the order the
    # files were processed.
    error_info_map: dict[str, list[ErrorInfo]]

    # optimization for legacy codebases with many files with errors
    has_blockers: set[str]

    # Files that we have reported the errors for
    flushed_files: set[str]

    # Current error context: nested import context/stack, as a list of (path, line) pairs.
    import_ctx: list[tuple[str, int]]

    # Path name prefix that is removed from all paths, if set.
    ignore_prefix: str | None = None

    # Path to current file.
    file: str = ""

    # Ignore some errors on these lines of each file
    # (path -> line -> error-codes)
    ignored_lines: dict[str, dict[int, list[str]]]

    # Lines that were skipped during semantic analysis e.g. due to ALWAYS_FALSE, MYPY_FALSE,
    # or platform/version checks. Those lines would not be type-checked.
    skipped_lines: dict[str, set[int]]

    # Lines on which an error was actually ignored.
    used_ignored_lines: dict[str, dict[int, list[str]]]

    # Files where all errors should be ignored.
    ignored_files: set[str]

    # Collection of reported only_once messages.
    only_once_messages: set[str]

    # Set to True to show "In function "foo":" messages.
    show_error_context: bool = False

    # Set to True to show column numbers in error messages.
    show_column_numbers: bool = False

    # Set to True to show end line and end column in error messages.
    # This implies `show_column_numbers`.
    show_error_end: bool = False

    # Set to True to show absolute file paths in error messages.
    show_absolute_path: bool = False

    # State for keeping track of the current fine-grained incremental mode target.
    # (See mypy.server.update for more about targets.)
    # Current module id.
    target_module: str | None = None
    scope: Scope | None = None

    # Have we seen an import-related error so far? If yes, we filter out other messages
    # in some cases to avoid reporting huge numbers of errors.
    seen_import_error = False

    _watchers: list[ErrorWatcher]

    def __init__(
        self,
        options: Options,
        *,
        read_source: Callable[[str], list[str] | None] | None = None,
        hide_error_codes: bool | None = None,
    ) -> None:
        self.options = options
        self.hide_error_codes = (
            hide_error_codes if hide_error_codes is not None else options.hide_error_codes
        )
        # We use fscache to read source code when showing snippets.
        self.read_source = read_source
        self.initialize()

    def initialize(self) -> None:
        self.error_info_map = {}
        self.flushed_files = set()
        self.import_ctx = []
        self.function_or_member = [None]
        self.ignored_lines = {}
        self.skipped_lines = {}
        self.used_ignored_lines = defaultdict(lambda: defaultdict(list))
        self.ignored_files = set()
        self.only_once_messages = set()
        self.has_blockers = set()
        self.scope = None
        self.target_module = None
        self.seen_import_error = False
        self._watchers = []

    def reset(self) -> None:
        self.initialize()

    def set_ignore_prefix(self, prefix: str) -> None:
        """Set path prefix that will be removed from all paths."""
        prefix = os.path.normpath(prefix)
        # Add separator to the end, if not given.
        if os.path.basename(prefix) != "":
            prefix += os.sep
        self.ignore_prefix = prefix

    def simplify_path(self, file: str) -> str:
        if self.options.show_absolute_path:
            return os.path.abspath(file)
        else:
            file = os.path.normpath(file)
            return remove_path_prefix(file, self.ignore_prefix)

    def set_file(
        self, file: str, module: str | None, options: Options, scope: Scope | None = None
    ) -> None:
        """Set the path and module id of the current file."""
        # The path will be simplified later, in render_messages. That way
        #  * 'file' is always a key that uniquely identifies a source file
        #    that mypy read (simplified paths might not be unique); and
        #  * we only have to simplify in one place, while still supporting
        #    reporting errors for files other than the one currently being
        #    processed.
        self.file = file
        self.target_module = module
        self.scope = scope
        self.options = options

    def set_file_ignored_lines(
        self, file: str, ignored_lines: dict[int, list[str]], ignore_all: bool = False
    ) -> None:
        self.ignored_lines[file] = ignored_lines
        if ignore_all:
            self.ignored_files.add(file)

    def set_skipped_lines(self, file: str, skipped_lines: set[int]) -> None:
        self.skipped_lines[file] = skipped_lines

    def current_target(self) -> str | None:
        """Retrieves the current target from the associated scope.

        If there is no associated scope, use the target module."""
        if self.scope is not None:
            return self.scope.current_target()
        return self.target_module

    def current_module(self) -> str | None:
        return self.target_module

    def import_context(self) -> list[tuple[str, int]]:
        """Return a copy of the import context."""
        return self.import_ctx.copy()

    def set_import_context(self, ctx: list[tuple[str, int]]) -> None:
        """Replace the entire import context with a new value."""
        self.import_ctx = ctx.copy()

    def report(
        self,
        line: int,
        column: int | None,
        message: str,
        code: ErrorCode | None = None,
        *,
        blocker: bool = False,
        severity: str = "error",
        file: str | None = None,
        only_once: bool = False,
        origin_span: Iterable[int] | None = None,
        offset: int = 0,
        end_line: int | None = None,
        end_column: int | None = None,
        parent_error: ErrorInfo | None = None,
    ) -> ErrorInfo:
        """Report message at the given line using the current error context.

        Args:
            line: line number of error
            column: column number of error
            message: message to report
            code: error code (defaults to 'misc'; not shown for notes)
            blocker: if True, don't continue analysis after this error
            severity: 'error' or 'note'
            file: if non-None, override current file as context
            only_once: if True, only report this exact message once per build
            origin_span: if non-None, override current context as origin
                         (type: ignores have effect here)
            end_line: if non-None, override current context as end
            parent_error: an error this note is attached to (for notes only).
        """
        if self.scope:
            type = self.scope.current_type_name()
            if self.scope.ignored > 0:
                type = None  # Omit type context if nested function
            function = self.scope.current_function_name()
        else:
            type = None
            function = None

        if column is None:
            column = -1
        if end_column is None:
            if column == -1:
                end_column = -1
            else:
                end_column = column + 1

        if file is None:
            file = self.file
        if offset:
            message = " " * offset + message

        if origin_span is None:
            origin_span = [line]

        if end_line is None:
            end_line = line

        code = code or (parent_error.code if parent_error else None)
        code = code or (codes.MISC if not blocker else None)

        info = ErrorInfo(
            import_ctx=self.import_context(),
            file=file,
            module=self.current_module(),
            typ=type,
            function_or_member=function,
            line=line,
            column=column,
            end_line=end_line,
            end_column=end_column,
            severity=severity,
            message=message,
            code=code,
            blocker=blocker,
            only_once=only_once,
            origin=(self.file, origin_span),
            target=self.current_target(),
            parent_error=parent_error,
        )
        self.add_error_info(info)
        return info

    def _add_error_info(self, file: str, info: ErrorInfo) -> None:
        assert file not in self.flushed_files
        # process the stack of ErrorWatchers before modifying any internal state
        # in case we need to filter out the error entirely
        if self._filter_error(file, info):
            return
        if file not in self.error_info_map:
            self.error_info_map[file] = []
        self.error_info_map[file].append(info)
        if info.blocker:
            self.has_blockers.add(file)
        if info.code in (IMPORT, IMPORT_UNTYPED, IMPORT_NOT_FOUND):
            self.seen_import_error = True

    def get_watchers(self) -> Iterator[ErrorWatcher]:
        """Yield the `ErrorWatcher` stack from top to bottom."""
        i = len(self._watchers)
        while i > 0:
            i -= 1
            yield self._watchers[i]

    def _filter_error(self, file: str, info: ErrorInfo) -> bool:
        """
        process ErrorWatcher stack from top to bottom,
        stopping early if error needs to be filtered out
        """
        return any(w.on_error(file, info) for w in self.get_watchers())

    def add_error_info(self, info: ErrorInfo) -> None:
        file, lines = info.origin
        # process the stack of ErrorWatchers before modifying any internal state
        # in case we need to filter out the error entirely
        # NB: we need to do this both here and in _add_error_info, otherwise we
        # might incorrectly update the sets of ignored or only_once messages
        if self._filter_error(file, info):
            return
        if not info.blocker:  # Blockers cannot be ignored
            if file in self.ignored_lines:
                # Check each line in this context for "type: ignore" comments.
                # line == end_line for most nodes, so we only loop once.
                for scope_line in lines:
                    if self.is_ignored_error(scope_line, info, self.ignored_lines[file]):
                        err_code = info.code or codes.MISC
                        if not self.is_error_code_enabled(err_code):
                            # Error code is disabled - don't mark the current
                            # "type: ignore" comment as used.
                            return
                        # Annotation requests us to ignore all errors on this line.
                        self.used_ignored_lines[file][scope_line].append(err_code.code)
                        return
            if file in self.ignored_files:
                return
        if info.only_once:
            if info.message in self.only_once_messages:
                return
            self.only_once_messages.add(info.message)
        if (
            self.seen_import_error
            and info.code not in (IMPORT, IMPORT_UNTYPED, IMPORT_NOT_FOUND)
            and self.has_many_errors()
        ):
            # Missing stubs can easily cause thousands of errors about
            # Any types, especially when upgrading to mypy 0.900,
            # which no longer bundles third-party library stubs. Avoid
            # showing too many errors to make it easier to see
            # import-related errors.
            info.hidden = True
            self.report_hidden_errors(info)
        self._add_error_info(file, info)
        ignored_codes = self.ignored_lines.get(file, {}).get(info.line, [])
        if ignored_codes and info.code:
            # Something is ignored on the line, but not this error, so maybe the error
            # code is incorrect.
            msg = f'Error code "{info.code.code}" not covered by "type: ignore" comment'
            if info.code in original_error_codes:
                # If there seems to be a "type: ignore" with a stale error
                # code, report a more specific note.
                old_code = original_error_codes[info.code].code
                if old_code in ignored_codes:
                    msg = (
                        f'Error code changed to {info.code.code}; "type: ignore" comment '
                        + "may be out of date"
                    )
            note = ErrorInfo(
                import_ctx=info.import_ctx,
                file=info.file,
                module=info.module,
                typ=info.type,
                function_or_member=info.function_or_member,
                line=info.line,
                column=info.column,
                end_line=info.end_line,
                end_column=info.end_column,
                severity="note",
                message=msg,
                code=None,
                blocker=False,
                only_once=False,
            )
            self._add_error_info(file, note)
        if (
            self.options.show_error_code_links
            and not self.options.hide_error_codes
            and info.code is not None
            and info.code not in HIDE_LINK_CODES
            and info.code.code in mypy_error_codes
        ):
            message = f"See {BASE_RTD_URL}-{info.code.code} for more info"
            if message in self.only_once_messages:
                return
            self.only_once_messages.add(message)
            info = ErrorInfo(
                import_ctx=info.import_ctx,
                file=info.file,
                module=info.module,
                typ=info.type,
                function_or_member=info.function_or_member,
                line=info.line,
                column=info.column,
                end_line=info.end_line,
                end_column=info.end_column,
                severity="note",
                message=message,
                code=info.code,
                blocker=False,
                only_once=True,
                priority=20,
            )
            self._add_error_info(file, info)

    def has_many_errors(self) -> bool:
        if self.options.many_errors_threshold < 0:
            return False
        if len(self.error_info_map) >= self.options.many_errors_threshold:
            return True
        if (
            sum(len(errors) for errors in self.error_info_map.values())
            >= self.options.many_errors_threshold
        ):
            return True
        return False

    def report_hidden_errors(self, info: ErrorInfo) -> None:
        message = (
            "(Skipping most remaining errors due to unresolved imports or missing stubs; "
            + "fix these first)"
        )
        if message in self.only_once_messages:
            return
        self.only_once_messages.add(message)
        new_info = ErrorInfo(
            import_ctx=info.import_ctx,
            file=info.file,
            module=info.module,
            typ=None,
            function_or_member=None,
            line=info.line,
            column=info.column,
            end_line=info.end_line,
            end_column=info.end_column,
            severity="note",
            message=message,
            code=None,
            blocker=False,
            only_once=True,
            origin=info.origin,
            target=info.target,
        )
        self._add_error_info(info.origin[0], new_info)

    def is_ignored_error(self, line: int, info: ErrorInfo, ignores: dict[int, list[str]]) -> bool:
        if info.blocker:
            # Blocking errors can never be ignored
            return False
        if info.code and not self.is_error_code_enabled(info.code):
            return True
        if line not in ignores:
            return False
        if not ignores[line]:
            # Empty list means that we ignore all errors
            return True
        if info.code and self.is_error_code_enabled(info.code):
            return (
                info.code.code in ignores[line]
                or info.code.sub_code_of is not None
                and info.code.sub_code_of.code in ignores[line]
            )
        return False

    def is_error_code_enabled(self, error_code: ErrorCode) -> bool:
        if self.options:
            current_mod_disabled = self.options.disabled_error_codes
            current_mod_enabled = self.options.enabled_error_codes
        else:
            current_mod_disabled = set()
            current_mod_enabled = set()

        if error_code in current_mod_disabled:
            return False
        elif error_code in current_mod_enabled:
            return True
        elif error_code.sub_code_of is not None and error_code.sub_code_of in current_mod_disabled:
            return False
        else:
            return error_code.default_enabled

    def clear_errors_in_targets(self, path: str, targets: set[str]) -> None:
        """Remove errors in specific fine-grained targets within a file."""
        if path in self.error_info_map:
            new_errors = []
            has_blocker = False
            for info in self.error_info_map[path]:
                if info.target not in targets:
                    new_errors.append(info)
                    has_blocker |= info.blocker
                elif info.only_once:
                    self.only_once_messages.remove(info.message)
            self.error_info_map[path] = new_errors
            if not has_blocker and path in self.has_blockers:
                self.has_blockers.remove(path)

    def generate_unused_ignore_errors(self, file: str) -> None:
        if (
            is_typeshed_file(self.options.abs_custom_typeshed_dir if self.options else None, file)
            or file in self.ignored_files
        ):
            return
        ignored_lines = self.ignored_lines[file]
        used_ignored_lines = self.used_ignored_lines[file]
        for line, ignored_codes in ignored_lines.items():
            if line in self.skipped_lines[file]:
                continue
            if codes.UNUSED_IGNORE.code in ignored_codes:
                continue
            used_ignored_codes = set(used_ignored_lines[line])
            unused_ignored_codes = [c for c in ignored_codes if c not in used_ignored_codes]
            # `ignore` is used
            if not ignored_codes and used_ignored_codes:
                continue
            # All codes appearing in `ignore[...]` are used
            if ignored_codes and not unused_ignored_codes:
                continue
            # Display detail only when `ignore[...]` specifies more than one error code
            unused_codes_message = ""
            if len(ignored_codes) > 1 and unused_ignored_codes:
                unused_codes_message = f"[{', '.join(unused_ignored_codes)}]"
            message = f'Unused "type: ignore{unused_codes_message}" comment'
            for unused in unused_ignored_codes:
                narrower = set(used_ignored_codes) & codes.sub_code_map[unused]
                if narrower:
                    message += f", use narrower [{', '.join(narrower)}] instead of [{unused}] code"
            # Don't use report since add_error_info will ignore the error!
            info = ErrorInfo(
                import_ctx=self.import_context(),
                file=file,
                module=self.current_module(),
                typ=None,
                function_or_member=None,
                line=line,
                column=-1,
                end_line=line,
                end_column=-1,
                severity="error",
                message=message,
                code=codes.UNUSED_IGNORE,
                blocker=False,
                only_once=False,
                origin=(self.file, [line]),
                target=self.target_module,
            )
            self._add_error_info(file, info)

    def generate_ignore_without_code_errors(
        self, file: str, is_warning_unused_ignores: bool
    ) -> None:
        if (
            is_typeshed_file(self.options.abs_custom_typeshed_dir if self.options else None, file)
            or file in self.ignored_files
        ):
            return

        used_ignored_lines = self.used_ignored_lines[file]

        # If the whole file is ignored, ignore it.
        if used_ignored_lines:
            _, used_codes = min(used_ignored_lines.items())
            if codes.FILE.code in used_codes:
                return

        for line, ignored_codes in self.ignored_lines[file].items():
            if ignored_codes:
                continue

            # If the ignore is itself unused and that would be warned about, let
            # that error stand alone
            if is_warning_unused_ignores and not used_ignored_lines[line]:
                continue

            codes_hint = ""
            ignored_codes = sorted(set(used_ignored_lines[line]))
            if ignored_codes:
                codes_hint = f' (consider "type: ignore[{", ".join(ignored_codes)}]" instead)'

            message = f'"type: ignore" comment without error code{codes_hint}'
            # Don't use report since add_error_info will ignore the error!
            info = ErrorInfo(
                import_ctx=self.import_context(),
                file=file,
                module=self.current_module(),
                typ=None,
                function_or_member=None,
                line=line,
                column=-1,
                end_line=line,
                end_column=-1,
                severity="error",
                message=message,
                code=codes.IGNORE_WITHOUT_CODE,
                blocker=False,
                only_once=False,
                origin=(self.file, [line]),
                target=self.target_module,
            )
            self._add_error_info(file, info)

    def num_messages(self) -> int:
        """Return the number of generated messages."""
        return sum(len(x) for x in self.error_info_map.values())

    def is_errors(self) -> bool:
        """Are there any generated messages?"""
        return bool(self.error_info_map)

    def is_blockers(self) -> bool:
        """Are the any errors that are blockers?"""
        return bool(self.has_blockers)

    def blocker_module(self) -> str | None:
        """Return the module with a blocking error, or None if not possible."""
        for path in self.has_blockers:
            for err in self.error_info_map[path]:
                if err.blocker:
                    return err.module
        return None

    def is_errors_for_file(self, file: str) -> bool:
        """Are there any errors for the given file?"""
        return file in self.error_info_map and file not in self.ignored_files

    def prefer_simple_messages(self) -> bool:
        """Should we generate simple/fast error messages?

        Return True if errors are not shown to user, i.e. errors are ignored
        or they are collected for internal use only.

        If True, we should prefer to generate a simple message quickly.
        All normal errors should still be reported.
        """
        if self.file in self.ignored_files:
            # Errors ignored, so no point generating fancy messages
            return True
        if self._watchers:
            _watcher = self._watchers[-1]
            if _watcher._filter is True and _watcher._filtered is None:
                # Errors are filtered
                return True
        return False

    def raise_error(self, use_stdout: bool = True) -> NoReturn:
        """Raise a CompileError with the generated messages.

        Render the messages suitable for displaying.
        """
        # self.new_messages() will format all messages that haven't already
        # been returned from a file_messages() call.
        raise CompileError(
            self.new_messages(), use_stdout=use_stdout, module_with_blocker=self.blocker_module()
        )

    def format_messages(
        self, error_tuples: list[ErrorTuple], source_lines: list[str] | None
    ) -> list[str]:
        """Return a string list that represents the error messages.

        Use a form suitable for displaying to the user. If self.pretty
        is True also append a relevant trimmed source code line (only for
        severity 'error').
        """
        a: list[str] = []
        for file, line, column, end_line, end_column, severity, message, code in error_tuples:
            s = ""
            if file is not None:
                if self.options.show_column_numbers and line >= 0 and column >= 0:
                    srcloc = f"{file}:{line}:{1 + column}"
                    if self.options.show_error_end and end_line >= 0 and end_column >= 0:
                        srcloc += f":{end_line}:{end_column}"
                elif line >= 0:
                    srcloc = f"{file}:{line}"
                else:
                    srcloc = file
                s = f"{srcloc}: {severity}: {message}"
            else:
                s = message
            if (
                not self.hide_error_codes
                and code
                and (severity != "note" or code in SHOW_NOTE_CODES)
            ):
                # If note has an error code, it is related to a previous error. Avoid
                # displaying duplicate error codes.
                s = f"{s}  [{code.code}]"
            a.append(s)
            if self.options.pretty:
                # Add source code fragment and a location marker.
                if severity == "error" and source_lines and line > 0:
                    source_line = source_lines[line - 1]
                    source_line_expanded = source_line.expandtabs()
                    if column < 0:
                        # Something went wrong, take first non-empty column.
                        column = len(source_line) - len(source_line.lstrip())

                    # Shifts column after tab expansion
                    column = len(source_line[:column].expandtabs())
                    end_column = len(source_line[:end_column].expandtabs())

                    # Note, currently coloring uses the offset to detect source snippets,
                    # so these offsets should not be arbitrary.
                    a.append(" " * DEFAULT_SOURCE_OFFSET + source_line_expanded)
                    marker = "^"
                    if end_line == line and end_column > column:
                        marker = f'^{"~" * (end_column - column - 1)}'
                    elif end_line != line:
                        # just highlight the first line instead
                        marker = f'^{"~" * (len(source_line_expanded) - column - 1)}'
                    a.append(" " * (DEFAULT_SOURCE_OFFSET + column) + marker)
        return a

    def file_messages(self, path: str, formatter: ErrorFormatter | None = None) -> list[str]:
        """Return a string list of new error messages from a given file.

        Use a form suitable for displaying to the user.
        """
        if path not in self.error_info_map:
            return []

        error_info = self.error_info_map[path]
        error_info = [info for info in error_info if not info.hidden]
        error_info = self.remove_duplicates(self.sort_messages(error_info))
        error_tuples = self.render_messages(error_info)

        if formatter is not None:
            errors = create_errors(error_tuples)
            return [formatter.report_error(err) for err in errors]

        self.flushed_files.add(path)
        source_lines = None
        if self.options.pretty and self.read_source:
            # Find shadow file mapping and read source lines if a shadow file exists for the given path.
            # If shadow file mapping is not found, read source lines
            mapped_path = self.find_shadow_file_mapping(path)
            if mapped_path:
                source_lines = self.read_source(mapped_path)
            else:
                source_lines = self.read_source(path)
        return self.format_messages(error_tuples, source_lines)

    def find_shadow_file_mapping(self, path: str) -> str | None:
        """Return the shadow file path for a given source file path or None."""
        if self.options.shadow_file is None:
            return None

        for i in self.options.shadow_file:
            if i[0] == path:
                return i[1]
        return None

    def new_messages(self) -> list[str]:
        """Return a string list of new error messages.

        Use a form suitable for displaying to the user.
        Errors from different files are ordered based on the order in which
        they first generated an error.
        """
        msgs = []
        for path in self.error_info_map.keys():
            if path not in self.flushed_files:
                msgs.extend(self.file_messages(path))
        return msgs

    def targets(self) -> set[str]:
        """Return a set of all targets that contain errors."""
        # TODO: Make sure that either target is always defined or that not being defined
        #       is okay for fine-grained incremental checking.
        return {
            info.target for errs in self.error_info_map.values() for info in errs if info.target
        }

    def render_messages(self, errors: list[ErrorInfo]) -> list[ErrorTuple]:
        """Translate the messages into a sequence of tuples.

        Each tuple is of form (path, line, col, severity, message, code).
        The rendered sequence includes information about error contexts.
        The path item may be None. If the line item is negative, the
        line number is not defined for the tuple.
        """
        result: list[ErrorTuple] = []
        prev_import_context: list[tuple[str, int]] = []
        prev_function_or_member: str | None = None
        prev_type: str | None = None

        for e in errors:
            # Report module import context, if different from previous message.
            if not self.options.show_error_context:
                pass
            elif e.import_ctx != prev_import_context:
                last = len(e.import_ctx) - 1
                i = last
                while i >= 0:
                    path, line = e.import_ctx[i]
                    fmt = "{}:{}: note: In module imported here"
                    if i < last:
                        fmt = "{}:{}: note: ... from here"
                    if i > 0:
                        fmt += ","
                    else:
                        fmt += ":"
                    # Remove prefix to ignore from path (if present) to
                    # simplify path.
                    path = remove_path_prefix(path, self.ignore_prefix)
                    result.append((None, -1, -1, -1, -1, "note", fmt.format(path, line), None))
                    i -= 1

            file = self.simplify_path(e.file)

            # Report context within a source file.
            if not self.options.show_error_context:
                pass
            elif e.function_or_member != prev_function_or_member or e.type != prev_type:
                if e.function_or_member is None:
                    if e.type is None:
                        result.append((file, -1, -1, -1, -1, "note", "At top level:", None))
                    else:
                        result.append(
                            (file, -1, -1, -1, -1, "note", f'In class "{e.type}":', None)
                        )
                else:
                    if e.type is None:
                        result.append(
                            (
                                file,
                                -1,
                                -1,
                                -1,
                                -1,
                                "note",
                                f'In function "{e.function_or_member}":',
                                None,
                            )
                        )
                    else:
                        result.append(
                            (
                                file,
                                -1,
                                -1,
                                -1,
                                -1,
                                "note",
                                'In member "{}" of class "{}":'.format(
                                    e.function_or_member, e.type
                                ),
                                None,
                            )
                        )
            elif e.type != prev_type:
                if e.type is None:
                    result.append((file, -1, -1, -1, -1, "note", "At top level:", None))
                else:
                    result.append((file, -1, -1, -1, -1, "note", f'In class "{e.type}":', None))

            result.append(
                (file, e.line, e.column, e.end_line, e.end_column, e.severity, e.message, e.code)
            )

            prev_import_context = e.import_ctx
            prev_function_or_member = e.function_or_member
            prev_type = e.type

        return result

    def sort_messages(self, errors: list[ErrorInfo]) -> list[ErrorInfo]:
        """Sort an array of error messages locally by line number.

        I.e., sort a run of consecutive messages with the same
        context by line number, but otherwise retain the general
        ordering of the messages.
        """
        result: list[ErrorInfo] = []
        i = 0
        while i < len(errors):
            i0 = i
            # Find neighbouring errors with the same context and file.
            while (
                i + 1 < len(errors)
                and errors[i + 1].import_ctx == errors[i].import_ctx
                and errors[i + 1].file == errors[i].file
            ):
                i += 1
            i += 1

            # Sort the errors specific to a file according to line number and column.
            a = sorted(errors[i0:i], key=lambda x: (x.line, x.column))
            a = self.sort_within_context(a)
            result.extend(a)
        return result

    def sort_within_context(self, errors: list[ErrorInfo]) -> list[ErrorInfo]:
        """For the same location decide which messages to show first/last.

        Currently, we only compare within the same error code, to decide the
        order of various additional notes.
        """
        result = []
        i = 0
        while i < len(errors):
            i0 = i
            # Find neighbouring errors with the same position and error code.
            while (
                i + 1 < len(errors)
                and errors[i + 1].line == errors[i].line
                and errors[i + 1].column == errors[i].column
                and errors[i + 1].end_line == errors[i].end_line
                and errors[i + 1].end_column == errors[i].end_column
                and errors[i + 1].code == errors[i].code
            ):
                i += 1
            i += 1

            # Sort the messages specific to a given error by priority.
            a = sorted(errors[i0:i], key=lambda x: x.priority)
            result.extend(a)
        return result

    def remove_duplicates(self, errors: list[ErrorInfo]) -> list[ErrorInfo]:
        filtered_errors = []
        seen_by_line: defaultdict[int, set[tuple[str, str]]] = defaultdict(set)
        removed = set()
        for err in errors:
            if err.parent_error is not None:
                # Notes with specified parent are removed together with error below.
                filtered_errors.append(err)
            elif (err.severity, err.message) not in seen_by_line[err.line]:
                filtered_errors.append(err)
                seen_by_line[err.line].add((err.severity, err.message))
            else:
                removed.add(err)
        return [
            err
            for err in filtered_errors
            if err.parent_error is None or err.parent_error not in removed
        ]


class CompileError(Exception):
    """Exception raised when there is a compile error.

    It can be a parse, semantic analysis, type check or other
    compilation-related error.

    CompileErrors raised from an errors object carry all of the
    messages that have not been reported out by error streaming.
    This is patched up by build.build to contain either all error
    messages (if errors were streamed) or none (if they were not).

    """

    messages: list[str]
    use_stdout = False
    # Can be set in case there was a module with a blocking error
    module_with_blocker: str | None = None

    def __init__(
        self, messages: list[str], use_stdout: bool = False, module_with_blocker: str | None = None
    ) -> None:
        super().__init__("\n".join(messages))
        self.messages = messages
        self.use_stdout = use_stdout
        self.module_with_blocker = module_with_blocker


def remove_path_prefix(path: str, prefix: str | None) -> str:
    """If path starts with prefix, return copy of path with the prefix removed.
    Otherwise, return path. If path is None, return None.
    """
    if prefix is not None and path.startswith(prefix):
        return path[len(prefix) :]
    else:
        return path


def report_internal_error(
    err: Exception,
    file: str | None,
    line: int,
    errors: Errors,
    options: Options,
    stdout: TextIO | None = None,
    stderr: TextIO | None = None,
) -> NoReturn:
    """Report internal error and exit.

    This optionally starts pdb or shows a traceback.
    """
    stdout = stdout or sys.stdout
    stderr = stderr or sys.stderr
    # Dump out errors so far, they often provide a clue.
    # But catch unexpected errors rendering them.
    try:
        for msg in errors.new_messages():
            print(msg)
    except Exception as e:
        print("Failed to dump errors:", repr(e), file=stderr)

    # Compute file:line prefix for official-looking error messages.
    if file:
        if line:
            prefix = f"{file}:{line}: "
        else:
            prefix = f"{file}: "
    else:
        prefix = ""

    # Print "INTERNAL ERROR" message.
    print(
        f"{prefix}error: INTERNAL ERROR --",
        "Please try using mypy master on GitHub:\n"
        "https://mypy.readthedocs.io/en/stable/common_issues.html"
        "#using-a-development-mypy-build",
        file=stderr,
    )
    if options.show_traceback:
        print("Please report a bug at https://github.com/python/mypy/issues", file=stderr)
    else:
        print(
            "If this issue continues with mypy master, "
            "please report a bug at https://github.com/python/mypy/issues",
            file=stderr,
        )
    print(f"version: {mypy_version}", file=stderr)

    # If requested, drop into pdb. This overrides show_tb.
    if options.pdb:
        print("Dropping into pdb", file=stderr)
        import pdb

        pdb.post_mortem(sys.exc_info()[2])

    # If requested, print traceback, else print note explaining how to get one.
    if options.raise_exceptions:
        raise err
    if not options.show_traceback:
        if not options.pdb:
            print(
                "{}: note: please use --show-traceback to print a traceback "
                "when reporting a bug".format(prefix),
                file=stderr,
            )
    else:
        tb = traceback.extract_stack()[:-2]
        tb2 = traceback.extract_tb(sys.exc_info()[2])
        print("Traceback (most recent call last):")
        for s in traceback.format_list(tb + tb2):
            print(s.rstrip("\n"))
        print(f"{type(err).__name__}: {err}", file=stdout)
        print(f"{prefix}: note: use --pdb to drop into pdb", file=stderr)

    # Exit.  The caller has nothing more to say.
    # We use exit code 2 to signal that this is no ordinary error.
    raise SystemExit(2)


class MypyError:
    def __init__(
        self,
        file_path: str,
        line: int,
        column: int,
        message: str,
        errorcode: ErrorCode | None,
        severity: Literal["error", "note"],
    ) -> None:
        self.file_path = file_path
        self.line = line
        self.column = column
        self.message = message
        self.errorcode = errorcode
        self.severity = severity
        self.hints: list[str] = []


# (file_path, line, column)
_ErrorLocation = tuple[str, int, int]


def create_errors(error_tuples: list[ErrorTuple]) -> list[MypyError]:
    errors: list[MypyError] = []
    latest_error_at_location: dict[_ErrorLocation, MypyError] = {}

    for error_tuple in error_tuples:
        file_path, line, column, _, _, severity, message, errorcode = error_tuple
        if file_path is None:
            continue

        assert severity in ("error", "note")
        if severity == "note":
            error_location = (file_path, line, column)
            error = latest_error_at_location.get(error_location)
            if error is None:
                # This is purely a note, with no error correlated to it
                error = MypyError(file_path, line, column, message, errorcode, severity="note")
                errors.append(error)
                continue

            error.hints.append(message)

        else:
            error = MypyError(file_path, line, column, message, errorcode, severity="error")
            errors.append(error)
            error_location = (file_path, line, column)
            latest_error_at_location[error_location] = error

    return errors<|MERGE_RESOLUTION|>--- conflicted
+++ resolved
@@ -6,11 +6,7 @@
 from collections import defaultdict
 from collections.abc import Iterable, Iterator
 from itertools import chain
-<<<<<<< HEAD
-from typing import Callable, Final, NamedTuple, NoReturn, Optional, TextIO, TypeVar
-=======
-from typing import Callable, Final, NoReturn, TextIO, TypeVar
->>>>>>> a7e477ff
+from typing import Callable, Final, NamedTuple, NoReturn, TextIO, TypeVar
 from typing_extensions import Literal, Self, TypeAlias as _TypeAlias
 
 from mypy import errorcodes as codes
