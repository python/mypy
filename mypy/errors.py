import os.path
import sys
import traceback
from collections import OrderedDict, defaultdict

from typing import Tuple, List, TypeVar, Set, Dict, Optional, TextIO
from typing_extensions import Final

from mypy.scope import Scope
from mypy.options import Options
from mypy.version import __version__ as mypy_version
from mypy.errorcodes import ErrorCode
from mypy import errorcodes as codes
from mypy.util import (
    decode_python_encoding, DecodeError, trim_source_line, DEFAULT_SOURCE_OFFSET,
    WIGGLY_LINE, DEFAULT_COLUMNS, MINIMUM_WIDTH
)
from mypy.fscache import FileSystemCache

T = TypeVar('T')
allowed_duplicates = ['@overload', 'Got:', 'Expected:']  # type: Final


class ErrorInfo:
    """Representation of a single error message."""

    # Description of a sequence of imports that refer to the source file
    # related to this error. Each item is a (path, line number) tuple.
    import_ctx = None  # type: List[Tuple[str, int]]

    # The path to source file that was the source of this error.
    file = ''

    # The fully-qualified id of the source module for this error.
    module = None  # type: Optional[str]

    # The name of the type in which this error is located at.
    type = ''  # type: Optional[str]   # Unqualified, may be None

    # The name of the function or member in which this error is located at.
    function_or_member = ''  # type: Optional[str]   # Unqualified, may be None

    # The line number related to this error within file.
    line = 0     # -1 if unknown

    # The column number related to this error with file.
    column = 0   # -1 if unknown

    # Either 'error' or 'note'
    severity = ''

    # The error message.
    message = ''

    # The error code.
    code = None  # type: Optional[ErrorCode]

    # If True, we should halt build after the file that generated this error.
    blocker = False

    # Only report this particular messages once per program.
    only_once = False

    # Actual origin of the error message as tuple (path, line number, end line number)
    # If end line number is unknown, use line number.
    origin = None  # type: Tuple[str, int, int]

    # Fine-grained incremental target where this was reported
    target = None  # type: Optional[str]

    def __init__(self,
                 import_ctx: List[Tuple[str, int]],
                 file: str,
                 module: Optional[str],
                 typ: Optional[str],
                 function_or_member: Optional[str],
                 line: int,
                 column: int,
                 severity: str,
                 message: str,
                 code: Optional[ErrorCode],
                 blocker: bool,
                 only_once: bool,
                 origin: Optional[Tuple[str, int, int]] = None,
                 target: Optional[str] = None) -> None:
        self.import_ctx = import_ctx
        self.file = file
        self.module = module
        self.type = typ
        self.function_or_member = function_or_member
        self.line = line
        self.column = column
        self.severity = severity
        self.message = message
        self.code = code
        self.blocker = blocker
        self.only_once = only_once
        self.origin = origin or (file, line, line)
        self.target = target


# Type used internally to represent errors:
#   (path, line, column, severity, message, code)
ErrorTuple = Tuple[Optional[str],
                   int,
                   int,
                   str,
                   str,
                   Optional[ErrorCode]]


class Errors:
    """Container for compile errors.

    This class generates and keeps tracks of compile errors and the
    current error context (nested imports).
    """

    # Map from files to generated error messages. Is an OrderedDict so
    # that it can be used to order messages based on the order the
    # files were processed.
    error_info_map = None  # type: Dict[str, List[ErrorInfo]]

    # Files that we have reported the errors for
    flushed_files = None  # type: Set[str]

    # Current error context: nested import context/stack, as a list of (path, line) pairs.
    import_ctx = None  # type: List[Tuple[str, int]]

    # Path name prefix that is removed from all paths, if set.
    ignore_prefix = None  # type: Optional[str]

    # Path to current file.
    file = ''  # type: str

    # Ignore some errors on these lines of each file
    # (path -> line -> error-codes)
    ignored_lines = None  # type: Dict[str, Dict[int, List[str]]]

    # Lines on which an error was actually ignored.
    used_ignored_lines = None  # type: Dict[str, Set[int]]

    # Files where all errors should be ignored.
    ignored_files = None  # type: Set[str]

    # Collection of reported only_once messages.
    only_once_messages = None  # type: Set[str]

    # Set to True to show "In function "foo":" messages.
    show_error_context = False  # type: bool

    # Set to True to show column numbers in error messages.
    show_column_numbers = False  # type: bool

    # State for keeping track of the current fine-grained incremental mode target.
    # (See mypy.server.update for more about targets.)
    # Current module id.
    target_module = None  # type: Optional[str]
    scope = None  # type: Optional[Scope]

    def __init__(self, fscache: Optional[FileSystemCache] = None,
                 options: Optional[Options] = None) -> None:
        self.show_error_context = options.show_error_context if options else False
        self.show_column_numbers = options.show_column_numbers if options else False
        self.show_error_codes = options.show_error_codes if options else False
        # We use fscache to read source code when showing snippets.
        self.fscache = fscache
        self.options = options
        self.initialize()

    def initialize(self) -> None:
        self.error_info_map = OrderedDict()
        self.flushed_files = set()
        self.import_ctx = []
        self.type_name = [None]
        self.function_or_member = [None]
        self.ignored_lines = OrderedDict()
        self.used_ignored_lines = defaultdict(set)
        self.ignored_files = set()
        self.only_once_messages = set()
        self.scope = None
        self.target_module = None

    def reset(self) -> None:
        self.initialize()

    def copy(self) -> 'Errors':
        new = Errors(self.fscache, self.options)
        new.file = self.file
        new.import_ctx = self.import_ctx[:]
        new.type_name = self.type_name[:]
        new.function_or_member = self.function_or_member[:]
        new.target_module = self.target_module
        new.scope = self.scope
        return new

    def total_errors(self) -> int:
        return sum(len(errs) for errs in self.error_info_map.values())

    def set_ignore_prefix(self, prefix: str) -> None:
        """Set path prefix that will be removed from all paths."""
        prefix = os.path.normpath(prefix)
        # Add separator to the end, if not given.
        if os.path.basename(prefix) != '':
            prefix += os.sep
        self.ignore_prefix = prefix

    def simplify_path(self, file: str) -> str:
        file = os.path.normpath(file)
        return remove_path_prefix(file, self.ignore_prefix)

    def set_file(self, file: str,
                 module: Optional[str],
                 scope: Optional[Scope] = None) -> None:
        """Set the path and module id of the current file."""
        # The path will be simplified later, in render_messages. That way
        #  * 'file' is always a key that uniquely identifies a source file
        #    that mypy read (simplified paths might not be unique); and
        #  * we only have to simplify in one place, while still supporting
        #    reporting errors for files other than the one currently being
        #    processed.
        self.file = file
        self.target_module = module
        self.scope = scope

    def set_file_ignored_lines(self, file: str,
                               ignored_lines: Dict[int, List[str]],
                               ignore_all: bool = False) -> None:
        self.ignored_lines[file] = ignored_lines
        if ignore_all:
            self.ignored_files.add(file)

    def current_target(self) -> Optional[str]:
        """Retrieves the current target from the associated scope.

        If there is no associated scope, use the target module."""
        if self.scope is not None:
            return self.scope.current_target()
        return self.target_module

    def current_module(self) -> Optional[str]:
        return self.target_module

    def import_context(self) -> List[Tuple[str, int]]:
        """Return a copy of the import context."""
        return self.import_ctx[:]

    def set_import_context(self, ctx: List[Tuple[str, int]]) -> None:
        """Replace the entire import context with a new value."""
        self.import_ctx = ctx[:]

    def report(self,
               line: int,
               column: Optional[int],
               message: str,
               code: Optional[ErrorCode] = None,
               *,
               blocker: bool = False,
               severity: str = 'error',
               file: Optional[str] = None,
               only_once: bool = False,
               origin_line: Optional[int] = None,
               offset: int = 0,
               end_line: Optional[int] = None) -> None:
        """Report message at the given line using the current error context.

        Args:
            line: line number of error
            column: column number of error
            message: message to report
            code: error code (defaults to 'misc'; not shown for notes)
            blocker: if True, don't continue analysis after this error
            severity: 'error' or 'note'
            file: if non-None, override current file as context
            only_once: if True, only report this exact message once per build
            origin_line: if non-None, override current context as origin
            end_line: if non-None, override current context as end
        """
        if self.scope:
            type = self.scope.current_type_name()
            if self.scope.ignored > 0:
                type = None  # Omit type context if nested function
            function = self.scope.current_function_name()
        else:
            type = None
            function = None

        if column is None:
            column = -1
        if file is None:
            file = self.file
        if offset:
            message = " " * offset + message

        if origin_line is None:
            origin_line = line

        if end_line is None:
            end_line = origin_line

        code = code or codes.MISC

        info = ErrorInfo(self.import_context(), file, self.current_module(), type,
                         function, line, column, severity, message, code,
                         blocker, only_once,
                         origin=(self.file, origin_line, end_line),
                         target=self.current_target())
        self.add_error_info(info)

    def _add_error_info(self, file: str, info: ErrorInfo) -> None:
        assert file not in self.flushed_files
        if file not in self.error_info_map:
            self.error_info_map[file] = []
        self.error_info_map[file].append(info)

    def add_error_info(self, info: ErrorInfo) -> None:
        file, line, end_line = info.origin
        if not info.blocker:  # Blockers cannot be ignored
            if file in self.ignored_lines:
                # It's okay if end_line is *before* line.
                # Function definitions do this, for example, because the correct
                # error reporting line is at the *end* of the ignorable range
                # (for compatibility reasons). If so, just flip 'em!
                if end_line < line:
                    line, end_line = end_line, line
                # Check each line in this context for "type: ignore" comments.
                # line == end_line for most nodes, so we only loop once.
                for scope_line in range(line, end_line + 1):
                    if self.is_ignored_error(scope_line, info, self.ignored_lines[file]):
                        # Annotation requests us to ignore all errors on this line.
                        self.used_ignored_lines[file].add(scope_line)
                        return
            if file in self.ignored_files:
                return
        if info.only_once:
            if info.message in self.only_once_messages:
                return
            self.only_once_messages.add(info.message)
        self._add_error_info(file, info)

    def is_ignored_error(self, line: int, info: ErrorInfo, ignores: Dict[int, List[str]]) -> bool:
        if line not in ignores:
            return False
        elif not ignores[line]:
            # Empty list means that we ignore all errors
            return True
        elif info.code:
            return info.code.code in ignores[line]
        return False

    def clear_errors_in_targets(self, path: str, targets: Set[str]) -> None:
        """Remove errors in specific fine-grained targets within a file."""
        if path in self.error_info_map:
            new_errors = []
            for info in self.error_info_map[path]:
                if info.target not in targets:
                    new_errors.append(info)
                elif info.only_once:
                    self.only_once_messages.remove(info.message)
            self.error_info_map[path] = new_errors

    def generate_unused_ignore_errors(self, file: str) -> None:
        ignored_lines = self.ignored_lines[file]
        if not self.is_typeshed_file(file) and file not in self.ignored_files:
            for line in set(ignored_lines) - self.used_ignored_lines[file]:
                # Don't use report since add_error_info will ignore the error!
                info = ErrorInfo(self.import_context(), file, self.current_module(), None,
                                 None, line, -1, 'error', "unused 'type: ignore' comment",
                                 None, False, False)
                self._add_error_info(file, info)

    def is_typeshed_file(self, file: str) -> bool:
        # gross, but no other clear way to tell
        return 'typeshed' in os.path.normpath(file).split(os.sep)

    def num_messages(self) -> int:
        """Return the number of generated messages."""
        return sum(len(x) for x in self.error_info_map.values())

    def is_errors(self) -> bool:
        """Are there any generated errors?"""
        return bool(self.error_info_map)

    def is_blockers(self) -> bool:
        """Are the any errors that are blockers?"""
        return any(err for errs in self.error_info_map.values() for err in errs if err.blocker)

    def blocker_module(self) -> Optional[str]:
        """Return the module with a blocking error, or None if not possible."""
        for errs in self.error_info_map.values():
            for err in errs:
                if err.blocker:
                    return err.module
        return None

    def is_errors_for_file(self, file: str) -> bool:
        """Are there any errors for the given file?"""
        return file in self.error_info_map

    def raise_error(self) -> None:
        """Raise a CompileError with the generated messages.

        Render the messages suitable for displaying.
        """
        # self.new_messages() will format all messages that haven't already
        # been returned from a file_messages() call.
        raise CompileError(self.new_messages(),
                           use_stdout=True,
                           module_with_blocker=self.blocker_module())

    def format_messages(self, error_info: List[ErrorInfo],
                        source_lines: Optional[List[str]]) -> List[str]:
        """Return a string list that represents the error messages.

        Use a form suitable for displaying to the user. If add_snippets
        is True also append a relevant trimmed source code line (only for
        severity 'error').
        """
        a = []  # type: List[str]
        errors = self.render_messages(self.sort_messages(error_info))
        errors = self.remove_duplicates(errors)
        add_snippets = self.options and self.options.show_source_code
        for file, line, column, severity, message, code in errors:
            s = ''
            if file is not None:
                if self.show_column_numbers and line >= 0 and column >= 0:
                    srcloc = '{}:{}:{}'.format(file, line, 1 + column)
                elif line >= 0:
                    srcloc = '{}:{}'.format(file, line)
                else:
                    srcloc = file
                s = '{}: {}: {}'.format(srcloc, severity, message)
            else:
                s = message
<<<<<<< HEAD
            # If we show source code snippet, the error code is shown under it
            # (with a pointer to error location), instead of after the error message.
            if self.show_error_codes and code and not add_snippets:
=======
            if self.show_error_codes and code and severity != 'note':
                # If note has an error code, it is related to a previous error. Avoid
                # displaying duplicate error codes.
>>>>>>> 69ca176d
                s = '{}  [{}]'.format(s, code.code)
            a.append(s)
            if add_snippets:
                if severity == 'error' and source_lines and line > 0:
                    source_line, offset = trim_source_line(source_lines[line - 1],
                                                           DEFAULT_COLUMNS, column, MINIMUM_WIDTH)
                    a.append(' ' * DEFAULT_SOURCE_OFFSET + source_line)
                    # Also append a marker pointing to the error start location.
                    a.append(' ' * (DEFAULT_SOURCE_OFFSET + column - offset) + WIGGLY_LINE +
                             ' [{}]'.format(code.code) if code else '')
        return a

    def file_messages(self, path: str) -> List[str]:
        """Return a string list of new error messages from a given file.

        Use a form suitable for displaying to the user. If add_snippets is True,
        then one must also pass the source code and Python version.
        """
        if path not in self.error_info_map:
            return []
        self.flushed_files.add(path)
        source_lines = None
        if self.options and self.options.show_source_code:
            if self.fscache:
                try:
                    source = self.fscache.read(path)
                except OSError:
                    pass
                else:
                    try:
                        source_lines = decode_python_encoding(
                            source, self.options.python_version).splitlines()
                    except DecodeError:
                        pass
        return self.format_messages(self.error_info_map[path], source_lines)

    def new_messages(self) -> List[str]:
        """Return a string list of new error messages.

        Use a form suitable for displaying to the user.
        Errors from different files are ordered based on the order in which
        they first generated an error.
        """
        msgs = []
        for path in self.error_info_map.keys():
            if path not in self.flushed_files:
                msgs.extend(self.file_messages(path))
        return msgs

    def targets(self) -> Set[str]:
        """Return a set of all targets that contain errors."""
        # TODO: Make sure that either target is always defined or that not being defined
        #       is okay for fine-grained incremental checking.
        return set(info.target
                   for errs in self.error_info_map.values()
                   for info in errs
                   if info.target)

    def render_messages(self,
                        errors: List[ErrorInfo]) -> List[ErrorTuple]:
        """Translate the messages into a sequence of tuples.

        Each tuple is of form (path, line, col, severity, message, code).
        The rendered sequence includes information about error contexts.
        The path item may be None. If the line item is negative, the
        line number is not defined for the tuple.
        """
        result = []  # type: List[ErrorTuple]
        prev_import_context = []  # type: List[Tuple[str, int]]
        prev_function_or_member = None  # type: Optional[str]
        prev_type = None  # type: Optional[str]

        for e in errors:
            # Report module import context, if different from previous message.
            if not self.show_error_context:
                pass
            elif e.import_ctx != prev_import_context:
                last = len(e.import_ctx) - 1
                i = last
                while i >= 0:
                    path, line = e.import_ctx[i]
                    fmt = '{}:{}: note: In module imported here'
                    if i < last:
                        fmt = '{}:{}: note: ... from here'
                    if i > 0:
                        fmt += ','
                    else:
                        fmt += ':'
                    # Remove prefix to ignore from path (if present) to
                    # simplify path.
                    path = remove_path_prefix(path, self.ignore_prefix)
                    result.append((None, -1, -1, 'note', fmt.format(path, line), None))
                    i -= 1

            file = self.simplify_path(e.file)

            # Report context within a source file.
            if not self.show_error_context:
                pass
            elif (e.function_or_member != prev_function_or_member or
                    e.type != prev_type):
                if e.function_or_member is None:
                    if e.type is None:
                        result.append((file, -1, -1, 'note', 'At top level:', None))
                    else:
                        result.append((file, -1, -1, 'note', 'In class "{}":'.format(
                            e.type), None))
                else:
                    if e.type is None:
                        result.append((file, -1, -1, 'note',
                                       'In function "{}":'.format(
                                           e.function_or_member), None))
                    else:
                        result.append((file, -1, -1, 'note',
                                       'In member "{}" of class "{}":'.format(
                                           e.function_or_member, e.type), None))
            elif e.type != prev_type:
                if e.type is None:
                    result.append((file, -1, -1, 'note', 'At top level:', None))
                else:
                    result.append((file, -1, -1, 'note',
                                   'In class "{}":'.format(e.type), None))

            result.append((file, e.line, e.column, e.severity, e.message, e.code))

            prev_import_context = e.import_ctx
            prev_function_or_member = e.function_or_member
            prev_type = e.type

        return result

    def sort_messages(self, errors: List[ErrorInfo]) -> List[ErrorInfo]:
        """Sort an array of error messages locally by line number.

        I.e., sort a run of consecutive messages with the same
        context by line number, but otherwise retain the general
        ordering of the messages.
        """
        result = []  # type: List[ErrorInfo]
        i = 0
        while i < len(errors):
            i0 = i
            # Find neighbouring errors with the same context and file.
            while (i + 1 < len(errors) and
                    errors[i + 1].import_ctx == errors[i].import_ctx and
                    errors[i + 1].file == errors[i].file):
                i += 1
            i += 1

            # Sort the errors specific to a file according to line number and column.
            a = sorted(errors[i0:i], key=lambda x: (x.line, x.column))
            result.extend(a)
        return result

    def remove_duplicates(self, errors: List[ErrorTuple]) -> List[ErrorTuple]:
        """Remove duplicates from a sorted error list."""
        res = []  # type: List[ErrorTuple]
        i = 0
        while i < len(errors):
            dup = False
            j = i - 1
            while (j >= 0 and errors[j][0] == errors[i][0] and
                    errors[j][1] == errors[i][1]):
                if (errors[j][3] == errors[i][3] and
                        # Allow duplicate notes in overload conflicts reporting.
                        not (errors[i][3] == 'note' and
                             errors[i][4].strip() in allowed_duplicates
                             or errors[i][4].strip().startswith('def ')) and
                        errors[j][4] == errors[i][4]):  # ignore column
                    dup = True
                    break
                j -= 1
            if not dup:
                res.append(errors[i])
            i += 1
        return res


class CompileError(Exception):
    """Exception raised when there is a compile error.

    It can be a parse, semantic analysis, type check or other
    compilation-related error.

    CompileErrors raised from an errors object carry all of the
    messages that have not been reported out by error streaming.
    This is patched up by build.build to contain either all error
    messages (if errors were streamed) or none (if they were not).

    """

    messages = None  # type: List[str]
    use_stdout = False
    # Can be set in case there was a module with a blocking error
    module_with_blocker = None  # type: Optional[str]

    def __init__(self,
                 messages: List[str],
                 use_stdout: bool = False,
                 module_with_blocker: Optional[str] = None) -> None:
        super().__init__('\n'.join(messages))
        self.messages = messages
        self.use_stdout = use_stdout
        self.module_with_blocker = module_with_blocker


def remove_path_prefix(path: str, prefix: Optional[str]) -> str:
    """If path starts with prefix, return copy of path with the prefix removed.
    Otherwise, return path. If path is None, return None.
    """
    if prefix is not None and path.startswith(prefix):
        return path[len(prefix):]
    else:
        return path


def report_internal_error(err: Exception,
                          file: Optional[str],
                          line: int,
                          errors: Errors,
                          options: Options,
                          stdout: Optional[TextIO] = None,
                          stderr: Optional[TextIO] = None,
                          ) -> None:
    """Report internal error and exit.

    This optionally starts pdb or shows a traceback.
    """
    stdout = (stdout or sys.stdout)
    stderr = (stderr or sys.stderr)
    # Dump out errors so far, they often provide a clue.
    # But catch unexpected errors rendering them.
    try:
        for msg in errors.new_messages():
            print(msg)
    except Exception as e:
        print("Failed to dump errors:", repr(e), file=stderr)

    # Compute file:line prefix for official-looking error messages.
    if file:
        if line:
            prefix = '{}:{}: '.format(file, line)
        else:
            prefix = '{}: '.format(file)
    else:
        prefix = ''

    # Print "INTERNAL ERROR" message.
    print('{}error: INTERNAL ERROR --'.format(prefix),
          'Please try using mypy master on Github:\n'
          'https://mypy.rtfd.io/en/latest/common_issues.html#using-a-development-mypy-build',
          file=stderr)
    if options.show_traceback:
        print('Please report a bug at https://github.com/python/mypy/issues',
            file=stderr)
    else:
        print('If this issue continues with mypy master, '
              'please report a bug at https://github.com/python/mypy/issues',
            file=stderr)
    print('version: {}'.format(mypy_version),
          file=stderr)

    # If requested, drop into pdb. This overrides show_tb.
    if options.pdb:
        print('Dropping into pdb', file=stderr)
        import pdb
        pdb.post_mortem(sys.exc_info()[2])

    # If requested, print traceback, else print note explaining how to get one.
    if options.raise_exceptions:
        raise err
    if not options.show_traceback:
        if not options.pdb:
            print('{}: note: please use --show-traceback to print a traceback '
                  'when reporting a bug'.format(prefix),
                  file=stderr)
    else:
        tb = traceback.extract_stack()[:-2]
        tb2 = traceback.extract_tb(sys.exc_info()[2])
        print('Traceback (most recent call last):')
        for s in traceback.format_list(tb + tb2):
            print(s.rstrip('\n'))
        print('{}: {}'.format(type(err).__name__, err), file=stdout)
        print('{}: note: use --pdb to drop into pdb'.format(prefix), file=stderr)

    # Exit.  The caller has nothing more to say.
    # We use exit code 2 to signal that this is no ordinary error.
    raise SystemExit(2)<|MERGE_RESOLUTION|>--- conflicted
+++ resolved
@@ -432,15 +432,11 @@
                 s = '{}: {}: {}'.format(srcloc, severity, message)
             else:
                 s = message
-<<<<<<< HEAD
             # If we show source code snippet, the error code is shown under it
             # (with a pointer to error location), instead of after the error message.
-            if self.show_error_codes and code and not add_snippets:
-=======
-            if self.show_error_codes and code and severity != 'note':
+            if self.show_error_codes and code and not add_snippets and severity != 'note':
                 # If note has an error code, it is related to a previous error. Avoid
                 # displaying duplicate error codes.
->>>>>>> 69ca176d
                 s = '{}  [{}]'.format(s, code.code)
             a.append(s)
             if add_snippets:
