"""Interface for accessing the file system with automatic caching.

The idea is to cache the results of any file system state reads during
a single transaction. This has two main benefits:

* This avoids redundant syscalls, as we won't perform the same OS
  operations multiple times.

* This makes it easier to reason about concurrent FS updates, as different
  operations targeting the same paths can't report different state during
  a transaction.

Note that this only deals with reading state, not writing.

Properties maintained by the API:

* The contents of the file are always from the same or later time compared
  to the reported mtime of the file, even if mtime is queried after reading
  a file.

* Repeating an operation produces the same result as the first one during
  a transaction.

* Call flush() to start a new transaction (flush the caches).

The API is a bit limited. It's easy to add new cached operations, however.
You should perform all file system reads through the API to actually take
advantage of the benefits.
"""

import hashlib
import os
import stat
from typing import Dict, List, Set


class FileSystemCache:
    def __init__(self) -> None:
        # The package root is not flushed with the caches.
        # It is set by set_package_root() below.
        self.package_root = []  # type: List[str]
        self.flush()

    def set_package_root(self, package_root: List[str]) -> None:
        self.package_root = package_root

    def flush(self) -> None:
        """Start another transaction and empty all caches."""
        self.stat_cache = {}  # type: Dict[str, os.stat_result]
        self.stat_error_cache = {}  # type: Dict[str, OSError]
        self.listdir_cache = {}  # type: Dict[str, List[str]]
        self.listdir_error_cache = {}  # type: Dict[str, OSError]
        self.isfile_case_cache = {}  # type: Dict[str, bool]
        self.read_cache = {}  # type: Dict[str, bytes]
        self.read_error_cache = {}  # type: Dict[str, Exception]
        self.hash_cache = {}  # type: Dict[str, str]
        self.fake_package_cache = set()  # type: Set[str]

    def stat(self, path: str) -> os.stat_result:
        if path in self.stat_cache:
            return self.stat_cache[path]
        if path in self.stat_error_cache:
            raise copy_os_error(self.stat_error_cache[path])
        try:
            st = os.stat(path)
        except OSError as err:
            if self.init_under_package_root(path):
                try:
                    return self._fake_init(path)
                except OSError:
                    pass
            # Take a copy to get rid of associated traceback and frame objects.
            # Just assigning to __traceback__ doesn't free them.
            self.stat_error_cache[path] = copy_os_error(err)
            raise err
        self.stat_cache[path] = st
        return st

    def init_under_package_root(self, path: str) -> bool:
        """Is this path an __init__.py under a package root?

        This is used to detect packages that don't contain __init__.py
        files, which is needed to support Bazel.  The function should
        only be called for non-existing files.

        It will return True if it refers to a __init__.py file that
        Bazel would create, so that at runtime Python would think the
        directory containing it is a package.  For this to work you
        must pass one or more package roots using the --package-root
        flag.

        As an exceptional case, any directory that is a package root
        itself will not be considered to contain a __init__.py file.
        This is different from the rules Bazel itself applies, but is
        necessary for mypy to properly distinguish packages from other
        directories.

        See https://docs.bazel.build/versions/master/be/python.html,
        where this behavior is described under legacy_create_init.
        """
        if not self.package_root:
            return False
        dirname, basename = os.path.split(path)
        if basename != '__init__.py':
            return False
        try:
            st = self.stat(dirname)
        except OSError:
            return False
        else:
            if not stat.S_ISDIR(st.st_mode):
                return False
        ok = False
        drive, path = os.path.splitdrive(path)  # Ignore Windows drive name
        path = os.path.normpath(path)
        for root in self.package_root:
            if path.startswith(root):
                if path == root + basename:
                    # A package root itself is never a package.
                    ok = False
                    break
                else:
                    ok = True
        return ok

    def _fake_init(self, path: str) -> os.stat_result:
        """Prime the cache with a fake __init__.py file.

        This makes code that looks for path believe an empty file by
        that name exists.  Should only be called after
        init_under_package_root() returns True.
        """
        dirname, basename = os.path.split(path)
        assert basename == '__init__.py', path
        assert not os.path.exists(path), path  # Not cached!
        dirname = os.path.normpath(dirname)
        st = self.stat(dirname)  # May raise OSError
        # Get stat result as a sequence so we can modify it.
        # (Alas, typeshed's os.stat_result is not a sequence yet.)
        tpl = tuple(st)  # type: ignore
        seq = list(tpl)  # type: List[float]
        seq[stat.ST_MODE] = stat.S_IFREG | 0o444
        seq[stat.ST_INO] = 1
        seq[stat.ST_NLINK] = 1
        seq[stat.ST_SIZE] = 0
        tpl = tuple(seq)
<<<<<<< HEAD
        st = os.stat_result(tpl)  # type: ignore
=======
        # FIXME: this works around typeshed claiming stat_result is from posix
        # (typeshed #2683)
        st = getattr(os, 'stat_result')(tpl)
>>>>>>> 01c26864
        self.stat_cache[path] = st
        # Make listdir() and read() also pretend this file exists.
        self.fake_package_cache.add(dirname)
        return st

    def listdir(self, path: str) -> List[str]:
        path = os.path.normpath(path)
        if path in self.listdir_cache:
            res = self.listdir_cache[path]
            # Check the fake cache.
            if path in self.fake_package_cache and '__init__.py' not in res:
                res.append('__init__.py')  # Updates the result as well as the cache
            return res
        if path in self.listdir_error_cache:
            raise copy_os_error(self.listdir_error_cache[path])
        try:
            results = os.listdir(path)
        except OSError as err:
            # Like above, take a copy to reduce memory use.
            self.listdir_error_cache[path] = copy_os_error(err)
            raise err
        self.listdir_cache[path] = results
        # Check the fake cache.
        if path in self.fake_package_cache and '__init__.py' not in results:
            results.append('__init__.py')
        return results

    def isfile(self, path: str) -> bool:
        try:
            st = self.stat(path)
        except OSError:
            return False
        return stat.S_ISREG(st.st_mode)

    def isfile_case(self, path: str) -> bool:
        """Return whether path exists and is a file.

        On case-insensitive filesystems (like Mac or Windows) this returns
        False if the case of the path's last component does not exactly
        match the case found in the filesystem.
        TODO: We should maybe check the case for some directory components also,
        to avoid permitting wrongly-cased *packages*.
        """
        if path in self.isfile_case_cache:
            return self.isfile_case_cache[path]
        head, tail = os.path.split(path)
        if not tail:
            res = False
        else:
            try:
                names = self.listdir(head)
                res = tail in names and self.isfile(path)
            except OSError:
                res = False
        self.isfile_case_cache[path] = res
        return res

    def isdir(self, path: str) -> bool:
        try:
            st = self.stat(path)
        except OSError:
            return False
        return stat.S_ISDIR(st.st_mode)

    def exists(self, path: str) -> bool:
        try:
            self.stat(path)
        except FileNotFoundError:
            return False
        return True

    def read(self, path: str) -> bytes:
        if path in self.read_cache:
            return self.read_cache[path]
        if path in self.read_error_cache:
            raise self.read_error_cache[path]

        # Need to stat first so that the contents of file are from no
        # earlier instant than the mtime reported by self.stat().
        self.stat(path)

        dirname, basename = os.path.split(path)
        dirname = os.path.normpath(dirname)
        # Check the fake cache.
        if basename == '__init__.py' and dirname in self.fake_package_cache:
            data = b''
        else:
            try:
                with open(path, 'rb') as f:
                    data = f.read()
            except OSError as err:
                self.read_error_cache[path] = err
                raise

        md5hash = hashlib.md5(data).hexdigest()
        self.read_cache[path] = data
        self.hash_cache[path] = md5hash
        return data

    def md5(self, path: str) -> str:
        if path not in self.hash_cache:
            self.read(path)
        return self.hash_cache[path]

    def samefile(self, f1: str, f2: str) -> bool:
        s1 = self.stat(f1)
        s2 = self.stat(f2)
        return os.path.samestat(s1, s2)  # type: ignore


def copy_os_error(e: OSError) -> OSError:
    new = OSError(*e.args)
    new.errno = e.errno
    new.strerror = e.strerror
    new.filename = e.filename
    if e.filename2:
        new.filename2 = e.filename2
    return new<|MERGE_RESOLUTION|>--- conflicted
+++ resolved
@@ -144,13 +144,9 @@
         seq[stat.ST_NLINK] = 1
         seq[stat.ST_SIZE] = 0
         tpl = tuple(seq)
-<<<<<<< HEAD
-        st = os.stat_result(tpl)  # type: ignore
-=======
         # FIXME: this works around typeshed claiming stat_result is from posix
         # (typeshed #2683)
         st = getattr(os, 'stat_result')(tpl)
->>>>>>> 01c26864
         self.stat_cache[path] = st
         # Make listdir() and read() also pretend this file exists.
         self.fake_package_cache.add(dirname)
