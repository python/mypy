"""Interface for accessing the file system with automatic caching.

The idea is to cache the results of any file system state reads during
a single transaction. This has two main benefits:

* This avoids redundant syscalls, as we won't perform the same OS
  operations multiple times.

* This makes it easier to reason about concurrent FS updates, as different
  operations targeting the same paths can't report different state during
  a transaction.

Note that this only deals with reading state, not writing.

Properties maintained by the API:

* The contents of the file are always from the same or later time compared
  to the reported mtime of the file, even if mtime is queried after reading
  a file.

* Repeating an operation produces the same result as the first one during
  a transaction.

* Call flush() to start a new transaction (flush the caches).

The API is a bit limited. It's easy to add new cached operations, however.
You should perform all file system reads through the API to actually take
advantage of the benefits.
"""

import functools
import hashlib
import os
import stat
from typing import Dict, List, Optional, Set, Tuple


<<<<<<< HEAD
class FileSystemMetaCache:
    def __init__(self, package_root: Optional[List[str]] = None) -> None:
        if package_root is None:
            package_root = []
        self.package_root = package_root
=======
class FileSystemCache:
    def __init__(self) -> None:
>>>>>>> 3d94caec
        self.flush()

    def flush(self) -> None:
        """Start another transaction and empty all caches."""
        self.stat_cache = {}  # type: Dict[str, os.stat_result]
        self.stat_error_cache = {}  # type: Dict[str, OSError]
        self.listdir_cache = {}  # type: Dict[str, List[str]]
        self.listdir_error_cache = {}  # type: Dict[str, OSError]
        self.isfile_case_cache = {}  # type: Dict[str, bool]
<<<<<<< HEAD
        self.fake_package_cache = set()  # type: Set[str]
        self.cwd = os.getcwd()
=======
        self.read_cache = {}  # type: Dict[str, bytes]
        self.read_error_cache = {}  # type: Dict[str, Exception]
        self.hash_cache = {}  # type: Dict[str, str]
>>>>>>> 3d94caec

    def stat(self, path: str) -> os.stat_result:
        if path in self.stat_cache:
            return self.stat_cache[path]
        if path in self.stat_error_cache:
            raise copy_os_error(self.stat_error_cache[path])
        try:
            st = os.stat(path)
        except OSError as err:
            if self.init_under_package_root(path):
                try:
                    return self._fake_init(path)
                except OSError:
                    pass
            # Take a copy to get rid of associated traceback and frame objects.
            # Just assigning to __traceback__ doesn't free them.
            self.stat_error_cache[path] = copy_os_error(err)
            raise err
        self.stat_cache[path] = st
        return st

    def init_under_package_root(self, path: str) -> bool:
        if not self.package_root:
            return False
        dirname, basename = os.path.split(path)
        if basename not in ('__init__.py', '__init__.pyi'):
            return False
        try:
            st = self.stat(dirname)
        except OSError:
            return False
        else:
            if not stat.S_ISDIR(st.st_mode):
                return False
        ok = False
        drive, path = os.path.splitdrive(path)  # Ignore Windows drive name
        path = os.path.normpath(path)
        for root in self.package_root:
            if path.startswith(root):
                if path == root + basename:
                    # A package root itself is never a package.
                    ok = False
                    break
                else:
                    ok = True
        return ok

    def _fake_init(self, path: str) -> os.stat_result:
        dirname = os.path.normpath(os.path.dirname(path))
        st = self.stat(dirname)  # May raise OSError
        # Get stat result as a sequence so we can modify it.
        # (Alas, typeshed's os.stat_result is not a sequence yet.)
        tpl = tuple(st)  # type: ignore
        seq = list(tpl)  # type: List[float]
        seq[stat.ST_MODE] = stat.S_IFREG | 0o444
        seq[stat.ST_INO] = 1
        seq[stat.ST_NLINK] = 1
        seq[stat.ST_SIZE] = 0
        tpl = tuple(seq)
        st = os.stat_result(tpl)
        self.stat_cache[path] = st
        self.fake_package_cache.add(dirname)
        return st

    def listdir(self, path: str) -> List[str]:
        path = os.path.normpath(path)
        if path in self.listdir_cache:
            res = self.listdir_cache[path]
            if path in self.fake_package_cache and '__init__.py' not in res:
                res.append('__init__.py')  # Updates the result as well as the cache
            return res
        if path in self.listdir_error_cache:
            raise copy_os_error(self.listdir_error_cache[path])
        try:
            results = os.listdir(path)
        except OSError as err:
            # Like above, take a copy to reduce memory use.
            self.listdir_error_cache[path] = copy_os_error(err)
            raise err
        self.listdir_cache[path] = results
        if path in self.fake_package_cache and '__init__.py' not in results:
            results.append('__init__.py')
        return results

    def isfile(self, path: str) -> bool:
        try:
            st = self.stat(path)
        except OSError:
            return False
        return stat.S_ISREG(st.st_mode)

    def isfile_case(self, path: str) -> bool:
        """Return whether path exists and is a file.

        On case-insensitive filesystems (like Mac or Windows) this returns
        False if the case of the path's last component does not exactly
        match the case found in the filesystem.
        TODO: We should maybe check the case for some directory components also,
        to avoid permitting wrongly-cased *packages*.
        """
        if path in self.isfile_case_cache:
            return self.isfile_case_cache[path]
        head, tail = os.path.split(path)
        if not tail:
            res = False
        else:
            try:
                names = self.listdir(head)
                res = tail in names and self.isfile(path)
            except OSError:
                res = False
        self.isfile_case_cache[path] = res
        return res

    def isdir(self, path: str) -> bool:
        try:
            st = self.stat(path)
        except OSError:
            return False
        return stat.S_ISDIR(st.st_mode)

    def exists(self, path: str) -> bool:
        try:
            self.stat(path)
        except FileNotFoundError:
            return False
        return True

<<<<<<< HEAD

# TODO: Merge FileSystemMetaCache back into this?
class FileSystemCache(FileSystemMetaCache):
    def __init__(self, package_root: Optional[List[str]] = None) -> None:
        super().__init__(package_root=package_root)

    def flush(self) -> None:
        """Start another transaction and empty all caches."""
        super().flush()
        self.read_cache = {}  # type: Dict[str, bytes]
        self.read_error_cache = {}  # type: Dict[str, Exception]
        self.hash_cache = {}  # type: Dict[str, str]

=======
>>>>>>> 3d94caec
    def read(self, path: str) -> bytes:
        if path in self.read_cache:
            return self.read_cache[path]
        if path in self.read_error_cache:
            raise self.read_error_cache[path]

        # Need to stat first so that the contents of file are from no
        # earlier instant than the mtime reported by self.stat().
        self.stat(path)

        dirname, basename = os.path.split(path)
        dirname = os.path.normpath(dirname)
        if basename == '__init__.py' and dirname in self.fake_package_cache:
            data = b''
        else:
            try:
                with open(path, 'rb') as f:
                    data = f.read()
            except OSError as err:
                self.read_error_cache[path] = err
                raise

        md5hash = hashlib.md5(data).hexdigest()
        self.read_cache[path] = data
        self.hash_cache[path] = md5hash
        return data

    def md5(self, path: str) -> str:
        if path not in self.hash_cache:
            self.read(path)
        return self.hash_cache[path]


def copy_os_error(e: OSError) -> OSError:
    new = OSError(*e.args)
    new.errno = e.errno
    new.strerror = e.strerror
    new.filename = e.filename
    if e.filename2:
        new.filename2 = e.filename2
    return new<|MERGE_RESOLUTION|>--- conflicted
+++ resolved
@@ -35,16 +35,11 @@
 from typing import Dict, List, Optional, Set, Tuple
 
 
-<<<<<<< HEAD
-class FileSystemMetaCache:
+class FileSystemCache:
     def __init__(self, package_root: Optional[List[str]] = None) -> None:
         if package_root is None:
             package_root = []
         self.package_root = package_root
-=======
-class FileSystemCache:
-    def __init__(self) -> None:
->>>>>>> 3d94caec
         self.flush()
 
     def flush(self) -> None:
@@ -54,14 +49,11 @@
         self.listdir_cache = {}  # type: Dict[str, List[str]]
         self.listdir_error_cache = {}  # type: Dict[str, OSError]
         self.isfile_case_cache = {}  # type: Dict[str, bool]
-<<<<<<< HEAD
-        self.fake_package_cache = set()  # type: Set[str]
-        self.cwd = os.getcwd()
-=======
         self.read_cache = {}  # type: Dict[str, bytes]
         self.read_error_cache = {}  # type: Dict[str, Exception]
         self.hash_cache = {}  # type: Dict[str, str]
->>>>>>> 3d94caec
+        self.fake_package_cache = set()  # type: Set[str]
+        self.cwd = os.getcwd()
 
     def stat(self, path: str) -> os.stat_result:
         if path in self.stat_cache:
@@ -190,22 +182,6 @@
             return False
         return True
 
-<<<<<<< HEAD
-
-# TODO: Merge FileSystemMetaCache back into this?
-class FileSystemCache(FileSystemMetaCache):
-    def __init__(self, package_root: Optional[List[str]] = None) -> None:
-        super().__init__(package_root=package_root)
-
-    def flush(self) -> None:
-        """Start another transaction and empty all caches."""
-        super().flush()
-        self.read_cache = {}  # type: Dict[str, bytes]
-        self.read_error_cache = {}  # type: Dict[str, Exception]
-        self.hash_cache = {}  # type: Dict[str, str]
-
-=======
->>>>>>> 3d94caec
     def read(self, path: str) -> bytes:
         if path in self.read_cache:
             return self.read_cache[path]
