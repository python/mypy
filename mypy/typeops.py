--- conflicted
+++ resolved
@@ -9,18 +9,13 @@
 from typing_extensions import Type as TypingType
 import itertools
 import sys
-from mypy.type_visitor import SelfTypeVisitor
 
 from mypy.types import (
     TupleType, Instance, FunctionLike, Type, CallableType, TypeVarLikeType, Overloaded,
     TypeVarType, UninhabitedType, FormalArgument, UnionType, NoneType,
     AnyType, TypeOfAny, TypeType, ProperType, LiteralType, get_proper_type, get_proper_types,
-<<<<<<< HEAD
-    TypeAliasType, TypeQuery, ParamSpecType, Parameters, ENUM_REMOVED_PROPS,
-=======
     TypeAliasType, TypeQuery, ParamSpecType, Parameters, UnpackType, TypeVarTupleType,
     ENUM_REMOVED_PROPS,
->>>>>>> eb1b1e00
 )
 from mypy.nodes import (
     FuncBase, FuncItem, FuncDef, OverloadedFuncDef, TypeInfo, ARG_STAR, ARG_STAR2, ARG_POS,
@@ -31,6 +26,7 @@
 from mypy.copytype import copy_type
 
 from mypy.typevars import fill_typevars
+from mypy.type_visitor import SelfTypeVisitor
 
 from mypy.state import state
 
