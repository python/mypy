--- conflicted
+++ resolved
@@ -14,12 +14,8 @@
     TupleType, Instance, FunctionLike, Type, CallableType, TypeVarLikeType, Overloaded,
     TypeVarType, UninhabitedType, FormalArgument, UnionType, NoneType,
     AnyType, TypeOfAny, TypeType, ProperType, LiteralType, get_proper_type, get_proper_types,
-<<<<<<< HEAD
-    copy_type, TypeAliasType, TypeQuery, ParamSpecType, Parameters
-=======
-    copy_type, TypeAliasType, TypeQuery, ParamSpecType,
+    copy_type, TypeAliasType, TypeQuery, ParamSpecType, Parameters,
     ENUM_REMOVED_PROPS
->>>>>>> feab2093
 )
 from mypy.nodes import (
     FuncBase, FuncItem, FuncDef, OverloadedFuncDef, TypeInfo, ARG_STAR, ARG_STAR2, ARG_POS,
