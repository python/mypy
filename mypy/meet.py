from mypy.backports import OrderedDict
from typing import List, Optional, Tuple, Callable

from mypy.types import (
    Type, AnyType, TypeVisitor, UnboundType, NoneType, TypeVarType, Instance, CallableType,
    TupleType, TypedDictType, ErasedType, UnionType, PartialType, DeletedType,
    UninhabitedType, TypeType, TypeOfAny, Overloaded, FunctionLike, LiteralType,
    ProperType, get_proper_type, get_proper_types, TypeAliasType, TypeGuardedType,
<<<<<<< HEAD
    ParamSpecType, Parameters, UnpackType, TypeVarTupleType, SelfType,
=======
    ParamSpecType, Parameters, UnpackType, TypeVarTupleType, TypeVarLikeType
>>>>>>> eb1b1e00
)
from mypy.subtypes import is_equivalent, is_subtype, is_callable_compatible, is_proper_subtype
from mypy.erasetype import erase_type
from mypy.maptype import map_instance_to_supertype
from mypy.typeops import tuple_fallback, make_simplified_union, is_recursive_pair
from mypy.state import state
from mypy import join

# TODO Describe this module.


def trivial_meet(s: Type, t: Type) -> ProperType:
    """Return one of types (expanded) if it is a subtype of other, otherwise bottom type."""
    if is_subtype(s, t):
        return get_proper_type(s)
    elif is_subtype(t, s):
        return get_proper_type(t)
    else:
        if state.strict_optional:
            return UninhabitedType()
        else:
            return NoneType()


def meet_types(s: Type, t: Type) -> ProperType:
    """Return the greatest lower bound of two types."""
    if is_recursive_pair(s, t):
        # This case can trigger an infinite recursion, general support for this will be
        # tricky so we use a trivial meet (like for protocols).
        return trivial_meet(s, t)
    s = get_proper_type(s)
    t = get_proper_type(t)

    if isinstance(s, ErasedType):
        return s
    if isinstance(s, AnyType):
        return t
    if isinstance(s, UnionType) and not isinstance(t, UnionType):
        s, t = t, s
    return t.accept(TypeMeetVisitor(s))


def narrow_declared_type(declared: Type, narrowed: Type) -> Type:
    """Return the declared type narrowed down to another type."""
    # TODO: check infinite recursion for aliases here.
    if isinstance(narrowed, TypeGuardedType):  # type: ignore[misc]
        # A type guard forces the new type even if it doesn't overlap the old.
        return narrowed.type_guard

    declared = get_proper_type(declared)
    narrowed = get_proper_type(narrowed)

    if declared == narrowed:
        return declared
    if isinstance(declared, UnionType):
        return make_simplified_union([narrow_declared_type(x, narrowed)
                                      for x in declared.relevant_items()])
    if is_enum_overlapping_union(declared, narrowed):
        return narrowed
    elif not is_overlapping_types(declared, narrowed,
                                  prohibit_none_typevar_overlap=True):
        if state.strict_optional:
            return UninhabitedType()
        else:
            return NoneType()
    elif isinstance(narrowed, UnionType):
        return make_simplified_union([narrow_declared_type(declared, x)
                                      for x in narrowed.relevant_items()])
    elif isinstance(narrowed, AnyType):
        return narrowed
    elif isinstance(narrowed, TypeVarType) and is_subtype(narrowed.upper_bound, declared):
        return narrowed
    elif isinstance(declared, TypeType) and isinstance(narrowed, TypeType):
        return TypeType.make_normalized(narrow_declared_type(declared.item, narrowed.item))
    elif (isinstance(declared, TypeType)
          and isinstance(narrowed, Instance)
          and narrowed.type.is_metaclass()):
        # We'd need intersection types, so give up.
        return declared
    elif isinstance(declared, Instance):
        if declared.type.alt_promote:
            # Special case: low-level integer type can't be narrowed
            return declared
        return meet_types(declared, narrowed)
    elif isinstance(declared, (TupleType, TypeType, LiteralType)):
        return meet_types(declared, narrowed)
    elif isinstance(declared, TypedDictType) and isinstance(narrowed, Instance):
        # Special case useful for selecting TypedDicts from unions using isinstance(x, dict).
        if (narrowed.type.fullname == 'builtins.dict' and
                all(isinstance(t, AnyType) for t in get_proper_types(narrowed.args))):
            return declared
        return meet_types(declared, narrowed)
    return narrowed


def get_possible_variants(typ: Type) -> List[Type]:
    """This function takes any "Union-like" type and returns a list of the available "options".

    Specifically, there are currently exactly three different types that can have
    "variants" or are "union-like":

    - Unions
    - TypeVars with value restrictions
    - Overloads

    This function will return a list of each "option" present in those types.

    If this function receives any other type, we return a list containing just that
    original type. (E.g. pretend the type was contained within a singleton union).

    The only current exceptions are regular TypeVars and ParamSpecs. For these "TypeVarLike"s,
    we return a list containing that TypeVarLike's upper bound.

    This function is useful primarily when checking to see if two types are overlapping:
    the algorithm to check if two unions are overlapping is fundamentally the same as
    the algorithm for checking if two overloads are overlapping.

    Normalizing both kinds of types in the same way lets us reuse the same algorithm
    for both.
    """
    typ = get_proper_type(typ)

    if isinstance(typ, TypeVarType):
        if len(typ.values) > 0:
            return typ.values
        else:
            return [typ.upper_bound]
    elif isinstance(typ, ParamSpecType):
        return [typ.upper_bound]
    elif isinstance(typ, UnionType):
        return list(typ.items)
    elif isinstance(typ, Overloaded):
        # Note: doing 'return typ.items()' makes mypy
        # infer a too-specific return type of List[CallableType]
        return list(typ.items)
    else:
        return [typ]


def is_enum_overlapping_union(x: ProperType, y: ProperType) -> bool:
    """Return True if x is an Enum, and y is an Union with at least one Literal from x"""
    return (
        isinstance(x, Instance) and x.type.is_enum and
        isinstance(y, UnionType) and
        any(isinstance(p, LiteralType) and x.type == p.fallback.type
            for p in (get_proper_type(z) for z in y.relevant_items()))
    )


def is_literal_in_union(x: ProperType, y: ProperType) -> bool:
    """Return True if x is a Literal and y is an Union that includes x"""
    return (isinstance(x, LiteralType) and isinstance(y, UnionType) and
            any(x == get_proper_type(z) for z in y.items))


def is_overlapping_types(left: Type,
                         right: Type,
                         ignore_promotions: bool = False,
                         prohibit_none_typevar_overlap: bool = False) -> bool:
    """Can a value of type 'left' also be of type 'right' or vice-versa?

    If 'ignore_promotions' is True, we ignore promotions while checking for overlaps.
    If 'prohibit_none_typevar_overlap' is True, we disallow None from overlapping with
    TypeVars (in both strict-optional and non-strict-optional mode).
    """
    if (
        isinstance(left, TypeGuardedType)  # type: ignore[misc]
        or isinstance(right, TypeGuardedType)  # type: ignore[misc]
    ):
        # A type guard forces the new type even if it doesn't overlap the old.
        return True

    left, right = get_proper_types((left, right))

    def _is_overlapping_types(left: Type, right: Type) -> bool:
        '''Encode the kind of overlapping check to perform.

        This function mostly exists so we don't have to repeat keyword arguments everywhere.'''
        return is_overlapping_types(
            left, right,
            ignore_promotions=ignore_promotions,
            prohibit_none_typevar_overlap=prohibit_none_typevar_overlap)

    # We should never encounter this type.
    if isinstance(left, PartialType) or isinstance(right, PartialType):
        assert False, "Unexpectedly encountered partial type"

    # We should also never encounter these types, but it's possible a few
    # have snuck through due to unrelated bugs. For now, we handle these
    # in the same way we handle 'Any'.
    #
    # TODO: Replace these with an 'assert False' once we are more confident.
    illegal_types = (UnboundType, ErasedType, DeletedType)
    if isinstance(left, illegal_types) or isinstance(right, illegal_types):
        return True

    # When running under non-strict optional mode, simplify away types of
    # the form 'Union[A, B, C, None]' into just 'Union[A, B, C]'.

    if not state.strict_optional:
        if isinstance(left, UnionType):
            left = UnionType.make_union(left.relevant_items())
        if isinstance(right, UnionType):
            right = UnionType.make_union(right.relevant_items())
        left, right = get_proper_types((left, right))

    # 'Any' may or may not be overlapping with the other type
    if isinstance(left, AnyType) or isinstance(right, AnyType):
        return True

    # We check for complete overlaps next as a general-purpose failsafe.
    # If this check fails, we start checking to see if there exists a
    # *partial* overlap between types.
    #
    # These checks will also handle the NoneType and UninhabitedType cases for us.

    # enums are sometimes expanded into an Union of Literals
    # when that happens we want to make sure we treat the two as overlapping
    # and crucially, we want to do that *fast* in case the enum is large
    # so we do it before expanding variants below to avoid O(n**2) behavior
    if (
        is_enum_overlapping_union(left, right)
        or is_enum_overlapping_union(right, left)
        or is_literal_in_union(left, right)
        or is_literal_in_union(right, left)
    ):
        return True

    if (is_proper_subtype(left, right, ignore_promotions=ignore_promotions)
            or is_proper_subtype(right, left, ignore_promotions=ignore_promotions)):
        return True

    # See the docstring for 'get_possible_variants' for more info on what the
    # following lines are doing.

    left_possible = get_possible_variants(left)
    right_possible = get_possible_variants(right)

    # We start by checking multi-variant types like Unions first. We also perform
    # the same logic if either type happens to be a TypeVar/ParamSpec/TypeVarTuple.
    #
    # Handling the TypeVarLikes now lets us simulate having them bind to the corresponding
    # type -- if we deferred these checks, the "return-early" logic of the other
    # checks will prevent us from detecting certain overlaps.
    #
    # If both types are singleton variants (and are not TypeVarLikes), we've hit the base case:
    # we skip these checks to avoid infinitely recursing.

    def is_none_typevarlike_overlap(t1: Type, t2: Type) -> bool:
        t1, t2 = get_proper_types((t1, t2))
        return isinstance(t1, NoneType) and isinstance(t2, TypeVarLikeType)

    if prohibit_none_typevar_overlap:
        if is_none_typevarlike_overlap(left, right) or is_none_typevarlike_overlap(right, left):
            return False

    if (len(left_possible) > 1 or len(right_possible) > 1
            or isinstance(left, TypeVarLikeType) or isinstance(right, TypeVarLikeType)):
        for l in left_possible:
            for r in right_possible:
                if _is_overlapping_types(l, r):
                    return True
        return False

    # Now that we've finished handling TypeVarLikes, we're free to end early
    # if one one of the types is None and we're running in strict-optional mode.
    # (None only overlaps with None in strict-optional mode).
    #
    # We must perform this check after the TypeVarLike checks because
    # a TypeVar could be bound to None, for example.

    if state.strict_optional and isinstance(left, NoneType) != isinstance(right, NoneType):
        return False

    # Next, we handle single-variant types that may be inherently partially overlapping:
    #
    # - TypedDicts
    # - Tuples
    #
    # If we cannot identify a partial overlap and end early, we degrade these two types
    # into their 'Instance' fallbacks.

    if isinstance(left, TypedDictType) and isinstance(right, TypedDictType):
        return are_typed_dicts_overlapping(left, right, ignore_promotions=ignore_promotions)
    elif typed_dict_mapping_pair(left, right):
        # Overlaps between TypedDicts and Mappings require dedicated logic.
        return typed_dict_mapping_overlap(left, right,
                                          overlapping=_is_overlapping_types)
    elif isinstance(left, TypedDictType):
        left = left.fallback
    elif isinstance(right, TypedDictType):
        right = right.fallback

    if is_tuple(left) and is_tuple(right):
        return are_tuples_overlapping(left, right, ignore_promotions=ignore_promotions)
    elif isinstance(left, TupleType):
        left = tuple_fallback(left)
    elif isinstance(right, TupleType):
        right = tuple_fallback(right)

    # Next, we handle single-variant types that cannot be inherently partially overlapping,
    # but do require custom logic to inspect.
    #
    # As before, we degrade into 'Instance' whenever possible.

    if isinstance(left, TypeType) and isinstance(right, TypeType):
        return _is_overlapping_types(left.item, right.item)

    def _type_object_overlap(left: Type, right: Type) -> bool:
        """Special cases for type object types overlaps."""
        # TODO: these checks are a bit in gray area, adjust if they cause problems.
        left, right = get_proper_types((left, right))
        # 1. Type[C] vs Callable[..., C], where the latter is class object.
        if isinstance(left, TypeType) and isinstance(right, CallableType) and right.is_type_obj():
            return _is_overlapping_types(left.item, right.ret_type)
        # 2. Type[C] vs Meta, where Meta is a metaclass for C.
        if isinstance(left, TypeType) and isinstance(right, Instance):
            if isinstance(left.item, Instance):
                left_meta = left.item.type.metaclass_type
                if left_meta is not None:
                    return _is_overlapping_types(left_meta, right)
                # builtins.type (default metaclass) overlaps with all metaclasses
                return right.type.has_base('builtins.type')
            elif isinstance(left.item, AnyType):
                return right.type.has_base('builtins.type')
        # 3. Callable[..., C] vs Meta is considered below, when we switch to fallbacks.
        return False

    if isinstance(left, TypeType) or isinstance(right, TypeType):
        return _type_object_overlap(left, right) or _type_object_overlap(right, left)

    if isinstance(left, CallableType) and isinstance(right, CallableType):
        return is_callable_compatible(left, right,
                                      is_compat=_is_overlapping_types,
                                      ignore_pos_arg_names=True,
                                      allow_partial_overlap=True)
    elif isinstance(left, CallableType):
        left = left.fallback
    elif isinstance(right, CallableType):
        right = right.fallback

    if isinstance(left, LiteralType) and isinstance(right, LiteralType):
        if left.value == right.value:
            # If values are the same, we still need to check if fallbacks are overlapping,
            # this is done below.
            left = left.fallback
            right = right.fallback
        else:
            return False
    elif isinstance(left, LiteralType):
        left = left.fallback
    elif isinstance(right, LiteralType):
        right = right.fallback

    # Finally, we handle the case where left and right are instances.

    if isinstance(left, Instance) and isinstance(right, Instance):
        # First we need to handle promotions and structural compatibility for instances
        # that came as fallbacks, so simply call is_subtype() to avoid code duplication.
        if (is_subtype(left, right, ignore_promotions=ignore_promotions)
                or is_subtype(right, left, ignore_promotions=ignore_promotions)):
            return True

        # Two unrelated types cannot be partially overlapping: they're disjoint.
        if left.type.has_base(right.type.fullname):
            left = map_instance_to_supertype(left, right.type)
        elif right.type.has_base(left.type.fullname):
            right = map_instance_to_supertype(right, left.type)
        else:
            return False

        if len(left.args) == len(right.args):
            # Note: we don't really care about variance here, since the overlapping check
            # is symmetric and since we want to return 'True' even for partial overlaps.
            #
            # For example, suppose we have two types Wrapper[Parent] and Wrapper[Child].
            # It doesn't matter whether Wrapper is covariant or contravariant since
            # either way, one of the two types will overlap with the other.
            #
            # Similarly, if Wrapper was invariant, the two types could still be partially
            # overlapping -- what if Wrapper[Parent] happened to contain only instances of
            # specifically Child?
            #
            # Or, to use a more concrete example, List[Union[A, B]] and List[Union[B, C]]
            # would be considered partially overlapping since it's possible for both lists
            # to contain only instances of B at runtime.
            if all(_is_overlapping_types(left_arg, right_arg)
                   for left_arg, right_arg in zip(left.args, right.args)):
                return True

        return False

    # We ought to have handled every case by now: we conclude the
    # two types are not overlapping, either completely or partially.
    #
    # Note: it's unclear however, whether returning False is the right thing
    # to do when inferring reachability -- see  https://github.com/python/mypy/issues/5529

    assert type(left) != type(right)
    return False


def is_overlapping_erased_types(left: Type, right: Type, *,
                                ignore_promotions: bool = False) -> bool:
    """The same as 'is_overlapping_erased_types', except the types are erased first."""
    return is_overlapping_types(erase_type(left), erase_type(right),
                                ignore_promotions=ignore_promotions,
                                prohibit_none_typevar_overlap=True)


def are_typed_dicts_overlapping(left: TypedDictType, right: TypedDictType, *,
                                ignore_promotions: bool = False,
                                prohibit_none_typevar_overlap: bool = False) -> bool:
    """Returns 'true' if left and right are overlapping TypeDictTypes."""
    # All required keys in left are present and overlapping with something in right
    for key in left.required_keys:
        if key not in right.items:
            return False
        if not is_overlapping_types(left.items[key], right.items[key],
                                    ignore_promotions=ignore_promotions,
                                    prohibit_none_typevar_overlap=prohibit_none_typevar_overlap):
            return False

    # Repeat check in the other direction
    for key in right.required_keys:
        if key not in left.items:
            return False
        if not is_overlapping_types(left.items[key], right.items[key],
                                    ignore_promotions=ignore_promotions):
            return False

    # The presence of any additional optional keys does not affect whether the two
    # TypedDicts are partially overlapping: the dicts would be overlapping if the
    # keys happened to be missing.
    return True


def are_tuples_overlapping(left: Type, right: Type, *,
                           ignore_promotions: bool = False,
                           prohibit_none_typevar_overlap: bool = False) -> bool:
    """Returns true if left and right are overlapping tuples."""
    left, right = get_proper_types((left, right))
    left = adjust_tuple(left, right) or left
    right = adjust_tuple(right, left) or right
    assert isinstance(left, TupleType), f'Type {left} is not a tuple'
    assert isinstance(right, TupleType), f'Type {right} is not a tuple'
    if len(left.items) != len(right.items):
        return False
    return all(is_overlapping_types(l, r,
                                    ignore_promotions=ignore_promotions,
                                    prohibit_none_typevar_overlap=prohibit_none_typevar_overlap)
               for l, r in zip(left.items, right.items))


def adjust_tuple(left: ProperType, r: ProperType) -> Optional[TupleType]:
    """Find out if `left` is a Tuple[A, ...], and adjust its length to `right`"""
    if isinstance(left, Instance) and left.type.fullname == 'builtins.tuple':
        n = r.length() if isinstance(r, TupleType) else 1
        return TupleType([left.args[0]] * n, left)
    return None


def is_tuple(typ: Type) -> bool:
    typ = get_proper_type(typ)
    return (isinstance(typ, TupleType)
            or (isinstance(typ, Instance) and typ.type.fullname == 'builtins.tuple'))


class TypeMeetVisitor(TypeVisitor[ProperType]):
    def __init__(self, s: ProperType) -> None:
        self.s = s

    def visit_unbound_type(self, t: UnboundType) -> ProperType:
        if isinstance(self.s, NoneType):
            if state.strict_optional:
                return AnyType(TypeOfAny.special_form)
            else:
                return self.s
        elif isinstance(self.s, UninhabitedType):
            return self.s
        else:
            return AnyType(TypeOfAny.special_form)

    def visit_any(self, t: AnyType) -> ProperType:
        return self.s

    def visit_union_type(self, t: UnionType) -> ProperType:
        if isinstance(self.s, UnionType):
            meets: List[Type] = []
            for x in t.items:
                for y in self.s.items:
                    meets.append(meet_types(x, y))
        else:
            meets = [meet_types(x, self.s)
                     for x in t.items]
        return make_simplified_union(meets)

    def visit_none_type(self, t: NoneType) -> ProperType:
        if state.strict_optional:
            if isinstance(self.s, NoneType) or (isinstance(self.s, Instance) and
                                               self.s.type.fullname == 'builtins.object'):
                return t
            else:
                return UninhabitedType()
        else:
            return t

    def visit_uninhabited_type(self, t: UninhabitedType) -> ProperType:
        return t

    def visit_deleted_type(self, t: DeletedType) -> ProperType:
        if isinstance(self.s, NoneType):
            if state.strict_optional:
                return t
            else:
                return self.s
        elif isinstance(self.s, UninhabitedType):
            return self.s
        else:
            return t

    def visit_erased_type(self, t: ErasedType) -> ProperType:
        return self.s

    def visit_type_var(self, t: TypeVarType) -> ProperType:
        if isinstance(self.s, TypeVarType) and self.s.id == t.id:
            return self.s
        else:
            return self.default(self.s)

    def visit_self_type(self, t: SelfType) -> ProperType:
        return self.meet(self.s, t.instance)

    def visit_param_spec(self, t: ParamSpecType) -> ProperType:
        if self.s == t:
            return self.s
        else:
            return self.default(self.s)

    def visit_type_var_tuple(self, t: TypeVarTupleType) -> ProperType:
        if self.s == t:
            return self.s
        else:
            return self.default(self.s)

    def visit_unpack_type(self, t: UnpackType) -> ProperType:
        raise NotImplementedError

    def visit_parameters(self, t: Parameters) -> ProperType:
        # TODO: is this the right variance?
        if isinstance(self.s, Parameters) or isinstance(self.s, CallableType):
            if len(t.arg_types) != len(self.s.arg_types):
                return self.default(self.s)
            return t.copy_modified(
                arg_types=[meet_types(s_a, t_a) for s_a, t_a in zip(self.s.arg_types, t.arg_types)]
            )
        else:
            return self.default(self.s)

    def visit_instance(self, t: Instance) -> ProperType:
        if isinstance(self.s, Instance):
            if t.type == self.s.type:
                if is_subtype(t, self.s) or is_subtype(self.s, t):
                    # Combine type arguments. We could have used join below
                    # equivalently.
                    args: List[Type] = []
                    # N.B: We use zip instead of indexing because the lengths might have
                    # mismatches during daemon reprocessing.
                    for ta, sia in zip(t.args, self.s.args):
                        args.append(self.meet(ta, sia))
                    return Instance(t.type, args)
                else:
                    if state.strict_optional:
                        return UninhabitedType()
                    else:
                        return NoneType()
            else:
                alt_promote = t.type.alt_promote
                if alt_promote and alt_promote is self.s.type:
                    return t
                alt_promote = self.s.type.alt_promote
                if alt_promote and alt_promote is t.type:
                    return self.s
                if is_subtype(t, self.s):
                    return t
                elif is_subtype(self.s, t):
                    # See also above comment.
                    return self.s
                else:
                    if state.strict_optional:
                        return UninhabitedType()
                    else:
                        return NoneType()
        elif isinstance(self.s, FunctionLike) and t.type.is_protocol:
            call = join.unpack_callback_protocol(t)
            if call:
                return meet_types(call, self.s)
        elif isinstance(self.s, FunctionLike) and self.s.is_type_obj() and t.type.is_metaclass():
            if is_subtype(self.s.fallback, t):
                return self.s
            return self.default(self.s)
        elif isinstance(self.s, TypeType):
            return meet_types(t, self.s)
        elif isinstance(self.s, TupleType):
            return meet_types(t, self.s)
        elif isinstance(self.s, LiteralType):
            return meet_types(t, self.s)
        elif isinstance(self.s, TypedDictType):
            return meet_types(t, self.s)
        return self.default(self.s)

    def visit_callable_type(self, t: CallableType) -> ProperType:
        if isinstance(self.s, CallableType) and join.is_similar_callables(t, self.s):
            if is_equivalent(t, self.s):
                return join.combine_similar_callables(t, self.s)
            result = meet_similar_callables(t, self.s)
            # We set the from_type_type flag to suppress error when a collection of
            # concrete class objects gets inferred as their common abstract superclass.
            if not ((t.is_type_obj() and t.type_object().is_abstract) or
                    (self.s.is_type_obj() and self.s.type_object().is_abstract)):
                result.from_type_type = True
            if isinstance(get_proper_type(result.ret_type), UninhabitedType):
                # Return a plain None or <uninhabited> instead of a weird function.
                return self.default(self.s)
            return result
        elif isinstance(self.s, TypeType) and t.is_type_obj() and not t.is_generic():
            # In this case we are able to potentially produce a better meet.
            res = meet_types(self.s.item, t.ret_type)
            if not isinstance(res, (NoneType, UninhabitedType)):
                return TypeType.make_normalized(res)
            return self.default(self.s)
        elif isinstance(self.s, Instance) and self.s.type.is_protocol:
            call = join.unpack_callback_protocol(self.s)
            if call:
                return meet_types(t, call)
        return self.default(self.s)

    def visit_overloaded(self, t: Overloaded) -> ProperType:
        # TODO: Implement a better algorithm that covers at least the same cases
        # as TypeJoinVisitor.visit_overloaded().
        s = self.s
        if isinstance(s, FunctionLike):
            if s.items == t.items:
                return Overloaded(t.items)
            elif is_subtype(s, t):
                return s
            elif is_subtype(t, s):
                return t
            else:
                return meet_types(t.fallback, s.fallback)
        elif isinstance(self.s, Instance) and self.s.type.is_protocol:
            call = join.unpack_callback_protocol(self.s)
            if call:
                return meet_types(t, call)
        return meet_types(t.fallback, s)

    def visit_tuple_type(self, t: TupleType) -> ProperType:
        if isinstance(self.s, TupleType) and self.s.length() == t.length():
            items: List[Type] = []
            for i in range(t.length()):
                items.append(self.meet(t.items[i], self.s.items[i]))
            # TODO: What if the fallbacks are different?
            return TupleType(items, tuple_fallback(t))
        elif isinstance(self.s, Instance):
            # meet(Tuple[t1, t2, <...>], Tuple[s, ...]) == Tuple[meet(t1, s), meet(t2, s), <...>].
            if self.s.type.fullname == 'builtins.tuple' and self.s.args:
                return t.copy_modified(items=[meet_types(it, self.s.args[0]) for it in t.items])
            elif is_proper_subtype(t, self.s):
                # A named tuple that inherits from a normal class
                return t
        return self.default(self.s)

    def visit_typeddict_type(self, t: TypedDictType) -> ProperType:
        if isinstance(self.s, TypedDictType):
            for (name, l, r) in self.s.zip(t):
                if (not is_equivalent(l, r) or
                        (name in t.required_keys) != (name in self.s.required_keys)):
                    return self.default(self.s)
            item_list: List[Tuple[str, Type]] = []
            for (item_name, s_item_type, t_item_type) in self.s.zipall(t):
                if s_item_type is not None:
                    item_list.append((item_name, s_item_type))
                else:
                    # at least one of s_item_type and t_item_type is not None
                    assert t_item_type is not None
                    item_list.append((item_name, t_item_type))
            items = OrderedDict(item_list)
            fallback = self.s.create_anonymous_fallback()
            required_keys = t.required_keys | self.s.required_keys
            return TypedDictType(items, required_keys, fallback)
        elif isinstance(self.s, Instance) and is_subtype(t, self.s):
            return t
        else:
            return self.default(self.s)

    def visit_literal_type(self, t: LiteralType) -> ProperType:
        if isinstance(self.s, LiteralType) and self.s == t:
            return t
        elif isinstance(self.s, Instance) and is_subtype(t.fallback, self.s):
            return t
        else:
            return self.default(self.s)

    def visit_partial_type(self, t: PartialType) -> ProperType:
        # We can't determine the meet of partial types. We should never get here.
        assert False, 'Internal error'

    def visit_type_type(self, t: TypeType) -> ProperType:
        if isinstance(self.s, TypeType):
            typ = self.meet(t.item, self.s.item)
            if not isinstance(typ, NoneType):
                typ = TypeType.make_normalized(typ, line=t.line)
            return typ
        elif isinstance(self.s, Instance) and self.s.type.fullname == 'builtins.type':
            return t
        elif isinstance(self.s, CallableType):
            return self.meet(t, self.s)
        else:
            return self.default(self.s)

    def visit_type_alias_type(self, t: TypeAliasType) -> ProperType:
        assert False, f"This should be never called, got {t}"

    def meet(self, s: Type, t: Type) -> ProperType:
        return meet_types(s, t)

    def default(self, typ: Type) -> ProperType:
        if isinstance(typ, UnboundType):
            return AnyType(TypeOfAny.special_form)
        else:
            if state.strict_optional:
                return UninhabitedType()
            else:
                return NoneType()


def meet_similar_callables(t: CallableType, s: CallableType) -> CallableType:
    from mypy.join import join_types

    arg_types: List[Type] = []
    for i in range(len(t.arg_types)):
        arg_types.append(join_types(t.arg_types[i], s.arg_types[i]))
    # TODO in combine_similar_callables also applies here (names and kinds)
    # The fallback type can be either 'function' or 'type'. The result should have 'function' as
    # fallback only if both operands have it as 'function'.
    if t.fallback.type.fullname != 'builtins.function':
        fallback = t.fallback
    else:
        fallback = s.fallback
    return t.copy_modified(arg_types=arg_types,
                           ret_type=meet_types(t.ret_type, s.ret_type),
                           fallback=fallback,
                           name=None)


def meet_type_list(types: List[Type]) -> Type:
    if not types:
        # This should probably be builtins.object but that is hard to get and
        # it doesn't matter for any current users.
        return AnyType(TypeOfAny.implementation_artifact)
    met = types[0]
    for t in types[1:]:
        met = meet_types(met, t)
    return met


def typed_dict_mapping_pair(left: Type, right: Type) -> bool:
    """Is this a pair where one type is a TypedDict and another one is an instance of Mapping?

    This case requires a precise/principled consideration because there are two use cases
    that push the boundary the opposite ways: we need to avoid spurious overlaps to avoid
    false positives for overloads, but we also need to avoid spuriously non-overlapping types
    to avoid false positives with --strict-equality.
    """
    left, right = get_proper_types((left, right))
    assert not isinstance(left, TypedDictType) or not isinstance(right, TypedDictType)

    if isinstance(left, TypedDictType):
        _, other = left, right
    elif isinstance(right, TypedDictType):
        _, other = right, left
    else:
        return False
    return isinstance(other, Instance) and other.type.has_base('typing.Mapping')


def typed_dict_mapping_overlap(left: Type, right: Type,
                               overlapping: Callable[[Type, Type], bool]) -> bool:
    """Check if a TypedDict type is overlapping with a Mapping.

    The basic logic here consists of two rules:

    * A TypedDict with some required keys is overlapping with Mapping[str, <some type>]
      if and only if every key type is overlapping with <some type>. For example:

      - TypedDict(x=int, y=str) overlaps with Dict[str, Union[str, int]]
      - TypedDict(x=int, y=str) doesn't overlap with Dict[str, int]

      Note that any additional non-required keys can't change the above result.

    * A TypedDict with no required keys overlaps with Mapping[str, <some type>] if and
      only if at least one of key types overlaps with <some type>. For example:

      - TypedDict(x=str, y=str, total=False) overlaps with Dict[str, str]
      - TypedDict(x=str, y=str, total=False) doesn't overlap with Dict[str, int]
      - TypedDict(x=int, y=str, total=False) overlaps with Dict[str, str]

    As usual empty, dictionaries lie in a gray area. In general, List[str] and List[str]
    are considered non-overlapping despite empty list belongs to both. However, List[int]
    and List[<nothing>] are considered overlapping.

    So here we follow the same logic: a TypedDict with no required keys is considered
    non-overlapping with Mapping[str, <some type>], but is considered overlapping with
    Mapping[<nothing>, <nothing>]. This way we avoid false positives for overloads, and also
    avoid false positives for comparisons like SomeTypedDict == {} under --strict-equality.
    """
    left, right = get_proper_types((left, right))
    assert not isinstance(left, TypedDictType) or not isinstance(right, TypedDictType)

    if isinstance(left, TypedDictType):
        assert isinstance(right, Instance)
        typed, other = left, right
    else:
        assert isinstance(left, Instance)
        assert isinstance(right, TypedDictType)
        typed, other = right, left

    mapping = next(base for base in other.type.mro if base.fullname == 'typing.Mapping')
    other = map_instance_to_supertype(other, mapping)
    key_type, value_type = get_proper_types(other.args)

    # TODO: is there a cleaner way to get str_type here?
    fallback = typed.as_anonymous().fallback
    str_type = fallback.type.bases[0].args[0]  # typing._TypedDict inherits Mapping[str, object]

    # Special case: a TypedDict with no required keys overlaps with an empty dict.
    if isinstance(key_type, UninhabitedType) and isinstance(value_type, UninhabitedType):
        return not typed.required_keys

    if typed.required_keys:
        if not overlapping(key_type, str_type):
            return False
        return all(overlapping(typed.items[k], value_type) for k in typed.required_keys)
    else:
        if not overlapping(key_type, str_type):
            return False
        non_required = set(typed.items.keys()) - typed.required_keys
        return any(overlapping(typed.items[k], value_type) for k in non_required)<|MERGE_RESOLUTION|>--- conflicted
+++ resolved
@@ -6,11 +6,7 @@
     TupleType, TypedDictType, ErasedType, UnionType, PartialType, DeletedType,
     UninhabitedType, TypeType, TypeOfAny, Overloaded, FunctionLike, LiteralType,
     ProperType, get_proper_type, get_proper_types, TypeAliasType, TypeGuardedType,
-<<<<<<< HEAD
-    ParamSpecType, Parameters, UnpackType, TypeVarTupleType, SelfType,
-=======
-    ParamSpecType, Parameters, UnpackType, TypeVarTupleType, TypeVarLikeType
->>>>>>> eb1b1e00
+    ParamSpecType, Parameters, UnpackType, TypeVarTupleType, SelfType, TypeVarLikeType
 )
 from mypy.subtypes import is_equivalent, is_subtype, is_callable_compatible, is_proper_subtype
 from mypy.erasetype import erase_type
