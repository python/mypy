from collections import OrderedDict
from typing import List, Optional, Tuple

from mypy.join import is_similar_callables, combine_similar_callables, join_type_list
from mypy.types import (
    Type, AnyType, TypeVisitor, UnboundType, NoneTyp, TypeVarType, Instance, CallableType,
    TupleType, TypedDictType, ErasedType, UnionType, PartialType, DeletedType,
    UninhabitedType, TypeType, TypeOfAny, Overloaded, FunctionLike,
)
<<<<<<< HEAD
from mypy.subtypes import (
    is_equivalent, is_subtype, is_protocol_implementation, is_callable_compatible,
    is_proper_subtype,
)
from mypy.erasetype import erase_type
from mypy.maptype import map_instance_to_supertype
=======
from mypy.subtypes import is_equivalent, is_subtype, is_protocol_implementation, is_proper_subtype
>>>>>>> def2c639

from mypy import experiments

# TODO Describe this module.


def meet_types(s: Type, t: Type) -> Type:
    """Return the greatest lower bound of two types."""
    if isinstance(s, ErasedType):
        return s
    if isinstance(s, AnyType):
        return t
    if isinstance(s, UnionType) and not isinstance(t, UnionType):
        s, t = t, s
    return t.accept(TypeMeetVisitor(s))


def narrow_declared_type(declared: Type, narrowed: Type) -> Type:
    """Return the declared type narrowed down to another type."""
    if declared == narrowed:
        return declared
    if isinstance(declared, UnionType):
        return UnionType.make_simplified_union([narrow_declared_type(x, narrowed)
                                                for x in declared.relevant_items()])
    elif not is_overlapping_types(declared, narrowed):
        if experiments.STRICT_OPTIONAL:
            return UninhabitedType()
        else:
            return NoneTyp()
    elif isinstance(narrowed, UnionType):
        return UnionType.make_simplified_union([narrow_declared_type(declared, x)
                                                for x in narrowed.relevant_items()])
    elif isinstance(narrowed, AnyType):
        return narrowed
    elif isinstance(declared, (Instance, TupleType)):
        return meet_types(declared, narrowed)
    elif isinstance(declared, TypeType) and isinstance(narrowed, TypeType):
        return TypeType.make_normalized(narrow_declared_type(declared.item, narrowed.item))
    return narrowed


def get_possible_variants(typ: Type) -> List[Type]:
    """This function takes any "Union-like" type and returns a list of the available "options".

    Specifically, there are currently exactly three different types that can have
    "variants" or are "union-like":

    - Unions
    - TypeVars with value restrictions
    - Overloads

    This function will return a list of each "option" present in those types.

    If this function receives any other type, we return a list containing just that
    original type. (E.g. pretend the type was contained within a singleton union).

    The only exception is regular TypeVars: we return a list containing that TypeVar's
    upper bound.

    This function is useful primarily when checking to see if two types are overlapping:
    the algorithm to check if two unions are overlapping is fundamentally the same as
    the algorithm for checking if two overloads are overlapping.

    Normalizing both kinds of types in the same way lets us reuse the same algorithm
    for both.
    """
    if isinstance(typ, TypeVarType):
        if len(typ.values) > 0:
            return typ.values
        else:
            return [typ.upper_bound]
    elif isinstance(typ, UnionType):
        return typ.relevant_items()
    elif isinstance(typ, Overloaded):
        # Note: doing 'return typ.items()' makes mypy
        # infer a too-specific return type of List[CallableType]
        out = []  # type: List[Type]
        out.extend(typ.items())
        return out
    else:
        return [typ]


def is_overlapping_types(left: Type, right: Type, ignore_promotions: bool = False) -> bool:
    """Can a value of type 'left' also be of type 'right' or vice-versa?"""

    def _is_overlapping_types(left: Type, right: Type) -> bool:
        '''Encode the kind of overlapping check to perform.

        This function mostly exists so we don't have to repeat keyword arguments everywhere.'''
        return is_overlapping_types(left, right, ignore_promotions=ignore_promotions)

    # We should never encounter these types, but if we do, we handle
    # them in the same way we handle 'Any'.
    illegal_types = (UnboundType, PartialType, ErasedType, DeletedType)
    if isinstance(left, illegal_types) or isinstance(right, illegal_types):
        # TODO: Replace this with an 'assert False' once we are confident we
        # never accidentally generate these types.
        return True

    # 'Any' may or may not be overlapping with the other type
    if isinstance(left, AnyType) or isinstance(right, AnyType):
        return True

    # We check for complete overlaps first as a general-purpose failsafe.
    # If this check fails, we start checking to see if there exists a
    # *partial* overlap between types.
    #
    # These checks will also handle the NoneTyp and UninhabitedType cases for us.

    if (is_proper_subtype(left, right, ignore_promotions=ignore_promotions)
            or is_proper_subtype(right, left, ignore_promotions=ignore_promotions)):
        return True

<<<<<<< HEAD
    # See the docstring for 'get_possible_variants' for more info on what the
    # following lines are doing.

    left_possible = get_possible_variants(left)
    right_possible = get_possible_variants(right)

    # We start by checking multi-variant types like Unions first. We also perform
    # the same logic if either type happens to be a TypeVar.
    #
    # Handling the TypeVars now lets us simulate having them bind to the corresponding
    # type -- if we deferred these checks, the "return-early" logic of the other
    # checks will prevent us from detecting certain overlaps.
    #
    # If both types are singleton variants (and are not TypeVars), we've hit the base case:
    # we skip these checks to avoid infinitely recursing.

    if (len(left_possible) > 1 or len(right_possible) > 1
            or isinstance(left, TypeVarType) or isinstance(right, TypeVarType)):
        for l in left_possible:
            for r in right_possible:
                if _is_overlapping_types(l, r):
=======
    if is_proper_subtype(t, s) or is_proper_subtype(s, t):
        return True
    # Since we are effectively working with the erased types, we only
    # need to handle occurrences of TypeVarType at the top level.
    if isinstance(t, TypeVarType):
        t = t.erase_to_union_or_bound()
    if isinstance(s, TypeVarType):
        s = s.erase_to_union_or_bound()
    if isinstance(t, TypedDictType):
        t = t.as_anonymous().fallback
    if isinstance(s, TypedDictType):
        s = s.as_anonymous().fallback

    if isinstance(t, UnionType):
        return any(is_overlapping_types(item, s)
                   for item in t.relevant_items())
    if isinstance(s, UnionType):
        return any(is_overlapping_types(t, item)
                   for item in s.relevant_items())

    # We must check for TupleTypes before Instances, since Tuple[A, ...]
    # is an Instance
    tup_overlap = is_overlapping_tuples(t, s, use_promotions)
    if tup_overlap is not None:
        return tup_overlap

    if isinstance(t, Instance):
        if isinstance(s, Instance):
            # Consider two classes non-disjoint if one is included in the mro
            # of another.
            if use_promotions:
                # Consider cases like int vs float to be overlapping where
                # there is only a type promotion relationship but not proper
                # subclassing.
                if t.type._promote and is_overlapping_types(t.type._promote, s):
>>>>>>> def2c639
                    return True
        return False

    # Now that we've finished handling TypeVars, we're free to end early
    # if one one of the types is None and we're running in strict-optional
    # mode. (We must perform this check after the TypeVar checks because
    # a TypeVar could be bound to None, for example.)

    if experiments.STRICT_OPTIONAL:
        if isinstance(left, NoneTyp) != isinstance(right, NoneTyp):
            return False

    # Next, we handle single-variant types that may be inherently partially overlapping:
    #
    # - TypedDicts
    # - Tuples
    #
    # If we cannot identify a partial overlap and end early, we degrade these two types
    # into their 'Instance' fallbacks.

    if isinstance(left, TypedDictType) and isinstance(right, TypedDictType):
        return are_typed_dicts_overlapping(left, right, ignore_promotions=ignore_promotions)
    elif isinstance(left, TypedDictType):
        left = left.fallback
    elif isinstance(right, TypedDictType):
        right = right.fallback

    if is_tuple(left) and is_tuple(right):
        return are_tuples_overlapping(left, right, ignore_promotions=ignore_promotions)
    elif isinstance(left, TupleType):
        left = left.fallback
    elif isinstance(right, TupleType):
        right = right.fallback

    # Next, we handle single-variant types that cannot be inherently partially overlapping,
    # but do require custom logic to inspect.
    #
    # As before, we degrade into 'Instance' whenever possible.

    if isinstance(left, TypeType) and isinstance(right, TypeType):
        # TODO: Can Callable[[...], T] and Type[T] be partially overlapping?
        return _is_overlapping_types(left.item, right.item)

    if isinstance(left, CallableType) and isinstance(right, CallableType):
        return is_callable_compatible(left, right,
                                      is_compat=_is_overlapping_types,
                                      ignore_pos_arg_names=True,
                                      allow_partial_overlap=True)
    elif isinstance(left, CallableType):
        left = left.fallback
    elif isinstance(right, CallableType):
        right = right.fallback

    # Finally, we handle the case where left and right are instances.

    if isinstance(left, Instance) and isinstance(right, Instance):
        if left.type.is_protocol and is_protocol_implementation(right, left):
            return True
        if right.type.is_protocol and is_protocol_implementation(left, right):
            return True

        # Two unrelated types cannot be partially overlapping: they're disjoint.
        # We don't need to handle promotions because they've already been handled
        # by the calls to `is_subtype(...)` up above (and promotable types never
        # have any generic arguments we need to recurse on).
        if left.type.has_base(right.type.fullname()):
            left = map_instance_to_supertype(left, right.type)
        elif right.type.has_base(left.type.fullname()):
            right = map_instance_to_supertype(right, left.type)
        else:
            return False

        if len(left.args) == len(right.args):
            for left_arg, right_arg in zip(left.args, right.args):
                if _is_overlapping_types(left_arg, right_arg):
                    return True

    # We ought to have handled every case by now: we conclude the
    # two types are not overlapping, either completely or partially.

    return False


def is_overlapping_erased_types(left: Type, right: Type, *,
                                ignore_promotions: bool = False) -> bool:
    """The same as 'is_overlapping_erased_types', except the types are erased first."""
    return is_overlapping_types(erase_type(left), erase_type(right),
                                ignore_promotions=ignore_promotions)


def are_typed_dicts_overlapping(left: TypedDictType, right: TypedDictType, *,
                                ignore_promotions: bool = False) -> bool:
    """Returns 'true' if left and right are overlapping TypeDictTypes."""
    # All required keys in left are present and overlapping with something in right
    for key in left.required_keys:
        if key not in right.items:
            return False
        if not is_overlapping_types(left.items[key], right.items[key],
                                    ignore_promotions=ignore_promotions):
            return False

    # Repeat check in the other direction
    for key in right.required_keys:
        if key not in left.items:
            return False
        if not is_overlapping_types(left.items[key], right.items[key],
                                    ignore_promotions=ignore_promotions):
            return False

    # The presence of any additional optional keys does not affect whether the two
    # TypedDicts are partially overlapping: the dicts would be overlapping if the
    # keys happened to be missing.
    return True


def are_tuples_overlapping(left: Type, right: Type, *,
                           ignore_promotions: bool = False) -> bool:
    """Returns true if left and right are overlapping tuples.

    Precondition: is_tuple(left) and is_tuple(right) are both true."""
    left = adjust_tuple(left, right) or left
    right = adjust_tuple(right, left) or right
    assert isinstance(left, TupleType)
    assert isinstance(right, TupleType)
    if len(left.items) != len(right.items):
        return False
    return all(is_overlapping_types(l, r, ignore_promotions=ignore_promotions)
               for l, r in zip(left.items, right.items))


def adjust_tuple(left: Type, r: Type) -> Optional[TupleType]:
    """Find out if `left` is a Tuple[A, ...], and adjust its length to `right`"""
    if isinstance(left, Instance) and left.type.fullname() == 'builtins.tuple':
        n = r.length() if isinstance(r, TupleType) else 1
        return TupleType([left.args[0]] * n, left)
    return None


def is_tuple(typ: Type) -> bool:
    return (isinstance(typ, TupleType)
            or (isinstance(typ, Instance) and typ.type.fullname() == 'builtins.tuple'))


class TypeMeetVisitor(TypeVisitor[Type]):
    def __init__(self, s: Type) -> None:
        self.s = s

    def visit_unbound_type(self, t: UnboundType) -> Type:
        if isinstance(self.s, NoneTyp):
            if experiments.STRICT_OPTIONAL:
                return AnyType(TypeOfAny.special_form)
            else:
                return self.s
        elif isinstance(self.s, UninhabitedType):
            return self.s
        else:
            return AnyType(TypeOfAny.special_form)

    def visit_any(self, t: AnyType) -> Type:
        return self.s

    def visit_union_type(self, t: UnionType) -> Type:
        if isinstance(self.s, UnionType):
            meets = []  # type: List[Type]
            for x in t.items:
                for y in self.s.items:
                    meets.append(meet_types(x, y))
        else:
            meets = [meet_types(x, self.s)
                     for x in t.items]
        return UnionType.make_simplified_union(meets)

    def visit_none_type(self, t: NoneTyp) -> Type:
        if experiments.STRICT_OPTIONAL:
            if isinstance(self.s, NoneTyp) or (isinstance(self.s, Instance) and
                                               self.s.type.fullname() == 'builtins.object'):
                return t
            else:
                return UninhabitedType()
        else:
            return t

    def visit_uninhabited_type(self, t: UninhabitedType) -> Type:
        return t

    def visit_deleted_type(self, t: DeletedType) -> Type:
        if isinstance(self.s, NoneTyp):
            if experiments.STRICT_OPTIONAL:
                return t
            else:
                return self.s
        elif isinstance(self.s, UninhabitedType):
            return self.s
        else:
            return t

    def visit_erased_type(self, t: ErasedType) -> Type:
        return self.s

    def visit_type_var(self, t: TypeVarType) -> Type:
        if isinstance(self.s, TypeVarType) and self.s.id == t.id:
            return self.s
        else:
            return self.default(self.s)

    def visit_instance(self, t: Instance) -> Type:
        if isinstance(self.s, Instance):
            si = self.s
            if t.type == si.type:
                if is_subtype(t, self.s) or is_subtype(self.s, t):
                    # Combine type arguments. We could have used join below
                    # equivalently.
                    args = []  # type: List[Type]
                    for i in range(len(t.args)):
                        args.append(self.meet(t.args[i], si.args[i]))
                    return Instance(t.type, args)
                else:
                    if experiments.STRICT_OPTIONAL:
                        return UninhabitedType()
                    else:
                        return NoneTyp()
            else:
                if is_subtype(t, self.s):
                    return t
                elif is_subtype(self.s, t):
                    # See also above comment.
                    return self.s
                else:
                    if experiments.STRICT_OPTIONAL:
                        return UninhabitedType()
                    else:
                        return NoneTyp()
        elif isinstance(self.s, TypeType):
            return meet_types(t, self.s)
        elif isinstance(self.s, TupleType):
            return meet_types(t, self.s)
        else:
            return self.default(self.s)

    def visit_callable_type(self, t: CallableType) -> Type:
        if isinstance(self.s, CallableType) and is_similar_callables(t, self.s):
            if is_equivalent(t, self.s):
                return combine_similar_callables(t, self.s)
            result = meet_similar_callables(t, self.s)
            if isinstance(result.ret_type, UninhabitedType):
                # Return a plain None or <uninhabited> instead of a weird function.
                return self.default(self.s)
            return result
        else:
            return self.default(self.s)

    def visit_overloaded(self, t: Overloaded) -> Type:
        # TODO: Implement a better algorithm that covers at least the same cases
        # as TypeJoinVisitor.visit_overloaded().
        s = self.s
        if isinstance(s, FunctionLike):
            if s.items() == t.items():
                return Overloaded(t.items())
            elif is_subtype(s, t):
                return s
            elif is_subtype(t, s):
                return t
            else:
                return meet_types(t.fallback, s.fallback)
        return meet_types(t.fallback, s)

    def visit_tuple_type(self, t: TupleType) -> Type:
        if isinstance(self.s, TupleType) and self.s.length() == t.length():
            items = []  # type: List[Type]
            for i in range(t.length()):
                items.append(self.meet(t.items[i], self.s.items[i]))
            # TODO: What if the fallbacks are different?
            return TupleType(items, t.fallback)
        # meet(Tuple[t1, t2, <...>], Tuple[s, ...]) == Tuple[meet(t1, s), meet(t2, s), <...>].
        elif (isinstance(self.s, Instance) and
              (self.s.type.fullname() == 'builtins.tuple' or is_proper_subtype(t, self.s))
              and self.s.args):
            return t.copy_modified(items=[meet_types(it, self.s.args[0]) for it in t.items])
        elif (isinstance(self.s, Instance) and t.fallback.type == self.s.type):
            # Uh oh, a broken named tuple type (https://github.com/python/mypy/issues/3016).
            # Do something reasonable until that bug is fixed.
            return t
        else:
            return self.default(self.s)

    def visit_typeddict_type(self, t: TypedDictType) -> Type:
        if isinstance(self.s, TypedDictType):
            for (name, l, r) in self.s.zip(t):
                if (not is_equivalent(l, r) or
                        (name in t.required_keys) != (name in self.s.required_keys)):
                    return self.default(self.s)
            item_list = []  # type: List[Tuple[str, Type]]
            for (item_name, s_item_type, t_item_type) in self.s.zipall(t):
                if s_item_type is not None:
                    item_list.append((item_name, s_item_type))
                else:
                    # at least one of s_item_type and t_item_type is not None
                    assert t_item_type is not None
                    item_list.append((item_name, t_item_type))
            items = OrderedDict(item_list)
            mapping_value_type = join_type_list(list(items.values()))
            fallback = self.s.create_anonymous_fallback(value_type=mapping_value_type)
            required_keys = t.required_keys | self.s.required_keys
            return TypedDictType(items, required_keys, fallback)
        else:
            return self.default(self.s)

    def visit_partial_type(self, t: PartialType) -> Type:
        # We can't determine the meet of partial types. We should never get here.
        assert False, 'Internal error'

    def visit_type_type(self, t: TypeType) -> Type:
        if isinstance(self.s, TypeType):
            typ = self.meet(t.item, self.s.item)
            if not isinstance(typ, NoneTyp):
                typ = TypeType.make_normalized(typ, line=t.line)
            return typ
        elif isinstance(self.s, Instance) and self.s.type.fullname() == 'builtins.type':
            return t
        else:
            return self.default(self.s)

    def meet(self, s: Type, t: Type) -> Type:
        return meet_types(s, t)

    def default(self, typ: Type) -> Type:
        if isinstance(typ, UnboundType):
            return AnyType(TypeOfAny.special_form)
        else:
            if experiments.STRICT_OPTIONAL:
                return UninhabitedType()
            else:
                return NoneTyp()


def meet_similar_callables(t: CallableType, s: CallableType) -> CallableType:
    from mypy.join import join_types
    arg_types = []  # type: List[Type]
    for i in range(len(t.arg_types)):
        arg_types.append(join_types(t.arg_types[i], s.arg_types[i]))
    # TODO in combine_similar_callables also applies here (names and kinds)
    # The fallback type can be either 'function' or 'type'. The result should have 'function' as
    # fallback only if both operands have it as 'function'.
    if t.fallback.type.fullname() != 'builtins.function':
        fallback = t.fallback
    else:
        fallback = s.fallback
    return t.copy_modified(arg_types=arg_types,
                           ret_type=meet_types(t.ret_type, s.ret_type),
                           fallback=fallback,
                           name=None)<|MERGE_RESOLUTION|>--- conflicted
+++ resolved
@@ -7,16 +7,12 @@
     TupleType, TypedDictType, ErasedType, UnionType, PartialType, DeletedType,
     UninhabitedType, TypeType, TypeOfAny, Overloaded, FunctionLike,
 )
-<<<<<<< HEAD
 from mypy.subtypes import (
     is_equivalent, is_subtype, is_protocol_implementation, is_callable_compatible,
     is_proper_subtype,
 )
 from mypy.erasetype import erase_type
 from mypy.maptype import map_instance_to_supertype
-=======
-from mypy.subtypes import is_equivalent, is_subtype, is_protocol_implementation, is_proper_subtype
->>>>>>> def2c639
 
 from mypy import experiments
 
@@ -131,7 +127,6 @@
             or is_proper_subtype(right, left, ignore_promotions=ignore_promotions)):
         return True
 
-<<<<<<< HEAD
     # See the docstring for 'get_possible_variants' for more info on what the
     # following lines are doing.
 
@@ -153,43 +148,6 @@
         for l in left_possible:
             for r in right_possible:
                 if _is_overlapping_types(l, r):
-=======
-    if is_proper_subtype(t, s) or is_proper_subtype(s, t):
-        return True
-    # Since we are effectively working with the erased types, we only
-    # need to handle occurrences of TypeVarType at the top level.
-    if isinstance(t, TypeVarType):
-        t = t.erase_to_union_or_bound()
-    if isinstance(s, TypeVarType):
-        s = s.erase_to_union_or_bound()
-    if isinstance(t, TypedDictType):
-        t = t.as_anonymous().fallback
-    if isinstance(s, TypedDictType):
-        s = s.as_anonymous().fallback
-
-    if isinstance(t, UnionType):
-        return any(is_overlapping_types(item, s)
-                   for item in t.relevant_items())
-    if isinstance(s, UnionType):
-        return any(is_overlapping_types(t, item)
-                   for item in s.relevant_items())
-
-    # We must check for TupleTypes before Instances, since Tuple[A, ...]
-    # is an Instance
-    tup_overlap = is_overlapping_tuples(t, s, use_promotions)
-    if tup_overlap is not None:
-        return tup_overlap
-
-    if isinstance(t, Instance):
-        if isinstance(s, Instance):
-            # Consider two classes non-disjoint if one is included in the mro
-            # of another.
-            if use_promotions:
-                # Consider cases like int vs float to be overlapping where
-                # there is only a type promotion relationship but not proper
-                # subclassing.
-                if t.type._promote and is_overlapping_types(t.type._promote, s):
->>>>>>> def2c639
                     return True
         return False
 
