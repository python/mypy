from mypy.backports import OrderedDict
from typing import List, Optional, Tuple, Callable

from mypy.types import (
    Type, AnyType, TypeVisitor, UnboundType, NoneType, TypeVarType, Instance, CallableType,
    TupleType, TypedDictType, ErasedType, UnionType, PartialType, DeletedType,
    UninhabitedType, TypeType, TypeOfAny, Overloaded, FunctionLike, LiteralType,
    ProperType, get_proper_type, get_proper_types, TypeAliasType, TypeGuardedType,
<<<<<<< HEAD
    ParamSpecType, Parameters
=======
    ParamSpecType, UnpackType,
>>>>>>> 82bc8df2
)
from mypy.subtypes import is_equivalent, is_subtype, is_callable_compatible, is_proper_subtype
from mypy.erasetype import erase_type
from mypy.maptype import map_instance_to_supertype
from mypy.typeops import tuple_fallback, make_simplified_union, is_recursive_pair
from mypy import state
from mypy import join

# TODO Describe this module.


def trivial_meet(s: Type, t: Type) -> ProperType:
    """Return one of types (expanded) if it is a subtype of other, otherwise bottom type."""
    if is_subtype(s, t):
        return get_proper_type(s)
    elif is_subtype(t, s):
        return get_proper_type(t)
    else:
        if state.strict_optional:
            return UninhabitedType()
        else:
            return NoneType()


def meet_types(s: Type, t: Type) -> ProperType:
    """Return the greatest lower bound of two types."""
    if is_recursive_pair(s, t):
        # This case can trigger an infinite recursion, general support for this will be
        # tricky so we use a trivial meet (like for protocols).
        return trivial_meet(s, t)
    s = get_proper_type(s)
    t = get_proper_type(t)

    if isinstance(s, ErasedType):
        return s
    if isinstance(s, AnyType):
        return t
    if isinstance(s, UnionType) and not isinstance(t, UnionType):
        s, t = t, s
    return t.accept(TypeMeetVisitor(s))


def narrow_declared_type(declared: Type, narrowed: Type) -> Type:
    """Return the declared type narrowed down to another type."""
    # TODO: check infinite recursion for aliases here.
    if isinstance(narrowed, TypeGuardedType):  # type: ignore[misc]
        # A type guard forces the new type even if it doesn't overlap the old.
        return narrowed.type_guard

    declared = get_proper_type(declared)
    narrowed = get_proper_type(narrowed)

    if declared == narrowed:
        return declared
    if isinstance(declared, UnionType):
        return make_simplified_union([narrow_declared_type(x, narrowed)
                                      for x in declared.relevant_items()])
    elif not is_overlapping_types(declared, narrowed,
                                  prohibit_none_typevar_overlap=True):
        if state.strict_optional:
            return UninhabitedType()
        else:
            return NoneType()
    elif isinstance(narrowed, UnionType):
        return make_simplified_union([narrow_declared_type(declared, x)
                                      for x in narrowed.relevant_items()])
    elif isinstance(narrowed, AnyType):
        return narrowed
    elif isinstance(narrowed, TypeVarType) and is_subtype(narrowed.upper_bound, declared):
        return narrowed
    elif isinstance(declared, TypeType) and isinstance(narrowed, TypeType):
        return TypeType.make_normalized(narrow_declared_type(declared.item, narrowed.item))
    elif (isinstance(declared, TypeType)
          and isinstance(narrowed, Instance)
          and narrowed.type.is_metaclass()):
        # We'd need intersection types, so give up.
        return declared
    elif isinstance(declared, (Instance, TupleType, TypeType, LiteralType)):
        return meet_types(declared, narrowed)
    elif isinstance(declared, TypedDictType) and isinstance(narrowed, Instance):
        # Special case useful for selecting TypedDicts from unions using isinstance(x, dict).
        if (narrowed.type.fullname == 'builtins.dict' and
                all(isinstance(t, AnyType) for t in get_proper_types(narrowed.args))):
            return declared
        return meet_types(declared, narrowed)
    return narrowed


def get_possible_variants(typ: Type) -> List[Type]:
    """This function takes any "Union-like" type and returns a list of the available "options".

    Specifically, there are currently exactly three different types that can have
    "variants" or are "union-like":

    - Unions
    - TypeVars with value restrictions
    - Overloads

    This function will return a list of each "option" present in those types.

    If this function receives any other type, we return a list containing just that
    original type. (E.g. pretend the type was contained within a singleton union).

    The only exception is regular TypeVars: we return a list containing that TypeVar's
    upper bound.

    This function is useful primarily when checking to see if two types are overlapping:
    the algorithm to check if two unions are overlapping is fundamentally the same as
    the algorithm for checking if two overloads are overlapping.

    Normalizing both kinds of types in the same way lets us reuse the same algorithm
    for both.
    """
    typ = get_proper_type(typ)

    if isinstance(typ, TypeVarType):
        if len(typ.values) > 0:
            return typ.values
        else:
            return [typ.upper_bound]
    elif isinstance(typ, UnionType):
        return list(typ.items)
    elif isinstance(typ, Overloaded):
        # Note: doing 'return typ.items()' makes mypy
        # infer a too-specific return type of List[CallableType]
        return list(typ.items)
    else:
        return [typ]


def is_overlapping_types(left: Type,
                         right: Type,
                         ignore_promotions: bool = False,
                         prohibit_none_typevar_overlap: bool = False) -> bool:
    """Can a value of type 'left' also be of type 'right' or vice-versa?

    If 'ignore_promotions' is True, we ignore promotions while checking for overlaps.
    If 'prohibit_none_typevar_overlap' is True, we disallow None from overlapping with
    TypeVars (in both strict-optional and non-strict-optional mode).
    """
    if (
        isinstance(left, TypeGuardedType)  # type: ignore[misc]
        or isinstance(right, TypeGuardedType)  # type: ignore[misc]
    ):
        # A type guard forces the new type even if it doesn't overlap the old.
        return True

    left, right = get_proper_types((left, right))

    def _is_overlapping_types(left: Type, right: Type) -> bool:
        '''Encode the kind of overlapping check to perform.

        This function mostly exists so we don't have to repeat keyword arguments everywhere.'''
        return is_overlapping_types(
            left, right,
            ignore_promotions=ignore_promotions,
            prohibit_none_typevar_overlap=prohibit_none_typevar_overlap)

    # We should never encounter this type.
    if isinstance(left, PartialType) or isinstance(right, PartialType):
        assert False, "Unexpectedly encountered partial type"

    # We should also never encounter these types, but it's possible a few
    # have snuck through due to unrelated bugs. For now, we handle these
    # in the same way we handle 'Any'.
    #
    # TODO: Replace these with an 'assert False' once we are more confident.
    illegal_types = (UnboundType, ErasedType, DeletedType)
    if isinstance(left, illegal_types) or isinstance(right, illegal_types):
        return True

    # When running under non-strict optional mode, simplify away types of
    # the form 'Union[A, B, C, None]' into just 'Union[A, B, C]'.

    if not state.strict_optional:
        if isinstance(left, UnionType):
            left = UnionType.make_union(left.relevant_items())
        if isinstance(right, UnionType):
            right = UnionType.make_union(right.relevant_items())
        left, right = get_proper_types((left, right))

    # 'Any' may or may not be overlapping with the other type
    if isinstance(left, AnyType) or isinstance(right, AnyType):
        return True

    # We check for complete overlaps next as a general-purpose failsafe.
    # If this check fails, we start checking to see if there exists a
    # *partial* overlap between types.
    #
    # These checks will also handle the NoneType and UninhabitedType cases for us.

    if (is_proper_subtype(left, right, ignore_promotions=ignore_promotions)
            or is_proper_subtype(right, left, ignore_promotions=ignore_promotions)):
        return True

    # See the docstring for 'get_possible_variants' for more info on what the
    # following lines are doing.

    left_possible = get_possible_variants(left)
    right_possible = get_possible_variants(right)

    # We start by checking multi-variant types like Unions first. We also perform
    # the same logic if either type happens to be a TypeVar.
    #
    # Handling the TypeVars now lets us simulate having them bind to the corresponding
    # type -- if we deferred these checks, the "return-early" logic of the other
    # checks will prevent us from detecting certain overlaps.
    #
    # If both types are singleton variants (and are not TypeVars), we've hit the base case:
    # we skip these checks to avoid infinitely recursing.

    def is_none_typevar_overlap(t1: Type, t2: Type) -> bool:
        t1, t2 = get_proper_types((t1, t2))
        return isinstance(t1, NoneType) and isinstance(t2, TypeVarType)

    if prohibit_none_typevar_overlap:
        if is_none_typevar_overlap(left, right) or is_none_typevar_overlap(right, left):
            return False

    if (len(left_possible) > 1 or len(right_possible) > 1
            or isinstance(left, TypeVarType) or isinstance(right, TypeVarType)):
        for l in left_possible:
            for r in right_possible:
                if _is_overlapping_types(l, r):
                    return True
        return False

    # Now that we've finished handling TypeVars, we're free to end early
    # if one one of the types is None and we're running in strict-optional mode.
    # (None only overlaps with None in strict-optional mode).
    #
    # We must perform this check after the TypeVar checks because
    # a TypeVar could be bound to None, for example.

    if state.strict_optional and isinstance(left, NoneType) != isinstance(right, NoneType):
        return False

    # Next, we handle single-variant types that may be inherently partially overlapping:
    #
    # - TypedDicts
    # - Tuples
    #
    # If we cannot identify a partial overlap and end early, we degrade these two types
    # into their 'Instance' fallbacks.

    if isinstance(left, TypedDictType) and isinstance(right, TypedDictType):
        return are_typed_dicts_overlapping(left, right, ignore_promotions=ignore_promotions)
    elif typed_dict_mapping_pair(left, right):
        # Overlaps between TypedDicts and Mappings require dedicated logic.
        return typed_dict_mapping_overlap(left, right,
                                          overlapping=_is_overlapping_types)
    elif isinstance(left, TypedDictType):
        left = left.fallback
    elif isinstance(right, TypedDictType):
        right = right.fallback

    if is_tuple(left) and is_tuple(right):
        return are_tuples_overlapping(left, right, ignore_promotions=ignore_promotions)
    elif isinstance(left, TupleType):
        left = tuple_fallback(left)
    elif isinstance(right, TupleType):
        right = tuple_fallback(right)

    # Next, we handle single-variant types that cannot be inherently partially overlapping,
    # but do require custom logic to inspect.
    #
    # As before, we degrade into 'Instance' whenever possible.

    if isinstance(left, TypeType) and isinstance(right, TypeType):
        return _is_overlapping_types(left.item, right.item)

    def _type_object_overlap(left: Type, right: Type) -> bool:
        """Special cases for type object types overlaps."""
        # TODO: these checks are a bit in gray area, adjust if they cause problems.
        left, right = get_proper_types((left, right))
        # 1. Type[C] vs Callable[..., C], where the latter is class object.
        if isinstance(left, TypeType) and isinstance(right, CallableType) and right.is_type_obj():
            return _is_overlapping_types(left.item, right.ret_type)
        # 2. Type[C] vs Meta, where Meta is a metaclass for C.
        if isinstance(left, TypeType) and isinstance(right, Instance):
            if isinstance(left.item, Instance):
                left_meta = left.item.type.metaclass_type
                if left_meta is not None:
                    return _is_overlapping_types(left_meta, right)
                # builtins.type (default metaclass) overlaps with all metaclasses
                return right.type.has_base('builtins.type')
            elif isinstance(left.item, AnyType):
                return right.type.has_base('builtins.type')
        # 3. Callable[..., C] vs Meta is considered below, when we switch to fallbacks.
        return False

    if isinstance(left, TypeType) or isinstance(right, TypeType):
        return _type_object_overlap(left, right) or _type_object_overlap(right, left)

    if isinstance(left, CallableType) and isinstance(right, CallableType):
        return is_callable_compatible(left, right,
                                      is_compat=_is_overlapping_types,
                                      ignore_pos_arg_names=True,
                                      allow_partial_overlap=True)
    elif isinstance(left, CallableType):
        left = left.fallback
    elif isinstance(right, CallableType):
        right = right.fallback

    if isinstance(left, LiteralType) and isinstance(right, LiteralType):
        if left.value == right.value:
            # If values are the same, we still need to check if fallbacks are overlapping,
            # this is done below.
            left = left.fallback
            right = right.fallback
        else:
            return False
    elif isinstance(left, LiteralType):
        left = left.fallback
    elif isinstance(right, LiteralType):
        right = right.fallback

    # Finally, we handle the case where left and right are instances.

    if isinstance(left, Instance) and isinstance(right, Instance):
        # First we need to handle promotions and structural compatibility for instances
        # that came as fallbacks, so simply call is_subtype() to avoid code duplication.
        if (is_subtype(left, right, ignore_promotions=ignore_promotions)
                or is_subtype(right, left, ignore_promotions=ignore_promotions)):
            return True

        # Two unrelated types cannot be partially overlapping: they're disjoint.
        if left.type.has_base(right.type.fullname):
            left = map_instance_to_supertype(left, right.type)
        elif right.type.has_base(left.type.fullname):
            right = map_instance_to_supertype(right, left.type)
        else:
            return False

        if len(left.args) == len(right.args):
            # Note: we don't really care about variance here, since the overlapping check
            # is symmetric and since we want to return 'True' even for partial overlaps.
            #
            # For example, suppose we have two types Wrapper[Parent] and Wrapper[Child].
            # It doesn't matter whether Wrapper is covariant or contravariant since
            # either way, one of the two types will overlap with the other.
            #
            # Similarly, if Wrapper was invariant, the two types could still be partially
            # overlapping -- what if Wrapper[Parent] happened to contain only instances of
            # specifically Child?
            #
            # Or, to use a more concrete example, List[Union[A, B]] and List[Union[B, C]]
            # would be considered partially overlapping since it's possible for both lists
            # to contain only instances of B at runtime.
            if all(_is_overlapping_types(left_arg, right_arg)
                   for left_arg, right_arg in zip(left.args, right.args)):
                return True

        return False

    # We ought to have handled every case by now: we conclude the
    # two types are not overlapping, either completely or partially.
    #
    # Note: it's unclear however, whether returning False is the right thing
    # to do when inferring reachability -- see  https://github.com/python/mypy/issues/5529

    assert type(left) != type(right)
    return False


def is_overlapping_erased_types(left: Type, right: Type, *,
                                ignore_promotions: bool = False) -> bool:
    """The same as 'is_overlapping_erased_types', except the types are erased first."""
    return is_overlapping_types(erase_type(left), erase_type(right),
                                ignore_promotions=ignore_promotions,
                                prohibit_none_typevar_overlap=True)


def are_typed_dicts_overlapping(left: TypedDictType, right: TypedDictType, *,
                                ignore_promotions: bool = False,
                                prohibit_none_typevar_overlap: bool = False) -> bool:
    """Returns 'true' if left and right are overlapping TypeDictTypes."""
    # All required keys in left are present and overlapping with something in right
    for key in left.required_keys:
        if key not in right.items:
            return False
        if not is_overlapping_types(left.items[key], right.items[key],
                                    ignore_promotions=ignore_promotions,
                                    prohibit_none_typevar_overlap=prohibit_none_typevar_overlap):
            return False

    # Repeat check in the other direction
    for key in right.required_keys:
        if key not in left.items:
            return False
        if not is_overlapping_types(left.items[key], right.items[key],
                                    ignore_promotions=ignore_promotions):
            return False

    # The presence of any additional optional keys does not affect whether the two
    # TypedDicts are partially overlapping: the dicts would be overlapping if the
    # keys happened to be missing.
    return True


def are_tuples_overlapping(left: Type, right: Type, *,
                           ignore_promotions: bool = False,
                           prohibit_none_typevar_overlap: bool = False) -> bool:
    """Returns true if left and right are overlapping tuples."""
    left, right = get_proper_types((left, right))
    left = adjust_tuple(left, right) or left
    right = adjust_tuple(right, left) or right
    assert isinstance(left, TupleType), 'Type {} is not a tuple'.format(left)
    assert isinstance(right, TupleType), 'Type {} is not a tuple'.format(right)
    if len(left.items) != len(right.items):
        return False
    return all(is_overlapping_types(l, r,
                                    ignore_promotions=ignore_promotions,
                                    prohibit_none_typevar_overlap=prohibit_none_typevar_overlap)
               for l, r in zip(left.items, right.items))


def adjust_tuple(left: ProperType, r: ProperType) -> Optional[TupleType]:
    """Find out if `left` is a Tuple[A, ...], and adjust its length to `right`"""
    if isinstance(left, Instance) and left.type.fullname == 'builtins.tuple':
        n = r.length() if isinstance(r, TupleType) else 1
        return TupleType([left.args[0]] * n, left)
    return None


def is_tuple(typ: Type) -> bool:
    typ = get_proper_type(typ)
    return (isinstance(typ, TupleType)
            or (isinstance(typ, Instance) and typ.type.fullname == 'builtins.tuple'))


class TypeMeetVisitor(TypeVisitor[ProperType]):
    def __init__(self, s: ProperType) -> None:
        self.s = s

    def visit_unbound_type(self, t: UnboundType) -> ProperType:
        if isinstance(self.s, NoneType):
            if state.strict_optional:
                return AnyType(TypeOfAny.special_form)
            else:
                return self.s
        elif isinstance(self.s, UninhabitedType):
            return self.s
        else:
            return AnyType(TypeOfAny.special_form)

    def visit_any(self, t: AnyType) -> ProperType:
        return self.s

    def visit_union_type(self, t: UnionType) -> ProperType:
        if isinstance(self.s, UnionType):
            meets: List[Type] = []
            for x in t.items:
                for y in self.s.items:
                    meets.append(meet_types(x, y))
        else:
            meets = [meet_types(x, self.s)
                     for x in t.items]
        return make_simplified_union(meets)

    def visit_none_type(self, t: NoneType) -> ProperType:
        if state.strict_optional:
            if isinstance(self.s, NoneType) or (isinstance(self.s, Instance) and
                                               self.s.type.fullname == 'builtins.object'):
                return t
            else:
                return UninhabitedType()
        else:
            return t

    def visit_uninhabited_type(self, t: UninhabitedType) -> ProperType:
        return t

    def visit_deleted_type(self, t: DeletedType) -> ProperType:
        if isinstance(self.s, NoneType):
            if state.strict_optional:
                return t
            else:
                return self.s
        elif isinstance(self.s, UninhabitedType):
            return self.s
        else:
            return t

    def visit_erased_type(self, t: ErasedType) -> ProperType:
        return self.s

    def visit_type_var(self, t: TypeVarType) -> ProperType:
        if isinstance(self.s, TypeVarType) and self.s.id == t.id:
            return self.s
        else:
            return self.default(self.s)

    def visit_param_spec(self, t: ParamSpecType) -> ProperType:
        if self.s == t:
            return self.s
        else:
            return self.default(self.s)

<<<<<<< HEAD
    def visit_parameters(self, t: Parameters) -> ProperType:
        # TODO: is this the right variance?
        if isinstance(self.s, Parameters) or isinstance(self.s, CallableType):
            if len(t.arg_types) != len(self.s.arg_types):
                return self.default(self.s)
            return t.copy_modified(
                arg_types=[meet_types(s_a, t_a) for s_a, t_a in zip(self.s.arg_types, t.arg_types)]
            )
        else:
            return self.default(self.s)
=======
    def visit_unpack_type(self, t: UnpackType) -> ProperType:
        raise NotImplementedError
>>>>>>> 82bc8df2

    def visit_instance(self, t: Instance) -> ProperType:
        if isinstance(self.s, Instance):
            if t.type == self.s.type:
                if is_subtype(t, self.s) or is_subtype(self.s, t):
                    # Combine type arguments. We could have used join below
                    # equivalently.
                    args: List[Type] = []
                    # N.B: We use zip instead of indexing because the lengths might have
                    # mismatches during daemon reprocessing.
                    for ta, sia in zip(t.args, self.s.args):
                        args.append(self.meet(ta, sia))
                    return Instance(t.type, args)
                else:
                    if state.strict_optional:
                        return UninhabitedType()
                    else:
                        return NoneType()
            else:
                if is_subtype(t, self.s):
                    return t
                elif is_subtype(self.s, t):
                    # See also above comment.
                    return self.s
                else:
                    if state.strict_optional:
                        return UninhabitedType()
                    else:
                        return NoneType()
        elif isinstance(self.s, FunctionLike) and t.type.is_protocol:
            call = join.unpack_callback_protocol(t)
            if call:
                return meet_types(call, self.s)
        elif isinstance(self.s, FunctionLike) and self.s.is_type_obj() and t.type.is_metaclass():
            if is_subtype(self.s.fallback, t):
                return self.s
            return self.default(self.s)
        elif isinstance(self.s, TypeType):
            return meet_types(t, self.s)
        elif isinstance(self.s, TupleType):
            return meet_types(t, self.s)
        elif isinstance(self.s, LiteralType):
            return meet_types(t, self.s)
        elif isinstance(self.s, TypedDictType):
            return meet_types(t, self.s)
        return self.default(self.s)

    def visit_callable_type(self, t: CallableType) -> ProperType:
        if isinstance(self.s, CallableType) and join.is_similar_callables(t, self.s):
            if is_equivalent(t, self.s):
                return join.combine_similar_callables(t, self.s)
            result = meet_similar_callables(t, self.s)
            # We set the from_type_type flag to suppress error when a collection of
            # concrete class objects gets inferred as their common abstract superclass.
            if not ((t.is_type_obj() and t.type_object().is_abstract) or
                    (self.s.is_type_obj() and self.s.type_object().is_abstract)):
                result.from_type_type = True
            if isinstance(get_proper_type(result.ret_type), UninhabitedType):
                # Return a plain None or <uninhabited> instead of a weird function.
                return self.default(self.s)
            return result
        elif isinstance(self.s, TypeType) and t.is_type_obj() and not t.is_generic():
            # In this case we are able to potentially produce a better meet.
            res = meet_types(self.s.item, t.ret_type)
            if not isinstance(res, (NoneType, UninhabitedType)):
                return TypeType.make_normalized(res)
            return self.default(self.s)
        elif isinstance(self.s, Instance) and self.s.type.is_protocol:
            call = join.unpack_callback_protocol(self.s)
            if call:
                return meet_types(t, call)
        return self.default(self.s)

    def visit_overloaded(self, t: Overloaded) -> ProperType:
        # TODO: Implement a better algorithm that covers at least the same cases
        # as TypeJoinVisitor.visit_overloaded().
        s = self.s
        if isinstance(s, FunctionLike):
            if s.items == t.items:
                return Overloaded(t.items)
            elif is_subtype(s, t):
                return s
            elif is_subtype(t, s):
                return t
            else:
                return meet_types(t.fallback, s.fallback)
        elif isinstance(self.s, Instance) and self.s.type.is_protocol:
            call = join.unpack_callback_protocol(self.s)
            if call:
                return meet_types(t, call)
        return meet_types(t.fallback, s)

    def visit_tuple_type(self, t: TupleType) -> ProperType:
        if isinstance(self.s, TupleType) and self.s.length() == t.length():
            items: List[Type] = []
            for i in range(t.length()):
                items.append(self.meet(t.items[i], self.s.items[i]))
            # TODO: What if the fallbacks are different?
            return TupleType(items, tuple_fallback(t))
        elif isinstance(self.s, Instance):
            # meet(Tuple[t1, t2, <...>], Tuple[s, ...]) == Tuple[meet(t1, s), meet(t2, s), <...>].
            if self.s.type.fullname == 'builtins.tuple' and self.s.args:
                return t.copy_modified(items=[meet_types(it, self.s.args[0]) for it in t.items])
            elif is_proper_subtype(t, self.s):
                # A named tuple that inherits from a normal class
                return t
        return self.default(self.s)

    def visit_typeddict_type(self, t: TypedDictType) -> ProperType:
        if isinstance(self.s, TypedDictType):
            for (name, l, r) in self.s.zip(t):
                if (not is_equivalent(l, r) or
                        (name in t.required_keys) != (name in self.s.required_keys)):
                    return self.default(self.s)
            item_list: List[Tuple[str, Type]] = []
            for (item_name, s_item_type, t_item_type) in self.s.zipall(t):
                if s_item_type is not None:
                    item_list.append((item_name, s_item_type))
                else:
                    # at least one of s_item_type and t_item_type is not None
                    assert t_item_type is not None
                    item_list.append((item_name, t_item_type))
            items = OrderedDict(item_list)
            fallback = self.s.create_anonymous_fallback()
            required_keys = t.required_keys | self.s.required_keys
            return TypedDictType(items, required_keys, fallback)
        elif isinstance(self.s, Instance) and is_subtype(t, self.s):
            return t
        else:
            return self.default(self.s)

    def visit_literal_type(self, t: LiteralType) -> ProperType:
        if isinstance(self.s, LiteralType) and self.s == t:
            return t
        elif isinstance(self.s, Instance) and is_subtype(t.fallback, self.s):
            return t
        else:
            return self.default(self.s)

    def visit_partial_type(self, t: PartialType) -> ProperType:
        # We can't determine the meet of partial types. We should never get here.
        assert False, 'Internal error'

    def visit_type_type(self, t: TypeType) -> ProperType:
        if isinstance(self.s, TypeType):
            typ = self.meet(t.item, self.s.item)
            if not isinstance(typ, NoneType):
                typ = TypeType.make_normalized(typ, line=t.line)
            return typ
        elif isinstance(self.s, Instance) and self.s.type.fullname == 'builtins.type':
            return t
        elif isinstance(self.s, CallableType):
            return self.meet(t, self.s)
        else:
            return self.default(self.s)

    def visit_type_alias_type(self, t: TypeAliasType) -> ProperType:
        assert False, "This should be never called, got {}".format(t)

    def meet(self, s: Type, t: Type) -> ProperType:
        return meet_types(s, t)

    def default(self, typ: Type) -> ProperType:
        if isinstance(typ, UnboundType):
            return AnyType(TypeOfAny.special_form)
        else:
            if state.strict_optional:
                return UninhabitedType()
            else:
                return NoneType()


def meet_similar_callables(t: CallableType, s: CallableType) -> CallableType:
    from mypy.join import join_types

    arg_types: List[Type] = []
    for i in range(len(t.arg_types)):
        arg_types.append(join_types(t.arg_types[i], s.arg_types[i]))
    # TODO in combine_similar_callables also applies here (names and kinds)
    # The fallback type can be either 'function' or 'type'. The result should have 'function' as
    # fallback only if both operands have it as 'function'.
    if t.fallback.type.fullname != 'builtins.function':
        fallback = t.fallback
    else:
        fallback = s.fallback
    return t.copy_modified(arg_types=arg_types,
                           ret_type=meet_types(t.ret_type, s.ret_type),
                           fallback=fallback,
                           name=None)


def meet_type_list(types: List[Type]) -> Type:
    if not types:
        # This should probably be builtins.object but that is hard to get and
        # it doesn't matter for any current users.
        return AnyType(TypeOfAny.implementation_artifact)
    met = types[0]
    for t in types[1:]:
        met = meet_types(met, t)
    return met


def typed_dict_mapping_pair(left: Type, right: Type) -> bool:
    """Is this a pair where one type is a TypedDict and another one is an instance of Mapping?

    This case requires a precise/principled consideration because there are two use cases
    that push the boundary the opposite ways: we need to avoid spurious overlaps to avoid
    false positives for overloads, but we also need to avoid spuriously non-overlapping types
    to avoid false positives with --strict-equality.
    """
    left, right = get_proper_types((left, right))
    assert not isinstance(left, TypedDictType) or not isinstance(right, TypedDictType)

    if isinstance(left, TypedDictType):
        _, other = left, right
    elif isinstance(right, TypedDictType):
        _, other = right, left
    else:
        return False
    return isinstance(other, Instance) and other.type.has_base('typing.Mapping')


def typed_dict_mapping_overlap(left: Type, right: Type,
                               overlapping: Callable[[Type, Type], bool]) -> bool:
    """Check if a TypedDict type is overlapping with a Mapping.

    The basic logic here consists of two rules:

    * A TypedDict with some required keys is overlapping with Mapping[str, <some type>]
      if and only if every key type is overlapping with <some type>. For example:

      - TypedDict(x=int, y=str) overlaps with Dict[str, Union[str, int]]
      - TypedDict(x=int, y=str) doesn't overlap with Dict[str, int]

      Note that any additional non-required keys can't change the above result.

    * A TypedDict with no required keys overlaps with Mapping[str, <some type>] if and
      only if at least one of key types overlaps with <some type>. For example:

      - TypedDict(x=str, y=str, total=False) overlaps with Dict[str, str]
      - TypedDict(x=str, y=str, total=False) doesn't overlap with Dict[str, int]
      - TypedDict(x=int, y=str, total=False) overlaps with Dict[str, str]

    As usual empty, dictionaries lie in a gray area. In general, List[str] and List[str]
    are considered non-overlapping despite empty list belongs to both. However, List[int]
    and List[<nothing>] are considered overlapping.

    So here we follow the same logic: a TypedDict with no required keys is considered
    non-overlapping with Mapping[str, <some type>], but is considered overlapping with
    Mapping[<nothing>, <nothing>]. This way we avoid false positives for overloads, and also
    avoid false positives for comparisons like SomeTypedDict == {} under --strict-equality.
    """
    left, right = get_proper_types((left, right))
    assert not isinstance(left, TypedDictType) or not isinstance(right, TypedDictType)

    if isinstance(left, TypedDictType):
        assert isinstance(right, Instance)
        typed, other = left, right
    else:
        assert isinstance(left, Instance)
        assert isinstance(right, TypedDictType)
        typed, other = right, left

    mapping = next(base for base in other.type.mro if base.fullname == 'typing.Mapping')
    other = map_instance_to_supertype(other, mapping)
    key_type, value_type = get_proper_types(other.args)

    # TODO: is there a cleaner way to get str_type here?
    fallback = typed.as_anonymous().fallback
    str_type = fallback.type.bases[0].args[0]  # typing._TypedDict inherits Mapping[str, object]

    # Special case: a TypedDict with no required keys overlaps with an empty dict.
    if isinstance(key_type, UninhabitedType) and isinstance(value_type, UninhabitedType):
        return not typed.required_keys

    if typed.required_keys:
        if not overlapping(key_type, str_type):
            return False
        return all(overlapping(typed.items[k], value_type) for k in typed.required_keys)
    else:
        if not overlapping(key_type, str_type):
            return False
        non_required = set(typed.items.keys()) - typed.required_keys
        return any(overlapping(typed.items[k], value_type) for k in non_required)<|MERGE_RESOLUTION|>--- conflicted
+++ resolved
@@ -6,11 +6,7 @@
     TupleType, TypedDictType, ErasedType, UnionType, PartialType, DeletedType,
     UninhabitedType, TypeType, TypeOfAny, Overloaded, FunctionLike, LiteralType,
     ProperType, get_proper_type, get_proper_types, TypeAliasType, TypeGuardedType,
-<<<<<<< HEAD
-    ParamSpecType, Parameters
-=======
-    ParamSpecType, UnpackType,
->>>>>>> 82bc8df2
+    ParamSpecType, Parameters, UnpackType,
 )
 from mypy.subtypes import is_equivalent, is_subtype, is_callable_compatible, is_proper_subtype
 from mypy.erasetype import erase_type
@@ -510,7 +506,9 @@
         else:
             return self.default(self.s)
 
-<<<<<<< HEAD
+    def visit_unpack_type(self, t: UnpackType) -> ProperType:
+        raise NotImplementedError
+
     def visit_parameters(self, t: Parameters) -> ProperType:
         # TODO: is this the right variance?
         if isinstance(self.s, Parameters) or isinstance(self.s, CallableType):
@@ -521,10 +519,6 @@
             )
         else:
             return self.default(self.s)
-=======
-    def visit_unpack_type(self, t: UnpackType) -> ProperType:
-        raise NotImplementedError
->>>>>>> 82bc8df2
 
     def visit_instance(self, t: Instance) -> ProperType:
         if isinstance(self.s, Instance):
