--- conflicted
+++ resolved
@@ -271,17 +271,10 @@
                 and not restrict_any):
             # If x is Any and y is int, after x = y we do not infer that x is int.
             # This could be changed.
-<<<<<<< HEAD
             # Instead, since we narrowed type from Any in a recent frame (probably an
             # isinstance check), but now it is reassigned, we broaden back
             # to Any (which is the most recent enclosing type)
             self.put(expr, enclosing_type)
-=======
-            if not isinstance(type, AnyType):
-                # We narrowed type from Any in a recent frame (probably an
-                # isinstance check), but now it is reassigned, so broaden back
-                # to Any (which is the most recent enclosing type)
-                self.put(expr, enclosing_type)
         # As a special case, when assigning Any to a variable with a
         # declared Optional type that has been narrowed to None,
         # replace all the Nones in the declared Union type with Any.
@@ -296,7 +289,6 @@
             new_items = [type if isinstance(item, NoneTyp) else item
                          for item in declared_type.items]
             self.put(expr, UnionType(new_items))
->>>>>>> 9dea7c7d
         elif (isinstance(type, AnyType)
               and not (isinstance(declared_type, UnionType)
                        and any(isinstance(item, AnyType) for item in declared_type.items))):
