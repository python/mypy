from __future__ import annotations

import enum
from collections import defaultdict
from collections.abc import Iterator
from contextlib import contextmanager
from typing import NamedTuple, Optional, Union
from typing_extensions import TypeAlias as _TypeAlias

from mypy.erasetype import remove_instance_last_known_values
from mypy.literals import Key, extract_var_from_literal_hash, literal, literal_hash, subkeys
from mypy.nodes import (
    LITERAL_NO,
    Expression,
    IndexExpr,
    MemberExpr,
    NameExpr,
    RefExpr,
    TypeInfo,
    Var,
)
from mypy.options import Options
from mypy.subtypes import is_same_type, is_subtype
from mypy.typeops import make_simplified_union
from mypy.types import (
    AnyType,
    Instance,
    NoneType,
    PartialType,
    ProperType,
    TupleType,
    Type,
    TypeOfAny,
    TypeType,
    TypeVarType,
    UnionType,
    UnpackType,
    find_unpack_in_list,
    get_proper_type,
)
from mypy.typevars import fill_typevars_with_any

BindableExpression: _TypeAlias = Union[IndexExpr, MemberExpr, NameExpr]


class CurrentType(NamedTuple):
    type: Type
    from_assignment: bool


class UnreachableType(enum.Enum):
    BINDER_UNREACHABLE = enum.auto()
    SEMANAL_UNREACHABLE = enum.auto()


class Frame:
    """A Frame represents a specific point in the execution of a program.

    It carries information about the current types of expressions at
    that point, arising either from assignments to those expressions
    or the result of isinstance checks and other type narrowing
    operations. It also records whether it is possible to reach that
    point at all.

    We add a new frame wherenever there is a new scope or control flow
    branching.

    This information is not copied into a new Frame when it is pushed
    onto the stack, so a given Frame only has information about types
    that were assigned in that frame.

    Expressions are stored in dicts using 'literal hashes' as keys (type
    "Key"). These are hashable values derived from expression AST nodes
    (only those that can be narrowed). literal_hash(expr) is used to
    calculate the hashes. Note that this isn't directly related to literal
    types -- the concept predates literal types.
    """

    def __init__(self, id: int, conditional_frame: bool = False) -> None:
        self.id = id
        self.types: dict[Key, CurrentType] = {}
        self.unreachable: UnreachableType | None = None
        self.conditional_frame = conditional_frame
        self.suppress_unreachable_warnings = False

    def __repr__(self) -> str:
        return f"Frame({self.id}, {self.types}, {self.unreachable}, {self.conditional_frame})"


Assigns = defaultdict[Expression, list[tuple[Type, Optional[Type]]]]


class ConditionalTypeBinder:
    """Keep track of conditional types of variables.

    NB: Variables are tracked by literal hashes of expressions, so it is
    possible to confuse the binder when there is aliasing. Example:

        class A:
            a: int | str

        x = A()
        lst = [x]
        reveal_type(x.a)      # int | str
        x.a = 1
        reveal_type(x.a)      # int
        reveal_type(lst[0].a) # int | str
        lst[0].a = 'a'
        reveal_type(x.a)      # int
        reveal_type(lst[0].a) # str
    """

    # Stored assignments for situations with tuple/list lvalue and rvalue of union type.
    # This maps an expression to a list of bound types for every item in the union type.
    type_assignments: Assigns | None = None

    def __init__(self, options: Options) -> None:
        # Each frame gets an increasing, distinct id.
        self.next_id = 1

        # The stack of frames currently used.  These map
        # literal_hash(expr) -- literals like 'foo.bar' --
        # to types. The last element of this list is the
        # top-most, current frame. Each earlier element
        # records the state as of when that frame was last
        # on top of the stack.
        self.frames = [Frame(self._get_id())]

        # For frames higher in the stack, we record the set of
        # Frames that can escape there, either by falling off
        # the end of the frame or by a loop control construct
        # or raised exception. The last element of self.frames
        # has no corresponding element in this list.
        self.options_on_return: list[list[Frame]] = []

        # Maps literal_hash(expr) to get_declaration(expr)
        # for every expr stored in the binder
        self.declarations: dict[Key, Type | None] = {}
        # Set of other keys to invalidate if a key is changed, e.g. x -> {x.a, x[0]}
        # Whenever a new key (e.g. x.a.b) is added, we update this
        self.dependencies: dict[Key, set[Key]] = {}

        # Whether the last pop changed the newly top frame on exit
        self.last_pop_changed = False

        # These are used to track control flow in try statements and loops.
        self.try_frames: set[int] = set()
        self.break_frames: list[int] = []
        self.continue_frames: list[int] = []

        # If True, initial assignment to a simple variable (e.g. "x", but not "x.y")
        # is added to the binder. This allows more precise narrowing and more
        # flexible inference of variable types (--allow-redefinition-new).
        self.bind_all = options.allow_redefinition_new

        # This tracks any externally visible changes in binder to invalidate
        # expression caches when needed.
        self.version = 0

    def _get_id(self) -> int:
        self.next_id += 1
        return self.next_id

    def _add_dependencies(self, key: Key, value: Key | None = None) -> None:
        if value is None:
            value = key
        else:
            self.dependencies.setdefault(key, set()).add(value)
        for elt in subkeys(key):
            self._add_dependencies(elt, value)

    def push_frame(self, conditional_frame: bool = False) -> Frame:
        """Push a new frame into the binder."""
        f = Frame(self._get_id(), conditional_frame)
        self.frames.append(f)
        self.options_on_return.append([])
        return f

    def _put(self, key: Key, type: Type, from_assignment: bool, index: int = -1) -> None:
        self.version += 1
        self.frames[index].types[key] = CurrentType(type, from_assignment)

    def _get(self, key: Key, index: int = -1) -> CurrentType | None:
        if index < 0:
            index += len(self.frames)
        for i in range(index, -1, -1):
            if key in self.frames[i].types:
                return self.frames[i].types[key]
        return None

    @classmethod
    def can_put_directly(cls, expr: Expression) -> bool:
        """Will `.put()` on this expression be successful?

        This is inlined in `.put()` because the logic is rather hot and must be kept
        in sync.
        """
        return isinstance(expr, (IndexExpr, MemberExpr, NameExpr)) and literal(expr) > LITERAL_NO

    def put(self, expr: Expression, typ: Type, *, from_assignment: bool = True) -> None:
        """Directly set the narrowed type of expression (if it supports it).

        This is used for isinstance() etc. Assignments should go through assign_type().
        """
        if not isinstance(expr, (IndexExpr, MemberExpr, NameExpr)):
            return
        if not literal(expr):
            return
        key = literal_hash(expr)
        assert key is not None, "Internal error: binder tried to put non-literal"
        if key not in self.declarations:
            self.declarations[key] = get_declaration(expr)
            self._add_dependencies(key)
        self._put(key, typ, from_assignment)

<<<<<<< HEAD
    def unreachable(self, from_semanal: bool = False) -> None:
        unreachable_type = UnreachableType.BINDER_UNREACHABLE
        if from_semanal:
            unreachable_type = UnreachableType.SEMANAL_UNREACHABLE
        self.frames[-1].unreachable = unreachable_type
=======
    def unreachable(self) -> None:
        self.version += 1
        self.frames[-1].unreachable = True
>>>>>>> 6aa44da6

    def suppress_unreachable_warnings(self) -> None:
        self.frames[-1].suppress_unreachable_warnings = True

    def get(self, expr: Expression) -> Type | None:
        key = literal_hash(expr)
        assert key is not None, "Internal error: binder tried to get non-literal"
        found = self._get(key)
        if found is None:
            return None
        return found.type

    def is_unreachable(self) -> UnreachableType | None:
        # TODO: Copy the value of unreachable into new frames to avoid
        # this traversal on every statement?
        unreachable_type = None
        for f in self.frames:
            if f.unreachable and not unreachable_type:
                unreachable_type = f.unreachable
            elif f.unreachable == UnreachableType.SEMANAL_UNREACHABLE:
                unreachable_type = f.unreachable
        return unreachable_type

    def is_unreachable_warning_suppressed(self) -> bool:
        # Do not report unreachable warnings from frames that were marked
        # unreachable by the semanal_pass1.
        if self.is_unreachable() == UnreachableType.SEMANAL_UNREACHABLE:
            return True
        return any(f.suppress_unreachable_warnings for f in self.frames)

    def cleanse(self, expr: Expression) -> None:
        """Remove all references to a Node from the binder."""
        key = literal_hash(expr)
        assert key is not None, "Internal error: binder tried cleanse non-literal"
        self._cleanse_key(key)

    def _cleanse_key(self, key: Key) -> None:
        """Remove all references to a key from the binder."""
        for frame in self.frames:
            if key in frame.types:
                del frame.types[key]

    def update_from_options(self, frames: list[Frame]) -> bool:
        """Update the frame to reflect that each key will be updated
        as in one of the frames.  Return whether any item changes.

        If a key is declared as AnyType, only update it if all the
        options are the same.
        """
        if all(f.unreachable for f in frames):
            semanal_unreachable = any(
                f.unreachable == UnreachableType.SEMANAL_UNREACHABLE for f in frames
            )
            self.unreachable(from_semanal=semanal_unreachable)

        all_reachable = all(not f.unreachable for f in frames)
        if not all_reachable:
            frames = [f for f in frames if not f.unreachable]
        changed = False
        keys = [key for f in frames for key in f.types]
        if len(keys) > 1:
            keys = list(set(keys))
        for key in keys:
            current_value = self._get(key)
            resulting_values = [f.types.get(key, current_value) for f in frames]
            # Keys can be narrowed using two different semantics. The new semantics
            # is enabled for plain variables when bind_all is true, and it allows
            # variable types to be widened using subsequent assignments. This is
            # tricky to support for instance attributes (primarily due to deferrals),
            # so we don't use it for them.
            old_semantics = not self.bind_all or extract_var_from_literal_hash(key) is None
            if old_semantics and any(x is None for x in resulting_values):
                # We didn't know anything about key before
                # (current_value must be None), and we still don't
                # know anything about key in at least one possible frame.
                continue

            resulting_values = [x for x in resulting_values if x is not None]

            if all_reachable and all(
                x is not None and not x.from_assignment for x in resulting_values
            ):
                # Do not synthesize a new type if we encountered a conditional block
                # (if, while or match-case) without assignments.
                # See check-isinstance.test::testNoneCheckDoesNotMakeTypeVarOptional
                # This is a safe assumption: the fact that we checked something with `is`
                # or `isinstance` does not change the type of the value.
                continue

            current_type = resulting_values[0]
            assert current_type is not None
            type = current_type.type
            declaration_type = get_proper_type(self.declarations.get(key))
            if isinstance(declaration_type, AnyType):
                # At this point resulting values can't contain None, see continue above
                if not all(
                    t is not None and is_same_type(type, t.type) for t in resulting_values[1:]
                ):
                    type = AnyType(TypeOfAny.from_another_any, source_any=declaration_type)
            else:
                possible_types = []
                for t in resulting_values:
                    assert t is not None
                    possible_types.append(t.type)
                if len(possible_types) == 1:
                    # This is to avoid calling get_proper_type() unless needed, as this may
                    # interfere with our (hacky) TypeGuard support.
                    type = possible_types[0]
                else:
                    type = make_simplified_union(possible_types)
                    # Legacy guard for corner case when the original type is TypeVarType.
                    if isinstance(declaration_type, TypeVarType) and not is_subtype(
                        type, declaration_type
                    ):
                        type = declaration_type
                    # Try simplifying resulting type for unions involving variadic tuples.
                    # Technically, everything is still valid without this step, but if we do
                    # not do this, this may create long unions after exiting an if check like:
                    #     x: tuple[int, ...]
                    #     if len(x) < 10:
                    #         ...
                    # We want the type of x to be tuple[int, ...] after this block (if it is
                    # still equivalent to such type).
                    if isinstance(type, UnionType):
                        type = collapse_variadic_union(type)
                    if (
                        old_semantics
                        and isinstance(type, ProperType)
                        and isinstance(type, UnionType)
                    ):
                        # Simplify away any extra Any's that were added to the declared
                        # type when popping a frame.
                        simplified = UnionType.make_union(
                            [t for t in type.items if not isinstance(get_proper_type(t), AnyType)]
                        )
                        if simplified == self.declarations[key]:
                            type = simplified
            if current_value is None or not is_same_type(type, current_value.type):
                self._put(key, type, from_assignment=True)
                changed = True

        return changed

    def pop_frame(self, can_skip: bool, fall_through: int) -> Frame:
        """Pop a frame and return it.

        See frame_context() for documentation of fall_through.
        """

        if fall_through > 0:
            self.allow_jump(-fall_through)

        result = self.frames.pop()
        options = self.options_on_return.pop()

        if can_skip:
            options.insert(0, self.frames[-1])

        self.last_pop_changed = self.update_from_options(options)

        return result

    @contextmanager
    def accumulate_type_assignments(self) -> Iterator[Assigns]:
        """Push a new map to collect assigned types in multiassign from union.

        If this map is not None, actual binding is deferred until all items in
        the union are processed (a union of collected items is later bound
        manually by the caller).
        """
        old_assignments = None
        if self.type_assignments is not None:
            old_assignments = self.type_assignments
        self.type_assignments = defaultdict(list)
        yield self.type_assignments
        self.type_assignments = old_assignments

    def assign_type(self, expr: Expression, type: Type, declared_type: Type | None) -> None:
        """Narrow type of expression through an assignment.

        Do nothing if the expression doesn't support narrowing.

        When not narrowing though an assignment (isinstance() etc.), use put()
        directly. This omits some special-casing logic for assignments.
        """
        # We should erase last known value in binder, because if we are using it,
        # it means that the target is not final, and therefore can't hold a literal.
        type = remove_instance_last_known_values(type)

        if self.type_assignments is not None:
            # We are in a multiassign from union, defer the actual binding,
            # just collect the types.
            self.type_assignments[expr].append((type, declared_type))
            return
        if not isinstance(expr, (IndexExpr, MemberExpr, NameExpr)):
            return
        if not literal(expr):
            return
        self.invalidate_dependencies(expr)

        if declared_type is None:
            # Not sure why this happens.  It seems to mainly happen in
            # member initialization.
            return
        if not is_subtype(type, declared_type):
            # Pretty sure this is only happens when there's a type error.

            # Ideally this function wouldn't be called if the
            # expression has a type error, though -- do other kinds of
            # errors cause this function to get called at invalid
            # times?
            return

        p_declared = get_proper_type(declared_type)
        p_type = get_proper_type(type)
        if isinstance(p_type, AnyType):
            # Any type requires some special casing, for both historical reasons,
            # and to optimise user experience without sacrificing correctness too much.
            if isinstance(expr, RefExpr) and isinstance(expr.node, Var) and expr.node.is_inferred:
                # First case: a local/global variable without explicit annotation,
                # in this case we just assign Any (essentially following the SSA logic).
                self.put(expr, type)
            elif isinstance(p_declared, UnionType) and any(
                isinstance(get_proper_type(item), NoneType) for item in p_declared.items
            ):
                # Second case: explicit optional type, in this case we optimize for a common
                # pattern when an untyped value used as a fallback replacing None.
                new_items = [
                    type if isinstance(get_proper_type(item), NoneType) else item
                    for item in p_declared.items
                ]
                self.put(expr, UnionType(new_items))
            elif isinstance(p_declared, UnionType) and any(
                isinstance(get_proper_type(item), AnyType) for item in p_declared.items
            ):
                # Third case: a union already containing Any (most likely from an un-imported
                # name), in this case we allow assigning Any as well.
                self.put(expr, type)
            else:
                # In all other cases we don't narrow to Any to minimize false negatives.
                self.put(expr, declared_type)
        elif isinstance(p_declared, AnyType):
            # Mirroring the first case above, we don't narrow to a precise type if the variable
            # has an explicit `Any` type annotation.
            if isinstance(expr, RefExpr) and isinstance(expr.node, Var) and expr.node.is_inferred:
                self.put(expr, type)
            else:
                self.put(expr, declared_type)
        else:
            self.put(expr, type)

        for i in self.try_frames:
            # XXX This should probably not copy the entire frame, but
            # just copy this variable into a single stored frame.
            self.allow_jump(i)

    def invalidate_dependencies(self, expr: BindableExpression) -> None:
        """Invalidate knowledge of types that include expr, but not expr itself.

        For example, when expr is foo.bar, invalidate foo.bar.baz.

        It is overly conservative: it invalidates globally, including
        in code paths unreachable from here.
        """
        key = literal_hash(expr)
        assert key is not None
        for dep in self.dependencies.get(key, set()):
            self._cleanse_key(dep)

    def allow_jump(self, index: int) -> None:
        # self.frames and self.options_on_return have different lengths
        # so make sure the index is positive
        if index < 0:
            index += len(self.options_on_return)
        frame = Frame(self._get_id())
        for f in self.frames[index + 1 :]:
            frame.types.update(f.types)
            if f.unreachable:
                frame.unreachable = f.unreachable
        self.options_on_return[index].append(frame)

    def handle_break(self) -> None:
        self.allow_jump(self.break_frames[-1])
        self.unreachable()

    def handle_continue(self) -> None:
        self.allow_jump(self.continue_frames[-1])
        self.unreachable()

    @contextmanager
    def frame_context(
        self,
        *,
        can_skip: bool,
        fall_through: int = 1,
        break_frame: int = 0,
        continue_frame: int = 0,
        conditional_frame: bool = False,
        try_frame: bool = False,
    ) -> Iterator[Frame]:
        """Return a context manager that pushes/pops frames on enter/exit.

        If can_skip is True, control flow is allowed to bypass the
        newly-created frame.

        If fall_through > 0, then it will allow control flow that
        falls off the end of the frame to escape to its ancestor
        `fall_through` levels higher. Otherwise control flow ends
        at the end of the frame.

        If break_frame > 0, then 'break' statements within this frame
        will jump out to the frame break_frame levels higher than the
        frame created by this call to frame_context. Similarly for
        continue_frame and 'continue' statements.

        If try_frame is true, then execution is allowed to jump at any
        point within the newly created frame (or its descendants) to
        its parent (i.e., to the frame that was on top before this
        call to frame_context).

        After the context manager exits, self.last_pop_changed indicates
        whether any types changed in the newly-topmost frame as a result
        of popping this frame.
        """
        assert len(self.frames) > 1

        if break_frame:
            self.break_frames.append(len(self.frames) - break_frame)
        if continue_frame:
            self.continue_frames.append(len(self.frames) - continue_frame)
        if try_frame:
            self.try_frames.add(len(self.frames) - 1)

        new_frame = self.push_frame(conditional_frame)
        if try_frame:
            # An exception may occur immediately
            self.allow_jump(-1)
        yield new_frame
        self.pop_frame(can_skip, fall_through)

        if break_frame:
            self.break_frames.pop()
        if continue_frame:
            self.continue_frames.pop()
        if try_frame:
            self.try_frames.remove(len(self.frames) - 1)

    @contextmanager
    def top_frame_context(self) -> Iterator[Frame]:
        """A variant of frame_context for use at the top level of
        a namespace (module, function, or class).
        """
        assert len(self.frames) == 1
        yield self.push_frame()
        self.pop_frame(True, 0)
        assert len(self.frames) == 1


def get_declaration(expr: BindableExpression) -> Type | None:
    """Get the declared or inferred type of a RefExpr expression.

    Return None if there is no type or the expression is not a RefExpr.
    This can return None if the type hasn't been inferred yet.
    """
    if isinstance(expr, RefExpr):
        if isinstance(expr.node, Var):
            type = expr.node.type
            if not isinstance(get_proper_type(type), PartialType):
                return type
        elif isinstance(expr.node, TypeInfo):
            return TypeType(fill_typevars_with_any(expr.node))
    return None


def collapse_variadic_union(typ: UnionType) -> Type:
    """Simplify a union involving variadic tuple if possible.

    This will collapse a type like e.g.
        tuple[X, Z] | tuple[X, Y, Z] | tuple[X, Y, Y, *tuple[Y, ...], Z]
    back to
        tuple[X, *tuple[Y, ...], Z]
    which is equivalent, but much simpler form of the same type.
    """
    tuple_items = []
    other_items = []
    for t in typ.items:
        p_t = get_proper_type(t)
        if isinstance(p_t, TupleType):
            tuple_items.append(p_t)
        else:
            other_items.append(t)
    if len(tuple_items) <= 1:
        # This type cannot be simplified further.
        return typ
    tuple_items = sorted(tuple_items, key=lambda t: len(t.items))
    first = tuple_items[0]
    last = tuple_items[-1]
    unpack_index = find_unpack_in_list(last.items)
    if unpack_index is None:
        return typ
    unpack = last.items[unpack_index]
    assert isinstance(unpack, UnpackType)
    unpacked = get_proper_type(unpack.type)
    if not isinstance(unpacked, Instance):
        return typ
    assert unpacked.type.fullname == "builtins.tuple"
    suffix = last.items[unpack_index + 1 :]

    # Check that first item matches the expected pattern and infer prefix.
    if len(first.items) < len(suffix):
        return typ
    if suffix and first.items[-len(suffix) :] != suffix:
        return typ
    if suffix:
        prefix = first.items[: -len(suffix)]
    else:
        prefix = first.items

    # Check that all middle types match the expected pattern as well.
    arg = unpacked.args[0]
    for i, it in enumerate(tuple_items[1:-1]):
        if it.items != prefix + [arg] * (i + 1) + suffix:
            return typ

    # Check the last item (the one with unpack), and choose an appropriate simplified type.
    if last.items != prefix + [arg] * (len(typ.items) - 1) + [unpack] + suffix:
        return typ
    if len(first.items) == 0:
        simplified: Type = unpacked.copy_modified()
    else:
        simplified = TupleType(prefix + [unpack] + suffix, fallback=last.partial_fallback)
    return UnionType.make_union([simplified] + other_items)<|MERGE_RESOLUTION|>--- conflicted
+++ resolved
@@ -213,17 +213,12 @@
             self._add_dependencies(key)
         self._put(key, typ, from_assignment)
 
-<<<<<<< HEAD
     def unreachable(self, from_semanal: bool = False) -> None:
+        self.version += 1
         unreachable_type = UnreachableType.BINDER_UNREACHABLE
         if from_semanal:
             unreachable_type = UnreachableType.SEMANAL_UNREACHABLE
         self.frames[-1].unreachable = unreachable_type
-=======
-    def unreachable(self) -> None:
-        self.version += 1
-        self.frames[-1].unreachable = True
->>>>>>> 6aa44da6
 
     def suppress_unreachable_warnings(self) -> None:
         self.frames[-1].suppress_unreachable_warnings = True
