--- conflicted
+++ resolved
@@ -1,13 +1,7 @@
 from typing import Dict, List, Set, Iterator, Union, Optional, cast
 from contextlib import contextmanager
 
-<<<<<<< HEAD
-from mypy.types import Type, AnyType, PartialType, UnionType
-=======
 from mypy.types import Type, AnyType, PartialType, UnionType, TypeOfAny
-from mypy.nodes import (Key, Expression, Var, RefExpr)
-
->>>>>>> 61d39be4
 from mypy.subtypes import is_subtype
 from mypy.join import join_simple
 from mypy.sametypes import is_same_type
