"""The semantic analyzer pass 3.

This pass checks that type argument counts are valid; for example, it
will reject Dict[int].  We don't do this in the second pass, since we
infer the type argument counts of classes during this pass, and it is
possible to refer to classes defined later in a file, which would not
have the type argument count set yet. This pass also recomputes the
method resolution order of each class, in case one of its bases
belongs to a module involved in an import loop.
"""

from collections import OrderedDict
from typing import Dict, List, Callable, Optional, Union, Set, cast

from mypy import messages, experiments
from mypy.nodes import (
    Node, Expression, MypyFile, FuncDef, FuncItem, Decorator, RefExpr, Context, TypeInfo, ClassDef,
    Block, TypedDictExpr, NamedTupleExpr, AssignmentStmt, IndexExpr, TypeAliasExpr, NameExpr,
    CallExpr, NewTypeExpr, ForStmt, WithStmt, CastExpr, TypeVarExpr, TypeApplication, Lvalue,
    TupleExpr, RevealTypeExpr, SymbolTableNode, Var, ARG_POS, OverloadedFuncDef
)
from mypy.types import (
    Type, Instance, AnyType, TypeOfAny, CallableType, TupleType, TypeVarType, TypedDictType,
    UnionType, TypeType, Overloaded, ForwardRef, TypeTranslator, function_type
)
from mypy.errors import Errors, report_internal_error
from mypy.options import Options
from mypy.traverser import TraverserVisitor
from mypy.typeanal import TypeAnalyserPass3, collect_any_types
from mypy.typevars import has_no_typevars
import mypy.semanal


class SemanticAnalyzerPass3(TraverserVisitor):
    """The third and final pass of semantic analysis.

    Check type argument counts and values of generic types, and perform some
    straightforward type inference.
    """

    def __init__(self, modules: Dict[str, MypyFile], errors: Errors,
                 sem: 'mypy.semanal.SemanticAnalyzerPass2') -> None:
        self.modules = modules
        self.errors = errors
        self.sem = sem

    def visit_file(self, file_node: MypyFile, fnam: str, options: Options,
                   patches: List[Callable[[], None]]) -> None:
        self.errors.set_file(fnam, file_node.fullname())
        self.options = options
        self.sem.options = options
        self.patches = patches
        self.is_typeshed_file = self.errors.is_typeshed_file(fnam)
        self.sem.globals = file_node.names
        with experiments.strict_optional_set(options.strict_optional):
            self.accept(file_node)

    def refresh_partial(self, node: Union[MypyFile, FuncItem]) -> None:
        """Refresh a stale target in fine-grained incremental mode."""
        if isinstance(node, MypyFile):
            self.refresh_top_level(node)
        else:
            self.accept(node)

    def refresh_top_level(self, file_node: MypyFile) -> None:
        """Reanalyze a stale module top-level in fine-grained incremental mode."""
        for d in file_node.defs:
            if not isinstance(d, (FuncItem, ClassDef)):
                self.accept(d)

    def accept(self, node: Node) -> None:
        try:
            node.accept(self)
        except Exception as err:
            report_internal_error(err, self.errors.file, node.line, self.errors, self.options)

    def visit_block(self, b: Block) -> None:
        if b.is_unreachable:
            return
        super().visit_block(b)

    def visit_func_def(self, fdef: FuncDef) -> None:
        self.errors.push_function(fdef.name())
        self.analyze(fdef.type, fdef)
        super().visit_func_def(fdef)
        self.errors.pop_function()

    def visit_overloaded_func_def(self, fdef: OverloadedFuncDef) -> None:
        self.analyze(fdef.type, fdef)
        super().visit_overloaded_func_def(fdef)

    def visit_class_def(self, tdef: ClassDef) -> None:
        # NamedTuple base classes are validated in check_namedtuple_classdef; we don't have to
        # check them again here.
        if not tdef.info.is_named_tuple:
            types = list(tdef.info.bases)  # type: List[Type]
            for tvar in tdef.type_vars:
                if tvar.upper_bound:
                    types.append(tvar.upper_bound)
                if tvar.values:
                    types.extend(tvar.values)
            self.analyze_types(types, tdef.info)
            for type in tdef.info.bases:
                if tdef.info.is_protocol:
                    if not isinstance(type, Instance) or not type.type.is_protocol:
                        if type.type.fullname() != 'builtins.object':
                            self.fail('All bases of a protocol must be protocols', tdef)
        # Recompute MRO now that we have analyzed all modules, to pick
        # up superclasses of bases imported from other modules in an
        # import loop. (Only do so if we succeeded the first time.)
        if tdef.info.mro:
            tdef.info.mro = []  # Force recomputation
            mypy.semanal.calculate_class_mro(tdef, self.fail_blocker)
            if tdef.info.is_protocol:
                add_protocol_members(tdef.info)
        if tdef.analyzed is not None:
            # Also check synthetic types associated with this ClassDef.
            # Currently these are TypedDict, and NamedTuple.
            if isinstance(tdef.analyzed, TypedDictExpr):
                self.analyze(tdef.analyzed.info.typeddict_type, tdef.analyzed, warn=True)
            elif isinstance(tdef.analyzed, NamedTupleExpr):
                self.analyze(tdef.analyzed.info.tuple_type, tdef.analyzed, warn=True)
                for name in tdef.analyzed.info.names:
                    sym = tdef.analyzed.info.names[name]
                    if isinstance(sym.node, (FuncDef, Decorator)):
                        self.accept(sym.node)
                    if isinstance(sym.node, Var):
                        self.analyze(sym.node.type, sym.node)
        super().visit_class_def(tdef)

    def visit_decorator(self, dec: Decorator) -> None:
        """Try to infer the type of the decorated function.

        This lets us resolve references to decorated functions during
        type checking when there are cyclic imports, as otherwise the
        type might not be available when we need it.

        This basically uses a simple special-purpose type inference
        engine just for decorators.
        """
        super().visit_decorator(dec)
        if dec.var.is_property:
            # Decorators are expected to have a callable type (it's a little odd).
            if dec.func.type is None:
                dec.var.type = CallableType(
                    [AnyType(TypeOfAny.special_form)],
                    [ARG_POS],
                    [None],
                    AnyType(TypeOfAny.special_form),
                    self.builtin_type('function'),
                    name=dec.var.name())
            elif isinstance(dec.func.type, CallableType):
                dec.var.type = dec.func.type
            return
        decorator_preserves_type = True
        for expr in dec.decorators:
            preserve_type = False
            if isinstance(expr, RefExpr) and isinstance(expr.node, FuncDef):
                if expr.node.type and is_identity_signature(expr.node.type):
                    preserve_type = True
            if not preserve_type:
                decorator_preserves_type = False
                break
        if decorator_preserves_type:
            # No non-identity decorators left. We can trivially infer the type
            # of the function here.
            dec.var.type = function_type(dec.func, self.builtin_type('function'))
        if dec.decorators:
            return_type = calculate_return_type(dec.decorators[0])
            if return_type and isinstance(return_type, AnyType):
                # The outermost decorator will return Any so we know the type of the
                # decorated function.
                dec.var.type = AnyType(TypeOfAny.from_another_any, source_any=return_type)
            sig = find_fixed_callable_return(dec.decorators[0])
            if sig:
                # The outermost decorator always returns the same kind of function,
                # so we know that this is the type of the decoratored function.
                orig_sig = function_type(dec.func, self.builtin_type('function'))
                sig.name = orig_sig.items()[0].name
                dec.var.type = sig

    def visit_assignment_stmt(self, s: AssignmentStmt) -> None:
        """Traverse the assignment statement.

        This includes the actual assignment and synthetic types
        resulted from this assignment (if any). Currently this includes
        NewType, TypedDict, NamedTuple, and TypeVar.
        """
        self.analyze(s.type, s)
        if isinstance(s.rvalue, IndexExpr) and isinstance(s.rvalue.analyzed, TypeAliasExpr):
            self.analyze(s.rvalue.analyzed.type, s.rvalue.analyzed, warn=True)
        if isinstance(s.rvalue, CallExpr):
            analyzed = s.rvalue.analyzed
            if isinstance(analyzed, NewTypeExpr):
                self.analyze(analyzed.old_type, analyzed)
                if analyzed.info:
                    for name in analyzed.info.names:
                        sym = analyzed.info.names[name]
                        # Currently NewTypes only have __init__, but to be future proof,
                        # we analyze all symbols.
                        if isinstance(sym.node, (FuncDef, Decorator)):
                            self.accept(sym.node)
                        if isinstance(sym.node, Var):
                            self.analyze(sym.node.type, sym.node)
                if analyzed.info and analyzed.info.mro:
                    analyzed.info.mro = []  # Force recomputation
                    mypy.semanal.calculate_class_mro(analyzed.info.defn, self.fail_blocker)
            if isinstance(analyzed, TypeVarExpr):
                types = []
                if analyzed.upper_bound:
                    types.append(analyzed.upper_bound)
                if analyzed.values:
                    types.extend(analyzed.values)
                self.analyze_types(types, analyzed)
            if isinstance(analyzed, TypedDictExpr):
                self.analyze(analyzed.info.typeddict_type, analyzed, warn=True)
            if isinstance(analyzed, NamedTupleExpr):
                self.analyze(analyzed.info.tuple_type, analyzed, warn=True)
                for name in analyzed.info.names:
                    sym = analyzed.info.names[name]
                    if isinstance(sym.node, (FuncDef, Decorator)):
                        self.accept(sym.node)
                    if isinstance(sym.node, Var):
                        self.analyze(sym.node.type, sym.node)
        # We need to pay additional attention to assignments that define a type alias.
        # The resulting type is also stored in the 'type_override' attribute of
        # the corresponding SymbolTableNode.
        if isinstance(s.lvalues[0], RefExpr) and isinstance(s.lvalues[0].node, Var):
            self.analyze(s.lvalues[0].node.type, s.lvalues[0].node)
            if isinstance(s.lvalues[0], NameExpr):
                node = self.sem.lookup(s.lvalues[0].name, s, suppress_errors=True)
                if node:
                    self.analyze(node.type_override, node)
        super().visit_assignment_stmt(s)

    def visit_for_stmt(self, s: ForStmt) -> None:
        self.analyze(s.index_type, s)
        super().visit_for_stmt(s)

    def visit_with_stmt(self, s: WithStmt) -> None:
        self.analyze(s.target_type, s)
        super().visit_with_stmt(s)

    def visit_cast_expr(self, e: CastExpr) -> None:
        self.analyze(e.type, e)
        super().visit_cast_expr(e)

    def visit_reveal_type_expr(self, e: RevealTypeExpr) -> None:
        super().visit_reveal_type_expr(e)

    def visit_type_application(self, e: TypeApplication) -> None:
        for type in e.types:
            self.analyze(type, e)
        super().visit_type_application(e)

    # Helpers

    def perform_transform(self, node: Union[Node, SymbolTableNode],
                          transform: Callable[[Type], Type]) -> None:
        """Apply transform to all types associated with node."""
        if isinstance(node, ForStmt):
            if node.index_type:
                node.index_type = transform(node.index_type)
            self.transform_types_in_lvalue(node.index, transform)
        if isinstance(node, WithStmt):
            if node.target_type:
                node.target_type = transform(node.target_type)
            for n in node.target:
                if isinstance(n, NameExpr) and isinstance(n.node, Var) and n.node.type:
                    n.node.type = transform(n.node.type)
<<<<<<< HEAD
        if isinstance(node, (FuncDef, OverloadedFuncDef, CastExpr, AssignmentStmt,
                             TypeAliasExpr, Var)):
=======
        if isinstance(node, (FuncDef, CastExpr, AssignmentStmt, TypeAliasExpr, Var)):
            assert node.type, "Scheduled patch for non-existent type"
>>>>>>> 936ceac4
            node.type = transform(node.type)
        if isinstance(node, NewTypeExpr):
            assert node.old_type, "Scheduled patch for non-existent type"
            node.old_type = transform(node.old_type)
            if node.info:
                new_bases = []  # type: List[Instance]
                for b in node.info.bases:
                    new_b = transform(b)
                    # TODO: this code can be combined with code in second pass.
                    if isinstance(new_b, Instance):
                        new_bases.append(new_b)
                    elif isinstance(new_b, TupleType):
                        new_bases.append(new_b.fallback)
                    else:
                        self.fail("Argument 2 to NewType(...) must be subclassable"
                                  " (got {})".format(new_b), node)
                        new_bases.append(self.builtin_type('object'))
                node.info.bases = new_bases
        if isinstance(node, TypeVarExpr):
            if node.upper_bound:
                node.upper_bound = transform(node.upper_bound)
            if node.values:
                node.values = [transform(v) for v in node.values]
        if isinstance(node, TypedDictExpr):
            assert node.info.typeddict_type, "Scheduled patch for non-existent type"
            node.info.typeddict_type = cast(TypedDictType,
                                            transform(node.info.typeddict_type))
        if isinstance(node, NamedTupleExpr):
            assert node.info.tuple_type, "Scheduled patch for non-existent type"
            node.info.tuple_type = cast(TupleType,
                                        transform(node.info.tuple_type))
        if isinstance(node, TypeApplication):
            node.types = [transform(t) for t in node.types]
        if isinstance(node, SymbolTableNode):
            assert node.type_override, "Scheduled patch for non-existent type"
            node.type_override = transform(node.type_override)
        if isinstance(node, TypeInfo):
            for tvar in node.defn.type_vars:
                if tvar.upper_bound:
                    tvar.upper_bound = transform(tvar.upper_bound)
                if tvar.values:
                    tvar.values = [transform(v) for v in tvar.values]
            new_bases = []
            for base in node.bases:
                new_base = transform(base)
                if isinstance(new_base, Instance):
                    new_bases.append(new_base)
                else:
                    # Don't fix the NamedTuple bases, they are Instance's intentionally.
                    # Patch the 'args' just in case, although generic tuple type are
                    # not supported yet.
                    alt_base = Instance(base.type, [transform(a) for a in base.args])
                    new_bases.append(alt_base)
            node.bases = new_bases

    def transform_types_in_lvalue(self, lvalue: Lvalue,
                                  transform: Callable[[Type], Type]) -> None:
        if isinstance(lvalue, RefExpr):
            if isinstance(lvalue.node, Var):
                var = lvalue.node
                if var.type:
                    var.type = transform(var.type)
        elif isinstance(lvalue, TupleExpr):
            for item in lvalue.items:
                self.transform_types_in_lvalue(item, transform)

    def analyze(self, type: Optional[Type], node: Union[Node, SymbolTableNode],
                warn: bool = False) -> None:
        # Recursive type warnings are only emitted on type definition 'node's, marked by 'warn'
        # Flags appeared during analysis of 'type' are collected in this dict.
        indicator = {}  # type: Dict[str, bool]
        if type:
            analyzer = self.make_type_analyzer(indicator)
            type.accept(analyzer)
            self.check_for_omitted_generics(type)
            if indicator.get('forward') or indicator.get('synthetic'):
                def patch() -> None:
                    self.perform_transform(node,
                        lambda tp: tp.accept(ForwardReferenceResolver(self.fail,
                                                                      node, warn)))
                self.patches.append(patch)

    def analyze_types(self, types: List[Type], node: Node) -> None:
        # Similar to above but for nodes with multiple types.
        indicator = {}  # type: Dict[str, bool]
        for type in types:
            analyzer = self.make_type_analyzer(indicator)
            type.accept(analyzer)
            self.check_for_omitted_generics(type)
        if indicator.get('forward') or indicator.get('synthetic'):
            def patch() -> None:
                self.perform_transform(node,
                    lambda tp: tp.accept(ForwardReferenceResolver(self.fail,
                                                                  node, warn=False)))
            self.patches.append(patch)

    def make_type_analyzer(self, indicator: Dict[str, bool]) -> TypeAnalyserPass3:
        return TypeAnalyserPass3(self.sem.lookup_qualified,
                                 self.sem.lookup_fully_qualified,
                                 self.fail,
                                 self.sem.note,
                                 self.sem.plugin,
                                 self.options,
                                 self.is_typeshed_file,
                                 indicator)

    def check_for_omitted_generics(self, typ: Type) -> None:
        if 'generics' not in self.options.disallow_any or self.is_typeshed_file:
            return

        for t in collect_any_types(typ):
            if t.type_of_any == TypeOfAny.from_omitted_generics:
                self.fail(messages.BARE_GENERIC, t)

    def fail(self, msg: str, ctx: Context, *, blocker: bool = False) -> None:
        self.errors.report(ctx.get_line(), ctx.get_column(), msg)

    def fail_blocker(self, msg: str, ctx: Context) -> None:
        self.fail(msg, ctx, blocker=True)

    def builtin_type(self, name: str, args: Optional[List[Type]] = None) -> Instance:
        names = self.modules['builtins']
        sym = names.names[name]
        node = sym.node
        assert isinstance(node, TypeInfo)
        if args:
            # TODO: assert len(args) == len(node.defn.type_vars)
            return Instance(node, args)
        any_type = AnyType(TypeOfAny.special_form)
        return Instance(node, [any_type] * len(node.defn.type_vars))


def add_protocol_members(typ: TypeInfo) -> None:
    members = set()  # type: Set[str]
    if typ.mro:
        for base in typ.mro[:-1]:  # we skip "object" since everyone implements it
            if base.is_protocol:
                for name in base.names:
                    members.add(name)
    typ.protocol_members = sorted(list(members))


def is_identity_signature(sig: Type) -> bool:
    """Is type a callable of form T -> T (where T is a type variable)?"""
    if isinstance(sig, CallableType) and sig.arg_kinds == [ARG_POS]:
        if isinstance(sig.arg_types[0], TypeVarType) and isinstance(sig.ret_type, TypeVarType):
            return sig.arg_types[0].id == sig.ret_type.id
    return False


def calculate_return_type(expr: Expression) -> Optional[Type]:
    """Return the return type if we can calculate it.

    This only uses information available during semantic analysis so this
    will sometimes return None because of insufficient information (as
    type inference hasn't run yet).
    """
    if isinstance(expr, RefExpr):
        if isinstance(expr.node, FuncDef):
            typ = expr.node.type
            if typ is None:
                # No signature -> default to Any.
                return AnyType(TypeOfAny.unannotated)
            # Explicit Any return?
            if isinstance(typ, CallableType):
                return typ.ret_type
            return None
        elif isinstance(expr.node, Var):
            return expr.node.type
    elif isinstance(expr, CallExpr):
        return calculate_return_type(expr.callee)
    return None


def find_fixed_callable_return(expr: Expression) -> Optional[CallableType]:
    if isinstance(expr, RefExpr):
        if isinstance(expr.node, FuncDef):
            typ = expr.node.type
            if typ:
                if isinstance(typ, CallableType) and has_no_typevars(typ.ret_type):
                    if isinstance(typ.ret_type, CallableType):
                        return typ.ret_type
    elif isinstance(expr, CallExpr):
        t = find_fixed_callable_return(expr.callee)
        if t:
            if isinstance(t.ret_type, CallableType):
                return t.ret_type
    return None


class ForwardReferenceResolver(TypeTranslator):
    """Visitor to replace previously detected forward reference to synthetic types.

    This is similar to TypeTranslator but tracks visited nodes to avoid
    infinite recursion on potentially circular (self- or mutually-referential) types.
    This visitor:
    * Fixes forward references by unwrapping the linked type.
    * Generates errors for unsupported type recursion and breaks recursion by resolving
      recursive back references to Any types.
    * Replaces instance types generated from unanalyzed NamedTuple and TypedDict class syntax
      found in first pass with analyzed TupleType and TypedDictType.
    """
    def __init__(self, fail: Callable[[str, Context], None],
                 start: Union[Node, SymbolTableNode], warn: bool) -> None:
        self.seen = []  # type: List[Type]
        self.fail = fail
        self.start = start
        self.warn = warn

    def check_recursion(self, t: Type) -> bool:
        if any(t is s for s in self.seen):
            if self.warn:
                assert isinstance(self.start, Node), "Internal error: invalid error context"
                self.fail('Recursive types not fully supported yet,'
                          ' nested types replaced with "Any"', self.start)
            return True
        self.seen.append(t)
        return False

    def visit_forwardref_type(self, t: ForwardRef) -> Type:
        """This visitor method tracks situations like this:

            x: A  # This type is not yet known and therefore wrapped in ForwardRef,
                  # its content is updated in SemanticAnalyzerPass3, now we need to unwrap
                  # this type.
            A = NewType('A', int)
        """
        assert t.resolved, 'Internal error: Unresolved forward reference: {}'.format(
            t.unbound.name)
        return t.resolved.accept(self)

    def visit_instance(self, t: Instance, from_fallback: bool = False) -> Type:
        """This visitor method tracks situations like this:

               x: A  # When analyzing this type we will get an Instance from SemanticAnalyzerPass1.
                     # Now we need to update this to actual analyzed TupleType.
               class A(NamedTuple):
                   attr: str

        If from_fallback is True, then we always return an Instance type. This is needed
        since TupleType and TypedDictType fallbacks are always instances.
        """
        info = t.type
        # Special case, analyzed bases transformed the type into TupleType.
        if info.tuple_type and not from_fallback:
            items = [it.accept(self) for it in info.tuple_type.items]
            info.tuple_type.items = items
            return TupleType(items, Instance(info, []))
        # Update forward Instances to corresponding analyzed NamedTuples.
        if info.replaced and info.replaced.tuple_type:
            tp = info.replaced.tuple_type
            if self.check_recursion(tp):
                # The key idea is that when we recursively return to a type already traversed,
                # then we break the cycle and put AnyType as a leaf.
                return AnyType(TypeOfAny.from_error)
            return tp.copy_modified(fallback=Instance(info.replaced, [])).accept(self)
        # Same as above but for TypedDicts.
        if info.replaced and info.replaced.typeddict_type:
            td = info.replaced.typeddict_type
            if self.check_recursion(td):
                # We also break the cycles for TypedDicts as explained above for NamedTuples.
                return AnyType(TypeOfAny.from_error)
            return td.copy_modified(fallback=Instance(info.replaced, [])).accept(self)
        if self.check_recursion(t):
            # We also need to break a potential cycle with normal (non-synthetic) instance types.
            return Instance(t.type, [AnyType(TypeOfAny.from_error)] * len(t.type.defn.type_vars))
        return super().visit_instance(t)

    def visit_type_var(self, t: TypeVarType) -> Type:
        if self.check_recursion(t):
            return AnyType(TypeOfAny.from_error)
        if t.upper_bound:
            t.upper_bound = t.upper_bound.accept(self)
        if t.values:
            t.values = [v.accept(self) for v in t.values]
        return t

    def visit_callable_type(self, t: CallableType) -> Type:
        if self.check_recursion(t):
            return AnyType(TypeOfAny.from_error)
        arg_types = [tp.accept(self) for tp in t.arg_types]
        ret_type = t.ret_type.accept(self)
        variables = t.variables.copy()
        for v in variables:
            if v.upper_bound:
                v.upper_bound = v.upper_bound.accept(self)
            if v.values:
                v.values = [val.accept(self) for val in v.values]
        return t.copy_modified(arg_types=arg_types, ret_type=ret_type, variables=variables)

    def visit_overloaded(self, t: Overloaded) -> Type:
        if self.check_recursion(t):
            return AnyType(TypeOfAny.from_error)
        return super().visit_overloaded(t)

    def visit_tuple_type(self, t: TupleType) -> Type:
        if self.check_recursion(t):
            return AnyType(TypeOfAny.from_error)
        items = [it.accept(self) for it in t.items]
        fallback = self.visit_instance(t.fallback, from_fallback=True)
        assert isinstance(fallback, Instance)
        return TupleType(items, fallback, t.line, t.column)

    def visit_typeddict_type(self, t: TypedDictType) -> Type:
        if self.check_recursion(t):
            return AnyType(TypeOfAny.from_error)
        items = OrderedDict([
            (item_name, item_type.accept(self))
            for (item_name, item_type) in t.items.items()
        ])
        fallback = self.visit_instance(t.fallback, from_fallback=True)
        assert isinstance(fallback, Instance)
        return TypedDictType(items, t.required_keys, fallback, t.line, t.column)

    def visit_union_type(self, t: UnionType) -> Type:
        if self.check_recursion(t):
            return AnyType(TypeOfAny.from_error)
        return super().visit_union_type(t)

    def visit_type_type(self, t: TypeType) -> Type:
        if self.check_recursion(t):
            return AnyType(TypeOfAny.from_error)
        return super().visit_type_type(t)<|MERGE_RESOLUTION|>--- conflicted
+++ resolved
@@ -268,13 +268,9 @@
             for n in node.target:
                 if isinstance(n, NameExpr) and isinstance(n.node, Var) and n.node.type:
                     n.node.type = transform(n.node.type)
-<<<<<<< HEAD
         if isinstance(node, (FuncDef, OverloadedFuncDef, CastExpr, AssignmentStmt,
                              TypeAliasExpr, Var)):
-=======
-        if isinstance(node, (FuncDef, CastExpr, AssignmentStmt, TypeAliasExpr, Var)):
             assert node.type, "Scheduled patch for non-existent type"
->>>>>>> 936ceac4
             node.type = transform(node.type)
         if isinstance(node, NewTypeExpr):
             assert node.old_type, "Scheduled patch for non-existent type"
@@ -324,7 +320,7 @@
                     new_bases.append(new_base)
                 else:
                     # Don't fix the NamedTuple bases, they are Instance's intentionally.
-                    # Patch the 'args' just in case, although generic tuple type are
+                    # Patch the 'args' just in case, although generic tuple types are
                     # not supported yet.
                     alt_base = Instance(base.type, [transform(a) for a in base.args])
                     new_bases.append(alt_base)
