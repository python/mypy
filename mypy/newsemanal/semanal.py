--- conflicted
+++ resolved
@@ -1282,20 +1282,8 @@
         info.tuple_type = None
         for base, base_expr in bases:
             if isinstance(base, TupleType):
-<<<<<<< HEAD
                 actual_base = self.configure_tuple_base_class(defn, base, base_expr)
                 base_types.append(actual_base)
-=======
-                if info.tuple_type:
-                    self.fail("Class has two incompatible bases derived from tuple", defn)
-                    defn.has_incompatible_baseclass = True
-                info.tuple_type = base
-                base_types.append(base.fallback)
-                if isinstance(base_expr, CallExpr):
-                    defn.analyzed = NamedTupleExpr(base.fallback.type)
-                    defn.analyzed.line = defn.line
-                    defn.analyzed.column = defn.column
->>>>>>> 3f7444a0
             elif isinstance(base, Instance):
                 if base.type.is_newtype:
                     self.fail("Cannot subclass NewType", defn)
