--- conflicted
+++ resolved
@@ -74,11 +74,7 @@
     PlaceholderNode, COVARIANT, CONTRAVARIANT, INVARIANT,
     nongen_builtins, get_member_expr_fullname, REVEAL_TYPE,
     REVEAL_LOCALS, is_final_node, TypedDictExpr, type_aliases_target_versions,
-<<<<<<< HEAD
-    EnumCallExpr, AssignmentExpr,
-=======
-    EnumCallExpr, RUNTIME_PROTOCOL_DECOS, FakeExpression, Statement
->>>>>>> 6d70615b
+    EnumCallExpr, RUNTIME_PROTOCOL_DECOS, FakeExpression, Statement, AssignmentExpr,
 )
 from mypy.tvar_scope import TypeVarScope
 from mypy.typevars import fill_typevars
