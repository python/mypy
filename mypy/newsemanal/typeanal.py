--- conflicted
+++ resolved
@@ -372,18 +372,10 @@
                         (not self.tvar_scope or self.tvar_scope.get_binding(sym) is None))
         if self.allow_unbound_tvars and unbound_tvar and not self.third_pass:
             return t
-<<<<<<< HEAD
+
+        # None of the above options worked, we give up.
         self.fail('Invalid type "{}"'.format(name), t)
-=======
-        # None of the above options worked, we give up.
-        # NOTE: 'final_iteration' is iteration when we hit the maximum number of iterations limit.
-        if unbound_tvar or self.api.final_iteration:
-            # TODO: This is problematic, since we will have to wait until the maximum number
-            #       of iterations to report an invalid type.
-            self.fail('Invalid type "{}"'.format(name), t)
-        else:
-            self.api.defer()
->>>>>>> 70565cda
+
         if self.third_pass and isinstance(sym.node, TypeVarExpr):
             self.note_func("Forward references to type variables are prohibited", t)
             return AnyType(TypeOfAny.from_error)
