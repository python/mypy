"""Semantic analysis of types"""

from collections import OrderedDict
from typing import Callable, List, Optional, Set, Tuple, Iterator, TypeVar, Iterable, Dict

from itertools import chain

from contextlib import contextmanager

import itertools

from mypy.messages import MessageBuilder
from mypy.options import Options
from mypy.types import (
    Type, UnboundType, TypeVarType, TupleType, TypedDictType, UnionType, Instance, AnyType,
    CallableType, NoneTyp, DeletedType, TypeList, TypeVarDef, TypeVisitor, SyntheticTypeVisitor,
    StarType, PartialType, EllipsisType, UninhabitedType, TypeType, get_typ_args, set_typ_args,
    CallableArgument, get_type_vars, TypeQuery, union_items, TypeOfAny, ForwardRef, Overloaded,
    LiteralType, RawExpressionType, PlaceholderType
)

from mypy.nodes import (
    UNBOUND_IMPORTED, TypeInfo, Context, SymbolTableNode, Var, Expression,
    IndexExpr, RefExpr, nongen_builtins, check_arg_names, check_arg_kinds, ARG_POS, ARG_NAMED,
    ARG_OPT, ARG_NAMED_OPT, ARG_STAR, ARG_STAR2, TypeVarExpr, FuncDef, CallExpr, NameExpr,
    Decorator, ImportedName, TypeAlias, MypyFile, PlaceholderNode
)
from mypy.tvar_scope import TypeVarScope
from mypy.exprtotype import expr_to_unanalyzed_type, TypeTranslationError
from mypy.plugin import Plugin, TypeAnalyzerPluginInterface, AnalyzeTypeContext
from mypy.newsemanal.semanal_shared import SemanticAnalyzerCoreInterface
from mypy import nodes, message_registry

MYPY = False
if MYPY:
    from typing_extensions import Final

T = TypeVar('T')


type_constructors = {
    'typing.Callable',
    'typing.Optional',
    'typing.Tuple',
    'typing.Type',
    'typing.Union',
    'typing.Literal',
    'typing_extensions.Literal',
}  # type: Final

ARG_KINDS_BY_CONSTRUCTOR = {
    'mypy_extensions.Arg': ARG_POS,
    'mypy_extensions.DefaultArg': ARG_OPT,
    'mypy_extensions.NamedArg': ARG_NAMED,
    'mypy_extensions.DefaultNamedArg': ARG_NAMED_OPT,
    'mypy_extensions.VarArg': ARG_STAR,
    'mypy_extensions.KwArg': ARG_STAR2,
}  # type: Final


def analyze_type_alias(node: Expression,
                       api: SemanticAnalyzerCoreInterface,
                       tvar_scope: TypeVarScope,
                       plugin: Plugin,
                       options: Options,
                       is_typeshed_stub: bool,
                       allow_unnormalized: bool = False,
                       in_dynamic_func: bool = False,
                       global_scope: bool = True) -> Optional[Tuple[Type, Set[str]]]:
    """Analyze r.h.s. of a (potential) type alias definition.

    If `node` is valid as a type alias rvalue, return the resulting type and a set of
    full names of type aliases it depends on (directly or indirectly).
    Return None otherwise. 'node' must have been semantically analyzed.
    """
    # Quickly return None if the expression doesn't look like a type. Note
    # that we don't support straight string literals as type aliases
    # (only string literals within index expressions).
    if isinstance(node, RefExpr):
        # Note that this misses the case where someone tried to use a
        # class-referenced type variable as a type alias.  It's easier to catch
        # that one in checkmember.py
        if isinstance(node.node, TypeVarExpr):
            api.fail('Type variable "{}" is invalid as target for type alias'.format(
                node.fullname), node)
            return None
        if not (isinstance(node.node, TypeInfo) or
                node.fullname in ('typing.Any', 'typing.Tuple', 'typing.Callable') or
                isinstance(node.node, TypeAlias)):
            return None
    elif isinstance(node, IndexExpr):
        base = node.base
        if isinstance(base, RefExpr):
            if not (isinstance(base.node, TypeInfo) or
                    base.fullname in type_constructors or
                    isinstance(base.node, TypeAlias)):
                return None
            # Enums can't be generic, and without this check we may incorrectly interpret indexing
            # an Enum class as creating a type alias.
            if isinstance(base.node, TypeInfo) and base.node.is_enum:
                return None
        else:
            return None
    elif isinstance(node, CallExpr):
        if (isinstance(node.callee, NameExpr) and len(node.args) == 1 and
                isinstance(node.args[0], NameExpr)):
            call = api.lookup_qualified(node.callee.name, node.callee)
            arg = api.lookup_qualified(node.args[0].name, node.args[0])
            if (call is not None and call.node and call.node.fullname() == 'builtins.type' and
                    arg is not None and arg.node and arg.node.fullname() == 'builtins.None'):
                return NoneTyp(), set()
            return None
        return None
    else:
        return None

    # It's a type alias (though it may be an invalid one).
    try:
        type = expr_to_unanalyzed_type(node)
    except TypeTranslationError:
        api.fail('Invalid type alias', node)
        return None
    analyzer = TypeAnalyser(api, tvar_scope, plugin, options, is_typeshed_stub,
                            allow_unnormalized=allow_unnormalized, defining_alias=True)
    analyzer.in_dynamic_func = in_dynamic_func
    analyzer.global_scope = global_scope
    res = type.accept(analyzer)
    return res, analyzer.aliases_used


def no_subscript_builtin_alias(name: str, propose_alt: bool = True) -> str:
    msg = '"{}" is not subscriptable'.format(name.split('.')[-1])
    replacement = nongen_builtins[name]
    if replacement and propose_alt:
        msg += ', use "{}" instead'.format(replacement)
    return msg


class TypeAnalyser(SyntheticTypeVisitor[Type], TypeAnalyzerPluginInterface):
    """Semantic analyzer for types (semantic analysis pass 2).

    Converts unbound types into bound types.
    """

    # Is this called from an untyped function definition?
    in_dynamic_func = False  # type: bool
    # Is this called from global scope?
    global_scope = True  # type: bool

    def __init__(self,
                 api: SemanticAnalyzerCoreInterface,
                 tvar_scope: Optional[TypeVarScope],
                 plugin: Plugin,
                 options: Options,
                 is_typeshed_stub: bool, *,
                 defining_alias: bool = False,
                 allow_tuple_literal: bool = False,
                 allow_unnormalized: bool = False,
                 allow_unbound_tvars: bool = False,
                 allow_placeholder: bool = False,
                 report_invalid_types: bool = True,
                 third_pass: bool = False) -> None:
        self.api = api
        self.lookup_qualified = api.lookup_qualified
        self.lookup_fqn_func = api.lookup_fully_qualified
        self.fail_func = api.fail
        self.note_func = api.note
        self.tvar_scope = tvar_scope
        # Are we analysing a type alias definition rvalue?
        self.defining_alias = defining_alias
        self.allow_tuple_literal = allow_tuple_literal
        # Positive if we are analyzing arguments of another (outer) type
        self.nesting_level = 0
        # Should we allow unnormalized types like `list[int]`
        # (currently allowed in stubs)?
        self.allow_unnormalized = allow_unnormalized
        # Should we accept unbound type variables (always OK in aliases)?
        self.allow_unbound_tvars = allow_unbound_tvars or defining_alias
        # If false, record incomplete ref if we generate PlaceholderType.
        self.allow_placeholder = allow_placeholder
        # Should we report an error whenever we encounter a RawExpressionType outside
        # of a Literal context: e.g. whenever we encounter an invalid type? Normally,
        # we want to report an error, but the caller may want to do more specialized
        # error handling.
        self.report_invalid_types = report_invalid_types
        self.plugin = plugin
        self.options = options
        self.is_typeshed_stub = is_typeshed_stub
        self.third_pass = third_pass
        # Names of type aliases encountered while analysing a type will be collected here.
        self.aliases_used = set()  # type: Set[str]

    def visit_unbound_type(self, t: UnboundType) -> Type:
        typ = self.visit_unbound_type_nonoptional(t)
        if t.optional:
            # We don't need to worry about double-wrapping Optionals or
            # wrapping Anys: Union simplification will take care of that.
            return make_optional_type(typ)
        return typ

    def visit_unbound_type_nonoptional(self, t: UnboundType) -> Type:
        sym = self.lookup_qualified(t.name, t, suppress_errors=self.third_pass)
        if '.' in t.name:
            # Handle indirect references to imported names.
            #
            # TODO: Do this for module-local references as well and remove ImportedName
            #    type check below.
            sym = self.api.dereference_module_cross_ref(sym)
        if sym is not None:
            node = sym.node
            if isinstance(node, ImportedName):
                # Forward reference to an imported name that hasn't been processed yet.
                # To maintain backward compatibility, these get translated to Any.
                #
                # TODO: Remove this special case.
                return AnyType(TypeOfAny.implementation_artifact)
            if isinstance(node, PlaceholderNode):
                if node.becomes_typeinfo:
                    # Reference to placeholder type.
                    if self.allow_placeholder:
                        self.api.defer()
                    else:
                        self.api.record_incomplete_ref()
                    return PlaceholderType(node.fullname(), self.anal_array(t.args), t.line)
                else:
                    # Reference to an unknown placeholder node.
                    self.api.record_incomplete_ref()
                    return AnyType(TypeOfAny.special_form)
            if node is None:
                # UNBOUND_IMPORTED can happen if an unknown name was imported.
                if sym.kind != UNBOUND_IMPORTED:
                    self.fail('Internal error (node is None, kind={})'.format(sym.kind), t)
                return AnyType(TypeOfAny.special_form)
            fullname = node.fullname()
            hook = self.plugin.get_type_analyze_hook(fullname)
            if hook is not None:
                return hook(AnalyzeTypeContext(t, t, self))
            if (fullname in nongen_builtins
                    and t.args and
                    not self.allow_unnormalized):
                self.fail(no_subscript_builtin_alias(fullname,
                                                     propose_alt=not self.defining_alias), t)
            if self.tvar_scope is not None:
                tvar_def = self.tvar_scope.get_binding(sym)
            else:
                tvar_def = None
            if isinstance(sym.node, TypeVarExpr) and tvar_def is not None and self.defining_alias:
                self.fail('Can\'t use bound type variable "{}"'
                          ' to define generic alias'.format(t.name), t)
                return AnyType(TypeOfAny.from_error)
            if isinstance(sym.node, TypeVarExpr) and tvar_def is not None:
                if len(t.args) > 0:
                    self.fail('Type variable "{}" used with arguments'.format(t.name), t)
                return TypeVarType(tvar_def, t.line)
            special = self.try_analyze_special_unbound_type(t, fullname)
            if special is not None:
                return special
            if isinstance(node, TypeAlias):
                self.aliases_used.add(fullname)
                all_vars = node.alias_tvars
                target = node.target
                an_args = self.anal_array(t.args)
                return expand_type_alias(target, all_vars, an_args, self.fail, node.no_args, t)
            elif isinstance(node, TypeInfo):
                return self.analyze_type_with_type_info(node, t.args, t)
            else:
                return self.analyze_unbound_type_without_type_info(t, sym)
        else:  # sym is None
            if self.third_pass:
                self.fail('Invalid type "{}"'.format(t.name), t)
                return AnyType(TypeOfAny.from_error)
            return AnyType(TypeOfAny.special_form)

    def try_analyze_special_unbound_type(self, t: UnboundType, fullname: str) -> Optional[Type]:
        """Bind special type that is recognized through magic name such as 'typing.Any'.

        Return the bound type if successful, and return None if the type is a normal type.
        """
        if fullname == 'builtins.None':
            return NoneTyp()
        elif fullname == 'typing.Any' or fullname == 'builtins.Any':
            return AnyType(TypeOfAny.explicit)
        elif fullname in ('typing.Final', 'typing_extensions.Final'):
            self.fail("Final can be only used as an outermost qualifier"
                      " in a variable annotation", t)
            return AnyType(TypeOfAny.from_error)
        elif fullname == 'typing.Tuple':
            # Tuple is special because it is involved in builtin import cycle
            # and may be not ready when used.
            sym = self.api.lookup_fully_qualified_or_none('builtins.tuple')
            if not sym or isinstance(sym.node, PlaceholderNode):
<<<<<<< HEAD
                self.api.record_incomplete_ref()
=======
                if self.api.is_incomplete_namespace('builtins'):
                    self.api.record_incomplete_ref()
                else:
                    self.fail("Name 'tuple' is not defined", t)
>>>>>>> 2ef066fa
                return AnyType(TypeOfAny.special_form)
            if len(t.args) == 0 and not t.empty_tuple_index:
                # Bare 'Tuple' is same as 'tuple'
                if self.options.disallow_any_generics and not self.is_typeshed_stub:
                    self.fail(message_registry.BARE_GENERIC, t)
                return self.named_type('builtins.tuple', line=t.line, column=t.column)
            if len(t.args) == 2 and isinstance(t.args[1], EllipsisType):
                # Tuple[T, ...] (uniform, variable-length tuple)
                instance = self.named_type('builtins.tuple', [self.anal_type(t.args[0])])
                instance.line = t.line
                return instance
            return self.tuple_type(self.anal_array(t.args))
        elif fullname == 'typing.Union':
            items = self.anal_array(t.args)
            return UnionType.make_union(items)
        elif fullname == 'typing.Optional':
            if len(t.args) != 1:
                self.fail('Optional[...] must have exactly one type argument', t)
                return AnyType(TypeOfAny.from_error)
            item = self.anal_type(t.args[0])
            return make_optional_type(item)
        elif fullname == 'typing.Callable':
            return self.analyze_callable_type(t)
        elif fullname == 'typing.Type':
            if len(t.args) == 0:
                any_type = AnyType(TypeOfAny.from_omitted_generics,
                                   line=t.line, column=t.column)
                return TypeType(any_type, line=t.line, column=t.column)
            if len(t.args) != 1:
                self.fail('Type[...] must have exactly one type argument', t)
            item = self.anal_type(t.args[0])
            return TypeType.make_normalized(item, line=t.line)
        elif fullname == 'typing.ClassVar':
            if self.nesting_level > 0:
                self.fail('Invalid type: ClassVar nested inside other type', t)
            if len(t.args) == 0:
                return AnyType(TypeOfAny.from_omitted_generics, line=t.line, column=t.column)
            if len(t.args) != 1:
                self.fail('ClassVar[...] must have at most one type argument', t)
                return AnyType(TypeOfAny.from_error)
            item = self.anal_type(t.args[0])
            if isinstance(item, TypeVarType) or get_type_vars(item):
                self.fail('Invalid type: ClassVar cannot be generic', t)
                return AnyType(TypeOfAny.from_error)
            return item
        elif fullname in ('mypy_extensions.NoReturn', 'typing.NoReturn'):
            return UninhabitedType(is_noreturn=True)
        elif fullname in ('typing_extensions.Literal', 'typing.Literal'):
            return self.analyze_literal_type(t)
        return None

    def analyze_type_with_type_info(self, info: TypeInfo, args: List[Type], ctx: Context) -> Type:
        """Bind unbound type when were able to find target TypeInfo.

        This handles simple cases like 'int', 'modname.UserClass[str]', etc.
        """
        if len(args) > 0 and info.fullname() == 'builtins.tuple':
            fallback = Instance(info, [AnyType(TypeOfAny.special_form)], ctx.line)
            return TupleType(self.anal_array(args), fallback, ctx.line)
        # Analyze arguments and (usually) construct Instance type. The
        # number of type arguments and their values are
        # checked only later, since we do not always know the
        # valid count at this point. Thus we may construct an
        # Instance with an invalid number of type arguments.
        instance = Instance(info, self.anal_array(args), ctx.line, ctx.column)
        # Check type argument count.
        # TODO: remove this from here and replace with a proper separate pass.
        if len(instance.args) != len(info.type_vars) and not self.defining_alias:
            fix_instance(instance, self.fail)
        if not args and self.options.disallow_any_generics and not self.defining_alias:
            # We report/patch invalid built-in instances already during second pass.
            # This is done to avoid storing additional state on instances.
            # All other (including user defined) generics will be patched/reported
            # in the third pass.
            if not self.is_typeshed_stub and info.fullname() in nongen_builtins:
                alternative = nongen_builtins[info.fullname()]
                self.fail(message_registry.IMPLICIT_GENERIC_ANY_BUILTIN.format(alternative), ctx)
                any_type = AnyType(TypeOfAny.from_error, line=ctx.line)
            else:
                any_type = AnyType(TypeOfAny.from_omitted_generics, line=ctx.line)
            instance.args = [any_type] * len(info.type_vars)

        tup = info.tuple_type
        if tup is not None:
            # The class has a Tuple[...] base class so it will be
            # represented as a tuple type.
            if args:
                self.fail('Generic tuple types not supported', ctx)
                return AnyType(TypeOfAny.from_error)
            return tup.copy_modified(items=self.anal_array(tup.items),
                                     fallback=instance)
        td = info.typeddict_type
        if td is not None:
            # The class has a TypedDict[...] base class so it will be
            # represented as a typeddict type.
            if args:
                self.fail('Generic TypedDict types not supported', ctx)
                return AnyType(TypeOfAny.from_error)
            # Create a named TypedDictType
            return td.copy_modified(item_types=self.anal_array(list(td.items.values())),
                                    fallback=instance)
        return instance

    def analyze_unbound_type_without_type_info(self, t: UnboundType, sym: SymbolTableNode) -> Type:
        """Figure out what an unbound type that doesn't refer to a TypeInfo node means.

        This is something unusual. We try our best to find out what it is.
        """
        name = sym.fullname
        if name is None:
            assert sym.node is not None
            name = sym.node.name()
        # Option 1:
        # Something with an Any type -- make it an alias for Any in a type
        # context. This is slightly problematic as it allows using the type 'Any'
        # as a base class -- however, this will fail soon at runtime so the problem
        # is pretty minor.
        if isinstance(sym.node, Var) and isinstance(sym.node.type, AnyType):
            return AnyType(TypeOfAny.from_unimported_type,
                           missing_import_name=sym.node.type.missing_import_name)
        # Option 2:
        # Unbound type variable. Currently these may be still valid,
        # for example when defining a generic type alias.
        unbound_tvar = (isinstance(sym.node, TypeVarExpr) and
                        (not self.tvar_scope or self.tvar_scope.get_binding(sym) is None))
        if self.allow_unbound_tvars and unbound_tvar and not self.third_pass:
            return t
        # None of the above options worked, we give up.
        self.fail('Invalid type "{}"'.format(name), t)
        if self.third_pass and isinstance(sym.node, TypeVarExpr):
            self.note_func("Forward references to type variables are prohibited", t)
            return AnyType(TypeOfAny.from_error)
        # TODO: Would it be better to always return Any instead of UnboundType
        # in case of an error? On one hand, UnboundType has a name so error messages
        # are more detailed, on the other hand, some of them may be bogus.
        return t

    def visit_any(self, t: AnyType) -> Type:
        return t

    def visit_none_type(self, t: NoneTyp) -> Type:
        return t

    def visit_uninhabited_type(self, t: UninhabitedType) -> Type:
        return t

    def visit_deleted_type(self, t: DeletedType) -> Type:
        return t

    def visit_type_list(self, t: TypeList) -> Type:
        self.fail('Invalid type', t)
        return AnyType(TypeOfAny.from_error)

    def visit_callable_argument(self, t: CallableArgument) -> Type:
        self.fail('Invalid type', t)
        return AnyType(TypeOfAny.from_error)

    def visit_instance(self, t: Instance) -> Type:
        return t

    def visit_type_var(self, t: TypeVarType) -> Type:
        return t

    def visit_callable_type(self, t: CallableType, nested: bool = True) -> Type:
        # Every Callable can bind its own type variables, if they're not in the outer scope
        with self.tvar_scope_frame():
            if self.defining_alias:
                variables = t.variables
            else:
                variables = self.bind_function_type_variables(t, t)
            ret = t.copy_modified(arg_types=self.anal_array(t.arg_types, nested=nested),
                                  ret_type=self.anal_type(t.ret_type, nested=nested),
                                  # If the fallback isn't filled in yet,
                                  # its type will be the falsey FakeInfo
                                  fallback=(t.fallback if t.fallback.type
                                            else self.named_type('builtins.function')),
                                  variables=self.anal_var_defs(variables))
        return ret

    def visit_tuple_type(self, t: TupleType) -> Type:
        # Types such as (t1, t2, ...) only allowed in assignment statements. They'll
        # generate errors elsewhere, and Tuple[t1, t2, ...] must be used instead.
        if t.implicit and not self.allow_tuple_literal:
            self.fail('Syntax error in type annotation', t)
            if len(t.items) == 1:
                self.note_func('Suggestion: Is there a spurious trailing comma?', t)
            else:
                self.note_func('Suggestion: Use Tuple[T1, ..., Tn] instead of (T1, ..., Tn)', t)
            return AnyType(TypeOfAny.from_error)
        star_count = sum(1 for item in t.items if isinstance(item, StarType))
        if star_count > 1:
            self.fail('At most one star type allowed in a tuple', t)
            if t.implicit:
                return TupleType([AnyType(TypeOfAny.from_error) for _ in t.items],
                                 self.named_type('builtins.tuple'),
                                 t.line)
            else:
                return AnyType(TypeOfAny.from_error)
        any_type = AnyType(TypeOfAny.special_form)
        # If the fallback isn't filled in yet, its type will be the falsey FakeInfo
        fallback = (t.fallback if t.fallback.type
                    else self.named_type('builtins.tuple', [any_type]))
        return TupleType(self.anal_array(t.items), fallback, t.line)

    def visit_typeddict_type(self, t: TypedDictType) -> Type:
        items = OrderedDict([
            (item_name, self.anal_type(item_type))
            for (item_name, item_type) in t.items.items()
        ])
        return TypedDictType(items, set(t.required_keys), t.fallback)

    def visit_raw_expression_type(self, t: RawExpressionType) -> Type:
        # We should never see a bare Literal. We synthesize these raw literals
        # in the earlier stages of semantic analysis, but those
        # "fake literals" should always be wrapped in an UnboundType
        # corresponding to 'Literal'.
        #
        # Note: if at some point in the distant future, we decide to
        # make signatures like "foo(x: 20) -> None" legal, we can change
        # this method so it generates and returns an actual LiteralType
        # instead.

        if self.report_invalid_types:
            if t.base_type_name in ('builtins.int', 'builtins.bool'):
                # The only time it makes sense to use an int or bool is inside of
                # a literal type.
                msg = "Invalid type: try using Literal[{}] instead?".format(repr(t.literal_value))
            elif t.base_type_name in ('builtins.float', 'builtins.complex'):
                # We special-case warnings for floats and complex numbers.
                msg = "Invalid type: {} literals cannot be used as a type".format(t.simple_name())
            else:
                # And in all other cases, we default to a generic error message.
                # Note: the reason why we use a generic error message for strings
                # but not ints or bools is because whenever we see an out-of-place
                # string, it's unclear if the user meant to construct a literal type
                # or just misspelled a regular type. So we avoid guessing.
                msg = 'Invalid type comment or annotation'

            self.fail(msg, t)
            if t.note is not None:
                self.note_func(t.note, t)

        return AnyType(TypeOfAny.from_error, line=t.line, column=t.column)

    def visit_literal_type(self, t: LiteralType) -> Type:
        return t

    def visit_star_type(self, t: StarType) -> Type:
        return StarType(self.anal_type(t.type), t.line)

    def visit_union_type(self, t: UnionType) -> Type:
        return UnionType(self.anal_array(t.items), t.line)

    def visit_partial_type(self, t: PartialType) -> Type:
        assert False, "Internal error: Unexpected partial type"

    def visit_ellipsis_type(self, t: EllipsisType) -> Type:
        self.fail("Unexpected '...'", t)
        return AnyType(TypeOfAny.from_error)

    def visit_type_type(self, t: TypeType) -> Type:
        return TypeType.make_normalized(self.anal_type(t.item), line=t.line)

    def visit_forwardref_type(self, t: ForwardRef) -> Type:
        return t

    def visit_placeholder_type(self, t: PlaceholderType) -> Type:
        n = self.api.lookup_fully_qualified(t.fullname)
        if isinstance(n.node, PlaceholderNode):
            self.api.defer()  # Still incomplete
            return t
        else:
            # TODO: Handle non-TypeInfo
            assert isinstance(n.node, TypeInfo)
            return self.analyze_type_with_type_info(n.node, t.args, t)

    def analyze_callable_type(self, t: UnboundType) -> Type:
        fallback = self.named_type('builtins.function')
        if len(t.args) == 0:
            # Callable (bare). Treat as Callable[..., Any].
            any_type = AnyType(TypeOfAny.from_omitted_generics,
                               line=t.line, column=t.column)
            ret = CallableType([any_type, any_type],
                               [nodes.ARG_STAR, nodes.ARG_STAR2],
                               [None, None],
                               ret_type=any_type,
                               fallback=fallback,
                               is_ellipsis_args=True)
        elif len(t.args) == 2:
            ret_type = t.args[1]
            if isinstance(t.args[0], TypeList):
                # Callable[[ARG, ...], RET] (ordinary callable type)
                analyzed_args = self.analyze_callable_args(t.args[0])
                if analyzed_args is None:
                    return AnyType(TypeOfAny.from_error)
                args, kinds, names = analyzed_args
                ret = CallableType(args,
                                   kinds,
                                   names,
                                   ret_type=ret_type,
                                   fallback=fallback)
            elif isinstance(t.args[0], EllipsisType):
                # Callable[..., RET] (with literal ellipsis; accept arbitrary arguments)
                ret = CallableType([AnyType(TypeOfAny.explicit),
                                    AnyType(TypeOfAny.explicit)],
                                   [nodes.ARG_STAR, nodes.ARG_STAR2],
                                   [None, None],
                                   ret_type=ret_type,
                                   fallback=fallback,
                                   is_ellipsis_args=True)
            else:
                self.fail('The first argument to Callable must be a list of types or "..."', t)
                return AnyType(TypeOfAny.from_error)
        else:
            self.fail('Please use "Callable[[<parameters>], <return type>]" or "Callable"', t)
            return AnyType(TypeOfAny.from_error)
        assert isinstance(ret, CallableType)
        return ret.accept(self)

    def analyze_callable_args(self, arglist: TypeList) -> Optional[Tuple[List[Type],
                                                                         List[int],
                                                                         List[Optional[str]]]]:
        args = []   # type: List[Type]
        kinds = []  # type: List[int]
        names = []  # type: List[Optional[str]]
        for arg in arglist.items:
            if isinstance(arg, CallableArgument):
                args.append(arg.typ)
                names.append(arg.name)
                if arg.constructor is None:
                    return None
                found = self.lookup_qualified(arg.constructor, arg)
                if found is None:
                    # Looking it up already put an error message in
                    return None
                elif found.fullname not in ARG_KINDS_BY_CONSTRUCTOR:
                    self.fail('Invalid argument constructor "{}"'.format(
                        found.fullname), arg)
                    return None
                else:
                    assert found.fullname is not None
                    kind = ARG_KINDS_BY_CONSTRUCTOR[found.fullname]
                    kinds.append(kind)
                    if arg.name is not None and kind in {ARG_STAR, ARG_STAR2}:
                        self.fail("{} arguments should not have names".format(
                            arg.constructor), arg)
                        return None
            else:
                args.append(arg)
                kinds.append(ARG_POS)
                names.append(None)
        # Note that arglist below is only used for error context.
        check_arg_names(names, [arglist] * len(args), self.fail, "Callable")
        check_arg_kinds(kinds, [arglist] * len(args), self.fail)
        return args, kinds, names

    def analyze_literal_type(self, t: UnboundType) -> Type:
        if len(t.args) == 0:
            self.fail('Literal[...] must have at least one parameter', t)
            return AnyType(TypeOfAny.from_error)

        output = []  # type: List[Type]
        for i, arg in enumerate(t.args):
            analyzed_types = self.analyze_literal_param(i + 1, arg, t)
            if analyzed_types is None:
                return AnyType(TypeOfAny.from_error)
            else:
                output.extend(analyzed_types)
        return UnionType.make_union(output, line=t.line)

    def analyze_literal_param(self, idx: int, arg: Type, ctx: Context) -> Optional[List[Type]]:
        # This UnboundType was originally defined as a string.
        if isinstance(arg, UnboundType) and arg.original_str_expr is not None:
            assert arg.original_str_fallback is not None
            return [LiteralType(
                value=arg.original_str_expr,
                fallback=self.named_type_with_normalized_str(arg.original_str_fallback),
                line=arg.line,
                column=arg.column,
            )]

        # If arg is an UnboundType that was *not* originally defined as
        # a string, try expanding it in case it's a type alias or something.
        if isinstance(arg, UnboundType):
            arg = self.anal_type(arg)

        # Literal[...] cannot contain Any. Give up and add an error message
        # (if we haven't already).
        if isinstance(arg, AnyType):
            # Note: We can encounter Literals containing 'Any' under three circumstances:
            #
            # 1. If the user attempts use an explicit Any as a parameter
            # 2. If the user is trying to use an enum value imported from a module with
            #    no type hints, giving it an an implicit type of 'Any'
            # 3. If there's some other underlying problem with the parameter.
            #
            # We report an error in only the first two cases. In the third case, we assume
            # some other region of the code has already reported a more relevant error.
            #
            # TODO: Once we start adding support for enums, make sure we reprt a custom
            # error for case 2 as well.
            if arg.type_of_any != TypeOfAny.from_error:
                self.fail('Parameter {} of Literal[...] cannot be of type "Any"'.format(idx), ctx)
            return None
        elif isinstance(arg, RawExpressionType):
            # A raw literal. Convert it directly into a literal if we can.
            if arg.literal_value is None:
                name = arg.simple_name()
                if name in ('float', 'complex'):
                    msg = 'Parameter {} of Literal[...] cannot be of type "{}"'.format(idx, name)
                else:
                    msg = 'Invalid type: Literal[...] cannot contain arbitrary expressions'
                self.fail(msg, ctx)
                # Note: we deliberately ignore arg.note here: the extra info might normally be
                # helpful, but it generally won't make sense in the context of a Literal[...].
                return None

            # Remap bytes and unicode into the appropriate type for the correct Python version
            fallback = self.named_type_with_normalized_str(arg.base_type_name)
            assert isinstance(fallback, Instance)
            return [LiteralType(arg.literal_value, fallback, line=arg.line, column=arg.column)]
        elif isinstance(arg, (NoneTyp, LiteralType)):
            # Types that we can just add directly to the literal/potential union of literals.
            return [arg]
        elif isinstance(arg, Instance) and arg.final_value is not None:
            # Types generated from declarations like "var: Final = 4".
            return [arg.final_value]
        elif isinstance(arg, UnionType):
            out = []
            for union_arg in arg.items:
                union_result = self.analyze_literal_param(idx, union_arg, ctx)
                if union_result is None:
                    return None
                out.extend(union_result)
            return out
        elif isinstance(arg, ForwardRef):
            return [arg]
        else:
            self.fail('Parameter {} of Literal[...] is invalid'.format(idx), ctx)
            return None

    def analyze_type(self, t: Type) -> Type:
        return t.accept(self)

    def fail(self, msg: str, ctx: Context) -> None:
        self.fail_func(msg, ctx)

    @contextmanager
    def tvar_scope_frame(self) -> Iterator[None]:
        old_scope = self.tvar_scope
        if self.tvar_scope:
            self.tvar_scope = self.tvar_scope.method_frame()
        else:
            assert self.third_pass, "Internal error: type variable scope not given"
        yield
        self.tvar_scope = old_scope

    def infer_type_variables(self,
                             type: CallableType) -> List[Tuple[str, TypeVarExpr]]:
        """Return list of unique type variables referred to in a callable."""
        if not self.tvar_scope:
            return []  # We are in third pass, nothing new here
        names = []  # type: List[str]
        tvars = []  # type: List[TypeVarExpr]
        for arg in type.arg_types:
            for name, tvar_expr in arg.accept(TypeVariableQuery(self.lookup_qualified,
                                                                self.tvar_scope)):
                if name not in names:
                    names.append(name)
                    tvars.append(tvar_expr)
        # When finding type variables in the return type of a function, don't
        # look inside Callable types.  Type variables only appearing in
        # functions in the return type belong to those functions, not the
        # function we're currently analyzing.
        for name, tvar_expr in type.ret_type.accept(
                TypeVariableQuery(self.lookup_qualified, self.tvar_scope,
                                  include_callables=False)):
            if name not in names:
                names.append(name)
                tvars.append(tvar_expr)
        return list(zip(names, tvars))

    def bind_function_type_variables(self,
                                     fun_type: CallableType, defn: Context) -> List[TypeVarDef]:
        """Find the type variables of the function type and bind them in our tvar_scope"""
        if not self.tvar_scope:
            return []  # We are in third pass, nothing new here
        if fun_type.variables:
            for var in fun_type.variables:
                var_node = self.lookup_qualified(var.name, var)
                assert var_node, "Binding for function type variable not found within function"
                var_expr = var_node.node
                assert isinstance(var_expr, TypeVarExpr)
                self.tvar_scope.bind_new(var.name, var_expr)
            return fun_type.variables
        typevars = self.infer_type_variables(fun_type)
        # Do not define a new type variable if already defined in scope.
        typevars = [(name, tvar) for name, tvar in typevars
                    if not self.is_defined_type_var(name, defn)]
        defs = []  # type: List[TypeVarDef]
        for name, tvar in typevars:
            if not self.tvar_scope.allow_binding(tvar.fullname()):
                self.fail("Type variable '{}' is bound by an outer class".format(name), defn)
            self.tvar_scope.bind_new(name, tvar)
            binding = self.tvar_scope.get_binding(tvar.fullname())
            assert binding is not None
            defs.append(binding)

        return defs

    def is_defined_type_var(self, tvar: str, context: Context) -> bool:
        if self.tvar_scope is None:
            return False
        tvar_node = self.lookup_qualified(tvar, context)
        if not tvar_node:
            return False
        return self.tvar_scope.get_binding(tvar_node) is not None

    def anal_array(self, a: List[Type], nested: bool = True) -> List[Type]:
        res = []  # type: List[Type]
        for t in a:
            res.append(self.anal_type(t, nested))
        return res

    def anal_type(self, t: Type, nested: bool = True) -> Type:
        if nested:
            self.nesting_level += 1
        try:
            return t.accept(self)
        finally:
            if nested:
                self.nesting_level -= 1

    def anal_var_defs(self, var_defs: List[TypeVarDef]) -> List[TypeVarDef]:
        a = []  # type: List[TypeVarDef]
        for vd in var_defs:
            a.append(TypeVarDef(vd.name,
                                vd.fullname,
                                vd.id.raw_id,
                                self.anal_array(vd.values),
                                vd.upper_bound.accept(self),
                                vd.variance,
                                vd.line))
        return a

    def named_type_with_normalized_str(self, fully_qualified_name: str) -> Instance:
        """Does almost the same thing as `named_type`, except that we immediately
        unalias `builtins.bytes` and `builtins.unicode` to `builtins.str` as appropriate.
        """
        python_version = self.options.python_version
        if python_version[0] == 2 and fully_qualified_name == 'builtins.bytes':
            fully_qualified_name = 'builtins.str'
        if python_version[0] >= 3 and fully_qualified_name == 'builtins.unicode':
            fully_qualified_name = 'builtins.str'
        return self.named_type(fully_qualified_name)

    def named_type(self, fully_qualified_name: str,
                   args: Optional[List[Type]] = None,
                   line: int = -1,
                   column: int = -1) -> Instance:
        node = self.lookup_fqn_func(fully_qualified_name)
        assert isinstance(node.node, TypeInfo)
        any_type = AnyType(TypeOfAny.special_form)
        return Instance(node.node, args or [any_type] * len(node.node.defn.type_vars),
                        line=line, column=column)

    def tuple_type(self, items: List[Type]) -> TupleType:
        any_type = AnyType(TypeOfAny.special_form)
        return TupleType(items, fallback=self.named_type('builtins.tuple', [any_type]))


class TypeAnalyserPass3(TypeVisitor[None]):
    """Analyze type argument counts and values of generic types.

    This is semantic analysis pass 3 for types.

    Perform these operations:

     * Report error for invalid type argument counts, such as List[x, y].
     * Make implicit Any type arguments explicit my modifying types
       in-place. For example, modify Foo into Foo[Any] if Foo expects a single
       type argument.
     * If a type variable has a value restriction, ensure that the value is
       valid. For example, reject IO[int] if the type argument must be str
       or bytes.

    We can't do this earlier than the third pass, since type argument counts
    are only determined in pass 2, and we have to support forward references
    to types.
    """

    def __init__(self,
                 api: SemanticAnalyzerCoreInterface,
                 plugin: Plugin,
                 options: Options,
                 is_typeshed_stub: bool,
                 indicator: Dict[str, bool],
                 patches: List[Tuple[int, Callable[[], None]]]) -> None:
        self.api = api
        self.lookup_func = api.lookup_qualified
        self.lookup_fqn_func = api.lookup_fully_qualified
        self.fail = api.fail
        self.note_func = api.note
        self.options = options
        self.plugin = plugin
        self.is_typeshed_stub = is_typeshed_stub
        self.indicator = indicator
        self.patches = patches
        self.aliases_used = set()  # type: Set[str]

    def visit_instance(self, t: Instance) -> None:
        info = t.type
        if info.replaced or info.tuple_type:
            self.indicator['synthetic'] = True
        # Check type argument count.
        if len(t.args) != len(info.type_vars):
            fix_instance(t, self.fail)
        elif info.defn.type_vars:
            # Check type argument values. This is postponed to the end of semantic analysis
            # since we need full MROs and resolved forward references.
            for tvar in info.defn.type_vars:
                if (tvar.values
                        or not isinstance(tvar.upper_bound, Instance)
                        or tvar.upper_bound.type.fullname() != 'builtins.object'):
                    # Some restrictions on type variable. These can only be checked later
                    # after we have final MROs and forward references have been resolved.
                    self.indicator['typevar'] = True
        for arg in t.args:
            arg.accept(self)
        if info.is_newtype:
            for base in info.bases:
                base.accept(self)

    def visit_callable_type(self, t: CallableType) -> None:
        t.ret_type.accept(self)
        for arg_type in t.arg_types:
            arg_type.accept(self)

    def visit_overloaded(self, t: Overloaded) -> None:
        for item in t.items():
            item.accept(self)

    def visit_tuple_type(self, t: TupleType) -> None:
        for item in t.items:
            item.accept(self)

    def visit_typeddict_type(self, t: TypedDictType) -> None:
        for item_type in t.items.values():
            item_type.accept(self)

    def visit_literal_type(self, t: LiteralType) -> None:
        # We've already validated that the LiteralType
        # contains either some literal expr like int, str, or
        # bool in the previous pass -- we were able to do this
        # since we had direct access to the underlying expression
        # at those stages.
        #
        # The only thing we have left to check is to confirm
        # whether LiteralTypes of the form 'Literal[Foo.bar]'
        # contain enum members or not.
        #
        # TODO: implement this.
        pass

    def visit_union_type(self, t: UnionType) -> None:
        for item in t.items:
            item.accept(self)

    def visit_star_type(self, t: StarType) -> None:
        t.type.accept(self)

    # Other kinds of type are trivial, since they are atomic (or invalid).

    def visit_unbound_type(self, t: UnboundType) -> None:
        pass

    def visit_any(self, t: AnyType) -> None:
        pass

    def visit_none_type(self, t: NoneTyp) -> None:
        pass

    def visit_uninhabited_type(self, t: UninhabitedType) -> None:
        pass

    def visit_deleted_type(self, t: DeletedType) -> None:
        pass

    def visit_type_list(self, t: TypeList) -> None:
        self.fail('Invalid type', t)

    def visit_type_var(self, t: TypeVarType) -> None:
        if t.upper_bound:
            t.upper_bound.accept(self)
        if t.values:
            for v in t.values:
                v.accept(self)

    def visit_partial_type(self, t: PartialType) -> None:
        pass

    def visit_type_type(self, t: TypeType) -> None:
        t.item.accept(self)

    def visit_forwardref_type(self, t: ForwardRef) -> None:
        self.indicator['forward'] = True
        # mypyc plays badly with the janky failure to realize
        # t.resolved is changed, so keep it from figuring out that it
        # is None
        if (t.resolved is None) is True:
            resolved = self.anal_type(t.unbound)
            t.resolve(resolved)
            assert t.resolved is not None
            t.resolved.accept(self)

    def anal_type(self, tp: UnboundType) -> Type:
        tpan = TypeAnalyser(self.api,
                            None,
                            self.plugin,
                            self.options,
                            self.is_typeshed_stub,
                            third_pass=True)
        res = tp.accept(tpan)
        self.aliases_used = tpan.aliases_used
        return res


TypeVarList = List[Tuple[str, TypeVarExpr]]


def fix_instance(t: Instance, fail: Callable[[str, Context], None]) -> None:
    """Fix a malformed instance by replacing all type arguments with Any.

    Also emit a suitable error if this is not due to implicit Any's.
    """
    if len(t.args) == 0:
        any_type = AnyType(TypeOfAny.from_omitted_generics,
                           line=t.line, column=t.column)
        t.args = [any_type] * len(t.type.type_vars)
        return
    # Invalid number of type parameters.
    n = len(t.type.type_vars)
    s = '{} type arguments'.format(n)
    if n == 0:
        s = 'no type arguments'
    elif n == 1:
        s = '1 type argument'
    act = str(len(t.args))
    if act == '0':
        act = 'none'
    fail('"{}" expects {}, but {} given'.format(
        t.type.name(), s, act), t)
    # Construct the correct number of type arguments, as
    # otherwise the type checker may crash as it expects
    # things to be right.
    t.args = [AnyType(TypeOfAny.from_error) for _ in t.type.type_vars]
    t.invalid = True


def expand_type_alias(target: Type, alias_tvars: List[str], args: List[Type],
                      fail: Callable[[str, Context], None], no_args: bool, ctx: Context) -> Type:
    """Expand a (generic) type alias target following the rules outlined in TypeAlias docstring.

    Here:
        target: original target type (contains unbound type variables)
        alias_tvars: type variable names
        args: types to be substituted in place of type variables
        fail: error reporter callback
        no_args: whether original definition used a bare generic `A = List`
        ctx: context where expansion happens
    """
    exp_len = len(alias_tvars)
    act_len = len(args)
    if exp_len > 0 and act_len == 0:
        # Interpret bare Alias same as normal generic, i.e., Alias[Any, Any, ...]
        assert alias_tvars is not None
        return set_any_tvars(target, alias_tvars, ctx.line, ctx.column)
    if exp_len == 0 and act_len == 0:
        if no_args:
            assert isinstance(target, Instance)
            return Instance(target.type, [], line=ctx.line, column=ctx.column)
        return target
    if exp_len == 0 and act_len > 0 and isinstance(target, Instance) and no_args:
        tp = Instance(target.type, args)
        tp.line = ctx.line
        tp.column = ctx.column
        return tp
    if act_len != exp_len:
        fail('Bad number of arguments for type alias, expected: %s, given: %s'
             % (exp_len, act_len), ctx)
        return set_any_tvars(target, alias_tvars or [],
                             ctx.line, ctx.column, implicit=False)
    typ = replace_alias_tvars(target, alias_tvars, args, ctx.line, ctx.column)
    # HACK: Implement FlexibleAlias[T, typ] by expanding it to typ here.
    if (isinstance(typ, Instance)
            and typ.type.fullname() == 'mypy_extensions.FlexibleAlias'):
        typ = typ.args[-1]
    return typ


def replace_alias_tvars(tp: Type, vars: List[str], subs: List[Type],
                        newline: int, newcolumn: int) -> Type:
    """Replace type variables in a generic type alias tp with substitutions subs
    resetting context. Length of subs should be already checked.
    """
    typ_args = get_typ_args(tp)
    new_args = typ_args[:]
    for i, arg in enumerate(typ_args):
        if isinstance(arg, (UnboundType, TypeVarType)):
            tvar = arg.name  # type: Optional[str]
        else:
            tvar = None
        if tvar and tvar in vars:
            # Perform actual substitution...
            new_args[i] = subs[vars.index(tvar)]
        else:
            # ...recursively, if needed.
            new_args[i] = replace_alias_tvars(arg, vars, subs, newline, newcolumn)
    return set_typ_args(tp, new_args, newline, newcolumn)


def set_any_tvars(tp: Type, vars: List[str],
                  newline: int, newcolumn: int, implicit: bool = True) -> Type:
    if implicit:
        type_of_any = TypeOfAny.from_omitted_generics
    else:
        type_of_any = TypeOfAny.special_form
    any_type = AnyType(type_of_any, line=newline, column=newcolumn)
    return replace_alias_tvars(tp, vars, [any_type] * len(vars), newline, newcolumn)


def remove_dups(tvars: Iterable[T]) -> List[T]:
    # Get unique elements in order of appearance
    all_tvars = set()  # type: Set[T]
    new_tvars = []  # type: List[T]
    for t in tvars:
        if t not in all_tvars:
            new_tvars.append(t)
            all_tvars.add(t)
    return new_tvars


def flatten_tvars(ll: Iterable[List[T]]) -> List[T]:
    return remove_dups(chain.from_iterable(ll))


class TypeVariableQuery(TypeQuery[TypeVarList]):

    def __init__(self,
                 lookup: Callable[[str, Context], Optional[SymbolTableNode]],
                 scope: 'TypeVarScope',
                 *,
                 include_callables: bool = True,
                 include_bound_tvars: bool = False) -> None:
        self.include_callables = include_callables
        self.lookup = lookup
        self.scope = scope
        self.include_bound_tvars = include_bound_tvars
        super().__init__(flatten_tvars)

    def _seems_like_callable(self, type: UnboundType) -> bool:
        if not type.args:
            return False
        if isinstance(type.args[0], (EllipsisType, TypeList)):
            return True
        return False

    def visit_unbound_type(self, t: UnboundType) -> TypeVarList:
        name = t.name
        node = self.lookup(name, t)
        if node and isinstance(node.node, TypeVarExpr) and (
                self.include_bound_tvars or self.scope.get_binding(node) is None):
            assert isinstance(node.node, TypeVarExpr)
            return [(name, node.node)]
        elif not self.include_callables and self._seems_like_callable(t):
            return []
        elif node and node.fullname in ('typing_extensions.Literal', 'typing.Literal'):
            return []
        else:
            return super().visit_unbound_type(t)

    def visit_callable_type(self, t: CallableType) -> TypeVarList:
        if self.include_callables:
            return super().visit_callable_type(t)
        else:
            return []


def check_for_explicit_any(typ: Optional[Type],
                           options: Options,
                           is_typeshed_stub: bool,
                           msg: MessageBuilder,
                           context: Context) -> None:
    if (options.disallow_any_explicit and
            not is_typeshed_stub and
            typ and
            has_explicit_any(typ)):
        msg.explicit_any(context)


def has_explicit_any(t: Type) -> bool:
    """
    Whether this type is or type it contains is an Any coming from explicit type annotation
    """
    return t.accept(HasExplicitAny())


class HasExplicitAny(TypeQuery[bool]):
    def __init__(self) -> None:
        super().__init__(any)

    def visit_any(self, t: AnyType) -> bool:
        return t.type_of_any == TypeOfAny.explicit

    def visit_typeddict_type(self, t: TypedDictType) -> bool:
        # typeddict is checked during TypedDict declaration, so don't typecheck it here.
        return False


def has_any_from_unimported_type(t: Type) -> bool:
    """Return true if this type is Any because an import was not followed.

    If type t is such Any type or has type arguments that contain such Any type
    this function will return true.
    """
    return t.accept(HasAnyFromUnimportedType())


class HasAnyFromUnimportedType(TypeQuery[bool]):
    def __init__(self) -> None:
        super().__init__(any)

    def visit_any(self, t: AnyType) -> bool:
        return t.type_of_any == TypeOfAny.from_unimported_type

    def visit_typeddict_type(self, t: TypedDictType) -> bool:
        # typeddict is checked during TypedDict declaration, so don't typecheck it here
        return False


def collect_any_types(t: Type) -> List[AnyType]:
    """Return all inner `AnyType`s of type t"""
    return t.accept(CollectAnyTypesQuery())


class CollectAnyTypesQuery(TypeQuery[List[AnyType]]):
    def __init__(self) -> None:
        super().__init__(self.combine_lists_strategy)

    def visit_any(self, t: AnyType) -> List[AnyType]:
        return [t]

    @classmethod
    def combine_lists_strategy(cls, it: Iterable[List[AnyType]]) -> List[AnyType]:
        result = []  # type: List[AnyType]
        for l in it:
            result.extend(l)
        return result


def collect_all_inner_types(t: Type) -> List[Type]:
    """
    Return all types that `t` contains
    """
    return t.accept(CollectAllInnerTypesQuery())


class CollectAllInnerTypesQuery(TypeQuery[List[Type]]):
    def __init__(self) -> None:
        super().__init__(self.combine_lists_strategy)

    def query_types(self, types: Iterable[Type]) -> List[Type]:
        return self.strategy(t.accept(self) for t in types) + list(types)

    @classmethod
    def combine_lists_strategy(cls, it: Iterable[List[Type]]) -> List[Type]:
        return list(itertools.chain.from_iterable(it))


def make_optional_type(t: Type) -> Type:
    """Return the type corresponding to Optional[t].

    Note that we can't use normal union simplification, since this function
    is called during semantic analysis and simplification only works during
    type checking.
    """
    if isinstance(t, NoneTyp):
        return t
    elif isinstance(t, UnionType):
        items = [item for item in union_items(t)
                 if not isinstance(item, NoneTyp)]
        return UnionType(items + [NoneTyp()], t.line, t.column)
    else:
        return UnionType([t, NoneTyp()], t.line, t.column)<|MERGE_RESOLUTION|>--- conflicted
+++ resolved
@@ -289,14 +289,10 @@
             # and may be not ready when used.
             sym = self.api.lookup_fully_qualified_or_none('builtins.tuple')
             if not sym or isinstance(sym.node, PlaceholderNode):
-<<<<<<< HEAD
-                self.api.record_incomplete_ref()
-=======
                 if self.api.is_incomplete_namespace('builtins'):
                     self.api.record_incomplete_ref()
                 else:
                     self.fail("Name 'tuple' is not defined", t)
->>>>>>> 2ef066fa
                 return AnyType(TypeOfAny.special_form)
             if len(t.args) == 0 and not t.empty_tuple_index:
                 # Bare 'Tuple' is same as 'tuple'
