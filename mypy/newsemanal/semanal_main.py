"""Top-level logic for the new semantic analyzer.

The semantic analyzer binds names, resolves imports, detects various
special constructs that don't have dedicated AST nodes after parse
(such as 'cast' which looks like a call), and performs various simple
consistency checks.

Semantic analysis of each SCC (strongly connected component; import
cycle) is performed in one unit. Each module is analyzed as multiple
separate *targets*; the module top level is one target and each function
is a target. Nested functions are not separate targets, however. This is
mostly identical to targets used by mypy daemon (but classes aren't
targets in semantic analysis).

We first analyze each module top level in an SCC. If we encounter some
names that we can't bind because the target of the name may not have
been processed yet, we *defer* the current target for further
processing. Deferred targets will be analyzed additional times until
everything can be bound, or we reach a maximum number of iterations.

We keep track of a set of incomplete namespaces, i.e. namespaces that we
haven't finished populating yet. References to these namespaces cause a
deferral if they can't be satisfied. Initially every module in the SCC
will be incomplete.
"""

from typing import List, Tuple, Optional, Union

from mypy.nodes import (
    Node, SymbolTable, SymbolNode, MypyFile, TypeInfo, FuncDef, Decorator, OverloadedFuncDef
)

MYPY = False
if MYPY:
    from mypy.build import Graph, State


# Perform up to this many semantic analysis iterations until giving up trying to bind all names.
MAX_ITERATIONS = 10


def semantic_analysis_for_scc(graph: 'Graph', scc: List[str]) -> None:
    """Perform semantic analysis for all modules in a SCC (import cycle).

    Assume that reachability analysis has already been performed.
    """
    # Note that functions can't define new module-level attributes
    # using 'global x', since module top levels are fully processed
    # before functions. This limitation is unlikely to go away soon.
    process_top_levels(graph, scc)
    process_functions(graph, scc)


def process_top_levels(graph: 'Graph', scc: List[str]) -> None:
    # Process top levels until everything has been bound.

    # Initialize ASTs and symbol tables.
    for id in scc:
        state = graph[id]
        assert state.tree is not None
        state.manager.new_semantic_analyzer.prepare_file(state.tree)

    # Initially all namespaces in the SCC are incomplete (well they are empty).
    state.manager.incomplete_namespaces.update(scc)

    worklist = scc[:]
    iteration = 0
    while worklist:
        iteration += 1
        if iteration == MAX_ITERATIONS:
            # Give up. Likely it's impossible to bind all names.
            state.manager.incomplete_namespaces.clear()
        all_deferred = []  # type: List[str]
        while worklist:
            next_id = worklist.pop()
            state = graph[next_id]
            assert state.tree is not None
            deferred, incomplete = semantic_analyze_module(next_id, state, state.tree)
            all_deferred += deferred
            if not incomplete:
                state.manager.incomplete_namespaces.discard(next_id)
        # Reverse to process the targets in the same order on every iteration. This avoids
        # processing the same target twice in a row, which is inefficient.
        worklist = list(reversed(all_deferred))


def process_functions(graph: 'Graph', scc: List[str]) -> None:
    # TODO: This doesn't quite work yet
    # Process functions.
    deferred = []  # type: List[str]
    for module in scc:
        tree = graph[module].tree
        assert tree is not None
        symtable = tree.names
        targets = get_all_leaf_targets(symtable, module, None)
        for target, node, active_type in targets:
            semantic_analyze_function(graph[module], node, active_type)


TargetInfo = Tuple[str, Union[MypyFile, FuncDef, OverloadedFuncDef, Decorator], Optional[TypeInfo]]


def get_all_leaf_targets(symtable: SymbolTable,
                         prefix: str,
                         active_type: Optional[TypeInfo]) -> List[TargetInfo]:
    """Return all leaf targets in a symbol table (module-level and methods)."""
    result = []  # type: List[TargetInfo]
    for name, node in symtable.items():
        new_prefix = prefix + '.' + name
<<<<<<< HEAD
        # TODO: Decorated function
        # TODO: Overloaded function
        if isinstance(node.node, (FuncDef, TypeInfo, OverloadedFuncDef, Decorator)):
            if '@' in node.node.fullname() and isinstance(node.node, TypeInfo):
                new_prefix += '@' + str(node.node.defn.line)
=======
        if isinstance(node.node, (FuncDef, TypeInfo, OverloadedFuncDef, Decorator)):
>>>>>>> 40f46c00
            if node.node.fullname() == new_prefix:
                if isinstance(node.node, TypeInfo):
                    result += get_all_leaf_targets(node.node.names, new_prefix, node.node)
                else:
                    result.append((new_prefix, node.node, active_type))
    return result


def semantic_analyze_module(target: str,
                            state: 'State',
<<<<<<< HEAD
                            node: Union[MypyFile, FuncDef, OverloadedFuncDef, Decorator]) -> Tuple[List[str], bool]:
=======
                            node: Union[MypyFile, FuncDef, OverloadedFuncDef, Decorator],
                            active_type: Optional[TypeInfo]) -> Tuple[List[str], bool]:
    # TODO: Support refreshing function targets (currently only works for module top levels)
>>>>>>> 40f46c00
    tree = state.tree
    assert tree is not None
    analyzer = state.manager.new_semantic_analyzer
    # TODO: Move initialization to somewhere else
    analyzer.global_decls = [set()]
    analyzer.nonlocal_decls = [set()]
    analyzer.globals = tree.names
    with state.wrap_context():
        with analyzer.file_context(file_node=tree,
                                   fnam=tree.path,
                                   options=state.options,
<<<<<<< HEAD
                                   active_type=None):
=======
                                   active_type=active_type):
>>>>>>> 40f46c00
            if isinstance(node, Decorator):
                # Decorator expressions will be processed as part of the module top level.
                node = node.func
            analyzer.refresh_partial(node, [])
    if analyzer.deferred:
        return [target], analyzer.incomplete
    else:
        return [], analyzer.incomplete


def semantic_analyze_function(state: 'State', node: FuncDef, active_type: Optional[TypeInfo]) -> None:
    """Analyze function body."""
    analyzer = state.manager.new_semantic_analyzer
    tree = state.tree
    assert tree is not None
    # TODO: Move initialization to somewhere else
    analyzer.global_decls = [set()]
    analyzer.nonlocal_decls = [set()]
    analyzer.globals = tree.names
    analyzer.incomplete_namespaces.add(tree.fullname())
    defer = True
    iteration = 0
    while defer:
        iteration += 1
        if iteration == MAX_ITERATIONS:
            if tree.fullname() in analyzer.incomplete_namespaces:
                analyzer.incomplete_namespaces.remove(tree.fullname())
        with state.wrap_context():
            with analyzer.file_context(file_node=tree,
                                       fnam=tree.path,
                                       options=state.options,
                                       active_type=active_type):
                analyzer.refresh_partial(node, [], recurse_nested=False)
                defer = analyzer.deferred
                analyzer.override_locals = analyzer.last_locals

    analyzer.override_locals = None
    targets = get_all_leaf_targets(analyzer.last_locals, tree.fullname(), active_type)
    analyzer.locals.append(analyzer.last_locals)
    for target, node, active_type in targets:
        semantic_analyze_function(state, node, active_type)
    analyzer.locals.pop()
    if tree.fullname() in analyzer.incomplete_namespaces:
        analyzer.incomplete_namespaces.remove(tree.fullname())<|MERGE_RESOLUTION|>--- conflicted
+++ resolved
@@ -107,15 +107,9 @@
     result = []  # type: List[TargetInfo]
     for name, node in symtable.items():
         new_prefix = prefix + '.' + name
-<<<<<<< HEAD
-        # TODO: Decorated function
-        # TODO: Overloaded function
         if isinstance(node.node, (FuncDef, TypeInfo, OverloadedFuncDef, Decorator)):
             if '@' in node.node.fullname() and isinstance(node.node, TypeInfo):
                 new_prefix += '@' + str(node.node.defn.line)
-=======
-        if isinstance(node.node, (FuncDef, TypeInfo, OverloadedFuncDef, Decorator)):
->>>>>>> 40f46c00
             if node.node.fullname() == new_prefix:
                 if isinstance(node.node, TypeInfo):
                     result += get_all_leaf_targets(node.node.names, new_prefix, node.node)
@@ -126,13 +120,8 @@
 
 def semantic_analyze_module(target: str,
                             state: 'State',
-<<<<<<< HEAD
-                            node: Union[MypyFile, FuncDef, OverloadedFuncDef, Decorator]) -> Tuple[List[str], bool]:
-=======
-                            node: Union[MypyFile, FuncDef, OverloadedFuncDef, Decorator],
-                            active_type: Optional[TypeInfo]) -> Tuple[List[str], bool]:
-    # TODO: Support refreshing function targets (currently only works for module top levels)
->>>>>>> 40f46c00
+                            node: Union[MypyFile, FuncDef, OverloadedFuncDef, Decorator]
+                            ) -> Tuple[List[str], bool]:
     tree = state.tree
     assert tree is not None
     analyzer = state.manager.new_semantic_analyzer
@@ -144,11 +133,7 @@
         with analyzer.file_context(file_node=tree,
                                    fnam=tree.path,
                                    options=state.options,
-<<<<<<< HEAD
                                    active_type=None):
-=======
-                                   active_type=active_type):
->>>>>>> 40f46c00
             if isinstance(node, Decorator):
                 # Decorator expressions will be processed as part of the module top level.
                 node = node.func
