from __future__ import annotations

import copy
import re
import sys
import warnings
from typing import Any, Callable, Final, List, Optional, Sequence, TypeVar, Union, cast
from typing_extensions import Literal, overload

from mypy import defaults, errorcodes as codes, message_registry
from mypy.errors import Errors
from mypy.message_registry import ErrorMessage
from mypy.nodes import (
    ARG_NAMED,
    ARG_NAMED_OPT,
    ARG_OPT,
    ARG_POS,
    ARG_STAR,
    ARG_STAR2,
    PARAM_SPEC_KIND,
    TYPE_VAR_KIND,
    TYPE_VAR_TUPLE_KIND,
    ArgKind,
    Argument,
    AssertStmt,
    AssignmentExpr,
    AssignmentStmt,
    AwaitExpr,
    Block,
    BreakStmt,
    BytesExpr,
    CallExpr,
    ClassDef,
    ComparisonExpr,
    ComplexExpr,
    ConditionalExpr,
    ContinueStmt,
    Decorator,
    DelStmt,
    DictExpr,
    DictionaryComprehension,
    EllipsisExpr,
    Expression,
    ExpressionStmt,
    FakeInfo,
    FloatExpr,
    ForStmt,
    FuncDef,
    GeneratorExpr,
    GlobalDecl,
    IfStmt,
    Import,
    ImportAll,
    ImportBase,
    ImportFrom,
    IndexExpr,
    IntExpr,
    LambdaExpr,
    ListComprehension,
    ListExpr,
    MatchStmt,
    MemberExpr,
    MypyFile,
    NameExpr,
    Node,
    NonlocalDecl,
    OperatorAssignmentStmt,
    OpExpr,
    OverloadedFuncDef,
    OverloadPart,
    PassStmt,
    RaiseStmt,
    RefExpr,
    ReturnStmt,
    SetComprehension,
    SetExpr,
    SliceExpr,
    StarExpr,
    Statement,
    StrExpr,
    SuperExpr,
    TempNode,
    TryStmt,
    TupleExpr,
    TypeAliasStmt,
    TypeParam,
    UnaryExpr,
    Var,
    WhileStmt,
    WithStmt,
    YieldExpr,
    YieldFromExpr,
    check_arg_names,
)
from mypy.options import NEW_GENERIC_SYNTAX, Options
from mypy.patterns import (
    AsPattern,
    ClassPattern,
    MappingPattern,
    OrPattern,
    SequencePattern,
    SingletonPattern,
    StarredPattern,
    ValuePattern,
)
from mypy.reachability import infer_reachability_of_if_statement, mark_block_unreachable
from mypy.sharedparse import argument_elide_name, special_function_elide_names
from mypy.traverser import TraverserVisitor
from mypy.types import (
    AnyType,
    CallableArgument,
    CallableType,
    EllipsisType,
    Instance,
    ProperType,
    RawExpressionType,
    TupleType,
    Type,
    TypeList,
    TypeOfAny,
    UnboundType,
    UnionType,
    UnpackType,
)
from mypy.util import bytes_to_human_readable_repr, unnamed_function

# pull this into a final variable to make mypyc be quiet about the
# the default argument warning
PY_MINOR_VERSION: Final = sys.version_info[1]

import ast as ast3

# TODO: Index, ExtSlice are deprecated in 3.9.
from ast import AST, Attribute, Call, FunctionType, Index, Name, Starred, UAdd, UnaryOp, USub


def ast3_parse(
    source: str | bytes, filename: str, mode: str, feature_version: int = PY_MINOR_VERSION
) -> AST:
    return ast3.parse(
        source,
        filename,
        mode,
        type_comments=True,  # This works the magic
        feature_version=feature_version,
    )


NamedExpr = ast3.NamedExpr
Constant = ast3.Constant

if sys.version_info >= (3, 10):
    Match = ast3.Match
    MatchValue = ast3.MatchValue
    MatchSingleton = ast3.MatchSingleton
    MatchSequence = ast3.MatchSequence
    MatchStar = ast3.MatchStar
    MatchMapping = ast3.MatchMapping
    MatchClass = ast3.MatchClass
    MatchAs = ast3.MatchAs
    MatchOr = ast3.MatchOr
    AstNode = Union[ast3.expr, ast3.stmt, ast3.pattern, ast3.ExceptHandler]
else:
    Match = Any
    MatchValue = Any
    MatchSingleton = Any
    MatchSequence = Any
    MatchStar = Any
    MatchMapping = Any
    MatchClass = Any
    MatchAs = Any
    MatchOr = Any
    AstNode = Union[ast3.expr, ast3.stmt, ast3.ExceptHandler]

if sys.version_info >= (3, 11):
    TryStar = ast3.TryStar
else:
    TryStar = Any

if sys.version_info >= (3, 12):
    ast_TypeAlias = ast3.TypeAlias
    ast_ParamSpec = ast3.ParamSpec
    ast_TypeVarTuple = ast3.TypeVarTuple
else:
    ast_TypeAlias = Any
    ast_ParamSpec = Any
    ast_TypeVarTuple = Any

N = TypeVar("N", bound=Node)

# There is no way to create reasonable fallbacks at this stage,
# they must be patched later.
MISSING_FALLBACK: Final = FakeInfo("fallback can't be filled out until semanal")
_dummy_fallback: Final = Instance(MISSING_FALLBACK, [], -1)

TYPE_IGNORE_PATTERN: Final = re.compile(r"[^#]*#\s*type:\s*ignore\s*(.*)")


def parse(
    source: str | bytes,
    fnam: str,
    module: str | None,
    errors: Errors,
    options: Options | None = None,
) -> MypyFile:
    """Parse a source file, without doing any semantic analysis.

    Return the parse tree. If errors is not provided, raise ParseError
    on failure. Otherwise, use the errors object to report parse errors.
    """
    ignore_errors = (options is not None and options.ignore_errors) or (
        fnam in errors.ignored_files
    )
    # If errors are ignored, we can drop many function bodies to speed up type checking.
    strip_function_bodies = ignore_errors and (options is None or not options.preserve_asts)

    if options is None:
        options = Options()
    errors.set_file(fnam, module, options=options)
    is_stub_file = fnam.endswith(".pyi")
    if is_stub_file:
        feature_version = defaults.PYTHON3_VERSION[1]
        if options.python_version[0] == 3 and options.python_version[1] > feature_version:
            feature_version = options.python_version[1]
    else:
        assert options.python_version[0] >= 3
        feature_version = options.python_version[1]
    try:
        # Disable deprecation warnings about \u
        with warnings.catch_warnings():
            warnings.filterwarnings("ignore", category=DeprecationWarning)
            ast = ast3_parse(source, fnam, "exec", feature_version=feature_version)

        tree = ASTConverter(
            options=options,
            is_stub=is_stub_file,
            errors=errors,
            strip_function_bodies=strip_function_bodies,
            path=fnam,
        ).visit(ast)
    except SyntaxError as e:
        # alias to please mypyc
        is_py38_or_earlier = sys.version_info < (3, 9)
        if is_py38_or_earlier and e.filename == "<fstring>":
            # In Python 3.8 and earlier, syntax errors in f-strings have lineno relative to the
            # start of the f-string. This would be misleading, as mypy will report the error as the
            # lineno within the file.
            e.lineno = None
        message = e.msg
        if feature_version > sys.version_info.minor and message.startswith("invalid syntax"):
            python_version_str = f"{options.python_version[0]}.{options.python_version[1]}"
            message += f"; you likely need to run mypy using Python {python_version_str} or newer"
        errors.report(
            e.lineno if e.lineno is not None else -1,
            e.offset,
            message,
            blocker=True,
            code=codes.SYNTAX,
        )
        tree = MypyFile([], [], False, {})

    assert isinstance(tree, MypyFile)
    return tree


def parse_type_ignore_tag(tag: str | None) -> list[str] | None:
    """Parse optional "[code, ...]" tag after "# type: ignore".

    Return:
     * [] if no tag was found (ignore all errors)
     * list of ignored error codes if a tag was found
     * None if the tag was invalid.
    """
    if not tag or tag.strip() == "" or tag.strip().startswith("#"):
        # No tag -- ignore all errors.
        return []
    m = re.match(r"\s*\[([^]#]*)\]\s*(#.*)?$", tag)
    if m is None:
        # Invalid "# type: ignore" comment.
        return None
    return [code.strip() for code in m.group(1).split(",")]


def parse_type_comment(
    type_comment: str, line: int, column: int, errors: Errors | None
) -> tuple[list[str] | None, ProperType | None]:
    """Parse type portion of a type comment (+ optional type ignore).

    Return (ignore info, parsed type).
    """
    try:
        typ = ast3_parse(type_comment, "<type_comment>", "eval")
    except SyntaxError:
        if errors is not None:
            stripped_type = type_comment.split("#", 2)[0].strip()
            err_msg = message_registry.TYPE_COMMENT_SYNTAX_ERROR_VALUE.format(stripped_type)
            errors.report(line, column, err_msg.value, blocker=True, code=err_msg.code)
            return None, None
        else:
            raise
    else:
        extra_ignore = TYPE_IGNORE_PATTERN.match(type_comment)
        if extra_ignore:
            tag: str | None = extra_ignore.group(1)
            ignored: list[str] | None = parse_type_ignore_tag(tag)
            if ignored is None:
                if errors is not None:
                    errors.report(
                        line, column, message_registry.INVALID_TYPE_IGNORE.value, code=codes.SYNTAX
                    )
                else:
                    raise SyntaxError
        else:
            ignored = None
        assert isinstance(typ, ast3.Expression)
        converted = TypeConverter(
            errors, line=line, override_column=column, is_evaluated=False
        ).visit(typ.body)
        return ignored, converted


def parse_type_string(
    expr_string: str, expr_fallback_name: str, line: int, column: int
) -> ProperType:
    """Parses a type that was originally present inside of an explicit string.

    For example, suppose we have the type `Foo["blah"]`. We should parse the
    string expression "blah" using this function.
    """
    try:
        _, node = parse_type_comment(f"({expr_string})", line=line, column=column, errors=None)
        return RawExpressionType(expr_string, expr_fallback_name, line, column, node=node)
    except (SyntaxError, ValueError):
        # Note: the parser will raise a `ValueError` instead of a SyntaxError if
        # the string happens to contain things like \x00.
        return RawExpressionType(expr_string, expr_fallback_name, line, column)


def is_no_type_check_decorator(expr: ast3.expr) -> bool:
    if isinstance(expr, Name):
        return expr.id == "no_type_check"
    elif isinstance(expr, Attribute):
        if isinstance(expr.value, Name):
            return expr.value.id == "typing" and expr.attr == "no_type_check"
    return False


class ASTConverter:
    def __init__(
        self,
        options: Options,
        is_stub: bool,
        errors: Errors,
        *,
        strip_function_bodies: bool,
        path: str,
    ) -> None:
        # 'C' for class, 'D' for function signature, 'F' for function, 'L' for lambda
        self.class_and_function_stack: list[Literal["C", "D", "F", "L"]] = []
        self.imports: list[ImportBase] = []

        self.options = options
        self.is_stub = is_stub
        self.errors = errors
        self.strip_function_bodies = strip_function_bodies
        self.path = path

        self.type_ignores: dict[int, list[str]] = {}

        # Cache of visit_X methods keyed by type of visited object
        self.visitor_cache: dict[type, Callable[[AST | None], Any]] = {}

    def note(self, msg: str, line: int, column: int) -> None:
        self.errors.report(line, column, msg, severity="note", code=codes.SYNTAX)

    def fail(self, msg: ErrorMessage, line: int, column: int, blocker: bool = True) -> None:
        if blocker or not self.options.ignore_errors:
            # Make sure self.errors reflects any type ignores that we have parsed
            self.errors.set_file_ignored_lines(
                self.path, self.type_ignores, self.options.ignore_errors
            )
            self.errors.report(line, column, msg.value, blocker=blocker, code=msg.code)

    def fail_merge_overload(self, node: IfStmt) -> None:
        self.fail(
            message_registry.FAILED_TO_MERGE_OVERLOADS,
            line=node.line,
            column=node.column,
            blocker=False,
        )

    def visit(self, node: AST | None) -> Any:
        if node is None:
            return None
        typeobj = type(node)
        visitor = self.visitor_cache.get(typeobj)
        if visitor is None:
            method = "visit_" + node.__class__.__name__
            visitor = getattr(self, method)
            self.visitor_cache[typeobj] = visitor
        return visitor(node)

    def set_line(self, node: N, n: AstNode) -> N:
        node.line = n.lineno
        node.column = n.col_offset
        node.end_line = getattr(n, "end_lineno", None)
        node.end_column = getattr(n, "end_col_offset", None)

        return node

    def translate_opt_expr_list(self, l: Sequence[AST | None]) -> list[Expression | None]:
        res: list[Expression | None] = []
        for e in l:
            exp = self.visit(e)
            res.append(exp)
        return res

    def translate_expr_list(self, l: Sequence[AST]) -> list[Expression]:
        return cast(List[Expression], self.translate_opt_expr_list(l))

    def get_lineno(self, node: ast3.expr | ast3.stmt) -> int:
        if (
            isinstance(node, (ast3.AsyncFunctionDef, ast3.ClassDef, ast3.FunctionDef))
            and node.decorator_list
        ):
            return node.decorator_list[0].lineno
        return node.lineno

    def translate_stmt_list(
        self,
        stmts: Sequence[ast3.stmt],
        *,
        ismodule: bool = False,
        can_strip: bool = False,
        is_coroutine: bool = False,
    ) -> list[Statement]:
        # A "# type: ignore" comment before the first statement of a module
        # ignores the whole module:
        if (
            ismodule
            and stmts
            and self.type_ignores
            and min(self.type_ignores) < self.get_lineno(stmts[0])
        ):
            ignores = self.type_ignores[min(self.type_ignores)]
            if ignores:
                joined_ignores = ", ".join(ignores)
                self.fail(
                    message_registry.TYPE_IGNORE_WITH_ERRCODE_ON_MODULE.format(joined_ignores),
                    line=min(self.type_ignores),
                    column=0,
                    blocker=False,
                )
            self.errors.used_ignored_lines[self.errors.file][min(self.type_ignores)].append(
                codes.FILE.code
            )
            block = Block(self.fix_function_overloads(self.translate_stmt_list(stmts)))
            self.set_block_lines(block, stmts)
            mark_block_unreachable(block)
            return [block]

        stack = self.class_and_function_stack
        # Fast case for stripping function bodies
        if (
            can_strip
            and self.strip_function_bodies
            and len(stack) == 1
            and stack[0] == "F"
            and not is_coroutine
        ):
            return []

        res: list[Statement] = []
        for stmt in stmts:
            node = self.visit(stmt)
            res.append(node)

        # Slow case for stripping function bodies
        if can_strip and self.strip_function_bodies:
            if stack[-2:] == ["C", "F"]:
                if is_possible_trivial_body(res):
                    can_strip = False
                else:
                    # We only strip method bodies if they don't assign to an attribute, as
                    # this may define an attribute which has an externally visible effect.
                    visitor = FindAttributeAssign()
                    for s in res:
                        s.accept(visitor)
                        if visitor.found:
                            can_strip = False
                            break

            if can_strip and stack[-1] == "F" and is_coroutine:
                # Yields inside an async function affect the return type and should not
                # be stripped.
                yield_visitor = FindYield()
                for s in res:
                    s.accept(yield_visitor)
                    if yield_visitor.found:
                        can_strip = False
                        break

            if can_strip:
                return []
        return res

    def translate_type_comment(
        self, n: ast3.stmt | ast3.arg, type_comment: str | None
    ) -> ProperType | None:
        if type_comment is None:
            return None
        else:
            lineno = n.lineno
            extra_ignore, typ = parse_type_comment(type_comment, lineno, n.col_offset, self.errors)
            if extra_ignore is not None:
                self.type_ignores[lineno] = extra_ignore
            return typ

    op_map: Final[dict[type[AST], str]] = {
        ast3.Add: "+",
        ast3.Sub: "-",
        ast3.Mult: "*",
        ast3.MatMult: "@",
        ast3.Div: "/",
        ast3.Mod: "%",
        ast3.Pow: "**",
        ast3.LShift: "<<",
        ast3.RShift: ">>",
        ast3.BitOr: "|",
        ast3.BitXor: "^",
        ast3.BitAnd: "&",
        ast3.FloorDiv: "//",
    }

    def from_operator(self, op: ast3.operator) -> str:
        op_name = ASTConverter.op_map.get(type(op))
        if op_name is None:
            raise RuntimeError("Unknown operator " + str(type(op)))
        else:
            return op_name

    comp_op_map: Final[dict[type[AST], str]] = {
        ast3.Gt: ">",
        ast3.Lt: "<",
        ast3.Eq: "==",
        ast3.GtE: ">=",
        ast3.LtE: "<=",
        ast3.NotEq: "!=",
        ast3.Is: "is",
        ast3.IsNot: "is not",
        ast3.In: "in",
        ast3.NotIn: "not in",
    }

    def from_comp_operator(self, op: ast3.cmpop) -> str:
        op_name = ASTConverter.comp_op_map.get(type(op))
        if op_name is None:
            raise RuntimeError("Unknown comparison operator " + str(type(op)))
        else:
            return op_name

    def set_block_lines(self, b: Block, stmts: Sequence[ast3.stmt]) -> None:
        first, last = stmts[0], stmts[-1]
        b.line = first.lineno
        b.column = first.col_offset
        b.end_line = getattr(last, "end_lineno", None)
        b.end_column = getattr(last, "end_col_offset", None)
        if not b.body:
            return
        new_first = b.body[0]
        if isinstance(new_first, (Decorator, OverloadedFuncDef)):
            # Decorated function lines are different between Python versions.
            # copy the normalization we do for them to block first lines.
            b.line = new_first.line
            b.column = new_first.column

    def as_block(self, stmts: list[ast3.stmt]) -> Block | None:
        b = None
        if stmts:
            b = Block(self.fix_function_overloads(self.translate_stmt_list(stmts)))
            self.set_block_lines(b, stmts)
        return b

    def as_required_block(
        self, stmts: list[ast3.stmt], *, can_strip: bool = False, is_coroutine: bool = False
    ) -> Block:
        assert stmts  # must be non-empty
        b = Block(
            self.fix_function_overloads(
                self.translate_stmt_list(stmts, can_strip=can_strip, is_coroutine=is_coroutine)
            )
        )
        self.set_block_lines(b, stmts)
        return b

    def fix_function_overloads(self, stmts: list[Statement]) -> list[Statement]:
        ret: list[Statement] = []
        current_overload: list[OverloadPart] = []
        current_overload_name: str | None = None
        seen_unconditional_func_def = False
        last_if_stmt: IfStmt | None = None
        last_if_overload: Decorator | FuncDef | OverloadedFuncDef | None = None
        last_if_stmt_overload_name: str | None = None
        last_if_unknown_truth_value: IfStmt | None = None
        skipped_if_stmts: list[IfStmt] = []
        for stmt in stmts:
            if_overload_name: str | None = None
            if_block_with_overload: Block | None = None
            if_unknown_truth_value: IfStmt | None = None
            if isinstance(stmt, IfStmt) and seen_unconditional_func_def is False:
                # Check IfStmt block to determine if function overloads can be merged
                if_overload_name = self._check_ifstmt_for_overloads(stmt, current_overload_name)
                if if_overload_name is not None:
                    (if_block_with_overload, if_unknown_truth_value) = (
                        self._get_executable_if_block_with_overloads(stmt)
                    )

            if (
                current_overload_name is not None
                and isinstance(stmt, (Decorator, FuncDef))
                and stmt.name == current_overload_name
            ):
                if last_if_stmt is not None:
                    skipped_if_stmts.append(last_if_stmt)
                if last_if_overload is not None:
                    # Last stmt was an IfStmt with same overload name
                    # Add overloads to current_overload
                    if isinstance(last_if_overload, OverloadedFuncDef):
                        current_overload.extend(last_if_overload.items)
                    else:
                        current_overload.append(last_if_overload)
                    last_if_stmt, last_if_overload = None, None
                if last_if_unknown_truth_value:
                    self.fail_merge_overload(last_if_unknown_truth_value)
                    last_if_unknown_truth_value = None
                current_overload.append(stmt)
                if isinstance(stmt, FuncDef):
                    seen_unconditional_func_def = True
            elif (
                current_overload_name is not None
                and isinstance(stmt, IfStmt)
                and if_overload_name == current_overload_name
            ):
                # IfStmt only contains stmts relevant to current_overload.
                # Check if stmts are reachable and add them to current_overload,
                # otherwise skip IfStmt to allow subsequent overload
                # or function definitions.
                skipped_if_stmts.append(stmt)
                if if_block_with_overload is None:
                    if if_unknown_truth_value is not None:
                        self.fail_merge_overload(if_unknown_truth_value)
                    continue
                if last_if_overload is not None:
                    # Last stmt was an IfStmt with same overload name
                    # Add overloads to current_overload
                    if isinstance(last_if_overload, OverloadedFuncDef):
                        current_overload.extend(last_if_overload.items)
                    else:
                        current_overload.append(last_if_overload)
                    last_if_stmt, last_if_overload = None, None
                if isinstance(if_block_with_overload.body[-1], OverloadedFuncDef):
                    skipped_if_stmts.extend(cast(List[IfStmt], if_block_with_overload.body[:-1]))
                    current_overload.extend(if_block_with_overload.body[-1].items)
                else:
                    current_overload.append(
                        cast(Union[Decorator, FuncDef], if_block_with_overload.body[0])
                    )
            else:
                if last_if_stmt is not None:
                    ret.append(last_if_stmt)
                    last_if_stmt_overload_name = current_overload_name
                    last_if_stmt, last_if_overload = None, None
                    last_if_unknown_truth_value = None

                if current_overload and current_overload_name == last_if_stmt_overload_name:
                    # Remove last stmt (IfStmt) from ret if the overload names matched
                    # Only happens if no executable block had been found in IfStmt
                    popped = ret.pop()
                    assert isinstance(popped, IfStmt)
                    skipped_if_stmts.append(popped)
                if current_overload and skipped_if_stmts:
                    # Add bare IfStmt (without overloads) to ret
                    # Required for mypy to be able to still check conditions
                    for if_stmt in skipped_if_stmts:
                        self._strip_contents_from_if_stmt(if_stmt)
                        ret.append(if_stmt)
                    skipped_if_stmts = []
                if len(current_overload) == 1:
                    ret.append(current_overload[0])
                elif len(current_overload) > 1:
                    ret.append(OverloadedFuncDef(current_overload))

                # If we have multiple decorated functions named "_" next to each, we want to treat
                # them as a series of regular FuncDefs instead of one OverloadedFuncDef because
                # most of mypy/mypyc assumes that all the functions in an OverloadedFuncDef are
                # related, but multiple underscore functions next to each other aren't necessarily
                # related
                seen_unconditional_func_def = False
                if isinstance(stmt, Decorator) and not unnamed_function(stmt.name):
                    current_overload = [stmt]
                    current_overload_name = stmt.name
                elif isinstance(stmt, IfStmt) and if_overload_name is not None:
                    current_overload = []
                    current_overload_name = if_overload_name
                    last_if_stmt = stmt
                    last_if_stmt_overload_name = None
                    if if_block_with_overload is not None:
                        skipped_if_stmts.extend(
                            cast(List[IfStmt], if_block_with_overload.body[:-1])
                        )
                        last_if_overload = cast(
                            Union[Decorator, FuncDef, OverloadedFuncDef],
                            if_block_with_overload.body[-1],
                        )
                    last_if_unknown_truth_value = if_unknown_truth_value
                else:
                    current_overload = []
                    current_overload_name = None
                    ret.append(stmt)

        if current_overload and skipped_if_stmts:
            # Add bare IfStmt (without overloads) to ret
            # Required for mypy to be able to still check conditions
            for if_stmt in skipped_if_stmts:
                self._strip_contents_from_if_stmt(if_stmt)
                ret.append(if_stmt)
        if len(current_overload) == 1:
            ret.append(current_overload[0])
        elif len(current_overload) > 1:
            ret.append(OverloadedFuncDef(current_overload))
        elif last_if_overload is not None:
            ret.append(last_if_overload)
        elif last_if_stmt is not None:
            ret.append(last_if_stmt)
        return ret

    def _check_ifstmt_for_overloads(
        self, stmt: IfStmt, current_overload_name: str | None = None
    ) -> str | None:
        """Check if IfStmt contains only overloads with the same name.
        Return overload_name if found, None otherwise.
        """
        # Check that block only contains a single Decorator, FuncDef, or OverloadedFuncDef.
        # Multiple overloads have already been merged as OverloadedFuncDef.
        if not (
            len(stmt.body[0].body) == 1
            and (
                isinstance(stmt.body[0].body[0], (Decorator, OverloadedFuncDef))
                or current_overload_name is not None
                and isinstance(stmt.body[0].body[0], FuncDef)
            )
            or len(stmt.body[0].body) > 1
            and isinstance(stmt.body[0].body[-1], OverloadedFuncDef)
            and all(self._is_stripped_if_stmt(if_stmt) for if_stmt in stmt.body[0].body[:-1])
        ):
            return None

        overload_name = cast(
            Union[Decorator, FuncDef, OverloadedFuncDef], stmt.body[0].body[-1]
        ).name
        if stmt.else_body is None:
            return overload_name

        if len(stmt.else_body.body) == 1:
            # For elif: else_body contains an IfStmt itself -> do a recursive check.
            if (
                isinstance(stmt.else_body.body[0], (Decorator, FuncDef, OverloadedFuncDef))
                and stmt.else_body.body[0].name == overload_name
            ):
                return overload_name
            if (
                isinstance(stmt.else_body.body[0], IfStmt)
                and self._check_ifstmt_for_overloads(stmt.else_body.body[0], current_overload_name)
                == overload_name
            ):
                return overload_name

        return None

    def _get_executable_if_block_with_overloads(
        self, stmt: IfStmt
    ) -> tuple[Block | None, IfStmt | None]:
        """Return block from IfStmt that will get executed.

        Return
            0 -> A block if sure that alternative blocks are unreachable.
            1 -> An IfStmt if the reachability of it can't be inferred,
                 i.e. the truth value is unknown.
        """
        infer_reachability_of_if_statement(stmt, self.options)
        if stmt.else_body is None and stmt.body[0].is_unreachable is True:
            # always False condition with no else
            return None, None
        if (
            stmt.else_body is None
            or stmt.body[0].is_unreachable is False
            and stmt.else_body.is_unreachable is False
        ):
            # The truth value is unknown, thus not conclusive
            return None, stmt
        if stmt.else_body.is_unreachable is True:
            # else_body will be set unreachable if condition is always True
            return stmt.body[0], None
        if stmt.body[0].is_unreachable is True:
            # body will be set unreachable if condition is always False
            # else_body can contain an IfStmt itself (for elif) -> do a recursive check
            if isinstance(stmt.else_body.body[0], IfStmt):
                return self._get_executable_if_block_with_overloads(stmt.else_body.body[0])
            return stmt.else_body, None
        return None, stmt

    def _strip_contents_from_if_stmt(self, stmt: IfStmt) -> None:
        """Remove contents from IfStmt.

        Needed to still be able to check the conditions after the contents
        have been merged with the surrounding function overloads.
        """
        if len(stmt.body) == 1:
            stmt.body[0].body = []
        if stmt.else_body and len(stmt.else_body.body) == 1:
            if isinstance(stmt.else_body.body[0], IfStmt):
                self._strip_contents_from_if_stmt(stmt.else_body.body[0])
            else:
                stmt.else_body.body = []

    def _is_stripped_if_stmt(self, stmt: Statement) -> bool:
        """Check stmt to make sure it is a stripped IfStmt.

        See also: _strip_contents_from_if_stmt
        """
        if not isinstance(stmt, IfStmt):
            return False

        if not (len(stmt.body) == 1 and len(stmt.body[0].body) == 0):
            # Body not empty
            return False

        if not stmt.else_body or len(stmt.else_body.body) == 0:
            # No or empty else_body
            return True

        # For elif, IfStmt are stored recursively in else_body
        return self._is_stripped_if_stmt(stmt.else_body.body[0])

    def translate_module_id(self, id: str) -> str:
        """Return the actual, internal module id for a source text id."""
        if id == self.options.custom_typing_module:
            return "typing"
        return id

    def visit_Module(self, mod: ast3.Module) -> MypyFile:
        self.type_ignores = {}
        for ti in mod.type_ignores:
            parsed = parse_type_ignore_tag(ti.tag)
            if parsed is not None:
                self.type_ignores[ti.lineno] = parsed
            else:
                self.fail(message_registry.INVALID_TYPE_IGNORE, ti.lineno, -1, blocker=False)

        body = self.fix_function_overloads(self.translate_stmt_list(mod.body, ismodule=True))

        ret = MypyFile(body, self.imports, False, ignored_lines=self.type_ignores)
        ret.is_stub = self.is_stub
        ret.path = self.path
        return ret

    # --- stmt ---
    # FunctionDef(identifier name, arguments args,
    #             stmt* body, expr* decorator_list, expr? returns, string? type_comment)
    # arguments = (arg* args, arg? vararg, arg* kwonlyargs, expr* kw_defaults,
    #              arg? kwarg, expr* defaults)
    def visit_FunctionDef(self, n: ast3.FunctionDef) -> FuncDef | Decorator:
        return self.do_func_def(n)

    # AsyncFunctionDef(identifier name, arguments args,
    #                  stmt* body, expr* decorator_list, expr? returns, string? type_comment)
    def visit_AsyncFunctionDef(self, n: ast3.AsyncFunctionDef) -> FuncDef | Decorator:
        return self.do_func_def(n, is_coroutine=True)

    def do_func_def(
        self, n: ast3.FunctionDef | ast3.AsyncFunctionDef, is_coroutine: bool = False
    ) -> FuncDef | Decorator:
        """Helper shared between visit_FunctionDef and visit_AsyncFunctionDef."""
        self.class_and_function_stack.append("D")
        no_type_check = bool(
            n.decorator_list and any(is_no_type_check_decorator(d) for d in n.decorator_list)
        )

        lineno = n.lineno
        args = self.transform_args(n.args, lineno, no_type_check=no_type_check)
        if special_function_elide_names(n.name):
            for arg in args:
                arg.pos_only = True

        arg_kinds = [arg.kind for arg in args]
        arg_names = [None if arg.pos_only else arg.variable.name for arg in args]
        # Type parameters, if using new syntax for generics (PEP 695)
        explicit_type_params: list[TypeParam] | None = None

        arg_types: list[Type | None] = []
        if no_type_check:
            arg_types = [None] * len(args)
            return_type = None
        elif n.type_comment is not None:
            try:
                func_type_ast = ast3_parse(n.type_comment, "<func_type>", "func_type")
                assert isinstance(func_type_ast, FunctionType)
                # for ellipsis arg
                if (
                    len(func_type_ast.argtypes) == 1
                    and isinstance(func_type_ast.argtypes[0], Constant)
                    and func_type_ast.argtypes[0].value is Ellipsis
                ):
                    if n.returns:
                        # PEP 484 disallows both type annotations and type comments
                        self.fail(message_registry.DUPLICATE_TYPE_SIGNATURES, lineno, n.col_offset)
                    arg_types = [
                        (
                            a.type_annotation
                            if a.type_annotation is not None
                            else AnyType(TypeOfAny.unannotated)
                        )
                        for a in args
                    ]
                else:
                    # PEP 484 disallows both type annotations and type comments
                    if n.returns or any(a.type_annotation is not None for a in args):
                        self.fail(message_registry.DUPLICATE_TYPE_SIGNATURES, lineno, n.col_offset)
                    translated_args: list[Type] = TypeConverter(
                        self.errors, line=lineno, override_column=n.col_offset
                    ).translate_expr_list(func_type_ast.argtypes)
                    # Use a cast to work around `list` invariance
                    arg_types = cast(List[Optional[Type]], translated_args)
                return_type = TypeConverter(self.errors, line=lineno).visit(func_type_ast.returns)

                # add implicit self type
                in_method_scope = self.class_and_function_stack[-2:] == ["C", "D"]
                if in_method_scope and len(arg_types) < len(args):
                    arg_types.insert(0, AnyType(TypeOfAny.special_form))
            except SyntaxError:
                stripped_type = n.type_comment.split("#", 2)[0].strip()
                err_msg = message_registry.TYPE_COMMENT_SYNTAX_ERROR_VALUE.format(stripped_type)
                self.fail(err_msg, lineno, n.col_offset)
                if n.type_comment and n.type_comment[0] not in ["(", "#"]:
                    self.note(
                        "Suggestion: wrap argument types in parentheses", lineno, n.col_offset
                    )
                arg_types = [AnyType(TypeOfAny.from_error)] * len(args)
                return_type = AnyType(TypeOfAny.from_error)
        else:
            if sys.version_info >= (3, 12) and n.type_params:
                if NEW_GENERIC_SYNTAX in self.options.enable_incomplete_feature:
                    explicit_type_params = self.translate_type_params(n.type_params)
                else:
                    self.fail(
                        ErrorMessage(
                            "PEP 695 generics are not yet supported", code=codes.VALID_TYPE
                        ),
                        n.type_params[0].lineno,
                        n.type_params[0].col_offset,
                        blocker=False,
                    )

            arg_types = [a.type_annotation for a in args]
            return_type = TypeConverter(
                self.errors, line=n.returns.lineno if n.returns else lineno
            ).visit(n.returns)

        for arg, arg_type in zip(args, arg_types):
            self.set_type_optional(arg_type, arg.initializer)

        func_type = None
        if any(arg_types) or return_type:
            if len(arg_types) != 1 and any(isinstance(t, EllipsisType) for t in arg_types):
                self.fail(message_registry.ELLIPSIS_WITH_OTHER_TYPEARGS, lineno, n.col_offset)
            elif len(arg_types) > len(arg_kinds):
                self.fail(
                    message_registry.TYPE_SIGNATURE_TOO_MANY_ARGS,
                    lineno,
                    n.col_offset,
                    blocker=False,
                )
            elif len(arg_types) < len(arg_kinds):
                self.fail(
                    message_registry.TYPE_SIGNATURE_TOO_FEW_ARGS,
                    lineno,
                    n.col_offset,
                    blocker=False,
                )
            else:
                func_type = CallableType(
                    [a if a is not None else AnyType(TypeOfAny.unannotated) for a in arg_types],
                    arg_kinds,
                    arg_names,
                    return_type if return_type is not None else AnyType(TypeOfAny.unannotated),
                    _dummy_fallback,
                )

        end_line = getattr(n, "end_lineno", None)
        end_column = getattr(n, "end_col_offset", None)

        # End line and column span the whole function including its body.
        # Determine end of the function definition itself.
        # Fall back to the end of the function definition including its body.
        def_end_line: int | None = n.lineno
        def_end_column: int | None = n.col_offset

        returns = n.returns
        # Use the return type hint if defined.
        if returns is not None:
            def_end_line = returns.end_lineno
            def_end_column = returns.end_col_offset
        # Otherwise use the last argument in the function definition.
        elif len(args) > 0:
            last_arg = args[-1]
            initializer = last_arg.initializer

            def_end_line = initializer.end_line if initializer else last_arg.end_line
            def_end_column = initializer.end_column if initializer else last_arg.end_column

        self.class_and_function_stack.pop()
        self.class_and_function_stack.append("F")
        body = self.as_required_block(n.body, can_strip=True, is_coroutine=is_coroutine)
<<<<<<< HEAD
        func_def = FuncDef(n.name, args, body, func_type)
        func_def.def_end_line = def_end_line
        func_def.def_end_column = def_end_column

=======
        func_def = FuncDef(n.name, args, body, func_type, explicit_type_params)
>>>>>>> b2075503
        if isinstance(func_def.type, CallableType):
            # semanal.py does some in-place modifications we want to avoid
            func_def.unanalyzed_type = func_def.type.copy_modified()
        if is_coroutine:
            func_def.is_coroutine = True
        if func_type is not None:
            func_type.definition = func_def
            func_type.line = lineno

        if n.decorator_list:
            # Set deco_line to the old pre-3.8 lineno, in order to keep
            # existing "# type: ignore" comments working:
            deco_line = n.decorator_list[0].lineno

            var = Var(func_def.name)
            var.is_ready = False
            var.set_line(lineno)

            func_def.is_decorated = True
            func_def.deco_line = deco_line
            func_def.set_line(lineno, n.col_offset, end_line, end_column)

            deco = Decorator(func_def, self.translate_expr_list(n.decorator_list), var)
            first = n.decorator_list[0]
            deco.set_line(first.lineno, first.col_offset, end_line, end_column)
            retval: FuncDef | Decorator = deco
        else:
            # FuncDef overrides set_line -- can't use self.set_line
            func_def.set_line(lineno, n.col_offset, end_line, end_column)
            retval = func_def
        if self.options.include_docstrings:
            func_def.docstring = ast3.get_docstring(n, clean=False)
        self.class_and_function_stack.pop()
        return retval

    def set_type_optional(self, type: Type | None, initializer: Expression | None) -> None:
        if not self.options.implicit_optional:
            return
        # Indicate that type should be wrapped in an Optional if arg is initialized to None.
        optional = isinstance(initializer, NameExpr) and initializer.name == "None"
        if isinstance(type, RawExpressionType) and type.node is not None:
            type = type.node
        if isinstance(type, UnboundType):
            type.optional = optional

    def transform_args(
        self, args: ast3.arguments, line: int, no_type_check: bool = False
    ) -> list[Argument]:
        new_args = []
        names: list[ast3.arg] = []
        posonlyargs = getattr(args, "posonlyargs", cast(List[ast3.arg], []))
        args_args = posonlyargs + args.args
        args_defaults = args.defaults
        num_no_defaults = len(args_args) - len(args_defaults)
        # positional arguments without defaults
        for i, a in enumerate(args_args[:num_no_defaults]):
            pos_only = i < len(posonlyargs)
            new_args.append(self.make_argument(a, None, ARG_POS, no_type_check, pos_only))
            names.append(a)

        # positional arguments with defaults
        for i, (a, d) in enumerate(zip(args_args[num_no_defaults:], args_defaults)):
            pos_only = num_no_defaults + i < len(posonlyargs)
            new_args.append(self.make_argument(a, d, ARG_OPT, no_type_check, pos_only))
            names.append(a)

        # *arg
        if args.vararg is not None:
            new_args.append(self.make_argument(args.vararg, None, ARG_STAR, no_type_check))
            names.append(args.vararg)

        # keyword-only arguments with defaults
        for a, kd in zip(args.kwonlyargs, args.kw_defaults):
            new_args.append(
                self.make_argument(
                    a, kd, ARG_NAMED if kd is None else ARG_NAMED_OPT, no_type_check
                )
            )
            names.append(a)

        # **kwarg
        if args.kwarg is not None:
            new_args.append(self.make_argument(args.kwarg, None, ARG_STAR2, no_type_check))
            names.append(args.kwarg)

        check_arg_names([arg.variable.name for arg in new_args], names, self.fail_arg)

        return new_args

    def make_argument(
        self,
        arg: ast3.arg,
        default: ast3.expr | None,
        kind: ArgKind,
        no_type_check: bool,
        pos_only: bool = False,
    ) -> Argument:
        if no_type_check:
            arg_type = None
        else:
            annotation = arg.annotation
            type_comment = arg.type_comment
            if annotation is not None and type_comment is not None:
                self.fail(message_registry.DUPLICATE_TYPE_SIGNATURES, arg.lineno, arg.col_offset)
            arg_type = None
            if annotation is not None:
                arg_type = TypeConverter(self.errors, line=arg.lineno).visit(annotation)
            else:
                arg_type = self.translate_type_comment(arg, type_comment)
        if argument_elide_name(arg.arg):
            pos_only = True

        argument = Argument(Var(arg.arg, arg_type), arg_type, self.visit(default), kind, pos_only)
        argument.set_line(
            arg.lineno,
            arg.col_offset,
            getattr(arg, "end_lineno", None),
            getattr(arg, "end_col_offset", None),
        )
        return argument

    def fail_arg(self, msg: str, arg: ast3.arg) -> None:
        self.fail(ErrorMessage(msg), arg.lineno, arg.col_offset)

    # ClassDef(identifier name,
    #  expr* bases,
    #  keyword* keywords,
    #  stmt* body,
    #  expr* decorator_list)
    def visit_ClassDef(self, n: ast3.ClassDef) -> ClassDef:
        self.class_and_function_stack.append("C")
        keywords = [(kw.arg, self.visit(kw.value)) for kw in n.keywords if kw.arg]

        # Type parameters, if using new syntax for generics (PEP 695)
        explicit_type_params: list[TypeParam] | None = None

        if sys.version_info >= (3, 12) and n.type_params:
            if NEW_GENERIC_SYNTAX in self.options.enable_incomplete_feature:
                explicit_type_params = self.translate_type_params(n.type_params)
            else:
                self.fail(
                    ErrorMessage("PEP 695 generics are not yet supported", code=codes.VALID_TYPE),
                    n.type_params[0].lineno,
                    n.type_params[0].col_offset,
                    blocker=False,
                )

        cdef = ClassDef(
            n.name,
            self.as_required_block(n.body),
            None,
            self.translate_expr_list(n.bases),
            metaclass=dict(keywords).get("metaclass"),
            keywords=keywords,
            type_args=explicit_type_params,
        )
        cdef.decorators = self.translate_expr_list(n.decorator_list)
        # Set lines to match the old mypy 0.700 lines, in order to keep
        # existing "# type: ignore" comments working:
        cdef.line = n.lineno
        cdef.deco_line = n.decorator_list[0].lineno if n.decorator_list else None

        if self.options.include_docstrings:
            cdef.docstring = ast3.get_docstring(n, clean=False)
        cdef.column = n.col_offset
        cdef.end_line = getattr(n, "end_lineno", None)
        cdef.end_column = getattr(n, "end_col_offset", None)
        self.class_and_function_stack.pop()
        return cdef

    def translate_type_params(self, type_params: list[Any]) -> list[TypeParam]:
        explicit_type_params = []
        for p in type_params:
            bound = None
            values: list[Type] = []
            if isinstance(p, ast_ParamSpec):  # type: ignore[misc]
                explicit_type_params.append(TypeParam(p.name, PARAM_SPEC_KIND, None, []))
            elif isinstance(p, ast_TypeVarTuple):  # type: ignore[misc]
                explicit_type_params.append(TypeParam(p.name, TYPE_VAR_TUPLE_KIND, None, []))
            else:
                if isinstance(p.bound, ast3.Tuple):
                    conv = TypeConverter(self.errors, line=p.lineno)
                    values = [conv.visit(t) for t in p.bound.elts]
                elif p.bound is not None:
                    bound = TypeConverter(self.errors, line=p.lineno).visit(p.bound)
                explicit_type_params.append(TypeParam(p.name, TYPE_VAR_KIND, bound, values))
        return explicit_type_params

    # Return(expr? value)
    def visit_Return(self, n: ast3.Return) -> ReturnStmt:
        node = ReturnStmt(self.visit(n.value))
        return self.set_line(node, n)

    # Delete(expr* targets)
    def visit_Delete(self, n: ast3.Delete) -> DelStmt:
        if len(n.targets) > 1:
            tup = TupleExpr(self.translate_expr_list(n.targets))
            tup.set_line(n.lineno)
            node = DelStmt(tup)
        else:
            node = DelStmt(self.visit(n.targets[0]))
        return self.set_line(node, n)

    # Assign(expr* targets, expr? value, string? type_comment, expr? annotation)
    def visit_Assign(self, n: ast3.Assign) -> AssignmentStmt:
        lvalues = self.translate_expr_list(n.targets)
        rvalue = self.visit(n.value)
        typ = self.translate_type_comment(n, n.type_comment)
        s = AssignmentStmt(lvalues, rvalue, type=typ, new_syntax=False)
        return self.set_line(s, n)

    # AnnAssign(expr target, expr annotation, expr? value, int simple)
    def visit_AnnAssign(self, n: ast3.AnnAssign) -> AssignmentStmt:
        line = n.lineno
        if n.value is None:  # always allow 'x: int'
            rvalue: Expression = TempNode(AnyType(TypeOfAny.special_form), no_rhs=True)
            rvalue.line = line
            rvalue.column = n.col_offset
        else:
            rvalue = self.visit(n.value)
        typ = TypeConverter(self.errors, line=line).visit(n.annotation)
        assert typ is not None
        typ.column = n.annotation.col_offset
        s = AssignmentStmt([self.visit(n.target)], rvalue, type=typ, new_syntax=True)
        return self.set_line(s, n)

    # AugAssign(expr target, operator op, expr value)
    def visit_AugAssign(self, n: ast3.AugAssign) -> OperatorAssignmentStmt:
        s = OperatorAssignmentStmt(
            self.from_operator(n.op), self.visit(n.target), self.visit(n.value)
        )
        return self.set_line(s, n)

    # For(expr target, expr iter, stmt* body, stmt* orelse, string? type_comment)
    def visit_For(self, n: ast3.For) -> ForStmt:
        target_type = self.translate_type_comment(n, n.type_comment)
        node = ForStmt(
            self.visit(n.target),
            self.visit(n.iter),
            self.as_required_block(n.body),
            self.as_block(n.orelse),
            target_type,
        )
        return self.set_line(node, n)

    # AsyncFor(expr target, expr iter, stmt* body, stmt* orelse, string? type_comment)
    def visit_AsyncFor(self, n: ast3.AsyncFor) -> ForStmt:
        target_type = self.translate_type_comment(n, n.type_comment)
        node = ForStmt(
            self.visit(n.target),
            self.visit(n.iter),
            self.as_required_block(n.body),
            self.as_block(n.orelse),
            target_type,
        )
        node.is_async = True
        return self.set_line(node, n)

    # While(expr test, stmt* body, stmt* orelse)
    def visit_While(self, n: ast3.While) -> WhileStmt:
        node = WhileStmt(
            self.visit(n.test), self.as_required_block(n.body), self.as_block(n.orelse)
        )
        return self.set_line(node, n)

    # If(expr test, stmt* body, stmt* orelse)
    def visit_If(self, n: ast3.If) -> IfStmt:
        node = IfStmt(
            [self.visit(n.test)], [self.as_required_block(n.body)], self.as_block(n.orelse)
        )
        return self.set_line(node, n)

    # With(withitem* items, stmt* body, string? type_comment)
    def visit_With(self, n: ast3.With) -> WithStmt:
        target_type = self.translate_type_comment(n, n.type_comment)
        node = WithStmt(
            [self.visit(i.context_expr) for i in n.items],
            [self.visit(i.optional_vars) for i in n.items],
            self.as_required_block(n.body),
            target_type,
        )
        return self.set_line(node, n)

    # AsyncWith(withitem* items, stmt* body, string? type_comment)
    def visit_AsyncWith(self, n: ast3.AsyncWith) -> WithStmt:
        target_type = self.translate_type_comment(n, n.type_comment)
        s = WithStmt(
            [self.visit(i.context_expr) for i in n.items],
            [self.visit(i.optional_vars) for i in n.items],
            self.as_required_block(n.body),
            target_type,
        )
        s.is_async = True
        return self.set_line(s, n)

    # Raise(expr? exc, expr? cause)
    def visit_Raise(self, n: ast3.Raise) -> RaiseStmt:
        node = RaiseStmt(self.visit(n.exc), self.visit(n.cause))
        return self.set_line(node, n)

    # Try(stmt* body, excepthandler* handlers, stmt* orelse, stmt* finalbody)
    def visit_Try(self, n: ast3.Try) -> TryStmt:
        vs = [
            self.set_line(NameExpr(h.name), h) if h.name is not None else None for h in n.handlers
        ]
        types = [self.visit(h.type) for h in n.handlers]
        handlers = [self.as_required_block(h.body) for h in n.handlers]

        node = TryStmt(
            self.as_required_block(n.body),
            vs,
            types,
            handlers,
            self.as_block(n.orelse),
            self.as_block(n.finalbody),
        )
        return self.set_line(node, n)

    def visit_TryStar(self, n: TryStar) -> TryStmt:
        vs = [
            self.set_line(NameExpr(h.name), h) if h.name is not None else None for h in n.handlers
        ]
        types = [self.visit(h.type) for h in n.handlers]
        handlers = [self.as_required_block(h.body) for h in n.handlers]

        node = TryStmt(
            self.as_required_block(n.body),
            vs,
            types,
            handlers,
            self.as_block(n.orelse),
            self.as_block(n.finalbody),
        )
        node.is_star = True
        return self.set_line(node, n)

    # Assert(expr test, expr? msg)
    def visit_Assert(self, n: ast3.Assert) -> AssertStmt:
        node = AssertStmt(self.visit(n.test), self.visit(n.msg))
        return self.set_line(node, n)

    # Import(alias* names)
    def visit_Import(self, n: ast3.Import) -> Import:
        names: list[tuple[str, str | None]] = []
        for alias in n.names:
            name = self.translate_module_id(alias.name)
            asname = alias.asname
            if asname is None and name != alias.name:
                # if the module name has been translated (and it's not already
                # an explicit import-as), make it an implicit import-as the
                # original name
                asname = alias.name
            names.append((name, asname))
        i = Import(names)
        self.imports.append(i)
        return self.set_line(i, n)

    # ImportFrom(identifier? module, alias* names, int? level)
    def visit_ImportFrom(self, n: ast3.ImportFrom) -> ImportBase:
        assert n.level is not None
        if len(n.names) == 1 and n.names[0].name == "*":
            mod = n.module if n.module is not None else ""
            i: ImportBase = ImportAll(mod, n.level)
        else:
            i = ImportFrom(
                self.translate_module_id(n.module) if n.module is not None else "",
                n.level,
                [(a.name, a.asname) for a in n.names],
            )
        self.imports.append(i)
        return self.set_line(i, n)

    # Global(identifier* names)
    def visit_Global(self, n: ast3.Global) -> GlobalDecl:
        g = GlobalDecl(n.names)
        return self.set_line(g, n)

    # Nonlocal(identifier* names)
    def visit_Nonlocal(self, n: ast3.Nonlocal) -> NonlocalDecl:
        d = NonlocalDecl(n.names)
        return self.set_line(d, n)

    # Expr(expr value)
    def visit_Expr(self, n: ast3.Expr) -> ExpressionStmt:
        value = self.visit(n.value)
        node = ExpressionStmt(value)
        return self.set_line(node, n)

    # Pass
    def visit_Pass(self, n: ast3.Pass) -> PassStmt:
        s = PassStmt()
        return self.set_line(s, n)

    # Break
    def visit_Break(self, n: ast3.Break) -> BreakStmt:
        s = BreakStmt()
        return self.set_line(s, n)

    # Continue
    def visit_Continue(self, n: ast3.Continue) -> ContinueStmt:
        s = ContinueStmt()
        return self.set_line(s, n)

    # --- expr ---

    def visit_NamedExpr(self, n: NamedExpr) -> AssignmentExpr:
        s = AssignmentExpr(self.visit(n.target), self.visit(n.value))
        return self.set_line(s, n)

    # BoolOp(boolop op, expr* values)
    def visit_BoolOp(self, n: ast3.BoolOp) -> OpExpr:
        # mypy translates (1 and 2 and 3) as (1 and (2 and 3))
        assert len(n.values) >= 2
        op_node = n.op
        if isinstance(op_node, ast3.And):
            op = "and"
        elif isinstance(op_node, ast3.Or):
            op = "or"
        else:
            raise RuntimeError("unknown BoolOp " + str(type(n)))

        # potentially inefficient!
        return self.group(op, self.translate_expr_list(n.values), n)

    def group(self, op: str, vals: list[Expression], n: ast3.expr) -> OpExpr:
        if len(vals) == 2:
            e = OpExpr(op, vals[0], vals[1])
        else:
            e = OpExpr(op, vals[0], self.group(op, vals[1:], n))
        return self.set_line(e, n)

    # BinOp(expr left, operator op, expr right)
    def visit_BinOp(self, n: ast3.BinOp) -> OpExpr:
        op = self.from_operator(n.op)

        if op is None:
            raise RuntimeError("cannot translate BinOp " + str(type(n.op)))

        e = OpExpr(op, self.visit(n.left), self.visit(n.right))
        return self.set_line(e, n)

    # UnaryOp(unaryop op, expr operand)
    def visit_UnaryOp(self, n: ast3.UnaryOp) -> UnaryExpr:
        op = None
        if isinstance(n.op, ast3.Invert):
            op = "~"
        elif isinstance(n.op, ast3.Not):
            op = "not"
        elif isinstance(n.op, ast3.UAdd):
            op = "+"
        elif isinstance(n.op, ast3.USub):
            op = "-"

        if op is None:
            raise RuntimeError("cannot translate UnaryOp " + str(type(n.op)))

        e = UnaryExpr(op, self.visit(n.operand))
        return self.set_line(e, n)

    # Lambda(arguments args, expr body)
    def visit_Lambda(self, n: ast3.Lambda) -> LambdaExpr:
        body = ast3.Return(n.body)
        body.lineno = n.body.lineno
        body.col_offset = n.body.col_offset

        self.class_and_function_stack.append("L")
        e = LambdaExpr(self.transform_args(n.args, n.lineno), self.as_required_block([body]))
        self.class_and_function_stack.pop()
        e.set_line(n.lineno, n.col_offset)  # Overrides set_line -- can't use self.set_line
        return e

    # IfExp(expr test, expr body, expr orelse)
    def visit_IfExp(self, n: ast3.IfExp) -> ConditionalExpr:
        e = ConditionalExpr(self.visit(n.test), self.visit(n.body), self.visit(n.orelse))
        return self.set_line(e, n)

    # Dict(expr* keys, expr* values)
    def visit_Dict(self, n: ast3.Dict) -> DictExpr:
        e = DictExpr(
            list(zip(self.translate_opt_expr_list(n.keys), self.translate_expr_list(n.values)))
        )
        return self.set_line(e, n)

    # Set(expr* elts)
    def visit_Set(self, n: ast3.Set) -> SetExpr:
        e = SetExpr(self.translate_expr_list(n.elts))
        return self.set_line(e, n)

    # ListComp(expr elt, comprehension* generators)
    def visit_ListComp(self, n: ast3.ListComp) -> ListComprehension:
        e = ListComprehension(self.visit_GeneratorExp(cast(ast3.GeneratorExp, n)))
        return self.set_line(e, n)

    # SetComp(expr elt, comprehension* generators)
    def visit_SetComp(self, n: ast3.SetComp) -> SetComprehension:
        e = SetComprehension(self.visit_GeneratorExp(cast(ast3.GeneratorExp, n)))
        return self.set_line(e, n)

    # DictComp(expr key, expr value, comprehension* generators)
    def visit_DictComp(self, n: ast3.DictComp) -> DictionaryComprehension:
        targets = [self.visit(c.target) for c in n.generators]
        iters = [self.visit(c.iter) for c in n.generators]
        ifs_list = [self.translate_expr_list(c.ifs) for c in n.generators]
        is_async = [bool(c.is_async) for c in n.generators]
        e = DictionaryComprehension(
            self.visit(n.key), self.visit(n.value), targets, iters, ifs_list, is_async
        )
        return self.set_line(e, n)

    # GeneratorExp(expr elt, comprehension* generators)
    def visit_GeneratorExp(self, n: ast3.GeneratorExp) -> GeneratorExpr:
        targets = [self.visit(c.target) for c in n.generators]
        iters = [self.visit(c.iter) for c in n.generators]
        ifs_list = [self.translate_expr_list(c.ifs) for c in n.generators]
        is_async = [bool(c.is_async) for c in n.generators]
        e = GeneratorExpr(self.visit(n.elt), targets, iters, ifs_list, is_async)
        return self.set_line(e, n)

    # Await(expr value)
    def visit_Await(self, n: ast3.Await) -> AwaitExpr:
        v = self.visit(n.value)
        e = AwaitExpr(v)
        return self.set_line(e, n)

    # Yield(expr? value)
    def visit_Yield(self, n: ast3.Yield) -> YieldExpr:
        e = YieldExpr(self.visit(n.value))
        return self.set_line(e, n)

    # YieldFrom(expr value)
    def visit_YieldFrom(self, n: ast3.YieldFrom) -> YieldFromExpr:
        e = YieldFromExpr(self.visit(n.value))
        return self.set_line(e, n)

    # Compare(expr left, cmpop* ops, expr* comparators)
    def visit_Compare(self, n: ast3.Compare) -> ComparisonExpr:
        operators = [self.from_comp_operator(o) for o in n.ops]
        operands = self.translate_expr_list([n.left] + n.comparators)
        e = ComparisonExpr(operators, operands)
        return self.set_line(e, n)

    # Call(expr func, expr* args, keyword* keywords)
    # keyword = (identifier? arg, expr value)
    def visit_Call(self, n: Call) -> CallExpr:
        args = n.args
        keywords = n.keywords
        keyword_names = [k.arg for k in keywords]
        arg_types = self.translate_expr_list(
            [a.value if isinstance(a, Starred) else a for a in args] + [k.value for k in keywords]
        )
        arg_kinds = [ARG_STAR if type(a) is Starred else ARG_POS for a in args] + [
            ARG_STAR2 if arg is None else ARG_NAMED for arg in keyword_names
        ]
        e = CallExpr(
            self.visit(n.func),
            arg_types,
            arg_kinds,
            cast("List[Optional[str]]", [None] * len(args)) + keyword_names,
        )
        return self.set_line(e, n)

    # Constant(object value) -- a constant, in Python 3.8.
    def visit_Constant(self, n: Constant) -> Any:
        val = n.value
        e: Any = None
        if val is None:
            e = NameExpr("None")
        elif isinstance(val, str):
            e = StrExpr(val)
        elif isinstance(val, bytes):
            e = BytesExpr(bytes_to_human_readable_repr(val))
        elif isinstance(val, bool):  # Must check before int!
            e = NameExpr(str(val))
        elif isinstance(val, int):
            e = IntExpr(val)
        elif isinstance(val, float):
            e = FloatExpr(val)
        elif isinstance(val, complex):
            e = ComplexExpr(val)
        elif val is Ellipsis:
            e = EllipsisExpr()
        else:
            raise RuntimeError("Constant not implemented for " + str(type(val)))
        return self.set_line(e, n)

    # JoinedStr(expr* values)
    def visit_JoinedStr(self, n: ast3.JoinedStr) -> Expression:
        # Each of n.values is a str or FormattedValue; we just concatenate
        # them all using ''.join.
        empty_string = StrExpr("")
        empty_string.set_line(n.lineno, n.col_offset)
        strs_to_join = ListExpr(self.translate_expr_list(n.values))
        strs_to_join.set_line(empty_string)
        # Don't make unnecessary join call if there is only one str to join
        if len(strs_to_join.items) == 1:
            return self.set_line(strs_to_join.items[0], n)
        elif len(strs_to_join.items) > 1:
            last = strs_to_join.items[-1]
            if isinstance(last, StrExpr) and last.value == "":
                # 3.12 can add an empty literal at the end. Delete it for consistency
                # between Python versions.
                del strs_to_join.items[-1:]
        join_method = MemberExpr(empty_string, "join")
        join_method.set_line(empty_string)
        result_expression = CallExpr(join_method, [strs_to_join], [ARG_POS], [None])
        return self.set_line(result_expression, n)

    # FormattedValue(expr value)
    def visit_FormattedValue(self, n: ast3.FormattedValue) -> Expression:
        # A FormattedValue is a component of a JoinedStr, or it can exist
        # on its own. We translate them to individual '{}'.format(value)
        # calls. Format specifier and conversion information is passed along
        # to allow mypyc to support f-strings with format specifiers and conversions.
        val_exp = self.visit(n.value)
        val_exp.set_line(n.lineno, n.col_offset)
        conv_str = "" if n.conversion < 0 else "!" + chr(n.conversion)
        format_string = StrExpr("{" + conv_str + ":{}}")
        format_spec_exp = self.visit(n.format_spec) if n.format_spec is not None else StrExpr("")
        format_string.set_line(n.lineno, n.col_offset)
        format_method = MemberExpr(format_string, "format")
        format_method.set_line(format_string)
        result_expression = CallExpr(
            format_method, [val_exp, format_spec_exp], [ARG_POS, ARG_POS], [None, None]
        )
        return self.set_line(result_expression, n)

    # Attribute(expr value, identifier attr, expr_context ctx)
    def visit_Attribute(self, n: Attribute) -> MemberExpr | SuperExpr:
        value = n.value
        member_expr = MemberExpr(self.visit(value), n.attr)
        obj = member_expr.expr
        if (
            isinstance(obj, CallExpr)
            and isinstance(obj.callee, NameExpr)
            and obj.callee.name == "super"
        ):
            e: MemberExpr | SuperExpr = SuperExpr(member_expr.name, obj)
        else:
            e = member_expr
        return self.set_line(e, n)

    # Subscript(expr value, slice slice, expr_context ctx)
    def visit_Subscript(self, n: ast3.Subscript) -> IndexExpr:
        e = IndexExpr(self.visit(n.value), self.visit(n.slice))
        self.set_line(e, n)
        # alias to please mypyc
        is_py38_or_earlier = sys.version_info < (3, 9)
        if isinstance(n.slice, ast3.Slice) or (
            is_py38_or_earlier and isinstance(n.slice, ast3.ExtSlice)
        ):
            # Before Python 3.9, Slice has no line/column in the raw ast. To avoid incompatibility
            # visit_Slice doesn't set_line, even in Python 3.9 on.
            # ExtSlice also has no line/column info. In Python 3.9 on, line/column is set for
            # e.index when visiting n.slice.
            e.index.line = e.line
            e.index.column = e.column
        return e

    # Starred(expr value, expr_context ctx)
    def visit_Starred(self, n: Starred) -> StarExpr:
        e = StarExpr(self.visit(n.value))
        return self.set_line(e, n)

    # Name(identifier id, expr_context ctx)
    def visit_Name(self, n: Name) -> NameExpr:
        e = NameExpr(n.id)
        return self.set_line(e, n)

    # List(expr* elts, expr_context ctx)
    def visit_List(self, n: ast3.List) -> ListExpr | TupleExpr:
        expr_list: list[Expression] = [self.visit(e) for e in n.elts]
        if isinstance(n.ctx, ast3.Store):
            # [x, y] = z and (x, y) = z means exactly the same thing
            e: ListExpr | TupleExpr = TupleExpr(expr_list)
        else:
            e = ListExpr(expr_list)
        return self.set_line(e, n)

    # Tuple(expr* elts, expr_context ctx)
    def visit_Tuple(self, n: ast3.Tuple) -> TupleExpr:
        e = TupleExpr(self.translate_expr_list(n.elts))
        return self.set_line(e, n)

    # --- slice ---

    # Slice(expr? lower, expr? upper, expr? step)
    def visit_Slice(self, n: ast3.Slice) -> SliceExpr:
        return SliceExpr(self.visit(n.lower), self.visit(n.upper), self.visit(n.step))

    # ExtSlice(slice* dims)
    def visit_ExtSlice(self, n: ast3.ExtSlice) -> TupleExpr:
        # cast for mypyc's benefit on Python 3.9
        return TupleExpr(self.translate_expr_list(cast(Any, n).dims))

    # Index(expr value)
    def visit_Index(self, n: Index) -> Node:
        # cast for mypyc's benefit on Python 3.9
        value = self.visit(cast(Any, n).value)
        assert isinstance(value, Node)
        return value

    # Match(expr subject, match_case* cases) # python 3.10 and later
    def visit_Match(self, n: Match) -> MatchStmt:
        node = MatchStmt(
            self.visit(n.subject),
            [self.visit(c.pattern) for c in n.cases],
            [self.visit(c.guard) for c in n.cases],
            [self.as_required_block(c.body) for c in n.cases],
        )
        return self.set_line(node, n)

    def visit_MatchValue(self, n: MatchValue) -> ValuePattern:
        node = ValuePattern(self.visit(n.value))
        return self.set_line(node, n)

    def visit_MatchSingleton(self, n: MatchSingleton) -> SingletonPattern:
        node = SingletonPattern(n.value)
        return self.set_line(node, n)

    def visit_MatchSequence(self, n: MatchSequence) -> SequencePattern:
        patterns = [self.visit(p) for p in n.patterns]
        stars = [p for p in patterns if isinstance(p, StarredPattern)]
        assert len(stars) < 2

        node = SequencePattern(patterns)
        return self.set_line(node, n)

    def visit_MatchStar(self, n: MatchStar) -> StarredPattern:
        if n.name is None:
            node = StarredPattern(None)
        else:
            name = self.set_line(NameExpr(n.name), n)
            node = StarredPattern(name)

        return self.set_line(node, n)

    def visit_MatchMapping(self, n: MatchMapping) -> MappingPattern:
        keys = [self.visit(k) for k in n.keys]
        values = [self.visit(v) for v in n.patterns]

        if n.rest is None:
            rest = None
        else:
            rest = NameExpr(n.rest)

        node = MappingPattern(keys, values, rest)
        return self.set_line(node, n)

    def visit_MatchClass(self, n: MatchClass) -> ClassPattern:
        class_ref = self.visit(n.cls)
        assert isinstance(class_ref, RefExpr)
        positionals = [self.visit(p) for p in n.patterns]
        keyword_keys = n.kwd_attrs
        keyword_values = [self.visit(p) for p in n.kwd_patterns]

        node = ClassPattern(class_ref, positionals, keyword_keys, keyword_values)
        return self.set_line(node, n)

    # MatchAs(expr pattern, identifier name)
    def visit_MatchAs(self, n: MatchAs) -> AsPattern:
        if n.name is None:
            name = None
        else:
            name = NameExpr(n.name)
            name = self.set_line(name, n)
        node = AsPattern(self.visit(n.pattern), name)
        return self.set_line(node, n)

    # MatchOr(expr* pattern)
    def visit_MatchOr(self, n: MatchOr) -> OrPattern:
        node = OrPattern([self.visit(pattern) for pattern in n.patterns])
        return self.set_line(node, n)

    # TypeAlias(identifier name, type_param* type_params, expr value)
    def visit_TypeAlias(self, n: ast_TypeAlias) -> TypeAliasStmt | AssignmentStmt:
        node: TypeAliasStmt | AssignmentStmt
        if NEW_GENERIC_SYNTAX in self.options.enable_incomplete_feature:
            type_params = self.translate_type_params(n.type_params)
            value = self.visit(n.value)
            node = TypeAliasStmt(self.visit_Name(n.name), type_params, value)
            return self.set_line(node, n)
        else:
            self.fail(
                ErrorMessage("PEP 695 type aliases are not yet supported", code=codes.VALID_TYPE),
                n.lineno,
                n.col_offset,
                blocker=False,
            )
            node = AssignmentStmt([NameExpr(n.name.id)], self.visit(n.value))
            return self.set_line(node, n)


class TypeConverter:
    def __init__(
        self,
        errors: Errors | None,
        line: int = -1,
        override_column: int = -1,
        is_evaluated: bool = True,
    ) -> None:
        self.errors = errors
        self.line = line
        self.override_column = override_column
        self.node_stack: list[AST] = []
        self.is_evaluated = is_evaluated

    def convert_column(self, column: int) -> int:
        """Apply column override if defined; otherwise return column.

        Column numbers are sometimes incorrect in the AST and the column
        override can be used to work around that.
        """
        if self.override_column < 0:
            return column
        else:
            return self.override_column

    def invalid_type(self, node: AST, note: str | None = None) -> RawExpressionType:
        """Constructs a type representing some expression that normally forms an invalid type.
        For example, if we see a type hint that says "3 + 4", we would transform that
        expression into a RawExpressionType.

        The semantic analysis layer will report an "Invalid type" error when it
        encounters this type, along with the given note if one is provided.

        See RawExpressionType's docstring for more details on how it's used.
        """
        return RawExpressionType(
            None, "typing.Any", line=self.line, column=getattr(node, "col_offset", -1), note=note
        )

    @overload
    def visit(self, node: ast3.expr) -> ProperType: ...

    @overload
    def visit(self, node: AST | None) -> ProperType | None: ...

    def visit(self, node: AST | None) -> ProperType | None:
        """Modified visit -- keep track of the stack of nodes"""
        if node is None:
            return None
        self.node_stack.append(node)
        try:
            method = "visit_" + node.__class__.__name__
            visitor = getattr(self, method, None)
            if visitor is not None:
                typ = visitor(node)
                assert isinstance(typ, ProperType)
                return typ
            else:
                return self.invalid_type(node)
        finally:
            self.node_stack.pop()

    def parent(self) -> AST | None:
        """Return the AST node above the one we are processing"""
        if len(self.node_stack) < 2:
            return None
        return self.node_stack[-2]

    def fail(self, msg: ErrorMessage, line: int, column: int) -> None:
        if self.errors:
            self.errors.report(line, column, msg.value, blocker=True, code=msg.code)

    def note(self, msg: str, line: int, column: int) -> None:
        if self.errors:
            self.errors.report(line, column, msg, severity="note", code=codes.SYNTAX)

    def translate_expr_list(self, l: Sequence[ast3.expr]) -> list[Type]:
        return [self.visit(e) for e in l]

    def visit_Call(self, e: Call) -> Type:
        # Parse the arg constructor
        f = e.func
        constructor = stringify_name(f)

        if not isinstance(self.parent(), ast3.List):
            note = None
            if constructor:
                note = "Suggestion: use {0}[...] instead of {0}(...)".format(constructor)
            return self.invalid_type(e, note=note)
        if not constructor:
            self.fail(message_registry.ARG_CONSTRUCTOR_NAME_EXPECTED, e.lineno, e.col_offset)

        name: str | None = None
        default_type = AnyType(TypeOfAny.special_form)
        typ: Type = default_type
        for i, arg in enumerate(e.args):
            if i == 0:
                converted = self.visit(arg)
                assert converted is not None
                typ = converted
            elif i == 1:
                name = self._extract_argument_name(arg)
            else:
                self.fail(message_registry.ARG_CONSTRUCTOR_TOO_MANY_ARGS, f.lineno, f.col_offset)
        for k in e.keywords:
            value = k.value
            if k.arg == "name":
                if name is not None:
                    self.fail(
                        message_registry.MULTIPLE_VALUES_FOR_NAME_KWARG.format(constructor),
                        f.lineno,
                        f.col_offset,
                    )
                name = self._extract_argument_name(value)
            elif k.arg == "type":
                if typ is not default_type:
                    self.fail(
                        message_registry.MULTIPLE_VALUES_FOR_TYPE_KWARG.format(constructor),
                        f.lineno,
                        f.col_offset,
                    )
                converted = self.visit(value)
                assert converted is not None
                typ = converted
            else:
                self.fail(
                    message_registry.ARG_CONSTRUCTOR_UNEXPECTED_ARG.format(k.arg),
                    value.lineno,
                    value.col_offset,
                )
        return CallableArgument(typ, name, constructor, e.lineno, e.col_offset)

    def translate_argument_list(self, l: Sequence[ast3.expr]) -> TypeList:
        return TypeList([self.visit(e) for e in l], line=self.line)

    def _extract_argument_name(self, n: ast3.expr) -> str | None:
        if isinstance(n, Constant) and isinstance(n.value, str):
            return n.value.strip()
        elif isinstance(n, Constant) and n.value is None:
            return None
        self.fail(
            message_registry.ARG_NAME_EXPECTED_STRING_LITERAL.format(type(n).__name__),
            self.line,
            0,
        )
        return None

    def visit_Name(self, n: Name) -> Type:
        return UnboundType(n.id, line=self.line, column=self.convert_column(n.col_offset))

    def visit_BinOp(self, n: ast3.BinOp) -> Type:
        if not isinstance(n.op, ast3.BitOr):
            return self.invalid_type(n)

        left = self.visit(n.left)
        right = self.visit(n.right)
        return UnionType(
            [left, right],
            line=self.line,
            column=self.convert_column(n.col_offset),
            is_evaluated=self.is_evaluated,
            uses_pep604_syntax=True,
        )

    def visit_Constant(self, n: Constant) -> Type:
        val = n.value
        if val is None:
            # None is a type.
            return UnboundType("None", line=self.line)
        if isinstance(val, str):
            # Parse forward reference.
            return parse_type_string(val, "builtins.str", self.line, n.col_offset)
        if val is Ellipsis:
            # '...' is valid in some types.
            return EllipsisType(line=self.line)
        if isinstance(val, bool):
            # Special case for True/False.
            return RawExpressionType(val, "builtins.bool", line=self.line)
        if isinstance(val, (int, float, complex)):
            return self.numeric_type(val, n)
        if isinstance(val, bytes):
            contents = bytes_to_human_readable_repr(val)
            return RawExpressionType(contents, "builtins.bytes", self.line, column=n.col_offset)
        # Everything else is invalid.
        return self.invalid_type(n)

    # UnaryOp(op, operand)
    def visit_UnaryOp(self, n: UnaryOp) -> Type:
        # We support specifically Literal[-4], Literal[+4], and nothing else.
        # For example, Literal[~6] or Literal[not False] is not supported.
        typ = self.visit(n.operand)
        if (
            isinstance(typ, RawExpressionType)
            # Use type() because we do not want to allow bools.
            and type(typ.literal_value) is int  # noqa: E721
        ):
            if isinstance(n.op, USub):
                typ.literal_value *= -1
                return typ
            if isinstance(n.op, UAdd):
                return typ
        return self.invalid_type(n)

    def numeric_type(self, value: object, n: AST) -> Type:
        # The node's field has the type complex, but complex isn't *really*
        # a parent of int and float, and this causes isinstance below
        # to think that the complex branch is always picked. Avoid
        # this by throwing away the type.
        if isinstance(value, int):
            numeric_value: int | None = value
            type_name = "builtins.int"
        else:
            # Other kinds of numbers (floats, complex) are not valid parameters for
            # RawExpressionType so we just pass in 'None' for now. We'll report the
            # appropriate error at a later stage.
            numeric_value = None
            type_name = f"builtins.{type(value).__name__}"
        return RawExpressionType(
            numeric_value, type_name, line=self.line, column=getattr(n, "col_offset", -1)
        )

    def visit_Index(self, n: ast3.Index) -> Type:
        # cast for mypyc's benefit on Python 3.9
        value = self.visit(cast(Any, n).value)
        assert isinstance(value, Type)
        return value

    def visit_Slice(self, n: ast3.Slice) -> Type:
        return self.invalid_type(n, note="did you mean to use ',' instead of ':' ?")

    # Subscript(expr value, slice slice, expr_context ctx)  # Python 3.8 and before
    # Subscript(expr value, expr slice, expr_context ctx)  # Python 3.9 and later
    def visit_Subscript(self, n: ast3.Subscript) -> Type:
        if sys.version_info >= (3, 9):  # Really 3.9a5 or later
            sliceval: Any = n.slice
        # Python 3.8 or earlier use a different AST structure for subscripts
        elif isinstance(n.slice, ast3.Index):
            sliceval: Any = n.slice.value
        elif isinstance(n.slice, ast3.Slice):
            sliceval = copy.deepcopy(n.slice)  # so we don't mutate passed AST
            if getattr(sliceval, "col_offset", None) is None:
                # Fix column information so that we get Python 3.9+ message order
                sliceval.col_offset = sliceval.lower.col_offset
        else:
            assert isinstance(n.slice, ast3.ExtSlice)
            dims = cast(List[ast3.expr], copy.deepcopy(n.slice.dims))
            for s in dims:
                # These fields don't actually have a col_offset attribute but we add
                # it manually.
                if getattr(s, "col_offset", None) is None:
                    if isinstance(s, ast3.Index):
                        s.col_offset = s.value.col_offset
                    elif isinstance(s, ast3.Slice):
                        assert s.lower is not None
                        s.col_offset = s.lower.col_offset
            sliceval = ast3.Tuple(dims, n.ctx)

        empty_tuple_index = False
        if isinstance(sliceval, ast3.Tuple):
            params = self.translate_expr_list(sliceval.elts)
            if len(sliceval.elts) == 0:
                empty_tuple_index = True
        else:
            params = [self.visit(sliceval)]

        value = self.visit(n.value)
        if isinstance(value, UnboundType) and not value.args:
            return UnboundType(
                value.name,
                params,
                line=self.line,
                column=value.column,
                empty_tuple_index=empty_tuple_index,
            )
        else:
            return self.invalid_type(n)

    def visit_Tuple(self, n: ast3.Tuple) -> Type:
        return TupleType(
            self.translate_expr_list(n.elts),
            _dummy_fallback,
            implicit=True,
            line=self.line,
            column=self.convert_column(n.col_offset),
        )

    # Attribute(expr value, identifier attr, expr_context ctx)
    def visit_Attribute(self, n: Attribute) -> Type:
        before_dot = self.visit(n.value)

        if isinstance(before_dot, UnboundType) and not before_dot.args:
            return UnboundType(f"{before_dot.name}.{n.attr}", line=self.line)
        else:
            return self.invalid_type(n)

    # Used for Callable[[X *Ys, Z], R] etc.
    def visit_Starred(self, n: ast3.Starred) -> Type:
        return UnpackType(self.visit(n.value), from_star_syntax=True)

    # List(expr* elts, expr_context ctx)
    def visit_List(self, n: ast3.List) -> Type:
        assert isinstance(n.ctx, ast3.Load)
        result = self.translate_argument_list(n.elts)
        return result


def stringify_name(n: AST) -> str | None:
    if isinstance(n, Name):
        return n.id
    elif isinstance(n, Attribute):
        sv = stringify_name(n.value)
        if sv is not None:
            return f"{sv}.{n.attr}"
    return None  # Can't do it.


class FindAttributeAssign(TraverserVisitor):
    """Check if an AST contains attribute assignments (e.g. self.x = 0)."""

    def __init__(self) -> None:
        self.lvalue = False
        self.found = False

    def visit_assignment_stmt(self, s: AssignmentStmt) -> None:
        self.lvalue = True
        for lv in s.lvalues:
            lv.accept(self)
        self.lvalue = False

    def visit_with_stmt(self, s: WithStmt) -> None:
        self.lvalue = True
        for lv in s.target:
            if lv is not None:
                lv.accept(self)
        self.lvalue = False
        s.body.accept(self)

    def visit_for_stmt(self, s: ForStmt) -> None:
        self.lvalue = True
        s.index.accept(self)
        self.lvalue = False
        s.body.accept(self)
        if s.else_body:
            s.else_body.accept(self)

    def visit_expression_stmt(self, s: ExpressionStmt) -> None:
        # No need to look inside these
        pass

    def visit_call_expr(self, e: CallExpr) -> None:
        # No need to look inside these
        pass

    def visit_index_expr(self, e: IndexExpr) -> None:
        # No need to look inside these
        pass

    def visit_member_expr(self, e: MemberExpr) -> None:
        if self.lvalue:
            self.found = True


class FindYield(TraverserVisitor):
    """Check if an AST contains yields or yield froms."""

    def __init__(self) -> None:
        self.found = False

    def visit_yield_expr(self, e: YieldExpr) -> None:
        self.found = True

    def visit_yield_from_expr(self, e: YieldFromExpr) -> None:
        self.found = True


def is_possible_trivial_body(s: list[Statement]) -> bool:
    """Could the statements form a "trivial" function body, such as 'pass'?

    This mimics mypy.semanal.is_trivial_body, but this runs before
    semantic analysis so some checks must be conservative.
    """
    l = len(s)
    if l == 0:
        return False
    i = 0
    if isinstance(s[0], ExpressionStmt) and isinstance(s[0].expr, StrExpr):
        # Skip docstring
        i += 1
    if i == l:
        return True
    if l > i + 1:
        return False
    stmt = s[i]
    return isinstance(stmt, (PassStmt, RaiseStmt)) or (
        isinstance(stmt, ExpressionStmt) and isinstance(stmt.expr, EllipsisExpr)
    )<|MERGE_RESOLUTION|>--- conflicted
+++ resolved
@@ -1021,14 +1021,10 @@
         self.class_and_function_stack.pop()
         self.class_and_function_stack.append("F")
         body = self.as_required_block(n.body, can_strip=True, is_coroutine=is_coroutine)
-<<<<<<< HEAD
-        func_def = FuncDef(n.name, args, body, func_type)
+        func_def = FuncDef(n.name, args, body, func_type, explicit_type_params)
         func_def.def_end_line = def_end_line
         func_def.def_end_column = def_end_column
 
-=======
-        func_def = FuncDef(n.name, args, body, func_type, explicit_type_params)
->>>>>>> b2075503
         if isinstance(func_def.type, CallableType):
             # semanal.py does some in-place modifications we want to avoid
             func_def.unanalyzed_type = func_def.type.copy_modified()
