from functools import wraps
import sys

from typing import (
    Tuple, Union, TypeVar, Callable, Sequence, Optional, Any, cast, List, Set, overload
)
from mypy.sharedparse import (
    special_function_elide_names, argument_elide_name,
)
from mypy.nodes import (
    MypyFile, Node, ImportBase, Import, ImportAll, ImportFrom, FuncDef,
    OverloadedFuncDef, OverloadPart,
    ClassDef, Decorator, Block, Var, OperatorAssignmentStmt,
    ExpressionStmt, AssignmentStmt, ReturnStmt, RaiseStmt, AssertStmt,
    DelStmt, BreakStmt, ContinueStmt, PassStmt, GlobalDecl,
    WhileStmt, ForStmt, IfStmt, TryStmt, WithStmt,
    TupleExpr, GeneratorExpr, ListComprehension, ListExpr, ConditionalExpr,
    DictExpr, SetExpr, NameExpr, IntExpr, StrExpr, BytesExpr, UnicodeExpr,
    FloatExpr, CallExpr, SuperExpr, MemberExpr, IndexExpr, SliceExpr, OpExpr,
    UnaryExpr, LambdaExpr, ComparisonExpr,
    StarExpr, YieldFromExpr, NonlocalDecl, DictionaryComprehension,
    SetComprehension, ComplexExpr, EllipsisExpr, YieldExpr, Argument,
    AwaitExpr, TempNode, Expression, Statement,
    ARG_POS, ARG_OPT, ARG_STAR, ARG_NAMED, ARG_NAMED_OPT, ARG_STAR2,
    check_arg_names,
)
from mypy.types import (
    Type, CallableType, AnyType, UnboundType, TupleType, TypeList, EllipsisType, CallableArgument,
    TypeOfAny
)
from mypy import defaults
from mypy import experiments
from mypy import messages
from mypy.errors import Errors
from mypy.options import Options

try:
    from typed_ast import ast3
except ImportError:
    if sys.version_info.minor > 2:
        try:
            from typed_ast import ast35  # type: ignore
        except ImportError:
            print('The typed_ast package is not installed.\n'
                  'You can install it with `python3 -m pip install typed-ast`.',
                  file=sys.stderr)
        else:
            print('You need a more recent version of the typed_ast package.\n'
                  'You can update to the latest version with '
                  '`python3 -m pip install -U typed-ast`.',
                  file=sys.stderr)
    else:
        print('Mypy requires the typed_ast package, which is only compatible with\n'
              'Python 3.3 and greater.', file=sys.stderr)
    sys.exit(1)

T = TypeVar('T', bound=Union[ast3.expr, ast3.stmt])
U = TypeVar('U', bound=Node)
V = TypeVar('V')

# There is no way to create reasonable fallbacks at this stage,
# they must be patched later.
_dummy_fallback = None  # type: Any

TYPE_COMMENT_SYNTAX_ERROR = 'syntax error in type comment'
TYPE_COMMENT_AST_ERROR = 'invalid type comment or annotation'


def parse(source: Union[str, bytes],
          fnam: str,
          errors: Optional[Errors] = None,
          options: Options = Options()) -> MypyFile:

    """Parse a source file, without doing any semantic analysis.

    Return the parse tree. If errors is not provided, raise ParseError
    on failure. Otherwise, use the errors object to report parse errors.
    """
    raise_on_error = False
    if errors is None:
        errors = Errors()
        raise_on_error = True
    errors.set_file(fnam, None)
    is_stub_file = fnam.endswith('.pyi')
    try:
        if is_stub_file:
            feature_version = defaults.PYTHON3_VERSION[1]
        else:
            assert options.python_version[0] >= 3
            feature_version = options.python_version[1]
        ast = ast3.parse(source, fnam, 'exec', feature_version=feature_version)

        tree = ASTConverter(options=options,
                            is_stub=is_stub_file,
                            errors=errors,
                            ).visit(ast)
        tree.path = fnam
        tree.is_stub = is_stub_file
    except SyntaxError as e:
        errors.report(e.lineno, e.offset, e.msg)
        tree = MypyFile([], [], False, set())

    if raise_on_error and errors.is_errors():
        errors.raise_error()

    return tree


def parse_type_comment(type_comment: str, line: int, errors: Optional[Errors]) -> Optional[Type]:
    try:
        typ = ast3.parse(type_comment, '<type_comment>', 'eval')
    except SyntaxError as e:
        if errors is not None:
            errors.report(line, e.offset, TYPE_COMMENT_SYNTAX_ERROR)
            return None
        else:
            raise
    else:
        assert isinstance(typ, ast3.Expression)
        return TypeConverter(errors, line=line).visit(typ.body)


def with_line(f: Callable[['ASTConverter', T], U]) -> Callable[['ASTConverter', T], U]:
    @wraps(f)
    def wrapper(self: 'ASTConverter', ast: T) -> U:
        node = f(self, ast)
        node.set_line(ast.lineno, ast.col_offset)
        return node
    return wrapper


def find(f: Callable[[V], bool], seq: Sequence[V]) -> Optional[V]:
    for item in seq:
        if f(item):
            return item
    return None


def is_no_type_check_decorator(expr: ast3.expr) -> bool:
    if isinstance(expr, ast3.Name):
        return expr.id == 'no_type_check'
    elif isinstance(expr, ast3.Attribute):
        if isinstance(expr.value, ast3.Name):
            return expr.value.id == 'typing' and expr.attr == 'no_type_check'
    return False


class ASTConverter(ast3.NodeTransformer):
    def __init__(self,
                 options: Options,
                 is_stub: bool,
                 errors: Errors) -> None:
        self.class_nesting = 0
        self.imports = []  # type: List[ImportBase]

        self.options = options
        self.is_stub = is_stub
        self.errors = errors

    def fail(self, msg: str, line: int, column: int) -> None:
        self.errors.report(line, column, msg)

    def generic_visit(self, node: ast3.AST) -> None:
        raise RuntimeError('AST node not implemented: ' + str(type(node)))

    def visit(self, node: Optional[ast3.AST]) -> Any:  # same as in typed_ast stub
        if node is None:
            return None
        return super().visit(node)

    def translate_expr_list(self, l: Sequence[ast3.AST]) -> List[Expression]:
        res = []  # type: List[Expression]
        for e in l:
            exp = self.visit(e)
            isinstance(exp, Expression)
            res.append(exp)
        return res

    def translate_stmt_list(self, l: Sequence[ast3.AST]) -> List[Statement]:
        res = []  # type: List[Statement]
        for e in l:
            stmt = self.visit(e)
            isinstance(stmt, Statement)
            res.append(stmt)
        return res

    op_map = {
        ast3.Add: '+',
        ast3.Sub: '-',
        ast3.Mult: '*',
        ast3.MatMult: '@',
        ast3.Div: '/',
        ast3.Mod: '%',
        ast3.Pow: '**',
        ast3.LShift: '<<',
        ast3.RShift: '>>',
        ast3.BitOr: '|',
        ast3.BitXor: '^',
        ast3.BitAnd: '&',
        ast3.FloorDiv: '//'
    }

    def from_operator(self, op: ast3.operator) -> str:
        op_name = ASTConverter.op_map.get(type(op))
        if op_name is None:
            raise RuntimeError('Unknown operator ' + str(type(op)))
        else:
            return op_name

    comp_op_map = {
        ast3.Gt: '>',
        ast3.Lt: '<',
        ast3.Eq: '==',
        ast3.GtE: '>=',
        ast3.LtE: '<=',
        ast3.NotEq: '!=',
        ast3.Is: 'is',
        ast3.IsNot: 'is not',
        ast3.In: 'in',
        ast3.NotIn: 'not in'
    }

    def from_comp_operator(self, op: ast3.cmpop) -> str:
        op_name = ASTConverter.comp_op_map.get(type(op))
        if op_name is None:
            raise RuntimeError('Unknown comparison operator ' + str(type(op)))
        else:
            return op_name

    def as_block(self, stmts: List[ast3.stmt], lineno: int) -> Optional[Block]:
        b = None
        if stmts:
            b = Block(self.fix_function_overloads(self.translate_stmt_list(stmts)))
            b.set_line(lineno)
        return b

    def as_required_block(self, stmts: List[ast3.stmt], lineno: int) -> Block:
        assert stmts  # must be non-empty
        b = Block(self.fix_function_overloads(self.translate_stmt_list(stmts)))
        b.set_line(lineno)
        return b

    def fix_function_overloads(self, stmts: List[Statement]) -> List[Statement]:
        ret = []  # type: List[Statement]
        current_overload = []  # type: List[OverloadPart]
        current_overload_name = None
        for stmt in stmts:
            if (current_overload_name is not None
                    and isinstance(stmt, (Decorator, FuncDef))
                    and stmt.name() == current_overload_name):
                current_overload.append(stmt)
            else:
                if len(current_overload) == 1:
                    ret.append(current_overload[0])
                elif len(current_overload) > 1:
                    ret.append(OverloadedFuncDef(current_overload))

                if isinstance(stmt, Decorator):
                    current_overload = [stmt]
                    current_overload_name = stmt.name()
                else:
                    current_overload = []
                    current_overload_name = None
                    ret.append(stmt)

        if len(current_overload) == 1:
            ret.append(current_overload[0])
        elif len(current_overload) > 1:
            ret.append(OverloadedFuncDef(current_overload))
        return ret

    def in_class(self) -> bool:
        return self.class_nesting > 0

    def translate_module_id(self, id: str) -> str:
        """Return the actual, internal module id for a source text id.

        For example, translate '__builtin__' in Python 2 to 'builtins'.
        """
        if id == self.options.custom_typing_module:
            return 'typing'
        elif id == '__builtin__' and self.options.python_version[0] == 2:
            # HACK: __builtin__ in Python 2 is aliases to builtins. However, the implementation
            #   is named __builtin__.py (there is another layer of translation elsewhere).
            return 'builtins'
        return id

    def visit_Module(self, mod: ast3.Module) -> MypyFile:
        body = self.fix_function_overloads(self.translate_stmt_list(mod.body))

        return MypyFile(body,
                        self.imports,
                        False,
                        {ti.lineno for ti in mod.type_ignores},
                        )

    # --- stmt ---
    # FunctionDef(identifier name, arguments args,
    #             stmt* body, expr* decorator_list, expr? returns, string? type_comment)
    # arguments = (arg* args, arg? vararg, arg* kwonlyargs, expr* kw_defaults,
    #              arg? kwarg, expr* defaults)
    @with_line
    def visit_FunctionDef(self, n: ast3.FunctionDef) -> Union[FuncDef, Decorator]:
        return self.do_func_def(n)

    # AsyncFunctionDef(identifier name, arguments args,
    #                  stmt* body, expr* decorator_list, expr? returns, string? type_comment)
    @with_line
    def visit_AsyncFunctionDef(self, n: ast3.AsyncFunctionDef) -> Union[FuncDef, Decorator]:
        return self.do_func_def(n, is_coroutine=True)

    def do_func_def(self, n: Union[ast3.FunctionDef, ast3.AsyncFunctionDef],
                    is_coroutine: bool = False) -> Union[FuncDef, Decorator]:
        """Helper shared between visit_FunctionDef and visit_AsyncFunctionDef."""
        no_type_check = bool(n.decorator_list and
                             any(is_no_type_check_decorator(d) for d in n.decorator_list))

        args = self.transform_args(n.args, n.lineno, no_type_check=no_type_check)

        arg_kinds = [arg.kind for arg in args]
        arg_names = [arg.variable.name() for arg in args]  # type: List[Optional[str]]
        arg_names = [None if argument_elide_name(name) else name for name in arg_names]
        if special_function_elide_names(n.name):
            arg_names = [None] * len(arg_names)
        arg_types = []  # type: List[Optional[Type]]
        if no_type_check:
            arg_types = [None] * len(args)
            return_type = None
        elif n.type_comment is not None:
            try:
                func_type_ast = ast3.parse(n.type_comment, '<func_type>', 'func_type')
                assert isinstance(func_type_ast, ast3.FunctionType)
                # for ellipsis arg
                if (len(func_type_ast.argtypes) == 1 and
                        isinstance(func_type_ast.argtypes[0], ast3.Ellipsis)):
                    if n.returns:
                        # PEP 484 disallows both type annotations and type comments
                        self.fail(messages.DUPLICATE_TYPE_SIGNATURES, n.lineno, n.col_offset)
                    arg_types = [a.type_annotation
                                 if a.type_annotation is not None
                                 else AnyType(TypeOfAny.unannotated)
                                 for a in args]
                else:
                    # PEP 484 disallows both type annotations and type comments
                    if n.returns or any(a.type_annotation is not None for a in args):
                        self.fail(messages.DUPLICATE_TYPE_SIGNATURES, n.lineno, n.col_offset)
                    translated_args = (TypeConverter(self.errors, line=n.lineno)
                                       .translate_expr_list(func_type_ast.argtypes))
                    arg_types = [a if a is not None else AnyType(TypeOfAny.unannotated)
                                for a in translated_args]
                return_type = TypeConverter(self.errors,
                                            line=n.lineno).visit(func_type_ast.returns)

                # add implicit self type
                if self.in_class() and len(arg_types) < len(args):
                    arg_types.insert(0, AnyType(TypeOfAny.special_form))
            except SyntaxError:
                self.fail(TYPE_COMMENT_SYNTAX_ERROR, n.lineno, n.col_offset)
                arg_types = [AnyType(TypeOfAny.from_error)] * len(args)
                return_type = AnyType(TypeOfAny.from_error)
        else:
            arg_types = [a.type_annotation for a in args]
            return_type = TypeConverter(self.errors, line=n.returns.lineno
                                        if n.returns else n.lineno).visit(n.returns)

        for arg, arg_type in zip(args, arg_types):
            self.set_type_optional(arg_type, arg.initializer)

        func_type = None
        if any(arg_types) or return_type:
            if len(arg_types) != 1 and any(isinstance(t, EllipsisType) for t in arg_types):
                self.fail("Ellipses cannot accompany other argument types "
                          "in function type signature.", n.lineno, 0)
            elif len(arg_types) > len(arg_kinds):
                self.fail('Type signature has too many arguments', n.lineno, 0)
            elif len(arg_types) < len(arg_kinds):
                self.fail('Type signature has too few arguments', n.lineno, 0)
            else:
                func_type = CallableType([a if a is not None else
                                          AnyType(TypeOfAny.unannotated) for a in arg_types],
                                         arg_kinds,
                                         arg_names,
                                         return_type if return_type is not None else
<<<<<<< HEAD
                                         AnyType(TypeOfAny.implicit),
                                         _dummy_fallback)
=======
                                         AnyType(TypeOfAny.unannotated),
                                         None)
>>>>>>> 7f8daf2b

        func_def = FuncDef(n.name,
                       args,
                       self.as_required_block(n.body, n.lineno),
                       func_type)
        if is_coroutine:
            # A coroutine is also a generator, mostly for internal reasons.
            func_def.is_generator = func_def.is_coroutine = True
        if func_type is not None:
            func_type.definition = func_def
            func_type.line = n.lineno

        if n.decorator_list:
            var = Var(func_def.name())
            var.is_ready = False
            var.set_line(n.decorator_list[0].lineno)

            func_def.is_decorated = True
            func_def.set_line(n.lineno + len(n.decorator_list))
            func_def.body.set_line(func_def.get_line())
            return Decorator(func_def, self.translate_expr_list(n.decorator_list), var)
        else:
            return func_def

    def set_type_optional(self, type: Optional[Type], initializer: Optional[Expression]) -> None:
        if self.options.no_implicit_optional:
            return
        # Indicate that type should be wrapped in an Optional if arg is initialized to None.
        optional = isinstance(initializer, NameExpr) and initializer.name == 'None'
        if isinstance(type, UnboundType):
            type.optional = optional

    def transform_args(self,
                       args: ast3.arguments,
                       line: int,
                       no_type_check: bool = False,
                       ) -> List[Argument]:
        def make_argument(arg: ast3.arg, default: Optional[ast3.expr], kind: int) -> Argument:
            if no_type_check:
                arg_type = None
            else:
                if arg.annotation is not None and arg.type_comment is not None:
                    self.fail(messages.DUPLICATE_TYPE_SIGNATURES, arg.lineno, arg.col_offset)
                arg_type = None
                if arg.annotation is not None:
                    arg_type = TypeConverter(self.errors, line=arg.lineno).visit(arg.annotation)
                elif arg.type_comment is not None:
                    arg_type = parse_type_comment(arg.type_comment, arg.lineno, self.errors)
            return Argument(Var(arg.arg), arg_type, self.visit(default), kind)

        new_args = []
        names = []  # type: List[ast3.arg]
        num_no_defaults = len(args.args) - len(args.defaults)
        # positional arguments without defaults
        for a in args.args[:num_no_defaults]:
            new_args.append(make_argument(a, None, ARG_POS))
            names.append(a)

        # positional arguments with defaults
        for a, d in zip(args.args[num_no_defaults:], args.defaults):
            new_args.append(make_argument(a, d, ARG_OPT))
            names.append(a)

        # *arg
        if args.vararg is not None:
            new_args.append(make_argument(args.vararg, None, ARG_STAR))
            names.append(args.vararg)

        # keyword-only arguments with defaults
        for a, d in zip(args.kwonlyargs, args.kw_defaults):
            new_args.append(make_argument(
                a,
                d,
                ARG_NAMED if d is None else ARG_NAMED_OPT))
            names.append(a)

        # **kwarg
        if args.kwarg is not None:
            new_args.append(make_argument(args.kwarg, None, ARG_STAR2))
            names.append(args.kwarg)

        def fail_arg(msg: str, arg: ast3.arg) -> None:
            self.fail(msg, arg.lineno, arg.col_offset)

        check_arg_names([name.arg for name in names], names, fail_arg)

        return new_args

    # ClassDef(identifier name,
    #  expr* bases,
    #  keyword* keywords,
    #  stmt* body,
    #  expr* decorator_list)
    @with_line
    def visit_ClassDef(self, n: ast3.ClassDef) -> ClassDef:
        self.class_nesting += 1
        metaclass_arg = find(lambda x: x.arg == 'metaclass', n.keywords)
        metaclass = None
        if metaclass_arg:
            metaclass = stringify_name(metaclass_arg.value)
            if metaclass is None:
                metaclass = '<error>'  # To be reported later
        keywords = [(kw.arg, self.visit(kw.value))
                    for kw in n.keywords if kw.arg]

        cdef = ClassDef(n.name,
                        self.as_required_block(n.body, n.lineno),
                        None,
                        self.translate_expr_list(n.bases),
                        metaclass=metaclass,
                        keywords=keywords)
        cdef.decorators = self.translate_expr_list(n.decorator_list)
        self.class_nesting -= 1
        return cdef

    # Return(expr? value)
    @with_line
    def visit_Return(self, n: ast3.Return) -> ReturnStmt:
        return ReturnStmt(self.visit(n.value))

    # Delete(expr* targets)
    @with_line
    def visit_Delete(self, n: ast3.Delete) -> DelStmt:
        if len(n.targets) > 1:
            tup = TupleExpr(self.translate_expr_list(n.targets))
            tup.set_line(n.lineno)
            return DelStmt(tup)
        else:
            return DelStmt(self.visit(n.targets[0]))

    # Assign(expr* targets, expr? value, string? type_comment, expr? annotation)
    @with_line
    def visit_Assign(self, n: ast3.Assign) -> AssignmentStmt:
        lvalues = self.translate_expr_list(n.targets)
        rvalue = self.visit(n.value)
        if n.type_comment is not None:
            typ = parse_type_comment(n.type_comment, n.lineno, self.errors)
        else:
            typ = None
        return AssignmentStmt(lvalues, rvalue, type=typ, new_syntax=False)

    # AnnAssign(expr target, expr annotation, expr? value, int simple)
    @with_line
    def visit_AnnAssign(self, n: ast3.AnnAssign) -> AssignmentStmt:
        if n.value is None:  # always allow 'x: int'
            rvalue = TempNode(AnyType(TypeOfAny.special_form), no_rhs=True)  # type: Expression
        else:
            rvalue = self.visit(n.value)
        typ = TypeConverter(self.errors, line=n.lineno).visit(n.annotation)
        assert typ is not None
        typ.column = n.annotation.col_offset
        return AssignmentStmt([self.visit(n.target)], rvalue, type=typ, new_syntax=True)

    # AugAssign(expr target, operator op, expr value)
    @with_line
    def visit_AugAssign(self, n: ast3.AugAssign) -> OperatorAssignmentStmt:
        return OperatorAssignmentStmt(self.from_operator(n.op),
                              self.visit(n.target),
                              self.visit(n.value))

    # For(expr target, expr iter, stmt* body, stmt* orelse, string? type_comment)
    @with_line
    def visit_For(self, n: ast3.For) -> ForStmt:
        if n.type_comment is not None:
            target_type = parse_type_comment(n.type_comment, n.lineno, self.errors)
        else:
            target_type = None
        return ForStmt(self.visit(n.target),
                       self.visit(n.iter),
                       self.as_required_block(n.body, n.lineno),
                       self.as_block(n.orelse, n.lineno),
                       target_type)

    # AsyncFor(expr target, expr iter, stmt* body, stmt* orelse, string? type_comment)
    @with_line
    def visit_AsyncFor(self, n: ast3.AsyncFor) -> ForStmt:
        if n.type_comment is not None:
            target_type = parse_type_comment(n.type_comment, n.lineno, self.errors)
        else:
            target_type = None
        r = ForStmt(self.visit(n.target),
                    self.visit(n.iter),
                    self.as_required_block(n.body, n.lineno),
                    self.as_block(n.orelse, n.lineno),
                    target_type)
        r.is_async = True
        return r

    # While(expr test, stmt* body, stmt* orelse)
    @with_line
    def visit_While(self, n: ast3.While) -> WhileStmt:
        return WhileStmt(self.visit(n.test),
                         self.as_required_block(n.body, n.lineno),
                         self.as_block(n.orelse, n.lineno))

    # If(expr test, stmt* body, stmt* orelse)
    @with_line
    def visit_If(self, n: ast3.If) -> IfStmt:
        return IfStmt([self.visit(n.test)],
                      [self.as_required_block(n.body, n.lineno)],
                      self.as_block(n.orelse, n.lineno))

    # With(withitem* items, stmt* body, string? type_comment)
    @with_line
    def visit_With(self, n: ast3.With) -> WithStmt:
        if n.type_comment is not None:
            target_type = parse_type_comment(n.type_comment, n.lineno, self.errors)
        else:
            target_type = None
        return WithStmt([self.visit(i.context_expr) for i in n.items],
                        [self.visit(i.optional_vars) for i in n.items],
                        self.as_required_block(n.body, n.lineno),
                        target_type)

    # AsyncWith(withitem* items, stmt* body, string? type_comment)
    @with_line
    def visit_AsyncWith(self, n: ast3.AsyncWith) -> WithStmt:
        if n.type_comment is not None:
            target_type = parse_type_comment(n.type_comment, n.lineno, self.errors)
        else:
            target_type = None
        r = WithStmt([self.visit(i.context_expr) for i in n.items],
                     [self.visit(i.optional_vars) for i in n.items],
                     self.as_required_block(n.body, n.lineno),
                     target_type)
        r.is_async = True
        return r

    # Raise(expr? exc, expr? cause)
    @with_line
    def visit_Raise(self, n: ast3.Raise) -> RaiseStmt:
        return RaiseStmt(self.visit(n.exc), self.visit(n.cause))

    # Try(stmt* body, excepthandler* handlers, stmt* orelse, stmt* finalbody)
    @with_line
    def visit_Try(self, n: ast3.Try) -> TryStmt:
        vs = [NameExpr(h.name) if h.name is not None else None for h in n.handlers]
        types = [self.visit(h.type) for h in n.handlers]
        handlers = [self.as_required_block(h.body, h.lineno) for h in n.handlers]

        return TryStmt(self.as_required_block(n.body, n.lineno),
                       vs,
                       types,
                       handlers,
                       self.as_block(n.orelse, n.lineno),
                       self.as_block(n.finalbody, n.lineno))

    # Assert(expr test, expr? msg)
    @with_line
    def visit_Assert(self, n: ast3.Assert) -> AssertStmt:
        return AssertStmt(self.visit(n.test), self.visit(n.msg))

    # Import(alias* names)
    @with_line
    def visit_Import(self, n: ast3.Import) -> Import:
        names = []  # type: List[Tuple[str, Optional[str]]]
        for alias in n.names:
            name = self.translate_module_id(alias.name)
            asname = alias.asname
            if asname is None and name != alias.name:
                # if the module name has been translated (and it's not already
                # an explicit import-as), make it an implicit import-as the
                # original name
                asname = alias.name
            names.append((name, asname))
        i = Import(names)
        self.imports.append(i)
        return i

    # ImportFrom(identifier? module, alias* names, int? level)
    @with_line
    def visit_ImportFrom(self, n: ast3.ImportFrom) -> ImportBase:
        assert n.level is not None
        if len(n.names) == 1 and n.names[0].name == '*':
            assert n.module is not None
            i = ImportAll(n.module, n.level)  # type: ImportBase
        else:
            i = ImportFrom(self.translate_module_id(n.module) if n.module is not None else '',
                           n.level,
                           [(a.name, a.asname) for a in n.names])
        self.imports.append(i)
        return i

    # Global(identifier* names)
    @with_line
    def visit_Global(self, n: ast3.Global) -> GlobalDecl:
        return GlobalDecl(n.names)

    # Nonlocal(identifier* names)
    @with_line
    def visit_Nonlocal(self, n: ast3.Nonlocal) -> NonlocalDecl:
        return NonlocalDecl(n.names)

    # Expr(expr value)
    @with_line
    def visit_Expr(self, n: ast3.Expr) -> ExpressionStmt:
        value = self.visit(n.value)
        return ExpressionStmt(value)

    # Pass
    @with_line
    def visit_Pass(self, n: ast3.Pass) -> PassStmt:
        return PassStmt()

    # Break
    @with_line
    def visit_Break(self, n: ast3.Break) -> BreakStmt:
        return BreakStmt()

    # Continue
    @with_line
    def visit_Continue(self, n: ast3.Continue) -> ContinueStmt:
        return ContinueStmt()

    # --- expr ---
    # BoolOp(boolop op, expr* values)
    @with_line
    def visit_BoolOp(self, n: ast3.BoolOp) -> OpExpr:
        # mypy translates (1 and 2 and 3) as (1 and (2 and 3))
        assert len(n.values) >= 2
        if isinstance(n.op, ast3.And):
            op = 'and'
        elif isinstance(n.op, ast3.Or):
            op = 'or'
        else:
            raise RuntimeError('unknown BoolOp ' + str(type(n)))

        # potentially inefficient!
        def group(vals: List[Expression]) -> OpExpr:
            if len(vals) == 2:
                return OpExpr(op, vals[0], vals[1])
            else:
                return OpExpr(op, vals[0], group(vals[1:]))

        return group(self.translate_expr_list(n.values))

    # BinOp(expr left, operator op, expr right)
    @with_line
    def visit_BinOp(self, n: ast3.BinOp) -> OpExpr:
        op = self.from_operator(n.op)

        if op is None:
            raise RuntimeError('cannot translate BinOp ' + str(type(n.op)))

        return OpExpr(op, self.visit(n.left), self.visit(n.right))

    # UnaryOp(unaryop op, expr operand)
    @with_line
    def visit_UnaryOp(self, n: ast3.UnaryOp) -> UnaryExpr:
        op = None
        if isinstance(n.op, ast3.Invert):
            op = '~'
        elif isinstance(n.op, ast3.Not):
            op = 'not'
        elif isinstance(n.op, ast3.UAdd):
            op = '+'
        elif isinstance(n.op, ast3.USub):
            op = '-'

        if op is None:
            raise RuntimeError('cannot translate UnaryOp ' + str(type(n.op)))

        return UnaryExpr(op, self.visit(n.operand))

    # Lambda(arguments args, expr body)
    @with_line
    def visit_Lambda(self, n: ast3.Lambda) -> LambdaExpr:
        body = ast3.Return(n.body)
        body.lineno = n.lineno
        body.col_offset = n.col_offset

        return LambdaExpr(self.transform_args(n.args, n.lineno),
                        self.as_required_block([body], n.lineno))

    # IfExp(expr test, expr body, expr orelse)
    @with_line
    def visit_IfExp(self, n: ast3.IfExp) -> ConditionalExpr:
        return ConditionalExpr(self.visit(n.test),
                               self.visit(n.body),
                               self.visit(n.orelse))

    # Dict(expr* keys, expr* values)
    @with_line
    def visit_Dict(self, n: ast3.Dict) -> DictExpr:
        return DictExpr(list(zip(self.translate_expr_list(n.keys),
                                 self.translate_expr_list(n.values))))

    # Set(expr* elts)
    @with_line
    def visit_Set(self, n: ast3.Set) -> SetExpr:
        return SetExpr(self.translate_expr_list(n.elts))

    # ListComp(expr elt, comprehension* generators)
    @with_line
    def visit_ListComp(self, n: ast3.ListComp) -> ListComprehension:
        return ListComprehension(self.visit_GeneratorExp(cast(ast3.GeneratorExp, n)))

    # SetComp(expr elt, comprehension* generators)
    @with_line
    def visit_SetComp(self, n: ast3.SetComp) -> SetComprehension:
        return SetComprehension(self.visit_GeneratorExp(cast(ast3.GeneratorExp, n)))

    # DictComp(expr key, expr value, comprehension* generators)
    @with_line
    def visit_DictComp(self, n: ast3.DictComp) -> DictionaryComprehension:
        targets = [self.visit(c.target) for c in n.generators]
        iters = [self.visit(c.iter) for c in n.generators]
        ifs_list = [self.translate_expr_list(c.ifs) for c in n.generators]
        is_async = [bool(c.is_async) for c in n.generators]
        return DictionaryComprehension(self.visit(n.key),
                                       self.visit(n.value),
                                       targets,
                                       iters,
                                       ifs_list,
                                       is_async)

    # GeneratorExp(expr elt, comprehension* generators)
    @with_line
    def visit_GeneratorExp(self, n: ast3.GeneratorExp) -> GeneratorExpr:
        targets = [self.visit(c.target) for c in n.generators]
        iters = [self.visit(c.iter) for c in n.generators]
        ifs_list = [self.translate_expr_list(c.ifs) for c in n.generators]
        is_async = [bool(c.is_async) for c in n.generators]
        return GeneratorExpr(self.visit(n.elt),
                             targets,
                             iters,
                             ifs_list,
                             is_async)

    # Await(expr value)
    @with_line
    def visit_Await(self, n: ast3.Await) -> AwaitExpr:
        v = self.visit(n.value)
        return AwaitExpr(v)

    # Yield(expr? value)
    @with_line
    def visit_Yield(self, n: ast3.Yield) -> YieldExpr:
        return YieldExpr(self.visit(n.value))

    # YieldFrom(expr value)
    @with_line
    def visit_YieldFrom(self, n: ast3.YieldFrom) -> YieldFromExpr:
        return YieldFromExpr(self.visit(n.value))

    # Compare(expr left, cmpop* ops, expr* comparators)
    @with_line
    def visit_Compare(self, n: ast3.Compare) -> ComparisonExpr:
        operators = [self.from_comp_operator(o) for o in n.ops]
        operands = self.translate_expr_list([n.left] + n.comparators)
        return ComparisonExpr(operators, operands)

    # Call(expr func, expr* args, keyword* keywords)
    # keyword = (identifier? arg, expr value)
    @with_line
    def visit_Call(self, n: ast3.Call) -> CallExpr:
        def is_star2arg(k: ast3.keyword) -> bool:
            return k.arg is None

        arg_types = self.translate_expr_list(
            [a.value if isinstance(a, ast3.Starred) else a for a in n.args] +
            [k.value for k in n.keywords])
        arg_kinds = ([ARG_STAR if isinstance(a, ast3.Starred) else ARG_POS for a in n.args] +
                     [ARG_STAR2 if is_star2arg(k) else ARG_NAMED for k in n.keywords])
        return CallExpr(self.visit(n.func),
                        arg_types,
                        arg_kinds,
                        cast(List[Optional[str]], [None] * len(n.args)) +
                        [k.arg for k in n.keywords])

    # Num(object n) -- a number as a PyObject.
    @with_line
    def visit_Num(self, n: ast3.Num) -> Union[IntExpr, FloatExpr, ComplexExpr]:
        if isinstance(n.n, int):
            return IntExpr(n.n)
        elif isinstance(n.n, float):
            return FloatExpr(n.n)
        elif isinstance(n.n, complex):
            return ComplexExpr(n.n)

        raise RuntimeError('num not implemented for ' + str(type(n.n)))

    # Str(string s)
    @with_line
    def visit_Str(self, n: ast3.Str) -> Union[UnicodeExpr, StrExpr]:
        # Hack: assume all string literals in Python 2 stubs are normal
        # strs (i.e. not unicode).  All stubs are parsed with the Python 3
        # parser, which causes unprefixed string literals to be interpreted
        # as unicode instead of bytes.  This hack is generally okay,
        # because mypy considers str literals to be compatible with
        # unicode.
        return StrExpr(n.s)

    # Only available with typed_ast >= 0.6.2
    if hasattr(ast3, 'JoinedStr'):
        # JoinedStr(expr* values)
        @with_line
        def visit_JoinedStr(self, n: ast3.JoinedStr) -> Expression:
            # Each of n.values is a str or FormattedValue; we just concatenate
            # them all using ''.join.
            empty_string = StrExpr('')
            empty_string.set_line(n.lineno, n.col_offset)
            strs_to_join = ListExpr(self.translate_expr_list(n.values))
            strs_to_join.set_line(empty_string)
            join_method = MemberExpr(empty_string, 'join')
            join_method.set_line(empty_string)
            result_expression = CallExpr(join_method,
                                         [strs_to_join],
                                         [ARG_POS])
            return result_expression

        # FormattedValue(expr value)
        @with_line
        def visit_FormattedValue(self, n: ast3.FormattedValue) -> Expression:
            # A FormattedValue is a component of a JoinedStr, or it can exist
            # on its own. We translate them to individual '{}'.format(value)
            # calls -- we don't bother with the conversion/format_spec fields.
            exp = self.visit(n.value)
            exp.set_line(n.lineno, n.col_offset)
            format_string = StrExpr('{}')
            format_string.set_line(n.lineno, n.col_offset)
            format_method = MemberExpr(format_string, 'format')
            format_method.set_line(format_string)
            result_expression = CallExpr(format_method,
                                         [exp],
                                         [ARG_POS])
            return result_expression

    # Bytes(bytes s)
    @with_line
    def visit_Bytes(self, n: ast3.Bytes) -> Union[BytesExpr, StrExpr]:
        # The following line is a bit hacky, but is the best way to maintain
        # compatibility with how mypy currently parses the contents of bytes literals.
        contents = str(n.s)[2:-1]
        return BytesExpr(contents)

    # NameConstant(singleton value)
    def visit_NameConstant(self, n: ast3.NameConstant) -> NameExpr:
        return NameExpr(str(n.value))

    # Ellipsis
    @with_line
    def visit_Ellipsis(self, n: ast3.Ellipsis) -> EllipsisExpr:
        return EllipsisExpr()

    # Attribute(expr value, identifier attr, expr_context ctx)
    @with_line
    def visit_Attribute(self, n: ast3.Attribute) -> Union[MemberExpr, SuperExpr]:
        if (isinstance(n.value, ast3.Call) and
                isinstance(n.value.func, ast3.Name) and
                n.value.func.id == 'super'):
            return SuperExpr(n.attr)

        return MemberExpr(self.visit(n.value), n.attr)

    # Subscript(expr value, slice slice, expr_context ctx)
    @with_line
    def visit_Subscript(self, n: ast3.Subscript) -> IndexExpr:
        return IndexExpr(self.visit(n.value), self.visit(n.slice))

    # Starred(expr value, expr_context ctx)
    @with_line
    def visit_Starred(self, n: ast3.Starred) -> StarExpr:
        return StarExpr(self.visit(n.value))

    # Name(identifier id, expr_context ctx)
    @with_line
    def visit_Name(self, n: ast3.Name) -> NameExpr:
        return NameExpr(n.id)

    # List(expr* elts, expr_context ctx)
    @with_line
    def visit_List(self, n: ast3.List) -> ListExpr:
        return ListExpr([self.visit(e) for e in n.elts])

    # Tuple(expr* elts, expr_context ctx)
    @with_line
    def visit_Tuple(self, n: ast3.Tuple) -> TupleExpr:
        return TupleExpr([self.visit(e) for e in n.elts])

    # --- slice ---

    # Slice(expr? lower, expr? upper, expr? step)
    def visit_Slice(self, n: ast3.Slice) -> SliceExpr:
        return SliceExpr(self.visit(n.lower),
                         self.visit(n.upper),
                         self.visit(n.step))

    # ExtSlice(slice* dims)
    def visit_ExtSlice(self, n: ast3.ExtSlice) -> TupleExpr:
        return TupleExpr(self.translate_expr_list(n.dims))

    # Index(expr value)
    def visit_Index(self, n: ast3.Index) -> Node:
        return self.visit(n.value)


class TypeConverter(ast3.NodeTransformer):
    def __init__(self, errors: Optional[Errors], line: int = -1) -> None:
        self.errors = errors
        self.line = line
        self.node_stack = []  # type: List[ast3.AST]

    def _visit_implementation(self, node: Optional[ast3.AST]) -> Optional[Type]:
        """Modified visit -- keep track of the stack of nodes"""
        if node is None:
            return None
        self.node_stack.append(node)
        try:
            return super().visit(node)
        finally:
            self.node_stack.pop()

    if sys.version_info >= (3, 6):
        @overload
        def visit(self, node: ast3.expr) -> Type: ...

        @overload  # noqa
        def visit(self, node: Optional[ast3.AST]) -> Optional[Type]: ...

        def visit(self, node: Optional[ast3.AST]) -> Optional[Type]:  # noqa
            return self._visit_implementation(node)
    else:
        def visit(self, node: Optional[ast3.AST]) -> Any:
            return self._visit_implementation(node)

    def parent(self) -> Optional[ast3.AST]:
        """Return the AST node above the one we are processing"""
        if len(self.node_stack) < 2:
            return None
        return self.node_stack[-2]

    def fail(self, msg: str, line: int, column: int) -> None:
        if self.errors:
            self.errors.report(line, column, msg)

    def visit_raw_str(self, s: str) -> Type:
        # An escape hatch that allows the AST walker in fastparse2 to
        # directly hook into the Python 3.5 type converter in some cases
        # without needing to create an intermediary `ast3.Str` object.
        return (parse_type_comment(s.strip(), self.line, self.errors) or
                AnyType(TypeOfAny.from_error))

    def generic_visit(self, node: ast3.AST) -> Type:  # type: ignore
        self.fail(TYPE_COMMENT_AST_ERROR, self.line, getattr(node, 'col_offset', -1))
        return AnyType(TypeOfAny.from_error)

    def translate_expr_list(self, l: Sequence[ast3.expr]) -> List[Type]:
        return [self.visit(e) for e in l]

    def visit_Call(self, e: ast3.Call) -> Type:
        # Parse the arg constructor
        if not isinstance(self.parent(), ast3.List):
            return self.generic_visit(e)
        f = e.func
        constructor = stringify_name(f)
        if not constructor:
            self.fail("Expected arg constructor name", e.lineno, e.col_offset)
        name = None  # type: Optional[str]
        default_type = AnyType(TypeOfAny.special_form)
        typ = default_type  # type: Type
        for i, arg in enumerate(e.args):
            if i == 0:
                converted = self.visit(arg)
                assert converted is not None
                typ = converted
            elif i == 1:
                name = self._extract_argument_name(arg)
            else:
                self.fail("Too many arguments for argument constructor",
                          f.lineno, f.col_offset)
        for k in e.keywords:
            value = k.value
            if k.arg == "name":
                if name is not None:
                    self.fail('"{}" gets multiple values for keyword argument "name"'.format(
                        constructor), f.lineno, f.col_offset)
                name = self._extract_argument_name(value)
            elif k.arg == "type":
                if typ is not default_type:
                    self.fail('"{}" gets multiple values for keyword argument "type"'.format(
                        constructor), f.lineno, f.col_offset)
                converted = self.visit(value)
                assert converted is not None
                typ = converted
            else:
                self.fail(
                    'Unexpected argument "{}" for argument constructor'.format(k.arg),
                    value.lineno, value.col_offset)
        return CallableArgument(typ, name, constructor, e.lineno, e.col_offset)

    def translate_argument_list(self, l: Sequence[ast3.expr]) -> TypeList:
        return TypeList([self.visit(e) for e in l], line=self.line)

    def _extract_argument_name(self, n: ast3.expr) -> Optional[str]:
        if isinstance(n, ast3.Str):
            return n.s.strip()
        elif isinstance(n, ast3.NameConstant) and str(n.value) == 'None':
            return None
        self.fail('Expected string literal for argument name, got {}'.format(
            type(n).__name__), self.line, 0)
        return None

    def visit_Name(self, n: ast3.Name) -> Type:
        return UnboundType(n.id, line=self.line)

    def visit_NameConstant(self, n: ast3.NameConstant) -> Type:
        return UnboundType(str(n.value))

    # Str(string s)
    def visit_Str(self, n: ast3.Str) -> Type:
        return (parse_type_comment(n.s.strip(), self.line, self.errors) or
                AnyType(TypeOfAny.from_error))

    # Subscript(expr value, slice slice, expr_context ctx)
    def visit_Subscript(self, n: ast3.Subscript) -> Type:
        if not isinstance(n.slice, ast3.Index):
            self.fail(TYPE_COMMENT_SYNTAX_ERROR, self.line, getattr(n, 'col_offset', -1))
            return AnyType(TypeOfAny.from_error)

        empty_tuple_index = False
        if isinstance(n.slice.value, ast3.Tuple):
            params = self.translate_expr_list(n.slice.value.elts)
            if len(n.slice.value.elts) == 0:
                empty_tuple_index = True
        else:
            params = [self.visit(n.slice.value)]

        value = self.visit(n.value)
        if isinstance(value, UnboundType) and not value.args:
            return UnboundType(value.name, params, line=self.line,
                               empty_tuple_index=empty_tuple_index)
        else:
            self.fail(TYPE_COMMENT_AST_ERROR, self.line, getattr(n, 'col_offset', -1))
            return AnyType(TypeOfAny.from_error)

    def visit_Tuple(self, n: ast3.Tuple) -> Type:
        return TupleType(self.translate_expr_list(n.elts), _dummy_fallback,
                         implicit=True, line=self.line)

    # Attribute(expr value, identifier attr, expr_context ctx)
    def visit_Attribute(self, n: ast3.Attribute) -> Type:
        before_dot = self.visit(n.value)

        if isinstance(before_dot, UnboundType) and not before_dot.args:
            return UnboundType("{}.{}".format(before_dot.name, n.attr), line=self.line)
        else:
            self.fail(TYPE_COMMENT_AST_ERROR, self.line, getattr(n, 'col_offset', -1))
            return AnyType(TypeOfAny.from_error)

    # Ellipsis
    def visit_Ellipsis(self, n: ast3.Ellipsis) -> Type:
        return EllipsisType(line=self.line)

    # List(expr* elts, expr_context ctx)
    def visit_List(self, n: ast3.List) -> Type:
        return self.translate_argument_list(n.elts)


def stringify_name(n: ast3.AST) -> Optional[str]:
    if isinstance(n, ast3.Name):
        return n.id
    elif isinstance(n, ast3.Attribute):
        sv = stringify_name(n.value)
        if sv is not None:
            return "{}.{}".format(sv, n.attr)
    return None  # Can't do it.<|MERGE_RESOLUTION|>--- conflicted
+++ resolved
@@ -381,13 +381,8 @@
                                          arg_kinds,
                                          arg_names,
                                          return_type if return_type is not None else
-<<<<<<< HEAD
-                                         AnyType(TypeOfAny.implicit),
+                                         AnyType(TypeOfAny.unannotated),
                                          _dummy_fallback)
-=======
-                                         AnyType(TypeOfAny.unannotated),
-                                         None)
->>>>>>> 7f8daf2b
 
         func_def = FuncDef(n.name,
                        args,
