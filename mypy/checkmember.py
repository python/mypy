"""Type checking of attribute access"""

from typing import cast, Callable, Optional, Union, Sequence
from typing_extensions import TYPE_CHECKING

from mypy.types import (
    Type, Instance, AnyType, TupleType, TypedDictType, CallableType, FunctionLike,
    TypeVarLikeType, Overloaded, TypeVarType, UnionType, PartialType, TypeOfAny, LiteralType,
    DeletedType, NoneType, TypeType, has_type_vars, get_proper_type, ProperType, ParamSpecType,
<<<<<<< HEAD
    SelfType, ENUM_REMOVED_PROPS
=======
    TypeVarTupleType, ENUM_REMOVED_PROPS
>>>>>>> b0e59b29
)
from mypy.nodes import (
    TypeInfo, FuncBase, Var, FuncDef, SymbolNode, SymbolTable, Context,
    MypyFile, TypeVarExpr, ARG_POS, ARG_STAR, ARG_STAR2, Decorator,
    OverloadedFuncDef, TypeAlias, TempNode, is_final_node,
    SYMBOL_FUNCBASE_TYPES, IndexExpr
)
from mypy.messages import MessageBuilder
from mypy.maptype import map_instance_to_supertype
from mypy.expandtype import expand_type_by_instance, freshen_function_type_vars
from mypy.erasetype import erase_typevars
from mypy.plugin import AttributeContext
from mypy.typeanal import set_any_tvars
from mypy import message_registry
from mypy import subtypes
from mypy import meet
from mypy.typeops import (
    tuple_fallback, bind_self, erase_to_bound, class_callable, type_object_type_from_function,
    make_simplified_union, function_type,
)

if TYPE_CHECKING:  # import for forward declaration only
    import mypy.checker

from mypy import state


class MemberContext:
    """Information and objects needed to type check attribute access.

    Look at the docstring of analyze_member_access for more information.
    """

    def __init__(self,
                 is_lvalue: bool,
                 is_super: bool,
                 is_operator: bool,
                 original_type: Type,
                 context: Context,
                 msg: MessageBuilder,
                 chk: 'mypy.checker.TypeChecker',
                 self_type: Optional[Type],
                 module_symbol_table: Optional[SymbolTable] = None) -> None:
        self.is_lvalue = is_lvalue
        self.is_super = is_super
        self.is_operator = is_operator
        self.original_type = original_type
        self.self_type = self_type or original_type
        self.context = context  # Error context
        self.msg = msg
        self.chk = chk
        self.module_symbol_table = module_symbol_table

    def named_type(self, name: str) -> Instance:
        return self.chk.named_type(name)

    def not_ready_callback(self, name: str, context: Context) -> None:
        self.chk.handle_cannot_determine_type(name, context)

    def copy_modified(self, *, messages: Optional[MessageBuilder] = None,
                      self_type: Optional[Type] = None,
                      is_lvalue: Optional[bool] = None) -> 'MemberContext':
        mx = MemberContext(self.is_lvalue, self.is_super, self.is_operator,
                           self.original_type, self.context, self.msg, self.chk,
                           self.self_type, self.module_symbol_table)
        if messages is not None:
            mx.msg = messages
        if self_type is not None:
            mx.self_type = self_type
        if is_lvalue is not None:
            mx.is_lvalue = is_lvalue
        return mx


def analyze_member_access(name: str,
                          typ: Type,
                          context: Context,
                          is_lvalue: bool,
                          is_super: bool,
                          is_operator: bool,
                          msg: MessageBuilder, *,
                          original_type: Type,
                          chk: 'mypy.checker.TypeChecker',
                          override_info: Optional[TypeInfo] = None,
                          in_literal_context: bool = False,
                          self_type: Optional[Type] = None,
                          module_symbol_table: Optional[SymbolTable] = None) -> Type:
    """Return the type of attribute 'name' of 'typ'.

    The actual implementation is in '_analyze_member_access' and this docstring
    also applies to it.

    This is a general operation that supports various different variations:

      1. lvalue or non-lvalue access (setter or getter access)
      2. supertype access when using super() (is_super == True and
         'override_info' should refer to the supertype)

    'original_type' is the most precise inferred or declared type of the base object
    that we have available. When looking for an attribute of 'typ', we may perform
    recursive calls targeting the fallback type, and 'typ' may become some supertype
    of 'original_type'. 'original_type' is always preserved as the 'typ' type used in
    the initial, non-recursive call. The 'self_type' is a component of 'original_type'
    to which generic self should be bound (a narrower type that has a fallback to instance).
    Currently this is used only for union types.

    'module_symbol_table' is passed to this function if 'typ' is actually a module
    and we want to keep track of the available attributes of the module (since they
    are not available via the type object directly)
    """
    mx = MemberContext(is_lvalue,
                       is_super,
                       is_operator,
                       original_type,
                       context,
                       msg,
                       chk=chk,
                       self_type=self_type,
                       module_symbol_table=module_symbol_table)
    result = _analyze_member_access(name, typ, mx, override_info)
    possible_literal = get_proper_type(result)
    if (in_literal_context and isinstance(possible_literal, Instance) and
            possible_literal.last_known_value is not None):
        return possible_literal.last_known_value
    else:
        return result


def _analyze_member_access(name: str,
                           typ: Type,
                           mx: MemberContext,
                           override_info: Optional[TypeInfo] = None) -> Type:
    # TODO: This and following functions share some logic with subtypes.find_member;
    #       consider refactoring.
    typ = get_proper_type(typ)
    if isinstance(typ, Instance):
        return analyze_instance_member_access(name, typ, mx, override_info)
    elif isinstance(typ, AnyType):
        # The base object has dynamic type.
        return AnyType(TypeOfAny.from_another_any, source_any=typ)
    elif isinstance(typ, UnionType):
        return analyze_union_member_access(name, typ, mx)
    elif isinstance(typ, FunctionLike) and typ.is_type_obj():
        return analyze_type_callable_member_access(name, typ, mx)
    elif isinstance(typ, TypeType):
        return analyze_type_type_member_access(name, typ, mx, override_info)
    elif isinstance(typ, TupleType):
        # Actually look up from the fallback instance type.
        return _analyze_member_access(name, tuple_fallback(typ), mx, override_info)
    elif isinstance(typ, (LiteralType, FunctionLike)):
        # Actually look up from the fallback instance type.
        return _analyze_member_access(name, typ.fallback, mx, override_info)
    elif isinstance(typ, TypedDictType):
        return analyze_typeddict_access(name, typ, mx, override_info)
    elif isinstance(typ, NoneType):
        return analyze_none_member_access(name, typ, mx)
    elif isinstance(typ, TypeVarLikeType):
        return _analyze_member_access(name, typ.upper_bound, mx, override_info)
    elif isinstance(typ, DeletedType):
        mx.msg.deleted_as_rvalue(typ, mx.context)
        return AnyType(TypeOfAny.from_error)
    if mx.chk.should_suppress_optional_error([typ]):
        return AnyType(TypeOfAny.from_error)
    return report_missing_attribute(mx.original_type, typ, name, mx)


def may_be_awaitable_attribute(
    name: str,
    typ: Type,
    mx: MemberContext,
    override_info: Optional[TypeInfo] = None
) -> bool:
    """Check if the given type has the attribute when awaited."""
    if mx.chk.checking_missing_await:
        # Avoid infinite recursion.
        return False
    with mx.chk.checking_await_set(), mx.msg.filter_errors() as local_errors:
        aw_type = mx.chk.get_precise_awaitable_type(typ, local_errors)
        if aw_type is None:
            return False
        _ = _analyze_member_access(name, aw_type, mx, override_info)
        return not local_errors.has_new_errors()


def report_missing_attribute(
    original_type: Type,
    typ: Type,
    name: str,
    mx: MemberContext,
    override_info: Optional[TypeInfo] = None
) -> Type:
    res_type = mx.msg.has_no_attr(original_type, typ, name, mx.context, mx.module_symbol_table)
    if may_be_awaitable_attribute(name, typ, mx, override_info):
        mx.msg.possible_missing_await(mx.context)
    return res_type


# The several functions that follow implement analyze_member_access for various
# types and aren't documented individually.


def analyze_instance_member_access(name: str,
                                   typ: Instance,
                                   mx: MemberContext,
                                   override_info: Optional[TypeInfo]) -> Type:
    if name == '__init__' and not mx.is_super:
        # Accessing __init__ in statically typed code would compromise
        # type safety unless used via super().
        mx.msg.fail(message_registry.CANNOT_ACCESS_INIT, mx.context)
        return AnyType(TypeOfAny.from_error)

    # The base object has an instance type.

    info = typ.type
    if override_info:
        info = override_info

    if (state.find_occurrences and
            info.name == state.find_occurrences[0] and
            name == state.find_occurrences[1]):
        mx.msg.note("Occurrence of '{}.{}'".format(*state.find_occurrences), mx.context)

    # Look up the member. First look up the method dictionary.
    method = info.get_method(name)
    if method and not isinstance(method, Decorator):
        if method.is_property:
            assert isinstance(method, OverloadedFuncDef)
            first_item = cast(Decorator, method.items[0])
            return analyze_var(name, first_item.var, typ, info, mx)
        if mx.is_lvalue:
            mx.msg.cant_assign_to_method(mx.context)
        signature = function_type(method, mx.named_type('builtins.function'))
        signature = freshen_function_type_vars(signature)
        if name == '__new__':
            # __new__ is special and behaves like a static method -- don't strip
            # the first argument.
            pass
        else:
            if isinstance(signature, FunctionLike) and name != '__call__':
                # TODO: use proper treatment of special methods on unions instead
                #       of this hack here and below (i.e. mx.self_type).
                dispatched_type = meet.meet_types(mx.original_type, typ)
                signature = check_self_arg(signature, dispatched_type, method.is_class,
                                           mx.context, name, mx.msg)
            signature = bind_self(signature, mx.self_type, is_classmethod=method.is_class)
        typ = map_instance_to_supertype(typ, method.info)
        member_type = expand_type_by_instance(signature, typ)
        freeze_type_vars(member_type)
        return member_type
    else:
        # Not a method.
        return analyze_member_var_access(name, typ, info, mx)


def analyze_type_callable_member_access(name: str,
                                        typ: FunctionLike,
                                        mx: MemberContext) -> Type:
    # Class attribute.
    # TODO super?
    ret_type = typ.items[0].ret_type
    assert isinstance(ret_type, ProperType)
    if isinstance(ret_type, TupleType):
        ret_type = tuple_fallback(ret_type)
    if isinstance(ret_type, Instance):
        if not mx.is_operator:
            # When Python sees an operator (eg `3 == 4`), it automatically translates that
            # into something like `int.__eq__(3, 4)` instead of `(3).__eq__(4)` as an
            # optimization.
            #
            # While it normally it doesn't matter which of the two versions are used, it
            # does cause inconsistencies when working with classes. For example, translating
            # `int == int` to `int.__eq__(int)` would not work since `int.__eq__` is meant to
            # compare two int _instances_. What we really want is `type(int).__eq__`, which
            # is meant to compare two types or classes.
            #
            # This check makes sure that when we encounter an operator, we skip looking up
            # the corresponding method in the current instance to avoid this edge case.
            # See https://github.com/python/mypy/pull/1787 for more info.
            # TODO: do not rely on same type variables being present in all constructor overloads.
            result = analyze_class_attribute_access(ret_type, name, mx,
                                                    original_vars=typ.items[0].variables)
            if result:
                return result
        # Look up from the 'type' type.
        return _analyze_member_access(name, typ.fallback, mx)
    else:
        assert False, f'Unexpected type {ret_type!r}'


def analyze_type_type_member_access(name: str,
                                    typ: TypeType,
                                    mx: MemberContext,
                                    override_info: Optional[TypeInfo]) -> Type:
    # Similar to analyze_type_callable_attribute_access.
    item = None
    fallback = mx.named_type('builtins.type')
    if isinstance(typ.item, Instance):
        item = typ.item
    elif isinstance(typ.item, AnyType):
        with mx.msg.filter_errors():
            return _analyze_member_access(name, fallback, mx, override_info)
    elif isinstance(typ.item, TypeVarType):
        upper_bound = get_proper_type(typ.item.upper_bound)
        if isinstance(upper_bound, Instance):
            item = upper_bound
        elif isinstance(upper_bound, TupleType):
            item = tuple_fallback(upper_bound)
        elif isinstance(upper_bound, AnyType):
            with mx.msg.filter_errors():
                return _analyze_member_access(name, fallback, mx, override_info)
    elif isinstance(typ.item, TupleType):
        item = tuple_fallback(typ.item)
    elif isinstance(typ.item, FunctionLike) and typ.item.is_type_obj():
        item = typ.item.fallback
    elif isinstance(typ.item, TypeType):
        # Access member on metaclass object via Type[Type[C]]
        if isinstance(typ.item.item, Instance):
            item = typ.item.item.type.metaclass_type
    ignore_messages = False
    if item and not mx.is_operator:
        # See comment above for why operators are skipped
        result = analyze_class_attribute_access(item, name, mx, override_info)
        if result:
            if not (isinstance(get_proper_type(result), AnyType) and item.type.fallback_to_any):
                return result
            else:
                # We don't want errors on metaclass lookup for classes with Any fallback
                ignore_messages = True
    if item is not None:
        fallback = item.type.metaclass_type or fallback

    with mx.msg.filter_errors(filter_errors=ignore_messages):
        return _analyze_member_access(name, fallback, mx, override_info)


def analyze_union_member_access(name: str, typ: UnionType, mx: MemberContext) -> Type:
    with mx.msg.disable_type_names():
        results = []
        for subtype in typ.relevant_items():
            # Self types should be bound to every individual item of a union.
            item_mx = mx.copy_modified(self_type=subtype)
            results.append(_analyze_member_access(name, subtype, item_mx))
    return make_simplified_union(results)


def analyze_none_member_access(name: str, typ: NoneType, mx: MemberContext) -> Type:
    is_python_3 = mx.chk.options.python_version[0] >= 3
    # In Python 2 "None" has exactly the same attributes as "object". Python 3 adds a single
    # extra attribute, "__bool__".
    if is_python_3 and name == '__bool__':
        literal_false = LiteralType(False, fallback=mx.named_type('builtins.bool'))
        return CallableType(arg_types=[],
                            arg_kinds=[],
                            arg_names=[],
                            ret_type=literal_false,
                            fallback=mx.named_type('builtins.function'))
    elif mx.chk.should_suppress_optional_error([typ]):
        return AnyType(TypeOfAny.from_error)
    else:
        return _analyze_member_access(name, mx.named_type('builtins.object'), mx)


def analyze_member_var_access(name: str,
                              itype: Instance,
                              info: TypeInfo,
                              mx: MemberContext) -> Type:
    """Analyse attribute access that does not target a method.

    This is logically part of analyze_member_access and the arguments are similar.

    original_type is the type of E in the expression E.var
    """
    # It was not a method. Try looking up a variable.
    v = lookup_member_var_or_accessor(info, name, mx.is_lvalue)

    vv = v
    if isinstance(vv, Decorator):
        # The associated Var node of a decorator contains the type.
        v = vv.var

    if isinstance(vv, TypeInfo):
        # If the associated variable is a TypeInfo synthesize a Var node for
        # the purposes of type checking.  This enables us to type check things
        # like accessing class attributes on an inner class.
        v = Var(name, type=type_object_type(vv, mx.named_type))
        v.info = info

    if isinstance(vv, TypeAlias) and isinstance(get_proper_type(vv.target), Instance):
        # Similar to the above TypeInfo case, we allow using
        # qualified type aliases in runtime context if it refers to an
        # instance type. For example:
        #     class C:
        #         A = List[int]
        #     x = C.A() <- this is OK
        typ = instance_alias_type(vv, mx.named_type)
        v = Var(name, type=typ)
        v.info = info

    if isinstance(v, Var):
        implicit = info[name].implicit

        # An assignment to final attribute is always an error,
        # independently of types.
        if mx.is_lvalue and not mx.chk.get_final_context():
            check_final_member(name, info, mx.msg, mx.context)

        return analyze_var(name, v, itype, info, mx, implicit=implicit)
    elif isinstance(v, FuncDef):
        assert False, "Did not expect a function"
    elif (not v and name not in ['__getattr__', '__setattr__', '__getattribute__'] and
          not mx.is_operator and mx.module_symbol_table is None):
        # Above we skip ModuleType.__getattr__ etc. if we have a
        # module symbol table, since the symbol table allows precise
        # checking.
        if not mx.is_lvalue:
            for method_name in ('__getattribute__', '__getattr__'):
                method = info.get_method(method_name)

                # __getattribute__ is defined on builtins.object and returns Any, so without
                # the guard this search will always find object.__getattribute__ and conclude
                # that the attribute exists
                if method and method.info.fullname != 'builtins.object':
                    bound_method = analyze_decorator_or_funcbase_access(
                        defn=method, itype=itype, info=info,
                        self_type=mx.self_type, name=method_name, mx=mx)
                    typ = map_instance_to_supertype(itype, method.info)
                    getattr_type = get_proper_type(expand_type_by_instance(bound_method, typ))
                    if isinstance(getattr_type, CallableType):
                        result = getattr_type.ret_type
                    else:
                        result = getattr_type

                    # Call the attribute hook before returning.
                    fullname = f'{method.info.fullname}.{name}'
                    hook = mx.chk.plugin.get_attribute_hook(fullname)
                    if hook:
                        result = hook(AttributeContext(get_proper_type(mx.original_type),
                                                       result, mx.context, mx.chk))
                    return result
        else:
            setattr_meth = info.get_method('__setattr__')
            if setattr_meth and setattr_meth.info.fullname != 'builtins.object':
                bound_type = analyze_decorator_or_funcbase_access(
                    defn=setattr_meth, itype=itype, info=info,
                    self_type=mx.self_type, name=name,
                    mx=mx.copy_modified(is_lvalue=False))
                typ = map_instance_to_supertype(itype, setattr_meth.info)
                setattr_type = get_proper_type(expand_type_by_instance(bound_type, typ))
                if isinstance(setattr_type, CallableType) and len(setattr_type.arg_types) > 0:
                    return setattr_type.arg_types[-1]

    if itype.type.fallback_to_any:
        return AnyType(TypeOfAny.special_form)

    # Could not find the member.
    if mx.is_super:
        mx.msg.undefined_in_superclass(name, mx.context)
        return AnyType(TypeOfAny.from_error)
    else:
        if mx.chk and mx.chk.should_suppress_optional_error([itype]):
            return AnyType(TypeOfAny.from_error)
        return report_missing_attribute(mx.original_type, itype, name, mx)


def check_final_member(name: str, info: TypeInfo, msg: MessageBuilder, ctx: Context) -> None:
    """Give an error if the name being assigned was declared as final."""
    for base in info.mro:
        sym = base.names.get(name)
        if sym and is_final_node(sym.node):
            msg.cant_assign_to_final(name, attr_assign=True, ctx=ctx)


def analyze_descriptor_access(descriptor_type: Type,
                              mx: MemberContext) -> Type:
    """Type check descriptor access.

    Arguments:
        descriptor_type: The type of the descriptor attribute being accessed
            (the type of ``f`` in ``a.f`` when ``f`` is a descriptor).
        mx: The current member access context.
    Return:
        The return type of the appropriate ``__get__`` overload for the descriptor.
    """
    instance_type = get_proper_type(mx.original_type)
    descriptor_type = get_proper_type(descriptor_type)

    if isinstance(descriptor_type, UnionType):
        # Map the access over union types
        return make_simplified_union([
            analyze_descriptor_access(typ, mx)
            for typ in descriptor_type.items
        ])
    elif isinstance(descriptor_type, SelfType):
        return instance_type
    elif not isinstance(descriptor_type, Instance):
        return descriptor_type

    if not descriptor_type.type.has_readable_member('__get__'):
        return descriptor_type

    dunder_get = descriptor_type.type.get_method('__get__')
    if dunder_get is None:
        mx.msg.fail(message_registry.DESCRIPTOR_GET_NOT_CALLABLE.format(descriptor_type),
                    mx.context)
        return AnyType(TypeOfAny.from_error)

    bound_method = analyze_decorator_or_funcbase_access(
        defn=dunder_get, itype=descriptor_type, info=descriptor_type.type,
        self_type=descriptor_type, name='__set__', mx=mx)

    typ = map_instance_to_supertype(descriptor_type, dunder_get.info)
    dunder_get_type = expand_type_by_instance(bound_method, typ)

    if isinstance(instance_type, FunctionLike) and instance_type.is_type_obj():
        owner_type = instance_type.items[0].ret_type
        instance_type = NoneType()
    elif isinstance(instance_type, TypeType):
        owner_type = instance_type.item
        instance_type = NoneType()
    else:
        owner_type = instance_type

    callable_name = mx.chk.expr_checker.method_fullname(descriptor_type, "__get__")
    dunder_get_type = mx.chk.expr_checker.transform_callee_type(
        callable_name, dunder_get_type,
        [TempNode(instance_type, context=mx.context),
         TempNode(TypeType.make_normalized(owner_type), context=mx.context)],
        [ARG_POS, ARG_POS], mx.context, object_type=descriptor_type,
    )

    _, inferred_dunder_get_type = mx.chk.expr_checker.check_call(
        dunder_get_type,
        [TempNode(instance_type, context=mx.context),
         TempNode(TypeType.make_normalized(owner_type), context=mx.context)],
        [ARG_POS, ARG_POS], mx.context, object_type=descriptor_type,
        callable_name=callable_name)

    inferred_dunder_get_type = get_proper_type(inferred_dunder_get_type)
    if isinstance(inferred_dunder_get_type, AnyType):
        # check_call failed, and will have reported an error
        return inferred_dunder_get_type

    if not isinstance(inferred_dunder_get_type, CallableType):
        mx.msg.fail(message_registry.DESCRIPTOR_GET_NOT_CALLABLE.format(descriptor_type),
                    mx.context)
        return AnyType(TypeOfAny.from_error)

    return inferred_dunder_get_type.ret_type


def instance_alias_type(alias: TypeAlias,
                        named_type: Callable[[str], Instance]) -> Type:
    """Type of a type alias node targeting an instance, when appears in runtime context.

    As usual, we first erase any unbound type variables to Any.
    """
    target: Type = get_proper_type(alias.target)
    assert isinstance(get_proper_type(target),
                      Instance), "Must be called only with aliases to classes"
    target = get_proper_type(set_any_tvars(alias, alias.line, alias.column))
    assert isinstance(target, Instance)
    tp = type_object_type(target.type, named_type)
    return expand_type_by_instance(tp, target)


def analyze_var(name: str,
                var: Var,
                itype: Instance,
                info: TypeInfo,
                mx: MemberContext, *,
                implicit: bool = False) -> Type:
    """Analyze access to an attribute via a Var node.

    This is conceptually part of analyze_member_access and the arguments are similar.

    itype is the class object in which var is defined
    original_type is the type of E in the expression E.var
    if implicit is True, the original Var was created as an assignment to self
    """
    # Found a member variable.
    itype = map_instance_to_supertype(itype, var.info)
    typ = var.type
    if typ:
        if isinstance(typ, PartialType):
            return mx.chk.handle_partial_var_type(typ, mx.is_lvalue, var, mx.context)
        if mx.is_lvalue and var.is_property and not var.is_settable_property:
            # TODO allow setting attributes in subclass (although it is probably an error)
            mx.msg.read_only_property(name, itype.type, mx.context)
        if mx.is_lvalue and var.is_classvar:
            mx.msg.cant_assign_to_classvar(name, mx.context)
        t = get_proper_type(expand_type_by_instance(typ, itype))
        result: Type = t
        typ = get_proper_type(typ)
        if var.is_initialized_in_class and isinstance(typ, FunctionLike) and not typ.is_type_obj():
            if mx.is_lvalue:
                if var.is_property:
                    if not var.is_settable_property:
                        mx.msg.read_only_property(name, itype.type, mx.context)
                else:
                    mx.msg.cant_assign_to_method(mx.context)

            if not var.is_staticmethod:
                # Class-level function objects and classmethods become bound methods:
                # the former to the instance, the latter to the class.
                functype = typ
                # Use meet to narrow original_type to the dispatched type.
                # For example, assume
                # * A.f: Callable[[A1], None] where A1 <: A (maybe A1 == A)
                # * B.f: Callable[[B1], None] where B1 <: B (maybe B1 == B)
                # * x: Union[A1, B1]
                # In `x.f`, when checking `x` against A1 we assume x is compatible with A
                # and similarly for B1 when checking against B
                dispatched_type = meet.meet_types(mx.original_type, itype)
                signature = freshen_function_type_vars(functype)
                signature = check_self_arg(signature, dispatched_type, var.is_classmethod,
                                           mx.context, name, mx.msg)
                signature = bind_self(signature, mx.self_type, var.is_classmethod)
                expanded_signature = get_proper_type(expand_type_by_instance(signature, itype))
                freeze_type_vars(expanded_signature)
                if var.is_property:
                    # A property cannot have an overloaded type => the cast is fine.
                    assert isinstance(expanded_signature, CallableType)
                    result = expanded_signature.ret_type
                else:
                    result = expanded_signature
    else:
        if not var.is_ready:
            mx.not_ready_callback(var.name, mx.context)
        # Implicit 'Any' type.
        result = AnyType(TypeOfAny.special_form)
    fullname = f'{var.info.fullname}.{name}'
    hook = mx.chk.plugin.get_attribute_hook(fullname)
    if result and not mx.is_lvalue and not implicit:
        result = analyze_descriptor_access(result, mx)
    if hook:
        result = hook(AttributeContext(get_proper_type(mx.original_type),
                                       result, mx.context, mx.chk))
    return result


def freeze_type_vars(member_type: Type) -> None:
    if not isinstance(member_type, ProperType):
        return
    if isinstance(member_type, CallableType):
        for v in member_type.variables:
            v.id.meta_level = 0
    if isinstance(member_type, Overloaded):
        for it in member_type.items:
            for v in it.variables:
                v.id.meta_level = 0


def lookup_member_var_or_accessor(info: TypeInfo, name: str,
                                  is_lvalue: bool) -> Optional[SymbolNode]:
    """Find the attribute/accessor node that refers to a member of a type."""
    # TODO handle lvalues
    node = info.get(name)
    if node:
        return node.node
    else:
        return None


def check_self_arg(functype: FunctionLike,
                   dispatched_arg_type: Type,
                   is_classmethod: bool,
                   context: Context, name: str,
                   msg: MessageBuilder) -> FunctionLike:
    """Check that an instance has a valid type for a method with annotated 'self'.

    For example if the method is defined as:
        class A:
            def f(self: S) -> T: ...
    then for 'x.f' we check that meet(type(x), A) <: S. If the method is overloaded, we
    select only overloads items that satisfy this requirement. If there are no matching
    overloads, an error is generated.

    Note: dispatched_arg_type uses a meet to select a relevant item in case if the
    original type of 'x' is a union. This is done because several special methods
    treat union types in ad-hoc manner, so we can't use MemberContext.self_type yet.
    """
    items = functype.items
    if not items:
        return functype
    new_items = []
    if is_classmethod:
        dispatched_arg_type = TypeType.make_normalized(dispatched_arg_type)

    for item in items:
        if not item.arg_types or item.arg_kinds[0] not in (ARG_POS, ARG_STAR):
            # No positional first (self) argument (*args is okay).
            msg.no_formal_self(name, item, context)
            # This is pretty bad, so just return the original signature if
            # there is at least one such error.
            return functype
        else:
            selfarg = get_proper_type(item.arg_types[0])
            if subtypes.is_subtype(dispatched_arg_type, erase_typevars(erase_to_bound(selfarg))):
                new_items.append(item)
            elif isinstance(selfarg, ParamSpecType):
                # TODO: This is not always right. What's the most reasonable thing to do here?
                new_items.append(item)
            elif isinstance(selfarg, TypeVarTupleType):
                raise NotImplementedError
    if not new_items:
        # Choose first item for the message (it may be not very helpful for overloads).
        msg.incompatible_self_argument(name, dispatched_arg_type, items[0],
                                       is_classmethod, context)
        return functype
    if len(new_items) == 1:
        return new_items[0]
    return Overloaded(new_items)


def analyze_class_attribute_access(itype: Instance,
                                   name: str,
                                   mx: MemberContext,
                                   override_info: Optional[TypeInfo] = None,
                                   original_vars: Optional[Sequence[TypeVarLikeType]] = None
                                   ) -> Optional[Type]:
    """Analyze access to an attribute on a class object.

    itype is the return type of the class object callable, original_type is the type
    of E in the expression E.var, original_vars are type variables of the class callable
    (for generic classes).
    """
    info = itype.type
    if override_info:
        info = override_info

    fullname = '{}.{}'.format(info.fullname, name)
    hook = mx.chk.plugin.get_class_attribute_hook(fullname)

    node = info.get(name)
    if not node:
        if info.fallback_to_any:
            return apply_class_attr_hook(mx, hook, AnyType(TypeOfAny.special_form))
        return None

    is_decorated = isinstance(node.node, Decorator)
    is_method = is_decorated or isinstance(node.node, FuncBase)
    if mx.is_lvalue:
        if is_method:
            mx.msg.cant_assign_to_method(mx.context)
        if isinstance(node.node, TypeInfo):
            mx.msg.fail(message_registry.CANNOT_ASSIGN_TO_TYPE, mx.context)

    # If a final attribute was declared on `self` in `__init__`, then it
    # can't be accessed on the class object.
    if node.implicit and isinstance(node.node, Var) and node.node.is_final:
        mx.msg.fail(message_registry.CANNOT_ACCESS_FINAL_INSTANCE_ATTR
                    .format(node.node.name), mx.context)

    # An assignment to final attribute on class object is also always an error,
    # independently of types.
    if mx.is_lvalue and not mx.chk.get_final_context():
        check_final_member(name, info, mx.msg, mx.context)

    if info.is_enum and not (mx.is_lvalue or is_decorated or is_method):
        enum_class_attribute_type = analyze_enum_class_attribute_access(itype, name, mx)
        if enum_class_attribute_type:
            return apply_class_attr_hook(mx, hook, enum_class_attribute_type)

    t = node.type
    if t:
        if isinstance(t, PartialType):
            symnode = node.node
            assert isinstance(symnode, Var)
            return apply_class_attr_hook(mx, hook,
                                         mx.chk.handle_partial_var_type(t, mx.is_lvalue, symnode,
                                                                        mx.context))

        # Find the class where method/variable was defined.
        if isinstance(node.node, Decorator):
            super_info: Optional[TypeInfo] = node.node.var.info
        elif isinstance(node.node, (Var, SYMBOL_FUNCBASE_TYPES)):
            super_info = node.node.info
        else:
            super_info = None

        # Map the type to how it would look as a defining class. For example:
        #     class C(Generic[T]): ...
        #     class D(C[Tuple[T, S]]): ...
        #     D[int, str].method()
        # Here itype is D[int, str], isuper is C[Tuple[int, str]].
        if not super_info:
            isuper = None
        else:
            isuper = map_instance_to_supertype(itype, super_info)

        if isinstance(node.node, Var):
            assert isuper is not None
            # Check if original variable type has type variables. For example:
            #     class C(Generic[T]):
            #         x: T
            #     C.x  # Error, ambiguous access
            #     C[int].x  # Also an error, since C[int] is same as C at runtime
            if isinstance(t, TypeVarType) or has_type_vars(t):
                # Exception: access on Type[...], including first argument of class methods is OK.
                if isinstance(t, SelfType):
                    return mx.named_type(info.fullname)
                elif not isinstance(get_proper_type(mx.original_type), TypeType) or node.implicit:
                    if node.node.is_classvar:
                        message = message_registry.GENERIC_CLASS_VAR_ACCESS
                    else:
                        message = message_registry.GENERIC_INSTANCE_VAR_CLASS_ACCESS
                    mx.msg.fail(message, mx.context)

            # Erase non-mapped variables, but keep mapped ones, even if there is an error.
            # In the above example this means that we infer following types:
            #     C.x -> Any
            #     C[int].x -> int
            t = erase_typevars(expand_type_by_instance(t, isuper))

        is_classmethod = ((is_decorated and cast(Decorator, node.node).func.is_class)
                          or (isinstance(node.node, FuncBase) and node.node.is_class))
        t = get_proper_type(t)
        if isinstance(t, FunctionLike) and is_classmethod:
            t = check_self_arg(t, mx.self_type, False, mx.context, name, mx.msg)
        result = add_class_tvars(t, isuper, is_classmethod,
                                 mx.self_type, original_vars=original_vars)
        if not mx.is_lvalue:
            result = analyze_descriptor_access(result, mx)

        return apply_class_attr_hook(mx, hook, result)
    elif isinstance(node.node, Var):
        mx.not_ready_callback(name, mx.context)
        return AnyType(TypeOfAny.special_form)

    if isinstance(node.node, TypeVarExpr):
        mx.msg.fail(message_registry.CANNOT_USE_TYPEVAR_AS_EXPRESSION.format(
                    info.name, name), mx.context)
        return AnyType(TypeOfAny.from_error)

    if isinstance(node.node, TypeInfo):
        return type_object_type(node.node, mx.named_type)

    if isinstance(node.node, MypyFile):
        # Reference to a module object.
        return mx.named_type('types.ModuleType')

    if (isinstance(node.node, TypeAlias) and
            isinstance(get_proper_type(node.node.target), Instance)):
        return instance_alias_type(node.node, mx.named_type)

    if is_decorated:
        assert isinstance(node.node, Decorator)
        if node.node.type:
            return apply_class_attr_hook(mx, hook, node.node.type)
        else:
            mx.not_ready_callback(name, mx.context)
            return AnyType(TypeOfAny.from_error)
    else:
        assert isinstance(node.node, FuncBase)
        typ = function_type(node.node, mx.named_type('builtins.function'))
        # Note: if we are accessing class method on class object, the cls argument is bound.
        # Annotated and/or explicit class methods go through other code paths above, for
        # unannotated implicit class methods we do this here.
        if node.node.is_class:
            typ = bind_self(typ, is_classmethod=True)
        return apply_class_attr_hook(mx, hook, typ)


def apply_class_attr_hook(mx: MemberContext,
                          hook: Optional[Callable[[AttributeContext], Type]],
                          result: Type,
                          ) -> Optional[Type]:
    if hook:
        result = hook(AttributeContext(get_proper_type(mx.original_type),
                                       result, mx.context, mx.chk))
    return result


def analyze_enum_class_attribute_access(itype: Instance,
                                        name: str,
                                        mx: MemberContext,
                                        ) -> Optional[Type]:
    # Skip these since Enum will remove it
    if name in ENUM_REMOVED_PROPS:
        return report_missing_attribute(mx.original_type, itype, name, mx)
    # For other names surrendered by underscores, we don't make them Enum members
    if name.startswith('__') and name.endswith("__") and name.replace('_', '') != '':
        return None

    enum_literal = LiteralType(name, fallback=itype)
    return itype.copy_modified(last_known_value=enum_literal)


def analyze_typeddict_access(name: str, typ: TypedDictType,
                             mx: MemberContext, override_info: Optional[TypeInfo]) -> Type:
    if name == '__setitem__':
        if isinstance(mx.context, IndexExpr):
            # Since we can get this during `a['key'] = ...`
            # it is safe to assume that the context is `IndexExpr`.
            item_type = mx.chk.expr_checker.visit_typeddict_index_expr(
                typ, mx.context.index)
        else:
            # It can also be `a.__setitem__(...)` direct call.
            # In this case `item_type` can be `Any`,
            # because we don't have args available yet.
            # TODO: check in `default` plugin that `__setitem__` is correct.
            item_type = AnyType(TypeOfAny.implementation_artifact)
        return CallableType(
            arg_types=[mx.chk.named_type('builtins.str'), item_type],
            arg_kinds=[ARG_POS, ARG_POS],
            arg_names=[None, None],
            ret_type=NoneType(),
            fallback=mx.chk.named_type('builtins.function'),
            name=name,
        )
    elif name == '__delitem__':
        return CallableType(
            arg_types=[mx.chk.named_type('builtins.str')],
            arg_kinds=[ARG_POS],
            arg_names=[None],
            ret_type=NoneType(),
            fallback=mx.chk.named_type('builtins.function'),
            name=name,
        )
    return _analyze_member_access(name, typ.fallback, mx, override_info)


def add_class_tvars(t: ProperType, isuper: Optional[Instance],
                    is_classmethod: bool,
                    original_type: Type,
                    original_vars: Optional[Sequence[TypeVarLikeType]] = None) -> Type:
    """Instantiate type variables during analyze_class_attribute_access,
    e.g T and Q in the following:

    class A(Generic[T]):
        @classmethod
        def foo(cls: Type[Q]) -> Tuple[T, Q]: ...

    class B(A[str]): pass
    B.foo()

    Args:
        t: Declared type of the method (or property)
        isuper: Current instance mapped to the superclass where method was defined, this
            is usually done by map_instance_to_supertype()
        is_classmethod: True if this method is decorated with @classmethod
        original_type: The value of the type B in the expression B.foo() or the corresponding
            component in case of a union (this is used to bind the self-types)
        original_vars: Type variables of the class callable on which the method was accessed
    Returns:
        Expanded method type with added type variables (when needed).
    """
    # TODO: verify consistency between Q and T

    # We add class type variables if the class method is accessed on class object
    # without applied type arguments, this matches the behavior of __init__().
    # For example (continuing the example in docstring):
    #     A       # The type of callable is def [T] () -> A[T], _not_ def () -> A[Any]
    #     A[int]  # The type of callable is def () -> A[int]
    # and
    #     A.foo       # The type is generic def [T] () -> Tuple[T, A[T]]
    #     A[int].foo  # The type is non-generic def () -> Tuple[int, A[int]]
    #
    # This behaviour is useful for defining alternative constructors for generic classes.
    # To achieve such behaviour, we add the class type variables that are still free
    # (i.e. appear in the return type of the class object on which the method was accessed).
    if isinstance(t, CallableType):
        tvars = original_vars if original_vars is not None else []
        if is_classmethod:
            t = freshen_function_type_vars(t)
            t = bind_self(t, original_type, is_classmethod=True)
            assert isuper is not None
            t = cast(CallableType, expand_type_by_instance(t, isuper))
            freeze_type_vars(t)
        return t.copy_modified(variables=list(tvars) + list(t.variables))
    elif isinstance(t, Overloaded):
        return Overloaded([cast(CallableType, add_class_tvars(item, isuper,
                                                              is_classmethod, original_type,
                                                              original_vars=original_vars))
                           for item in t.items])
    if isuper is not None:
        t = cast(ProperType, expand_type_by_instance(t, isuper))
    return t


def type_object_type(info: TypeInfo, named_type: Callable[[str], Instance]) -> ProperType:
    """Return the type of a type object.

    For a generic type G with type variables T and S the type is generally of form

      Callable[..., G[T, S]]

    where ... are argument types for the __init__/__new__ method (without the self
    argument). Also, the fallback type will be 'type' instead of 'function'.
    """

    # We take the type from whichever of __init__ and __new__ is first
    # in the MRO, preferring __init__ if there is a tie.
    init_method = info.get('__init__')
    new_method = info.get('__new__')
    if not init_method or not is_valid_constructor(init_method.node):
        # Must be an invalid class definition.
        return AnyType(TypeOfAny.from_error)
    # There *should* always be a __new__ method except the test stubs
    # lack it, so just copy init_method in that situation
    new_method = new_method or init_method
    if not is_valid_constructor(new_method.node):
        # Must be an invalid class definition.
        return AnyType(TypeOfAny.from_error)

    # The two is_valid_constructor() checks ensure this.
    assert isinstance(new_method.node, (SYMBOL_FUNCBASE_TYPES, Decorator))
    assert isinstance(init_method.node, (SYMBOL_FUNCBASE_TYPES, Decorator))

    init_index = info.mro.index(init_method.node.info)
    new_index = info.mro.index(new_method.node.info)

    fallback = info.metaclass_type or named_type('builtins.type')
    if init_index < new_index:
        method: Union[FuncBase, Decorator] = init_method.node
        is_new = False
    elif init_index > new_index:
        method = new_method.node
        is_new = True
    else:
        if init_method.node.info.fullname == 'builtins.object':
            # Both are defined by object.  But if we've got a bogus
            # base class, we can't know for sure, so check for that.
            if info.fallback_to_any:
                # Construct a universal callable as the prototype.
                any_type = AnyType(TypeOfAny.special_form)
                sig = CallableType(arg_types=[any_type, any_type],
                                   arg_kinds=[ARG_STAR, ARG_STAR2],
                                   arg_names=["_args", "_kwds"],
                                   ret_type=any_type,
                                   fallback=named_type('builtins.function'))
                return class_callable(sig, info, fallback, None, is_new=False)

        # Otherwise prefer __init__ in a tie. It isn't clear that this
        # is the right thing, but __new__ caused problems with
        # typeshed (#5647).
        method = init_method.node
        is_new = False
    # Construct callable type based on signature of __init__. Adjust
    # return type and insert type arguments.
    if isinstance(method, FuncBase):
        t = function_type(method, fallback)
    else:
        assert isinstance(method.type, ProperType)
        assert isinstance(method.type, FunctionLike)  # is_valid_constructor() ensures this
        t = method.type
    return type_object_type_from_function(t, info, method.info, fallback, is_new)


def analyze_decorator_or_funcbase_access(
    defn: Union[Decorator, FuncBase],
    itype: Instance,
    info: TypeInfo,
    self_type: Optional[Type],
    name: str,
    mx: MemberContext,
) -> Type:
    """Analyzes the type behind method access.

    The function itself can possibly be decorated.
    See: https://github.com/python/mypy/issues/10409
    """
    if isinstance(defn, Decorator):
        return analyze_var(name, defn.var, itype, info, mx)
    return bind_self(
        function_type(defn,  mx.chk.named_type('builtins.function')),
        original_type=self_type,
    )


def is_valid_constructor(n: Optional[SymbolNode]) -> bool:
    """Does this node represents a valid constructor method?

    This includes normal functions, overloaded functions, and decorators
    that return a callable type.
    """
    if isinstance(n, FuncBase):
        return True
    if isinstance(n, Decorator):
        return isinstance(get_proper_type(n.type), FunctionLike)
    return False<|MERGE_RESOLUTION|>--- conflicted
+++ resolved
@@ -7,11 +7,7 @@
     Type, Instance, AnyType, TupleType, TypedDictType, CallableType, FunctionLike,
     TypeVarLikeType, Overloaded, TypeVarType, UnionType, PartialType, TypeOfAny, LiteralType,
     DeletedType, NoneType, TypeType, has_type_vars, get_proper_type, ProperType, ParamSpecType,
-<<<<<<< HEAD
-    SelfType, ENUM_REMOVED_PROPS
-=======
-    TypeVarTupleType, ENUM_REMOVED_PROPS
->>>>>>> b0e59b29
+    TypeVarTupleType, SelfType, ENUM_REMOVED_PROPS
 )
 from mypy.nodes import (
     TypeInfo, FuncBase, Var, FuncDef, SymbolNode, SymbolTable, Context,
