--- conflicted
+++ resolved
@@ -383,20 +383,10 @@
             # (This is sufficient for the current treatment of @classmethod,
             # but probably needs to be revisited when we implement Type[C]
             # or advanced variants of it like Type[<args>, C].)
-<<<<<<< HEAD
             if is_classmethod:
                 original_type = TypeType.make_normalized(original_type)
             if not subtypes.is_subtype(original_type, erase_to_bound(selfarg)):
                 msg.invalid_method_type(original_type, item, is_classmethod, context)
-=======
-            clsarg = item.arg_types[0]
-            if isinstance(clsarg, CallableType) and clsarg.is_type_obj():
-                if not subtypes.is_equivalent(clsarg.ret_type, itype):
-                    msg.invalid_class_method_type(item, context)
-            else:
-                if not subtypes.is_equivalent(clsarg, AnyType(TypeOfAny.special_form)):
-                    msg.invalid_class_method_type(item, context)
->>>>>>> c55e48b5
 
 
 def analyze_class_attribute_access(itype: Instance,
