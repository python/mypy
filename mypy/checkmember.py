"""Type checking of attribute access"""

from __future__ import annotations

from collections.abc import Sequence
from typing import Callable, TypeVar, cast

from mypy import message_registry, state, subtypes
from mypy.checker_shared import TypeCheckerSharedApi
from mypy.erasetype import erase_typevars
from mypy.expandtype import (
    expand_self_type,
    expand_type_by_instance,
    freshen_all_functions_type_vars,
)
from mypy.maptype import map_instance_to_supertype
from mypy.messages import MessageBuilder
from mypy.nodes import (
    ARG_POS,
    ARG_STAR,
    ARG_STAR2,
    EXCLUDED_ENUM_ATTRIBUTES,
    SYMBOL_FUNCBASE_TYPES,
    Context,
    Decorator,
    Expression,
    FuncBase,
    FuncDef,
    IndexExpr,
    MypyFile,
    NameExpr,
    OverloadedFuncDef,
    SymbolTable,
    TempNode,
    TypeAlias,
    TypeInfo,
    TypeVarExpr,
    Var,
    is_final_node,
)
from mypy.plugin import AttributeContext
from mypy.typeops import (
    bind_self,
    erase_to_bound,
    freeze_all_type_vars,
    function_type,
    get_all_type_vars,
    get_type_vars,
    make_simplified_union,
    supported_self_type,
    tuple_fallback,
    type_object_type,
)
from mypy.types import (
    AnyType,
    CallableType,
    DeletedType,
    FunctionLike,
    Instance,
    LiteralType,
    NoneType,
    Overloaded,
    ParamSpecType,
    PartialType,
    ProperType,
    TupleType,
    Type,
    TypedDictType,
    TypeOfAny,
    TypeType,
    TypeVarLikeType,
    TypeVarTupleType,
    TypeVarType,
    UnionType,
    get_proper_type,
)


class MemberContext:
    """Information and objects needed to type check attribute access.

    Look at the docstring of analyze_member_access for more information.
    """

    def __init__(
        self,
        *,
        is_lvalue: bool,
        is_super: bool,
        is_operator: bool,
        original_type: Type,
        context: Context,
        chk: TypeCheckerSharedApi,
        self_type: Type | None = None,
        module_symbol_table: SymbolTable | None = None,
        no_deferral: bool = False,
        is_self: bool = False,
        rvalue: Expression | None = None,
<<<<<<< HEAD
=======
        suppress_errors: bool = False,
>>>>>>> 9e45dadc
    ) -> None:
        self.is_lvalue = is_lvalue
        self.is_super = is_super
        self.is_operator = is_operator
        self.original_type = original_type
        self.self_type = self_type or original_type
        self.context = context  # Error context
        self.chk = chk
        self.msg = chk.msg
        self.module_symbol_table = module_symbol_table
        self.no_deferral = no_deferral
        self.is_self = is_self
        if rvalue is not None:
            assert is_lvalue
        self.rvalue = rvalue
<<<<<<< HEAD
=======
        self.suppress_errors = suppress_errors
>>>>>>> 9e45dadc

    def named_type(self, name: str) -> Instance:
        return self.chk.named_type(name)

    def not_ready_callback(self, name: str, context: Context) -> None:
        self.chk.handle_cannot_determine_type(name, context)

    def fail(self, msg: str) -> None:
        if not self.suppress_errors:
            self.msg.fail(msg, self.context)

    def copy_modified(
        self,
        *,
        self_type: Type | None = None,
        is_lvalue: bool | None = None,
        original_type: Type | None = None,
    ) -> MemberContext:
        mx = MemberContext(
            is_lvalue=self.is_lvalue,
            is_super=self.is_super,
            is_operator=self.is_operator,
            original_type=self.original_type,
            context=self.context,
            chk=self.chk,
            self_type=self.self_type,
            module_symbol_table=self.module_symbol_table,
            no_deferral=self.no_deferral,
            rvalue=self.rvalue,
<<<<<<< HEAD
=======
            suppress_errors=self.suppress_errors,
>>>>>>> 9e45dadc
        )
        if self_type is not None:
            mx.self_type = self_type
        if is_lvalue is not None:
            mx.is_lvalue = is_lvalue
        if original_type is not None:
            mx.original_type = original_type
        return mx


def analyze_member_access(
    name: str,
    typ: Type,
    context: Context,
    *,
    is_lvalue: bool,
    is_super: bool,
    is_operator: bool,
    original_type: Type,
    chk: TypeCheckerSharedApi,
    override_info: TypeInfo | None = None,
    in_literal_context: bool = False,
    self_type: Type | None = None,
    module_symbol_table: SymbolTable | None = None,
    no_deferral: bool = False,
    is_self: bool = False,
    rvalue: Expression | None = None,
<<<<<<< HEAD
=======
    suppress_errors: bool = False,
>>>>>>> 9e45dadc
) -> Type:
    """Return the type of attribute 'name' of 'typ'.

    The actual implementation is in '_analyze_member_access' and this docstring
    also applies to it.

    This is a general operation that supports various different variations:

      1. lvalue or non-lvalue access (setter or getter access)
      2. supertype access when using super() (is_super == True and
         'override_info' should refer to the supertype)

    'original_type' is the most precise inferred or declared type of the base object
    that we have available. When looking for an attribute of 'typ', we may perform
    recursive calls targeting the fallback type, and 'typ' may become some supertype
    of 'original_type'. 'original_type' is always preserved as the 'typ' type used in
    the initial, non-recursive call. The 'self_type' is a component of 'original_type'
    to which generic self should be bound (a narrower type that has a fallback to instance).
    Currently, this is used only for union types.

    'module_symbol_table' is passed to this function if 'typ' is actually a module,
    and we want to keep track of the available attributes of the module (since they
    are not available via the type object directly)

    'rvalue' can be provided optionally to infer better setter type when is_lvalue is True,
    most notably this helps for descriptors with overloaded __set__() method.
<<<<<<< HEAD
=======

    'suppress_errors' will skip any logic that is only needed to generate error messages.
    Note that this more of a performance optimization, one should not rely on this to not
    show any messages, as some may be show e.g. by callbacks called here,
    use msg.filter_errors(), if needed.
>>>>>>> 9e45dadc
    """
    mx = MemberContext(
        is_lvalue=is_lvalue,
        is_super=is_super,
        is_operator=is_operator,
        original_type=original_type,
        context=context,
        chk=chk,
        self_type=self_type,
        module_symbol_table=module_symbol_table,
        no_deferral=no_deferral,
        is_self=is_self,
        rvalue=rvalue,
<<<<<<< HEAD
=======
        suppress_errors=suppress_errors,
>>>>>>> 9e45dadc
    )
    result = _analyze_member_access(name, typ, mx, override_info)
    possible_literal = get_proper_type(result)
    if (
        in_literal_context
        and isinstance(possible_literal, Instance)
        and possible_literal.last_known_value is not None
    ):
        return possible_literal.last_known_value
    else:
        return result


def _analyze_member_access(
    name: str, typ: Type, mx: MemberContext, override_info: TypeInfo | None = None
) -> Type:
    # TODO: This and following functions share some logic with subtypes.find_member;
    #       consider refactoring.
    typ = get_proper_type(typ)
    if isinstance(typ, Instance):
        return analyze_instance_member_access(name, typ, mx, override_info)
    elif isinstance(typ, AnyType):
        # The base object has dynamic type.
        return AnyType(TypeOfAny.from_another_any, source_any=typ)
    elif isinstance(typ, UnionType):
        return analyze_union_member_access(name, typ, mx)
    elif isinstance(typ, FunctionLike) and typ.is_type_obj():
        return analyze_type_callable_member_access(name, typ, mx)
    elif isinstance(typ, TypeType):
        return analyze_type_type_member_access(name, typ, mx, override_info)
    elif isinstance(typ, TupleType):
        # Actually look up from the fallback instance type.
        return _analyze_member_access(name, tuple_fallback(typ), mx, override_info)
    elif isinstance(typ, (LiteralType, FunctionLike)):
        # Actually look up from the fallback instance type.
        return _analyze_member_access(name, typ.fallback, mx, override_info)
    elif isinstance(typ, TypedDictType):
        return analyze_typeddict_access(name, typ, mx, override_info)
    elif isinstance(typ, NoneType):
        return analyze_none_member_access(name, typ, mx)
    elif isinstance(typ, TypeVarLikeType):
        if isinstance(typ, TypeVarType) and typ.values:
            return _analyze_member_access(
                name, make_simplified_union(typ.values), mx, override_info
            )
        return _analyze_member_access(name, typ.upper_bound, mx, override_info)
    elif isinstance(typ, DeletedType):
        if not mx.suppress_errors:
            mx.msg.deleted_as_rvalue(typ, mx.context)
        return AnyType(TypeOfAny.from_error)
    return report_missing_attribute(mx.original_type, typ, name, mx)


def may_be_awaitable_attribute(
    name: str, typ: Type, mx: MemberContext, override_info: TypeInfo | None = None
) -> bool:
    """Check if the given type has the attribute when awaited."""
    if mx.chk.checking_missing_await:
        # Avoid infinite recursion.
        return False
    with mx.chk.checking_await_set(), mx.msg.filter_errors() as local_errors:
        aw_type = mx.chk.get_precise_awaitable_type(typ, local_errors)
        if aw_type is None:
            return False
        _ = _analyze_member_access(
            name, aw_type, mx.copy_modified(self_type=aw_type), override_info
        )
        return not local_errors.has_new_errors()


def report_missing_attribute(
    original_type: Type,
    typ: Type,
    name: str,
    mx: MemberContext,
    override_info: TypeInfo | None = None,
) -> Type:
    if mx.suppress_errors:
        return AnyType(TypeOfAny.from_error)
    error_code = mx.msg.has_no_attr(original_type, typ, name, mx.context, mx.module_symbol_table)
    if not mx.msg.prefer_simple_messages():
        if may_be_awaitable_attribute(name, typ, mx, override_info):
            mx.msg.possible_missing_await(mx.context, error_code)
    return AnyType(TypeOfAny.from_error)


# The several functions that follow implement analyze_member_access for various
# types and aren't documented individually.


def analyze_instance_member_access(
    name: str, typ: Instance, mx: MemberContext, override_info: TypeInfo | None
) -> Type:
    info = typ.type
    if override_info:
        info = override_info

    method = info.get_method(name)

    if name == "__init__" and not mx.is_super and not info.is_final:
        if not method or not method.is_final:
            # Accessing __init__ in statically typed code would compromise
            # type safety unless used via super() or the method/class is final.
            mx.fail(message_registry.CANNOT_ACCESS_INIT)
            return AnyType(TypeOfAny.from_error)

    # The base object has an instance type.

    if (
        state.find_occurrences
        and info.name == state.find_occurrences[0]
        and name == state.find_occurrences[1]
        and not mx.suppress_errors
    ):
        mx.msg.note("Occurrence of '{}.{}'".format(*state.find_occurrences), mx.context)

    # Look up the member. First look up the method dictionary.
    if method and not isinstance(method, Decorator):
        if mx.is_super and not mx.suppress_errors:
            validate_super_call(method, mx)

        if method.is_property:
            assert isinstance(method, OverloadedFuncDef)
            getter = method.items[0]
            assert isinstance(getter, Decorator)
            if mx.is_lvalue and (len(items := method.items) > 1):
                mx.chk.warn_deprecated(items[1], mx.context)
            return analyze_var(name, getter.var, typ, mx)

        if mx.is_lvalue and not mx.suppress_errors:
            mx.msg.cant_assign_to_method(mx.context)
        if not isinstance(method, OverloadedFuncDef):
            signature = function_type(method, mx.named_type("builtins.function"))
        else:
            if method.type is None:
                # Overloads may be not ready if they are decorated. Handle this in same
                # manner as we would handle a regular decorated function: defer if possible.
                if not mx.no_deferral and method.items:
                    mx.not_ready_callback(method.name, mx.context)
                return AnyType(TypeOfAny.special_form)
            assert isinstance(method.type, Overloaded)
            signature = method.type
        signature = freshen_all_functions_type_vars(signature)
        if not method.is_static:
            if isinstance(method, (FuncDef, OverloadedFuncDef)) and method.is_trivial_self:
                signature = bind_self_fast(signature, mx.self_type)
            else:
                signature = check_self_arg(
                    signature, mx.self_type, method.is_class, mx.context, name, mx.msg
                )
                signature = bind_self(signature, mx.self_type, is_classmethod=method.is_class)
        # TODO: should we skip these steps for static methods as well?
        # Since generic static methods should not be allowed.
        typ = map_instance_to_supertype(typ, method.info)
        member_type = expand_type_by_instance(signature, typ)
        freeze_all_type_vars(member_type)
        return member_type
    else:
        # Not a method.
        return analyze_member_var_access(name, typ, info, mx)


def validate_super_call(node: FuncBase, mx: MemberContext) -> None:
    unsafe_super = False
    if isinstance(node, FuncDef) and node.is_trivial_body:
        unsafe_super = True
    elif isinstance(node, OverloadedFuncDef):
        if node.impl:
            impl = node.impl if isinstance(node.impl, FuncDef) else node.impl.func
            unsafe_super = impl.is_trivial_body
        elif not node.is_property and node.items:
            assert isinstance(node.items[0], Decorator)
            unsafe_super = node.items[0].func.is_trivial_body
    if unsafe_super:
        mx.msg.unsafe_super(node.name, node.info.name, mx.context)


def analyze_type_callable_member_access(name: str, typ: FunctionLike, mx: MemberContext) -> Type:
    # Class attribute.
    # TODO super?
    ret_type = typ.items[0].ret_type
    assert isinstance(ret_type, ProperType)
    if isinstance(ret_type, TupleType):
        ret_type = tuple_fallback(ret_type)
    if isinstance(ret_type, TypedDictType):
        ret_type = ret_type.fallback
    if isinstance(ret_type, Instance):
        if not mx.is_operator:
            # When Python sees an operator (eg `3 == 4`), it automatically translates that
            # into something like `int.__eq__(3, 4)` instead of `(3).__eq__(4)` as an
            # optimization.
            #
            # While it normally it doesn't matter which of the two versions are used, it
            # does cause inconsistencies when working with classes. For example, translating
            # `int == int` to `int.__eq__(int)` would not work since `int.__eq__` is meant to
            # compare two int _instances_. What we really want is `type(int).__eq__`, which
            # is meant to compare two types or classes.
            #
            # This check makes sure that when we encounter an operator, we skip looking up
            # the corresponding method in the current instance to avoid this edge case.
            # See https://github.com/python/mypy/pull/1787 for more info.
            # TODO: do not rely on same type variables being present in all constructor overloads.
            result = analyze_class_attribute_access(
                ret_type, name, mx, original_vars=typ.items[0].variables, mcs_fallback=typ.fallback
            )
            if result:
                return result
        # Look up from the 'type' type.
        return _analyze_member_access(name, typ.fallback, mx)
    else:
        assert False, f"Unexpected type {ret_type!r}"


def analyze_type_type_member_access(
    name: str, typ: TypeType, mx: MemberContext, override_info: TypeInfo | None
) -> Type:
    # Similar to analyze_type_callable_attribute_access.
    item = None
    fallback = mx.named_type("builtins.type")
    if isinstance(typ.item, Instance):
        item = typ.item
    elif isinstance(typ.item, AnyType):
        with mx.msg.filter_errors():
            return _analyze_member_access(name, fallback, mx, override_info)
    elif isinstance(typ.item, TypeVarType):
        upper_bound = get_proper_type(typ.item.upper_bound)
        if isinstance(upper_bound, Instance):
            item = upper_bound
        elif isinstance(upper_bound, UnionType):
            return _analyze_member_access(
                name,
                TypeType.make_normalized(upper_bound, line=typ.line, column=typ.column),
                mx,
                override_info,
            )
        elif isinstance(upper_bound, TupleType):
            item = tuple_fallback(upper_bound)
        elif isinstance(upper_bound, AnyType):
            with mx.msg.filter_errors():
                return _analyze_member_access(name, fallback, mx, override_info)
    elif isinstance(typ.item, TupleType):
        item = tuple_fallback(typ.item)
    elif isinstance(typ.item, FunctionLike) and typ.item.is_type_obj():
        item = typ.item.fallback
    elif isinstance(typ.item, TypeType):
        # Access member on metaclass object via Type[Type[C]]
        if isinstance(typ.item.item, Instance):
            item = typ.item.item.type.metaclass_type
    ignore_messages = False

    if item is not None:
        fallback = item.type.metaclass_type or fallback

    if item and not mx.is_operator:
        # See comment above for why operators are skipped
        result = analyze_class_attribute_access(
            item, name, mx, mcs_fallback=fallback, override_info=override_info
        )
        if result:
            if not (isinstance(get_proper_type(result), AnyType) and item.type.fallback_to_any):
                return result
            else:
                # We don't want errors on metaclass lookup for classes with Any fallback
                ignore_messages = True

    with mx.msg.filter_errors(filter_errors=ignore_messages):
        return _analyze_member_access(name, fallback, mx, override_info)


def analyze_union_member_access(name: str, typ: UnionType, mx: MemberContext) -> Type:
    with mx.msg.disable_type_names():
        results = []
        for subtype in typ.relevant_items():
            # Self types should be bound to every individual item of a union.
            item_mx = mx.copy_modified(self_type=subtype)
            results.append(_analyze_member_access(name, subtype, item_mx))
    return make_simplified_union(results)


def analyze_none_member_access(name: str, typ: NoneType, mx: MemberContext) -> Type:
    if name == "__bool__":
        literal_false = LiteralType(False, fallback=mx.named_type("builtins.bool"))
        return CallableType(
            arg_types=[],
            arg_kinds=[],
            arg_names=[],
            ret_type=literal_false,
            fallback=mx.named_type("builtins.function"),
        )
    else:
        return _analyze_member_access(name, mx.named_type("builtins.object"), mx)


def analyze_member_var_access(
    name: str, itype: Instance, info: TypeInfo, mx: MemberContext
) -> Type:
    """Analyse attribute access that does not target a method.

    This is logically part of analyze_member_access and the arguments are similar.

    original_type is the type of E in the expression E.var
    """
    # It was not a method. Try looking up a variable.
    node = info.get(name)
    v = node.node if node else None

    mx.chk.warn_deprecated(v, mx.context)

    vv = v
    is_trivial_self = False
    if isinstance(vv, Decorator):
        # The associated Var node of a decorator contains the type.
        v = vv.var
        is_trivial_self = vv.func.is_trivial_self and not vv.decorators
        if mx.is_super and not mx.suppress_errors:
            validate_super_call(vv.func, mx)

    if isinstance(vv, TypeInfo):
        # If the associated variable is a TypeInfo synthesize a Var node for
        # the purposes of type checking.  This enables us to type check things
        # like accessing class attributes on an inner class.
        v = Var(name, type=type_object_type(vv, mx.named_type))
        v.info = info

    if isinstance(vv, TypeAlias):
        # Similar to the above TypeInfo case, we allow using
        # qualified type aliases in runtime context if it refers to an
        # instance type. For example:
        #     class C:
        #         A = List[int]
        #     x = C.A() <- this is OK
        typ = mx.chk.expr_checker.alias_type_in_runtime_context(
            vv, ctx=mx.context, alias_definition=mx.is_lvalue
        )
        v = Var(name, type=typ)
        v.info = info

    if isinstance(v, Var):
        implicit = info[name].implicit

        # An assignment to final attribute is always an error,
        # independently of types.
        if mx.is_lvalue and not mx.chk.get_final_context():
            check_final_member(name, info, mx.msg, mx.context)

        return analyze_var(name, v, itype, mx, implicit=implicit, is_trivial_self=is_trivial_self)
    elif isinstance(v, FuncDef):
        assert False, "Did not expect a function"
    elif isinstance(v, MypyFile):
        mx.chk.module_refs.add(v.fullname)
        return mx.chk.expr_checker.module_type(v)
    elif isinstance(v, TypeVarExpr):
        return mx.chk.named_type("typing.TypeVar")
    elif (
        not v
        and name not in ["__getattr__", "__setattr__", "__getattribute__"]
        and not mx.is_operator
        and mx.module_symbol_table is None
    ):
        # Above we skip ModuleType.__getattr__ etc. if we have a
        # module symbol table, since the symbol table allows precise
        # checking.
        if not mx.is_lvalue:
            for method_name in ("__getattribute__", "__getattr__"):
                method = info.get_method(method_name)

                # __getattribute__ is defined on builtins.object and returns Any, so without
                # the guard this search will always find object.__getattribute__ and conclude
                # that the attribute exists
                if method and method.info.fullname != "builtins.object":
                    bound_method = analyze_decorator_or_funcbase_access(
                        defn=method, itype=itype, name=method_name, mx=mx
                    )
                    typ = map_instance_to_supertype(itype, method.info)
                    getattr_type = get_proper_type(expand_type_by_instance(bound_method, typ))
                    if isinstance(getattr_type, CallableType):
                        result = getattr_type.ret_type
                    else:
                        result = getattr_type

                    # Call the attribute hook before returning.
                    fullname = f"{method.info.fullname}.{name}"
                    hook = mx.chk.plugin.get_attribute_hook(fullname)
                    if hook:
                        result = hook(
                            AttributeContext(
                                get_proper_type(mx.original_type),
                                result,
                                mx.is_lvalue,
                                mx.context,
                                mx.chk,
                            )
                        )
                    return result
        else:
            setattr_meth = info.get_method("__setattr__")
            if setattr_meth and setattr_meth.info.fullname != "builtins.object":
                bound_type = analyze_decorator_or_funcbase_access(
                    defn=setattr_meth,
                    itype=itype,
                    name="__setattr__",
                    mx=mx.copy_modified(is_lvalue=False),
                )
                typ = map_instance_to_supertype(itype, setattr_meth.info)
                setattr_type = get_proper_type(expand_type_by_instance(bound_type, typ))
                if isinstance(setattr_type, CallableType) and len(setattr_type.arg_types) > 0:
                    return setattr_type.arg_types[-1]

    if itype.type.fallback_to_any:
        return AnyType(TypeOfAny.special_form)

    # Could not find the member.
    if itype.extra_attrs and name in itype.extra_attrs.attrs:
        # For modules use direct symbol table lookup.
        if not itype.extra_attrs.mod_name:
            return itype.extra_attrs.attrs[name]

    if mx.is_super and not mx.suppress_errors:
        mx.msg.undefined_in_superclass(name, mx.context)
        return AnyType(TypeOfAny.from_error)
    else:
        ret = report_missing_attribute(mx.original_type, itype, name, mx)
        # Avoid paying double jeopardy if we can't find the member due to --no-implicit-reexport
        if (
            mx.module_symbol_table is not None
            and name in mx.module_symbol_table
            and not mx.module_symbol_table[name].module_public
        ):
            v = mx.module_symbol_table[name].node
            e = NameExpr(name)
            e.set_line(mx.context)
            e.node = v
            return mx.chk.expr_checker.analyze_ref_expr(e, lvalue=mx.is_lvalue)
        return ret


def check_final_member(name: str, info: TypeInfo, msg: MessageBuilder, ctx: Context) -> None:
    """Give an error if the name being assigned was declared as final."""
    for base in info.mro:
        sym = base.names.get(name)
        if sym and is_final_node(sym.node):
            msg.cant_assign_to_final(name, attr_assign=True, ctx=ctx)


def analyze_descriptor_access(descriptor_type: Type, mx: MemberContext) -> Type:
    """Type check descriptor access.

    Arguments:
        descriptor_type: The type of the descriptor attribute being accessed
            (the type of ``f`` in ``a.f`` when ``f`` is a descriptor).
        mx: The current member access context.
    Return:
        The return type of the appropriate ``__get__/__set__`` overload for the descriptor.
    """
    instance_type = get_proper_type(mx.self_type)
    orig_descriptor_type = descriptor_type
    descriptor_type = get_proper_type(descriptor_type)

    if isinstance(descriptor_type, UnionType):
        # Map the access over union types
        return make_simplified_union(
            [analyze_descriptor_access(typ, mx) for typ in descriptor_type.items]
        )
    elif not isinstance(descriptor_type, Instance):
        return orig_descriptor_type

    if not mx.is_lvalue and not descriptor_type.type.has_readable_member("__get__"):
        return orig_descriptor_type

    # We do this check first to accommodate for descriptors with only __set__ method.
    # If there is no __set__, we type-check that the assigned value matches
    # the return type of __get__. This doesn't match the python semantics,
    # (which allow you to override the descriptor with any value), but preserves
    # the type of accessing the attribute (even after the override).
    if mx.is_lvalue and descriptor_type.type.has_readable_member("__set__"):
        return analyze_descriptor_assign(descriptor_type, mx)

    if mx.is_lvalue and not descriptor_type.type.has_readable_member("__get__"):
        # This turned out to be not a descriptor after all.
        return orig_descriptor_type

    dunder_get = descriptor_type.type.get_method("__get__")
    if dunder_get is None:
        mx.fail(
            message_registry.DESCRIPTOR_GET_NOT_CALLABLE.format(
                descriptor_type.str_with_options(mx.msg.options)
            )
        )
        return AnyType(TypeOfAny.from_error)

    bound_method = analyze_decorator_or_funcbase_access(
        defn=dunder_get,
        itype=descriptor_type,
        name="__get__",
        mx=mx.copy_modified(self_type=descriptor_type),
    )

    typ = map_instance_to_supertype(descriptor_type, dunder_get.info)
    dunder_get_type = expand_type_by_instance(bound_method, typ)

    if isinstance(instance_type, FunctionLike) and instance_type.is_type_obj():
        owner_type = instance_type.items[0].ret_type
        instance_type = NoneType()
    elif isinstance(instance_type, TypeType):
        owner_type = instance_type.item
        instance_type = NoneType()
    else:
        owner_type = instance_type

    callable_name = mx.chk.expr_checker.method_fullname(descriptor_type, "__get__")
    dunder_get_type = mx.chk.expr_checker.transform_callee_type(
        callable_name,
        dunder_get_type,
        [
            TempNode(instance_type, context=mx.context),
            TempNode(TypeType.make_normalized(owner_type), context=mx.context),
        ],
        [ARG_POS, ARG_POS],
        mx.context,
        object_type=descriptor_type,
    )

    _, inferred_dunder_get_type = mx.chk.expr_checker.check_call(
        dunder_get_type,
        [
            TempNode(instance_type, context=mx.context),
            TempNode(TypeType.make_normalized(owner_type), context=mx.context),
        ],
        [ARG_POS, ARG_POS],
        mx.context,
        object_type=descriptor_type,
        callable_name=callable_name,
    )

    mx.chk.check_deprecated(dunder_get, mx.context)
    mx.chk.warn_deprecated_overload_item(
        dunder_get, mx.context, target=inferred_dunder_get_type, selftype=descriptor_type
    )

    inferred_dunder_get_type = get_proper_type(inferred_dunder_get_type)
    if isinstance(inferred_dunder_get_type, AnyType):
        # check_call failed, and will have reported an error
        return inferred_dunder_get_type

    if not isinstance(inferred_dunder_get_type, CallableType):
        mx.fail(
            message_registry.DESCRIPTOR_GET_NOT_CALLABLE.format(
                descriptor_type.str_with_options(mx.msg.options)
            )
        )
        return AnyType(TypeOfAny.from_error)

    return inferred_dunder_get_type.ret_type


def analyze_descriptor_assign(descriptor_type: Instance, mx: MemberContext) -> Type:
    instance_type = get_proper_type(mx.self_type)
    dunder_set = descriptor_type.type.get_method("__set__")
    if dunder_set is None:
<<<<<<< HEAD
        mx.chk.fail(
            message_registry.DESCRIPTOR_SET_NOT_CALLABLE.format(
                descriptor_type.str_with_options(mx.msg.options)
            ),
            mx.context,
=======
        mx.fail(
            message_registry.DESCRIPTOR_SET_NOT_CALLABLE.format(
                descriptor_type.str_with_options(mx.msg.options)
            ).value
>>>>>>> 9e45dadc
        )
        return AnyType(TypeOfAny.from_error)

    bound_method = analyze_decorator_or_funcbase_access(
        defn=dunder_set,
        itype=descriptor_type,
        name="__set__",
        mx=mx.copy_modified(is_lvalue=False, self_type=descriptor_type),
    )
    typ = map_instance_to_supertype(descriptor_type, dunder_set.info)
    dunder_set_type = expand_type_by_instance(bound_method, typ)

    callable_name = mx.chk.expr_checker.method_fullname(descriptor_type, "__set__")
    rvalue = mx.rvalue or TempNode(AnyType(TypeOfAny.special_form), context=mx.context)
    dunder_set_type = mx.chk.expr_checker.transform_callee_type(
        callable_name,
        dunder_set_type,
        [TempNode(instance_type, context=mx.context), rvalue],
        [ARG_POS, ARG_POS],
        mx.context,
        object_type=descriptor_type,
    )

    # For non-overloaded setters, the result should be type-checked like a regular assignment.
    # Hence, we first only try to infer the type by using the rvalue as type context.
    type_context = rvalue
    with mx.msg.filter_errors():
        _, inferred_dunder_set_type = mx.chk.expr_checker.check_call(
            dunder_set_type,
            [TempNode(instance_type, context=mx.context), type_context],
            [ARG_POS, ARG_POS],
            mx.context,
            object_type=descriptor_type,
            callable_name=callable_name,
        )

    # And now we in fact type check the call, to show errors related to wrong arguments
    # count, etc., replacing the type context for non-overloaded setters only.
    inferred_dunder_set_type = get_proper_type(inferred_dunder_set_type)
    if isinstance(inferred_dunder_set_type, CallableType):
        type_context = TempNode(AnyType(TypeOfAny.special_form), context=mx.context)
    mx.chk.expr_checker.check_call(
        dunder_set_type,
        [TempNode(instance_type, context=mx.context), type_context],
        [ARG_POS, ARG_POS],
        mx.context,
        object_type=descriptor_type,
        callable_name=callable_name,
    )

    # Search for possible deprecations:
    mx.chk.check_deprecated(dunder_set, mx.context)
    mx.chk.warn_deprecated_overload_item(
        dunder_set, mx.context, target=inferred_dunder_set_type, selftype=descriptor_type
    )

    # In the following cases, a message already will have been recorded in check_call.
    if (not isinstance(inferred_dunder_set_type, CallableType)) or (
        len(inferred_dunder_set_type.arg_types) < 2
    ):
        return AnyType(TypeOfAny.from_error)
    return inferred_dunder_set_type.arg_types[1]


def is_instance_var(var: Var) -> bool:
    """Return if var is an instance variable according to PEP 526."""
    return (
        # check the type_info node is the var (not a decorated function, etc.)
        var.name in var.info.names
        and var.info.names[var.name].node is var
        and not var.is_classvar
        # variables without annotations are treated as classvar
        and not var.is_inferred
    )


def analyze_var(
    name: str,
    var: Var,
    itype: Instance,
    mx: MemberContext,
    *,
    implicit: bool = False,
    is_trivial_self: bool = False,
) -> Type:
    """Analyze access to an attribute via a Var node.

    This is conceptually part of analyze_member_access and the arguments are similar.
    itype is the instance type in which attribute should be looked up
    original_type is the type of E in the expression E.var
    if implicit is True, the original Var was created as an assignment to self
    if is_trivial_self is True, we can use fast path for bind_self().
    """
    # Found a member variable.
    original_itype = itype
    itype = map_instance_to_supertype(itype, var.info)
    if var.is_settable_property and mx.is_lvalue:
        typ: Type | None = var.setter_type
        if typ is None and var.is_ready:
            # Existing synthetic properties may not set setter type. Fall back to getter.
            typ = var.type
    else:
        typ = var.type
    if typ:
        if isinstance(typ, PartialType):
            return mx.chk.handle_partial_var_type(typ, mx.is_lvalue, var, mx.context)
        if mx.is_lvalue and not mx.suppress_errors:
            if var.is_property and not var.is_settable_property:
                mx.msg.read_only_property(name, itype.type, mx.context)
            if var.is_classvar:
                mx.msg.cant_assign_to_classvar(name, mx.context)
        # This is the most common case for variables, so start with this.
        result = expand_without_binding(typ, var, itype, original_itype, mx)

        # A non-None value indicates that we should actually bind self for this variable.
        call_type: ProperType | None = None
        if var.is_initialized_in_class and (not is_instance_var(var) or mx.is_operator):
            typ = get_proper_type(typ)
            if isinstance(typ, FunctionLike) and not typ.is_type_obj():
                call_type = typ
            elif var.is_property:
                deco_mx = mx.copy_modified(original_type=typ, self_type=typ, is_lvalue=False)
                call_type = get_proper_type(_analyze_member_access("__call__", typ, deco_mx))
            else:
                call_type = typ

        # Bound variables with callable types are treated like methods
        # (these are usually method aliases like __rmul__ = __mul__).
        if isinstance(call_type, FunctionLike) and not call_type.is_type_obj():
<<<<<<< HEAD
            if mx.is_lvalue:
                if var.is_property:
                    if not var.is_settable_property:
                        mx.msg.read_only_property(name, itype.type, mx.context)
                else:
                    mx.msg.cant_assign_to_method(mx.context)

            if not var.is_staticmethod:
                # Class-level function objects and classmethods become bound methods:
                # the former to the instance, the latter to the class.
                functype: FunctionLike = call_type
                signature = freshen_all_functions_type_vars(functype)
                bound = get_proper_type(expand_self_type(var, signature, mx.original_type))
                assert isinstance(bound, FunctionLike)
                signature = bound
                signature = check_self_arg(
                    signature, mx.self_type, var.is_classmethod, mx.context, name, mx.msg
                )
                signature = bind_self(signature, mx.self_type, var.is_classmethod)
                expanded_signature = expand_type_by_instance(signature, itype)
                freeze_all_type_vars(expanded_signature)
                if var.is_property:
                    # A property cannot have an overloaded type => the cast is fine.
                    assert isinstance(expanded_signature, CallableType)
                    if var.is_settable_property and mx.is_lvalue and var.setter_type is not None:
                        # TODO: use check_call() to infer better type, same as for __set__().
                        result = expanded_signature.arg_types[0]
                    else:
                        result = expanded_signature.ret_type
=======
            if mx.is_lvalue and not var.is_property and not mx.suppress_errors:
                mx.msg.cant_assign_to_method(mx.context)

        # Bind the self type for each callable component (when needed).
        if call_type and not var.is_staticmethod:
            bound_items = []
            for ct in call_type.items if isinstance(call_type, UnionType) else [call_type]:
                p_ct = get_proper_type(ct)
                if isinstance(p_ct, FunctionLike) and not p_ct.is_type_obj():
                    item = expand_and_bind_callable(p_ct, var, itype, name, mx, is_trivial_self)
>>>>>>> 9e45dadc
                else:
                    item = expand_without_binding(ct, var, itype, original_itype, mx)
                bound_items.append(item)
            result = UnionType.make_union(bound_items)
    else:
        if not var.is_ready and not mx.no_deferral:
            mx.not_ready_callback(var.name, mx.context)
        # Implicit 'Any' type.
        result = AnyType(TypeOfAny.special_form)
    fullname = f"{var.info.fullname}.{name}"
    hook = mx.chk.plugin.get_attribute_hook(fullname)
    if result and not (implicit or var.info.is_protocol and is_instance_var(var)):
        result = analyze_descriptor_access(result, mx)
    if hook:
        result = hook(
            AttributeContext(
                get_proper_type(mx.original_type), result, mx.is_lvalue, mx.context, mx.chk
            )
        )
    return result


def expand_without_binding(
    typ: Type, var: Var, itype: Instance, original_itype: Instance, mx: MemberContext
) -> Type:
    typ = freshen_all_functions_type_vars(typ)
    typ = expand_self_type_if_needed(typ, mx, var, original_itype)
    expanded = expand_type_by_instance(typ, itype)
    freeze_all_type_vars(expanded)
    return expanded


def expand_and_bind_callable(
    functype: FunctionLike,
    var: Var,
    itype: Instance,
    name: str,
    mx: MemberContext,
    is_trivial_self: bool,
) -> Type:
    functype = freshen_all_functions_type_vars(functype)
    typ = get_proper_type(expand_self_type(var, functype, mx.original_type))
    assert isinstance(typ, FunctionLike)
    if is_trivial_self:
        typ = bind_self_fast(typ, mx.self_type)
    else:
        typ = check_self_arg(typ, mx.self_type, var.is_classmethod, mx.context, name, mx.msg)
        typ = bind_self(typ, mx.self_type, var.is_classmethod)
    expanded = expand_type_by_instance(typ, itype)
    freeze_all_type_vars(expanded)
    if not var.is_property:
        return expanded
    # TODO: a decorated property can result in Overloaded here.
    assert isinstance(expanded, CallableType)
    if var.is_settable_property and mx.is_lvalue and var.setter_type is not None:
        # TODO: use check_call() to infer better type, same as for __set__().
        return expanded.arg_types[0]
    else:
        return expanded.ret_type


def expand_self_type_if_needed(
    t: Type, mx: MemberContext, var: Var, itype: Instance, is_class: bool = False
) -> Type:
    """Expand special Self type in a backwards compatible manner.

    This should ensure that mixing old-style and new-style self-types work
    seamlessly. Also, re-bind new style self-types in subclasses if needed.
    """
    original = get_proper_type(mx.self_type)
    if not (mx.is_self or mx.is_super):
        repl = mx.self_type
        if is_class:
            if isinstance(original, TypeType):
                repl = original.item
            elif isinstance(original, CallableType):
                # Problematic access errors should have been already reported.
                repl = erase_typevars(original.ret_type)
            else:
                repl = itype
        return expand_self_type(var, t, repl)
    elif supported_self_type(
        # Support compatibility with plain old style T -> T and Type[T] -> T only.
        get_proper_type(mx.self_type),
        allow_instances=False,
        allow_callable=False,
    ):
        repl = mx.self_type
        if is_class and isinstance(original, TypeType):
            repl = original.item
        return expand_self_type(var, t, repl)
    elif (
        mx.is_self
        and itype.type != var.info
        # If an attribute with Self-type was defined in a supertype, we need to
        # rebind the Self type variable to Self type variable of current class...
        and itype.type.self_type is not None
        # ...unless `self` has an explicit non-trivial annotation.
        and itype == mx.chk.scope.active_self_type()
    ):
        return expand_self_type(var, t, itype.type.self_type)
    else:
        return t


def check_self_arg(
    functype: FunctionLike,
    dispatched_arg_type: Type,
    is_classmethod: bool,
    context: Context,
    name: str,
    msg: MessageBuilder,
) -> FunctionLike:
    """Check that an instance has a valid type for a method with annotated 'self'.

    For example if the method is defined as:
        class A:
            def f(self: S) -> T: ...
    then for 'x.f' we check that type(x) <: S. If the method is overloaded, we select
    only overloads items that satisfy this requirement. If there are no matching
    overloads, an error is generated.
    """
    items = functype.items
    if not items:
        return functype
    new_items = []
    if is_classmethod:
        dispatched_arg_type = TypeType.make_normalized(dispatched_arg_type)

    for item in items:
        if not item.arg_types or item.arg_kinds[0] not in (ARG_POS, ARG_STAR):
            # No positional first (self) argument (*args is okay).
            msg.no_formal_self(name, item, context)
            # This is pretty bad, so just return the original signature if
            # there is at least one such error.
            return functype
        else:
            selfarg = get_proper_type(item.arg_types[0])
            # This level of erasure matches the one in checker.check_func_def(),
            # better keep these two checks consistent.
            if subtypes.is_subtype(
                dispatched_arg_type,
                erase_typevars(erase_to_bound(selfarg)),
                # This is to work around the fact that erased ParamSpec and TypeVarTuple
                # callables are not always compatible with non-erased ones both ways.
                always_covariant=any(
                    not isinstance(tv, TypeVarType) for tv in get_all_type_vars(selfarg)
                ),
                ignore_pos_arg_names=True,
            ):
                new_items.append(item)
            elif isinstance(selfarg, ParamSpecType):
                # TODO: This is not always right. What's the most reasonable thing to do here?
                new_items.append(item)
            elif isinstance(selfarg, TypeVarTupleType):
                raise NotImplementedError
    if not new_items:
        # Choose first item for the message (it may be not very helpful for overloads).
        msg.incompatible_self_argument(
            name, dispatched_arg_type, items[0], is_classmethod, context
        )
        return functype
    if len(new_items) == 1:
        return new_items[0]
    return Overloaded(new_items)


def analyze_class_attribute_access(
    itype: Instance,
    name: str,
    mx: MemberContext,
    *,
    mcs_fallback: Instance,
    override_info: TypeInfo | None = None,
    original_vars: Sequence[TypeVarLikeType] | None = None,
) -> Type | None:
    """Analyze access to an attribute on a class object.

    itype is the return type of the class object callable, original_type is the type
    of E in the expression E.var, original_vars are type variables of the class callable
    (for generic classes).
    """
    info = itype.type
    if override_info:
        info = override_info

    fullname = f"{info.fullname}.{name}"
    hook = mx.chk.plugin.get_class_attribute_hook(fullname)

    node = info.get(name)
    if not node:
        if itype.extra_attrs and name in itype.extra_attrs.attrs:
            # For modules use direct symbol table lookup.
            if not itype.extra_attrs.mod_name:
                return itype.extra_attrs.attrs[name]
        if info.fallback_to_any or info.meta_fallback_to_any:
            return apply_class_attr_hook(mx, hook, AnyType(TypeOfAny.special_form))
        return None

    if (
        isinstance(node.node, Var)
        and not node.node.is_classvar
        and not hook
        and mcs_fallback.type.get(name)
    ):
        # If the same attribute is declared on the metaclass and the class but with different types,
        # and the attribute on the class is not a ClassVar,
        # the type of the attribute on the metaclass should take priority
        # over the type of the attribute on the class,
        # when the attribute is being accessed from the class object itself.
        #
        # Return `None` here to signify that the name should be looked up
        # on the class object itself rather than the instance.
        return None

    mx.chk.warn_deprecated(node.node, mx.context)

    is_decorated = isinstance(node.node, Decorator)
    is_method = is_decorated or isinstance(node.node, FuncBase)
    if mx.is_lvalue and not mx.suppress_errors:
        if is_method:
            mx.msg.cant_assign_to_method(mx.context)
        if isinstance(node.node, TypeInfo):
            mx.fail(message_registry.CANNOT_ASSIGN_TO_TYPE)

    # Refuse class attribute access if slot defined
    if info.slots and name in info.slots:
        mx.fail(message_registry.CLASS_VAR_CONFLICTS_SLOTS.format(name))

    # If a final attribute was declared on `self` in `__init__`, then it
    # can't be accessed on the class object.
    if node.implicit and isinstance(node.node, Var) and node.node.is_final:
        mx.fail(message_registry.CANNOT_ACCESS_FINAL_INSTANCE_ATTR.format(node.node.name))

    # An assignment to final attribute on class object is also always an error,
    # independently of types.
    if mx.is_lvalue and not mx.chk.get_final_context():
        check_final_member(name, info, mx.msg, mx.context)

    if info.is_enum and not (mx.is_lvalue or is_decorated or is_method):
        enum_class_attribute_type = analyze_enum_class_attribute_access(itype, name, mx)
        if enum_class_attribute_type:
            return apply_class_attr_hook(mx, hook, enum_class_attribute_type)

    t = node.type
    if t:
        if isinstance(t, PartialType):
            symnode = node.node
            assert isinstance(symnode, Var)
            return apply_class_attr_hook(
                mx, hook, mx.chk.handle_partial_var_type(t, mx.is_lvalue, symnode, mx.context)
            )

        # Find the class where method/variable was defined.
        if isinstance(node.node, Decorator):
            super_info: TypeInfo | None = node.node.var.info
        elif isinstance(node.node, (Var, SYMBOL_FUNCBASE_TYPES)):
            super_info = node.node.info
        else:
            super_info = None

        # Map the type to how it would look as a defining class. For example:
        #     class C(Generic[T]): ...
        #     class D(C[Tuple[T, S]]): ...
        #     D[int, str].method()
        # Here itype is D[int, str], isuper is C[Tuple[int, str]].
        if not super_info:
            isuper = None
        else:
            isuper = map_instance_to_supertype(itype, super_info)

        if isinstance(node.node, Var):
            assert isuper is not None
            # Check if original variable type has type variables. For example:
            #     class C(Generic[T]):
            #         x: T
            #     C.x  # Error, ambiguous access
            #     C[int].x  # Also an error, since C[int] is same as C at runtime
            # Exception is Self type wrapped in ClassVar, that is safe.
            def_vars = set(node.node.info.defn.type_vars)
            if not node.node.is_classvar and node.node.info.self_type:
                def_vars.add(node.node.info.self_type)
            # TODO: should we include ParamSpec etc. here (i.e. use get_all_type_vars)?
            typ_vars = set(get_type_vars(t))
            if def_vars & typ_vars:
                # Exception: access on Type[...], including first argument of class methods is OK.
                if not isinstance(get_proper_type(mx.original_type), TypeType) or node.implicit:
                    if node.node.is_classvar:
                        message = message_registry.GENERIC_CLASS_VAR_ACCESS
                    else:
                        message = message_registry.GENERIC_INSTANCE_VAR_CLASS_ACCESS
                    mx.fail(message)
            t = expand_self_type_if_needed(t, mx, node.node, itype, is_class=True)
            # Erase non-mapped variables, but keep mapped ones, even if there is an error.
            # In the above example this means that we infer following types:
            #     C.x -> Any
            #     C[int].x -> int
            t = erase_typevars(expand_type_by_instance(t, isuper), {tv.id for tv in def_vars})

        is_classmethod = (is_decorated and cast(Decorator, node.node).func.is_class) or (
            isinstance(node.node, SYMBOL_FUNCBASE_TYPES) and node.node.is_class
        )
        is_staticmethod = (is_decorated and cast(Decorator, node.node).func.is_static) or (
            isinstance(node.node, SYMBOL_FUNCBASE_TYPES) and node.node.is_static
        )
        t = get_proper_type(t)
        is_trivial_self = False
        if isinstance(node.node, Decorator):
            # Use fast path if there are trivial decorators like @classmethod or @property
            is_trivial_self = node.node.func.is_trivial_self and not node.node.decorators
        elif isinstance(node.node, (FuncDef, OverloadedFuncDef)):
            is_trivial_self = node.node.is_trivial_self
        if isinstance(t, FunctionLike) and is_classmethod and not is_trivial_self:
            t = check_self_arg(t, mx.self_type, False, mx.context, name, mx.msg)
        result = add_class_tvars(
            t,
            isuper,
            is_classmethod,
            is_staticmethod,
            mx.self_type,
            original_vars=original_vars,
            is_trivial_self=is_trivial_self,
        )
        # __set__ is not called on class objects.
        if not mx.is_lvalue:
            result = analyze_descriptor_access(result, mx)

        return apply_class_attr_hook(mx, hook, result)
    elif isinstance(node.node, Var):
        mx.not_ready_callback(name, mx.context)
        return AnyType(TypeOfAny.special_form)

    if isinstance(node.node, TypeVarExpr):
        mx.fail(message_registry.CANNOT_USE_TYPEVAR_AS_EXPRESSION.format(info.name, name))
        return AnyType(TypeOfAny.from_error)

    # TODO: some logic below duplicates analyze_ref_expr in checkexpr.py
    if isinstance(node.node, TypeInfo):
        if node.node.typeddict_type:
            # We special-case TypedDict, because they don't define any constructor.
            return mx.chk.expr_checker.typeddict_callable(node.node)
        elif node.node.fullname == "types.NoneType":
            # We special case NoneType, because its stub definition is not related to None.
            return TypeType(NoneType())
        else:
            return type_object_type(node.node, mx.named_type)

    if isinstance(node.node, MypyFile):
        # Reference to a module object.
        return mx.named_type("types.ModuleType")

    if isinstance(node.node, TypeAlias):
        return mx.chk.expr_checker.alias_type_in_runtime_context(
            node.node, ctx=mx.context, alias_definition=mx.is_lvalue
        )

    if is_decorated:
        assert isinstance(node.node, Decorator)
        if node.node.type:
            return apply_class_attr_hook(mx, hook, node.node.type)
        else:
            mx.not_ready_callback(name, mx.context)
            return AnyType(TypeOfAny.from_error)
    else:
        assert isinstance(node.node, SYMBOL_FUNCBASE_TYPES)
        typ = function_type(node.node, mx.named_type("builtins.function"))
        # Note: if we are accessing class method on class object, the cls argument is bound.
        # Annotated and/or explicit class methods go through other code paths above, for
        # unannotated implicit class methods we do this here.
        if node.node.is_class:
            typ = bind_self_fast(typ)
        return apply_class_attr_hook(mx, hook, typ)


def apply_class_attr_hook(
    mx: MemberContext, hook: Callable[[AttributeContext], Type] | None, result: Type
) -> Type | None:
    if hook:
        result = hook(
            AttributeContext(
                get_proper_type(mx.original_type), result, mx.is_lvalue, mx.context, mx.chk
            )
        )
    return result


def analyze_enum_class_attribute_access(
    itype: Instance, name: str, mx: MemberContext
) -> Type | None:
    # Skip these since Enum will remove it
    if name in EXCLUDED_ENUM_ATTRIBUTES:
        return report_missing_attribute(mx.original_type, itype, name, mx)
    # Dunders and private names are not Enum members
    if name.startswith("__") and name.replace("_", "") != "":
        return None

    node = itype.type.get(name)
    if node and node.type:
        proper = get_proper_type(node.type)
        # Support `A = nonmember(1)` function call and decorator.
        if (
            isinstance(proper, Instance)
            and proper.type.fullname == "enum.nonmember"
            and proper.args
        ):
            return proper.args[0]

    enum_literal = LiteralType(name, fallback=itype)
    return itype.copy_modified(last_known_value=enum_literal)


def analyze_typeddict_access(
    name: str, typ: TypedDictType, mx: MemberContext, override_info: TypeInfo | None
) -> Type:
    if name == "__setitem__":
        if isinstance(mx.context, IndexExpr):
            # Since we can get this during `a['key'] = ...`
            # it is safe to assume that the context is `IndexExpr`.
            item_type, key_names = mx.chk.expr_checker.visit_typeddict_index_expr(
                typ, mx.context.index, setitem=True
            )
            assigned_readonly_keys = typ.readonly_keys & key_names
            if assigned_readonly_keys and not mx.suppress_errors:
                mx.msg.readonly_keys_mutated(assigned_readonly_keys, context=mx.context)
        else:
            # It can also be `a.__setitem__(...)` direct call.
            # In this case `item_type` can be `Any`,
            # because we don't have args available yet.
            # TODO: check in `default` plugin that `__setitem__` is correct.
            item_type = AnyType(TypeOfAny.implementation_artifact)
        return CallableType(
            arg_types=[mx.chk.named_type("builtins.str"), item_type],
            arg_kinds=[ARG_POS, ARG_POS],
            arg_names=[None, None],
            ret_type=NoneType(),
            fallback=mx.chk.named_type("builtins.function"),
            name=name,
        )
    elif name == "__delitem__":
        return CallableType(
            arg_types=[mx.chk.named_type("builtins.str")],
            arg_kinds=[ARG_POS],
            arg_names=[None],
            ret_type=NoneType(),
            fallback=mx.chk.named_type("builtins.function"),
            name=name,
        )
    return _analyze_member_access(name, typ.fallback, mx, override_info)


def add_class_tvars(
    t: ProperType,
    isuper: Instance | None,
    is_classmethod: bool,
    is_staticmethod: bool,
    original_type: Type,
    original_vars: Sequence[TypeVarLikeType] | None = None,
    is_trivial_self: bool = False,
) -> Type:
    """Instantiate type variables during analyze_class_attribute_access,
    e.g T and Q in the following:

    class A(Generic[T]):
        @classmethod
        def foo(cls: Type[Q]) -> Tuple[T, Q]: ...

    class B(A[str]): pass
    B.foo()

    Args:
        t: Declared type of the method (or property)
        isuper: Current instance mapped to the superclass where method was defined, this
            is usually done by map_instance_to_supertype()
        is_classmethod: True if this method is decorated with @classmethod
        is_staticmethod: True if this method is decorated with @staticmethod
        original_type: The value of the type B in the expression B.foo() or the corresponding
            component in case of a union (this is used to bind the self-types)
        original_vars: Type variables of the class callable on which the method was accessed
        is_trivial_self: if True, we can use fast path for bind_self().
    Returns:
        Expanded method type with added type variables (when needed).
    """
    # TODO: verify consistency between Q and T

    # We add class type variables if the class method is accessed on class object
    # without applied type arguments, this matches the behavior of __init__().
    # For example (continuing the example in docstring):
    #     A       # The type of callable is def [T] () -> A[T], _not_ def () -> A[Any]
    #     A[int]  # The type of callable is def () -> A[int]
    # and
    #     A.foo       # The type is generic def [T] () -> Tuple[T, A[T]]
    #     A[int].foo  # The type is non-generic def () -> Tuple[int, A[int]]
    #
    # This behaviour is useful for defining alternative constructors for generic classes.
    # To achieve such behaviour, we add the class type variables that are still free
    # (i.e. appear in the return type of the class object on which the method was accessed).
    if isinstance(t, CallableType):
        tvars = original_vars if original_vars is not None else []
        t = freshen_all_functions_type_vars(t)
        if is_classmethod:
            if is_trivial_self:
                t = bind_self_fast(t, original_type)
            else:
                t = bind_self(t, original_type, is_classmethod=True)
        if is_classmethod or is_staticmethod:
            assert isuper is not None
            t = expand_type_by_instance(t, isuper)
        freeze_all_type_vars(t)
        return t.copy_modified(variables=list(tvars) + list(t.variables))
    elif isinstance(t, Overloaded):
        return Overloaded(
            [
                cast(
                    CallableType,
                    add_class_tvars(
                        item,
                        isuper,
                        is_classmethod,
                        is_staticmethod,
                        original_type,
                        original_vars=original_vars,
                    ),
                )
                for item in t.items
            ]
        )
    if isuper is not None:
        t = expand_type_by_instance(t, isuper)
    return t


def analyze_decorator_or_funcbase_access(
    defn: Decorator | FuncBase, itype: Instance, name: str, mx: MemberContext
) -> Type:
    """Analyzes the type behind method access.

    The function itself can possibly be decorated.
    See: https://github.com/python/mypy/issues/10409
    """
    if isinstance(defn, Decorator):
        return analyze_var(name, defn.var, itype, mx)
    typ = function_type(defn, mx.chk.named_type("builtins.function"))
    is_trivial_self = False
    if isinstance(defn, Decorator):
        # Use fast path if there are trivial decorators like @classmethod or @property
        is_trivial_self = defn.func.is_trivial_self and not defn.decorators
    elif isinstance(defn, (FuncDef, OverloadedFuncDef)):
        is_trivial_self = defn.is_trivial_self
    if is_trivial_self:
        return bind_self_fast(typ, mx.self_type)
    typ = check_self_arg(typ, mx.self_type, defn.is_class, mx.context, name, mx.msg)
    return bind_self(typ, original_type=mx.self_type, is_classmethod=defn.is_class)


F = TypeVar("F", bound=FunctionLike)


def bind_self_fast(method: F, original_type: Type | None = None) -> F:
    """Return a copy of `method`, with the type of its first parameter (usually
    self or cls) bound to original_type.

    This is a faster version of mypy.typeops.bind_self() that can be used for methods
    with trivial self/cls annotations.
    """
    if isinstance(method, Overloaded):
        items = [bind_self_fast(c, original_type) for c in method.items]
        return cast(F, Overloaded(items))
    assert isinstance(method, CallableType)
    if not method.arg_types:
        # Invalid method, return something.
        return cast(F, method)
    if method.arg_kinds[0] in (ARG_STAR, ARG_STAR2):
        # See typeops.py for details.
        return cast(F, method)
    original_type = get_proper_type(original_type)
    if isinstance(original_type, CallableType) and original_type.is_type_obj():
        original_type = TypeType.make_normalized(original_type.ret_type)
    res = method.copy_modified(
        arg_types=method.arg_types[1:],
        arg_kinds=method.arg_kinds[1:],
        arg_names=method.arg_names[1:],
        bound_args=[original_type],
    )
    return cast(F, res)<|MERGE_RESOLUTION|>--- conflicted
+++ resolved
@@ -96,10 +96,7 @@
         no_deferral: bool = False,
         is_self: bool = False,
         rvalue: Expression | None = None,
-<<<<<<< HEAD
-=======
         suppress_errors: bool = False,
->>>>>>> 9e45dadc
     ) -> None:
         self.is_lvalue = is_lvalue
         self.is_super = is_super
@@ -115,10 +112,7 @@
         if rvalue is not None:
             assert is_lvalue
         self.rvalue = rvalue
-<<<<<<< HEAD
-=======
         self.suppress_errors = suppress_errors
->>>>>>> 9e45dadc
 
     def named_type(self, name: str) -> Instance:
         return self.chk.named_type(name)
@@ -148,10 +142,7 @@
             module_symbol_table=self.module_symbol_table,
             no_deferral=self.no_deferral,
             rvalue=self.rvalue,
-<<<<<<< HEAD
-=======
             suppress_errors=self.suppress_errors,
->>>>>>> 9e45dadc
         )
         if self_type is not None:
             mx.self_type = self_type
@@ -179,10 +170,7 @@
     no_deferral: bool = False,
     is_self: bool = False,
     rvalue: Expression | None = None,
-<<<<<<< HEAD
-=======
     suppress_errors: bool = False,
->>>>>>> 9e45dadc
 ) -> Type:
     """Return the type of attribute 'name' of 'typ'.
 
@@ -209,14 +197,11 @@
 
     'rvalue' can be provided optionally to infer better setter type when is_lvalue is True,
     most notably this helps for descriptors with overloaded __set__() method.
-<<<<<<< HEAD
-=======
 
     'suppress_errors' will skip any logic that is only needed to generate error messages.
     Note that this more of a performance optimization, one should not rely on this to not
     show any messages, as some may be show e.g. by callbacks called here,
     use msg.filter_errors(), if needed.
->>>>>>> 9e45dadc
     """
     mx = MemberContext(
         is_lvalue=is_lvalue,
@@ -230,10 +215,7 @@
         no_deferral=no_deferral,
         is_self=is_self,
         rvalue=rvalue,
-<<<<<<< HEAD
-=======
         suppress_errors=suppress_errors,
->>>>>>> 9e45dadc
     )
     result = _analyze_member_access(name, typ, mx, override_info)
     possible_literal = get_proper_type(result)
@@ -793,18 +775,10 @@
     instance_type = get_proper_type(mx.self_type)
     dunder_set = descriptor_type.type.get_method("__set__")
     if dunder_set is None:
-<<<<<<< HEAD
-        mx.chk.fail(
-            message_registry.DESCRIPTOR_SET_NOT_CALLABLE.format(
-                descriptor_type.str_with_options(mx.msg.options)
-            ),
-            mx.context,
-=======
         mx.fail(
             message_registry.DESCRIPTOR_SET_NOT_CALLABLE.format(
                 descriptor_type.str_with_options(mx.msg.options)
             ).value
->>>>>>> 9e45dadc
         )
         return AnyType(TypeOfAny.from_error)
 
@@ -934,37 +908,6 @@
         # Bound variables with callable types are treated like methods
         # (these are usually method aliases like __rmul__ = __mul__).
         if isinstance(call_type, FunctionLike) and not call_type.is_type_obj():
-<<<<<<< HEAD
-            if mx.is_lvalue:
-                if var.is_property:
-                    if not var.is_settable_property:
-                        mx.msg.read_only_property(name, itype.type, mx.context)
-                else:
-                    mx.msg.cant_assign_to_method(mx.context)
-
-            if not var.is_staticmethod:
-                # Class-level function objects and classmethods become bound methods:
-                # the former to the instance, the latter to the class.
-                functype: FunctionLike = call_type
-                signature = freshen_all_functions_type_vars(functype)
-                bound = get_proper_type(expand_self_type(var, signature, mx.original_type))
-                assert isinstance(bound, FunctionLike)
-                signature = bound
-                signature = check_self_arg(
-                    signature, mx.self_type, var.is_classmethod, mx.context, name, mx.msg
-                )
-                signature = bind_self(signature, mx.self_type, var.is_classmethod)
-                expanded_signature = expand_type_by_instance(signature, itype)
-                freeze_all_type_vars(expanded_signature)
-                if var.is_property:
-                    # A property cannot have an overloaded type => the cast is fine.
-                    assert isinstance(expanded_signature, CallableType)
-                    if var.is_settable_property and mx.is_lvalue and var.setter_type is not None:
-                        # TODO: use check_call() to infer better type, same as for __set__().
-                        result = expanded_signature.arg_types[0]
-                    else:
-                        result = expanded_signature.ret_type
-=======
             if mx.is_lvalue and not var.is_property and not mx.suppress_errors:
                 mx.msg.cant_assign_to_method(mx.context)
 
@@ -975,7 +918,6 @@
                 p_ct = get_proper_type(ct)
                 if isinstance(p_ct, FunctionLike) and not p_ct.is_type_obj():
                     item = expand_and_bind_callable(p_ct, var, itype, name, mx, is_trivial_self)
->>>>>>> 9e45dadc
                 else:
                     item = expand_without_binding(ct, var, itype, original_itype, mx)
                 bound_items.append(item)
