"""Type checking of attribute access"""

from typing import Callable, Optional, Sequence, Union, cast

from typing_extensions import TYPE_CHECKING

from mypy import meet, message_registry, subtypes
from mypy.erasetype import erase_typevars
from mypy.expandtype import expand_type_by_instance, freshen_function_type_vars
from mypy.maptype import map_instance_to_supertype
from mypy.messages import MessageBuilder
from mypy.nodes import (
    ARG_POS,
    ARG_STAR,
    ARG_STAR2,
    SYMBOL_FUNCBASE_TYPES,
    Context,
    Decorator,
    FuncBase,
    FuncDef,
    IndexExpr,
    MypyFile,
    OverloadedFuncDef,
    SymbolNode,
    SymbolTable,
    TempNode,
    TypeAlias,
    TypeInfo,
    TypeVarExpr,
    Var,
    is_final_node,
)
from mypy.plugin import AttributeContext
from mypy.plugins.enums import is_definitely_not_enum_member
from mypy.typeanal import set_any_tvars
from mypy.typeops import (
    bind_self,
    class_callable,
    erase_to_bound,
    function_type,
    make_simplified_union,
    tuple_fallback,
    type_object_type_from_function,
)
from mypy.types import (
    ENUM_REMOVED_PROPS,
    AnyType,
    CallableType,
    DeletedType,
    FunctionLike,
    Instance,
    LiteralType,
    NoneType,
    Overloaded,
    ParamSpecType,
    PartialType,
    ProperType,
    TupleType,
    Type,
    TypedDictType,
    TypeOfAny,
    TypeType,
    TypeVarLikeType,
    TypeVarTupleType,
    TypeVarType,
    UnionType,
    get_proper_type,
    has_type_vars,
)

if TYPE_CHECKING:  # import for forward declaration only
    import mypy.checker

from mypy import state


class MemberContext:
    """Information and objects needed to type check attribute access.

    Look at the docstring of analyze_member_access for more information.
    """

    def __init__(
        self,
        is_lvalue: bool,
        is_super: bool,
        is_operator: bool,
        original_type: Type,
        context: Context,
        msg: MessageBuilder,
        chk: "mypy.checker.TypeChecker",
        self_type: Optional[Type],
        module_symbol_table: Optional[SymbolTable] = None,
    ) -> None:
        self.is_lvalue = is_lvalue
        self.is_super = is_super
        self.is_operator = is_operator
        self.original_type = original_type
        self.self_type = self_type or original_type
        self.context = context  # Error context
        self.msg = msg
        self.chk = chk
        self.module_symbol_table = module_symbol_table

    def named_type(self, name: str) -> Instance:
        return self.chk.named_type(name)

    def not_ready_callback(self, name: str, context: Context) -> None:
        self.chk.handle_cannot_determine_type(name, context)

    def copy_modified(
        self,
        *,
        messages: Optional[MessageBuilder] = None,
        self_type: Optional[Type] = None,
        is_lvalue: Optional[bool] = None,
    ) -> "MemberContext":
        mx = MemberContext(
            self.is_lvalue,
            self.is_super,
            self.is_operator,
            self.original_type,
            self.context,
            self.msg,
            self.chk,
            self.self_type,
            self.module_symbol_table,
        )
        if messages is not None:
            mx.msg = messages
        if self_type is not None:
            mx.self_type = self_type
        if is_lvalue is not None:
            mx.is_lvalue = is_lvalue
        return mx


def analyze_member_access(
    name: str,
    typ: Type,
    context: Context,
    is_lvalue: bool,
    is_super: bool,
    is_operator: bool,
    msg: MessageBuilder,
    *,
    original_type: Type,
    chk: "mypy.checker.TypeChecker",
    override_info: Optional[TypeInfo] = None,
    in_literal_context: bool = False,
    self_type: Optional[Type] = None,
    module_symbol_table: Optional[SymbolTable] = None,
) -> Type:
    """Return the type of attribute 'name' of 'typ'.

    The actual implementation is in '_analyze_member_access' and this docstring
    also applies to it.

    This is a general operation that supports various different variations:

      1. lvalue or non-lvalue access (setter or getter access)
      2. supertype access when using super() (is_super == True and
         'override_info' should refer to the supertype)

    'original_type' is the most precise inferred or declared type of the base object
    that we have available. When looking for an attribute of 'typ', we may perform
    recursive calls targeting the fallback type, and 'typ' may become some supertype
    of 'original_type'. 'original_type' is always preserved as the 'typ' type used in
    the initial, non-recursive call. The 'self_type' is a component of 'original_type'
    to which generic self should be bound (a narrower type that has a fallback to instance).
    Currently this is used only for union types.

    'module_symbol_table' is passed to this function if 'typ' is actually a module
    and we want to keep track of the available attributes of the module (since they
    are not available via the type object directly)
    """
    mx = MemberContext(
        is_lvalue,
        is_super,
        is_operator,
        original_type,
        context,
        msg,
        chk=chk,
        self_type=self_type,
        module_symbol_table=module_symbol_table,
    )
    result = _analyze_member_access(name, typ, mx, override_info)
    possible_literal = get_proper_type(result)
    if (
        in_literal_context
        and isinstance(possible_literal, Instance)
        and possible_literal.last_known_value is not None
    ):
        return possible_literal.last_known_value
    else:
        return result


def _analyze_member_access(
    name: str, typ: Type, mx: MemberContext, override_info: Optional[TypeInfo] = None
) -> Type:
    # TODO: This and following functions share some logic with subtypes.find_member;
    #       consider refactoring.
    typ = get_proper_type(typ)
    if isinstance(typ, Instance):
        return analyze_instance_member_access(name, typ, mx, override_info)
    elif isinstance(typ, AnyType):
        # The base object has dynamic type.
        return AnyType(TypeOfAny.from_another_any, source_any=typ)
    elif isinstance(typ, UnionType):
        return analyze_union_member_access(name, typ, mx)
    elif isinstance(typ, FunctionLike) and typ.is_type_obj():
        return analyze_type_callable_member_access(name, typ, mx)
    elif isinstance(typ, TypeType):
        return analyze_type_type_member_access(name, typ, mx, override_info)
    elif isinstance(typ, TupleType):
        # Actually look up from the fallback instance type.
        return _analyze_member_access(name, tuple_fallback(typ), mx, override_info)
    elif isinstance(typ, (LiteralType, FunctionLike)):
        # Actually look up from the fallback instance type.
        return _analyze_member_access(name, typ.fallback, mx, override_info)
    elif isinstance(typ, TypedDictType):
        return analyze_typeddict_access(name, typ, mx, override_info)
    elif isinstance(typ, NoneType):
        return analyze_none_member_access(name, typ, mx)
    elif isinstance(typ, TypeVarLikeType):
        return _analyze_member_access(name, typ.upper_bound, mx, override_info)
    elif isinstance(typ, DeletedType):
        mx.msg.deleted_as_rvalue(typ, mx.context)
        return AnyType(TypeOfAny.from_error)
    if mx.chk.should_suppress_optional_error([typ]):
        return AnyType(TypeOfAny.from_error)
    return report_missing_attribute(mx.original_type, typ, name, mx)


def may_be_awaitable_attribute(
    name: str, typ: Type, mx: MemberContext, override_info: Optional[TypeInfo] = None
) -> bool:
    """Check if the given type has the attribute when awaited."""
    if mx.chk.checking_missing_await:
        # Avoid infinite recursion.
        return False
    with mx.chk.checking_await_set(), mx.msg.filter_errors() as local_errors:
        aw_type = mx.chk.get_precise_awaitable_type(typ, local_errors)
        if aw_type is None:
            return False
        _ = _analyze_member_access(name, aw_type, mx, override_info)
        return not local_errors.has_new_errors()


def report_missing_attribute(
    original_type: Type,
    typ: Type,
    name: str,
    mx: MemberContext,
    override_info: Optional[TypeInfo] = None,
) -> Type:
    res_type = mx.msg.has_no_attr(original_type, typ, name, mx.context, mx.module_symbol_table)
    if may_be_awaitable_attribute(name, typ, mx, override_info):
        mx.msg.possible_missing_await(mx.context)
    return res_type


# The several functions that follow implement analyze_member_access for various
# types and aren't documented individually.


def analyze_instance_member_access(
    name: str, typ: Instance, mx: MemberContext, override_info: Optional[TypeInfo]
) -> Type:
    if name == "__init__" and not mx.is_super:
        # Accessing __init__ in statically typed code would compromise
        # type safety unless used via super().
        mx.msg.fail(message_registry.CANNOT_ACCESS_INIT, mx.context)
        return AnyType(TypeOfAny.from_error)

    # The base object has an instance type.

    info = typ.type
    if override_info:
        info = override_info

    if (
        state.find_occurrences
        and info.name == state.find_occurrences[0]
        and name == state.find_occurrences[1]
    ):
        mx.msg.note("Occurrence of '{}.{}'".format(*state.find_occurrences), mx.context)

    # Look up the member. First look up the method dictionary.
    method = info.get_method(name)
    if method and not isinstance(method, Decorator):
        if method.is_property:
            assert isinstance(method, OverloadedFuncDef)
            first_item = cast(Decorator, method.items[0])
            return analyze_var(name, first_item.var, typ, info, mx)
        if mx.is_lvalue:
            mx.msg.cant_assign_to_method(mx.context)
        signature = function_type(method, mx.named_type("builtins.function"))
        signature = freshen_function_type_vars(signature)
        if name == "__new__":
            # __new__ is special and behaves like a static method -- don't strip
            # the first argument.
            pass
        else:
            if isinstance(signature, FunctionLike) and name != "__call__":
                # TODO: use proper treatment of special methods on unions instead
                #       of this hack here and below (i.e. mx.self_type).
                dispatched_type = meet.meet_types(mx.original_type, typ)
                signature = check_self_arg(
                    signature, dispatched_type, method.is_class, mx.context, name, mx.msg
                )
            signature = bind_self(signature, mx.self_type, is_classmethod=method.is_class)
        typ = map_instance_to_supertype(typ, method.info)
        member_type = expand_type_by_instance(signature, typ)
        freeze_type_vars(member_type)
        return member_type
    else:
        # Not a method.
        return analyze_member_var_access(name, typ, info, mx)


def analyze_type_callable_member_access(name: str, typ: FunctionLike, mx: MemberContext) -> Type:
    # Class attribute.
    # TODO super?
    ret_type = typ.items[0].ret_type
    assert isinstance(ret_type, ProperType)
    if isinstance(ret_type, TupleType):
        ret_type = tuple_fallback(ret_type)
    if isinstance(ret_type, Instance):
        if not mx.is_operator:
            # When Python sees an operator (eg `3 == 4`), it automatically translates that
            # into something like `int.__eq__(3, 4)` instead of `(3).__eq__(4)` as an
            # optimization.
            #
            # While it normally it doesn't matter which of the two versions are used, it
            # does cause inconsistencies when working with classes. For example, translating
            # `int == int` to `int.__eq__(int)` would not work since `int.__eq__` is meant to
            # compare two int _instances_. What we really want is `type(int).__eq__`, which
            # is meant to compare two types or classes.
            #
            # This check makes sure that when we encounter an operator, we skip looking up
            # the corresponding method in the current instance to avoid this edge case.
            # See https://github.com/python/mypy/pull/1787 for more info.
            # TODO: do not rely on same type variables being present in all constructor overloads.
            result = analyze_class_attribute_access(
                ret_type, name, mx, original_vars=typ.items[0].variables
            )
            if result:
                return result
        # Look up from the 'type' type.
        return _analyze_member_access(name, typ.fallback, mx)
    else:
        assert False, f"Unexpected type {ret_type!r}"


def analyze_type_type_member_access(
    name: str, typ: TypeType, mx: MemberContext, override_info: Optional[TypeInfo]
) -> Type:
    # Similar to analyze_type_callable_attribute_access.
    item = None
    fallback = mx.named_type("builtins.type")
    if isinstance(typ.item, Instance):
        item = typ.item
    elif isinstance(typ.item, AnyType):
        with mx.msg.filter_errors():
            return _analyze_member_access(name, fallback, mx, override_info)
    elif isinstance(typ.item, TypeVarType):
        upper_bound = get_proper_type(typ.item.upper_bound)
        if isinstance(upper_bound, Instance):
            item = upper_bound
        elif isinstance(upper_bound, TupleType):
            item = tuple_fallback(upper_bound)
        elif isinstance(upper_bound, AnyType):
            with mx.msg.filter_errors():
                return _analyze_member_access(name, fallback, mx, override_info)
    elif isinstance(typ.item, TupleType):
        item = tuple_fallback(typ.item)
    elif isinstance(typ.item, FunctionLike) and typ.item.is_type_obj():
        item = typ.item.fallback
    elif isinstance(typ.item, TypeType):
        # Access member on metaclass object via Type[Type[C]]
        if isinstance(typ.item.item, Instance):
            item = typ.item.item.type.metaclass_type
    ignore_messages = False
    if item and not mx.is_operator:
        # See comment above for why operators are skipped
        result = analyze_class_attribute_access(item, name, mx, override_info)
        if result:
            if not (isinstance(get_proper_type(result), AnyType) and item.type.fallback_to_any):
                return result
            else:
                # We don't want errors on metaclass lookup for classes with Any fallback
                ignore_messages = True
    if item is not None:
        fallback = item.type.metaclass_type or fallback

    with mx.msg.filter_errors(filter_errors=ignore_messages):
        return _analyze_member_access(name, fallback, mx, override_info)


def analyze_union_member_access(name: str, typ: UnionType, mx: MemberContext) -> Type:
    with mx.msg.disable_type_names():
        results = []
        for subtype in typ.relevant_items():
            # Self types should be bound to every individual item of a union.
            item_mx = mx.copy_modified(self_type=subtype)
            results.append(_analyze_member_access(name, subtype, item_mx))
    return make_simplified_union(results)


def analyze_none_member_access(name: str, typ: NoneType, mx: MemberContext) -> Type:
    is_python_3 = mx.chk.options.python_version[0] >= 3
    # In Python 2 "None" has exactly the same attributes as "object". Python 3 adds a single
    # extra attribute, "__bool__".
    if is_python_3 and name == "__bool__":
        literal_false = LiteralType(False, fallback=mx.named_type("builtins.bool"))
        return CallableType(
            arg_types=[],
            arg_kinds=[],
            arg_names=[],
            ret_type=literal_false,
            fallback=mx.named_type("builtins.function"),
        )
    elif mx.chk.should_suppress_optional_error([typ]):
        return AnyType(TypeOfAny.from_error)
    else:
        return _analyze_member_access(name, mx.named_type("builtins.object"), mx)


def analyze_member_var_access(
    name: str, itype: Instance, info: TypeInfo, mx: MemberContext
) -> Type:
    """Analyse attribute access that does not target a method.

    This is logically part of analyze_member_access and the arguments are similar.

    original_type is the type of E in the expression E.var
    """
    # It was not a method. Try looking up a variable.
    v = lookup_member_var_or_accessor(info, name, mx.is_lvalue)

    vv = v
    if isinstance(vv, Decorator):
        # The associated Var node of a decorator contains the type.
        v = vv.var

    if isinstance(vv, TypeInfo):
        # If the associated variable is a TypeInfo synthesize a Var node for
        # the purposes of type checking.  This enables us to type check things
        # like accessing class attributes on an inner class.
        v = Var(name, type=type_object_type(vv, mx.named_type))
        v.info = info

    if isinstance(vv, TypeAlias) and isinstance(get_proper_type(vv.target), Instance):
        # Similar to the above TypeInfo case, we allow using
        # qualified type aliases in runtime context if it refers to an
        # instance type. For example:
        #     class C:
        #         A = List[int]
        #     x = C.A() <- this is OK
        typ = instance_alias_type(vv, mx.named_type)
        v = Var(name, type=typ)
        v.info = info

    if isinstance(v, Var):
        implicit = info[name].implicit

        # An assignment to final attribute is always an error,
        # independently of types.
        if mx.is_lvalue and not mx.chk.get_final_context():
            check_final_member(name, info, mx.msg, mx.context)

        return analyze_var(name, v, itype, info, mx, implicit=implicit)
    elif isinstance(v, FuncDef):
        assert False, "Did not expect a function"
    elif (
        not v
        and name not in ["__getattr__", "__setattr__", "__getattribute__"]
        and not mx.is_operator
        and mx.module_symbol_table is None
    ):
        # Above we skip ModuleType.__getattr__ etc. if we have a
        # module symbol table, since the symbol table allows precise
        # checking.
        if not mx.is_lvalue:
            for method_name in ("__getattribute__", "__getattr__"):
                method = info.get_method(method_name)

                # __getattribute__ is defined on builtins.object and returns Any, so without
                # the guard this search will always find object.__getattribute__ and conclude
                # that the attribute exists
                if method and method.info.fullname != "builtins.object":
                    bound_method = analyze_decorator_or_funcbase_access(
                        defn=method,
                        itype=itype,
                        info=info,
                        self_type=mx.self_type,
                        name=method_name,
                        mx=mx,
                    )
                    typ = map_instance_to_supertype(itype, method.info)
                    getattr_type = get_proper_type(expand_type_by_instance(bound_method, typ))
                    if isinstance(getattr_type, CallableType):
                        result = getattr_type.ret_type
                    else:
                        result = getattr_type

                    # Call the attribute hook before returning.
                    fullname = f"{method.info.fullname}.{name}"
                    hook = mx.chk.plugin.get_attribute_hook(fullname)
                    if hook:
                        result = hook(
                            AttributeContext(
                                get_proper_type(mx.original_type), result, mx.context, mx.chk
                            )
                        )
                    return result
        else:
            setattr_meth = info.get_method("__setattr__")
            if setattr_meth and setattr_meth.info.fullname != "builtins.object":
                bound_type = analyze_decorator_or_funcbase_access(
                    defn=setattr_meth,
                    itype=itype,
                    info=info,
                    self_type=mx.self_type,
                    name=name,
                    mx=mx.copy_modified(is_lvalue=False),
                )
                typ = map_instance_to_supertype(itype, setattr_meth.info)
                setattr_type = get_proper_type(expand_type_by_instance(bound_type, typ))
                if isinstance(setattr_type, CallableType) and len(setattr_type.arg_types) > 0:
                    return setattr_type.arg_types[-1]

    if itype.type.fallback_to_any:
        return AnyType(TypeOfAny.special_form)

    # Could not find the member.
    if mx.is_super:
        mx.msg.undefined_in_superclass(name, mx.context)
        return AnyType(TypeOfAny.from_error)
    else:
        if mx.chk and mx.chk.should_suppress_optional_error([itype]):
            return AnyType(TypeOfAny.from_error)
        return report_missing_attribute(mx.original_type, itype, name, mx)


def check_final_member(name: str, info: TypeInfo, msg: MessageBuilder, ctx: Context) -> None:
    """Give an error if the name being assigned was declared as final."""
    for base in info.mro:
        sym = base.names.get(name)
        if sym and is_final_node(sym.node):
            msg.cant_assign_to_final(name, attr_assign=True, ctx=ctx)


def analyze_descriptor_access(descriptor_type: Type, mx: MemberContext) -> Type:
    """Type check descriptor access.

    Arguments:
        descriptor_type: The type of the descriptor attribute being accessed
            (the type of ``f`` in ``a.f`` when ``f`` is a descriptor).
        mx: The current member access context.
    Return:
        The return type of the appropriate ``__get__`` overload for the descriptor.
    """
    instance_type = get_proper_type(mx.original_type)
    descriptor_type = get_proper_type(descriptor_type)

    if isinstance(descriptor_type, UnionType):
        # Map the access over union types
        return make_simplified_union(
            [analyze_descriptor_access(typ, mx) for typ in descriptor_type.items]
        )
    elif not isinstance(descriptor_type, Instance):
        return descriptor_type

    if not descriptor_type.type.has_readable_member("__get__"):
        return descriptor_type

    dunder_get = descriptor_type.type.get_method("__get__")
    if dunder_get is None:
        mx.msg.fail(
            message_registry.DESCRIPTOR_GET_NOT_CALLABLE.format(descriptor_type), mx.context
        )
        return AnyType(TypeOfAny.from_error)

    bound_method = analyze_decorator_or_funcbase_access(
        defn=dunder_get,
        itype=descriptor_type,
        info=descriptor_type.type,
        self_type=descriptor_type,
        name="__set__",
        mx=mx,
    )

    typ = map_instance_to_supertype(descriptor_type, dunder_get.info)
    dunder_get_type = expand_type_by_instance(bound_method, typ)

    if isinstance(instance_type, FunctionLike) and instance_type.is_type_obj():
        owner_type = instance_type.items[0].ret_type
        instance_type = NoneType()
    elif isinstance(instance_type, TypeType):
        owner_type = instance_type.item
        instance_type = NoneType()
    else:
        owner_type = instance_type

    callable_name = mx.chk.expr_checker.method_fullname(descriptor_type, "__get__")
    dunder_get_type = mx.chk.expr_checker.transform_callee_type(
        callable_name,
        dunder_get_type,
        [
            TempNode(instance_type, context=mx.context),
            TempNode(TypeType.make_normalized(owner_type), context=mx.context),
        ],
        [ARG_POS, ARG_POS],
        mx.context,
        object_type=descriptor_type,
    )

    _, inferred_dunder_get_type = mx.chk.expr_checker.check_call(
        dunder_get_type,
        [
            TempNode(instance_type, context=mx.context),
            TempNode(TypeType.make_normalized(owner_type), context=mx.context),
        ],
        [ARG_POS, ARG_POS],
        mx.context,
        object_type=descriptor_type,
        callable_name=callable_name,
    )

    inferred_dunder_get_type = get_proper_type(inferred_dunder_get_type)
    if isinstance(inferred_dunder_get_type, AnyType):
        # check_call failed, and will have reported an error
        return inferred_dunder_get_type

    if not isinstance(inferred_dunder_get_type, CallableType):
        mx.msg.fail(
            message_registry.DESCRIPTOR_GET_NOT_CALLABLE.format(descriptor_type), mx.context
        )
        return AnyType(TypeOfAny.from_error)

    return inferred_dunder_get_type.ret_type


def instance_alias_type(alias: TypeAlias, named_type: Callable[[str], Instance]) -> Type:
    """Type of a type alias node targeting an instance, when appears in runtime context.

    As usual, we first erase any unbound type variables to Any.
    """
    target: Type = get_proper_type(alias.target)
    assert isinstance(
        get_proper_type(target), Instance
    ), "Must be called only with aliases to classes"
    target = get_proper_type(set_any_tvars(alias, alias.line, alias.column))
    assert isinstance(target, Instance)
    tp = type_object_type(target.type, named_type)
    return expand_type_by_instance(tp, target)


def analyze_var(
    name: str,
    var: Var,
    itype: Instance,
    info: TypeInfo,
    mx: MemberContext,
    *,
    implicit: bool = False,
) -> Type:
    """Analyze access to an attribute via a Var node.

    This is conceptually part of analyze_member_access and the arguments are similar.

    itype is the class object in which var is defined
    original_type is the type of E in the expression E.var
    if implicit is True, the original Var was created as an assignment to self
    """
    # Found a member variable.
    itype = map_instance_to_supertype(itype, var.info)
    typ = var.type
    if typ:
        if isinstance(typ, PartialType):
            return mx.chk.handle_partial_var_type(typ, mx.is_lvalue, var, mx.context)
        if mx.is_lvalue and var.is_property and not var.is_settable_property:
            # TODO allow setting attributes in subclass (although it is probably an error)
            mx.msg.read_only_property(name, itype.type, mx.context)
        if mx.is_lvalue and var.is_classvar:
            mx.msg.cant_assign_to_classvar(name, mx.context)
        t = get_proper_type(expand_type_by_instance(typ, itype))
        result: Type = t
        typ = get_proper_type(typ)
        if var.is_initialized_in_class and isinstance(typ, FunctionLike) and not typ.is_type_obj():
            if mx.is_lvalue:
                if var.is_property:
                    if not var.is_settable_property:
                        mx.msg.read_only_property(name, itype.type, mx.context)
                else:
                    mx.msg.cant_assign_to_method(mx.context)

            if not var.is_staticmethod:
                # Class-level function objects and classmethods become bound methods:
                # the former to the instance, the latter to the class.
                functype = typ
                # Use meet to narrow original_type to the dispatched type.
                # For example, assume
                # * A.f: Callable[[A1], None] where A1 <: A (maybe A1 == A)
                # * B.f: Callable[[B1], None] where B1 <: B (maybe B1 == B)
                # * x: Union[A1, B1]
                # In `x.f`, when checking `x` against A1 we assume x is compatible with A
                # and similarly for B1 when checking against B
                dispatched_type = meet.meet_types(mx.original_type, itype)
                signature = freshen_function_type_vars(functype)
                signature = check_self_arg(
                    signature, dispatched_type, var.is_classmethod, mx.context, name, mx.msg
                )
                signature = bind_self(signature, mx.self_type, var.is_classmethod)
                expanded_signature = get_proper_type(expand_type_by_instance(signature, itype))
                freeze_type_vars(expanded_signature)
                if var.is_property:
                    # A property cannot have an overloaded type => the cast is fine.
                    assert isinstance(expanded_signature, CallableType)
                    result = expanded_signature.ret_type
                else:
                    result = expanded_signature
    else:
        if not var.is_ready:
            mx.not_ready_callback(var.name, mx.context)
        # Implicit 'Any' type.
        result = AnyType(TypeOfAny.special_form)
    fullname = f"{var.info.fullname}.{name}"
    hook = mx.chk.plugin.get_attribute_hook(fullname)
    if result and not mx.is_lvalue and not implicit:
        result = analyze_descriptor_access(result, mx)
    if hook:
        result = hook(
            AttributeContext(get_proper_type(mx.original_type), result, mx.context, mx.chk)
        )
    return result


def freeze_type_vars(member_type: Type) -> None:
    if not isinstance(member_type, ProperType):
        return
    if isinstance(member_type, CallableType):
        for v in member_type.variables:
            v.id.meta_level = 0
    if isinstance(member_type, Overloaded):
        for it in member_type.items:
            for v in it.variables:
                v.id.meta_level = 0


def lookup_member_var_or_accessor(
    info: TypeInfo, name: str, is_lvalue: bool
) -> Optional[SymbolNode]:
    """Find the attribute/accessor node that refers to a member of a type."""
    # TODO handle lvalues
    node = info.get(name)
    if node:
        return node.node
    else:
        return None


def check_self_arg(
    functype: FunctionLike,
    dispatched_arg_type: Type,
    is_classmethod: bool,
    context: Context,
    name: str,
    msg: MessageBuilder,
) -> FunctionLike:
    """Check that an instance has a valid type for a method with annotated 'self'.

    For example if the method is defined as:
        class A:
            def f(self: S) -> T: ...
    then for 'x.f' we check that meet(type(x), A) <: S. If the method is overloaded, we
    select only overloads items that satisfy this requirement. If there are no matching
    overloads, an error is generated.

    Note: dispatched_arg_type uses a meet to select a relevant item in case if the
    original type of 'x' is a union. This is done because several special methods
    treat union types in ad-hoc manner, so we can't use MemberContext.self_type yet.
    """
    items = functype.items
    if not items:
        return functype
    new_items = []
    if is_classmethod:
        dispatched_arg_type = TypeType.make_normalized(dispatched_arg_type)

    for item in items:
        if not item.arg_types or item.arg_kinds[0] not in (ARG_POS, ARG_STAR):
            # No positional first (self) argument (*args is okay).
            msg.no_formal_self(name, item, context)
            # This is pretty bad, so just return the original signature if
            # there is at least one such error.
            return functype
        else:
            selfarg = get_proper_type(item.arg_types[0])
            if subtypes.is_subtype(dispatched_arg_type, erase_typevars(erase_to_bound(selfarg))):
                new_items.append(item)
            elif isinstance(selfarg, ParamSpecType):
                # TODO: This is not always right. What's the most reasonable thing to do here?
                new_items.append(item)
            elif isinstance(selfarg, TypeVarTupleType):
                raise NotImplementedError
    if not new_items:
        # Choose first item for the message (it may be not very helpful for overloads).
        msg.incompatible_self_argument(
            name, dispatched_arg_type, items[0], is_classmethod, context
        )
        return functype
    if len(new_items) == 1:
        return new_items[0]
    return Overloaded(new_items)


def analyze_class_attribute_access(
    itype: Instance,
    name: str,
    mx: MemberContext,
    override_info: Optional[TypeInfo] = None,
    original_vars: Optional[Sequence[TypeVarLikeType]] = None,
) -> Optional[Type]:
    """Analyze access to an attribute on a class object.

    itype is the return type of the class object callable, original_type is the type
    of E in the expression E.var, original_vars are type variables of the class callable
    (for generic classes).
    """
    info = itype.type
    if override_info:
        info = override_info

    fullname = "{}.{}".format(info.fullname, name)
    hook = mx.chk.plugin.get_class_attribute_hook(fullname)

    node = info.get(name)
    if not node:
        if info.fallback_to_any:
            return apply_class_attr_hook(mx, hook, AnyType(TypeOfAny.special_form))
        return None

    is_decorated = isinstance(node.node, Decorator)
    is_method = is_decorated or isinstance(node.node, FuncBase)
    if mx.is_lvalue:
        if is_method:
            mx.msg.cant_assign_to_method(mx.context)
        if isinstance(node.node, TypeInfo):
            mx.msg.fail(message_registry.CANNOT_ASSIGN_TO_TYPE, mx.context)

    # If a final attribute was declared on `self` in `__init__`, then it
    # can't be accessed on the class object.
    if node.implicit and isinstance(node.node, Var) and node.node.is_final:
        mx.msg.fail(
            message_registry.CANNOT_ACCESS_FINAL_INSTANCE_ATTR.format(node.node.name), mx.context
        )

    # An assignment to final attribute on class object is also always an error,
    # independently of types.
    if mx.is_lvalue and not mx.chk.get_final_context():
        check_final_member(name, info, mx.msg, mx.context)

    if info.is_enum and not (mx.is_lvalue or is_decorated or is_method):
        enum_class_attribute_type = analyze_enum_class_attribute_access(itype, name, mx)
        if enum_class_attribute_type:
            return apply_class_attr_hook(mx, hook, enum_class_attribute_type)

    t = node.type
    if t:
        if isinstance(t, PartialType):
            symnode = node.node
            assert isinstance(symnode, Var)
            return apply_class_attr_hook(
                mx, hook, mx.chk.handle_partial_var_type(t, mx.is_lvalue, symnode, mx.context)
            )

        # Find the class where method/variable was defined.
        if isinstance(node.node, Decorator):
            super_info: Optional[TypeInfo] = node.node.var.info
        elif isinstance(node.node, (Var, SYMBOL_FUNCBASE_TYPES)):
            super_info = node.node.info
        else:
            super_info = None

        # Map the type to how it would look as a defining class. For example:
        #     class C(Generic[T]): ...
        #     class D(C[Tuple[T, S]]): ...
        #     D[int, str].method()
        # Here itype is D[int, str], isuper is C[Tuple[int, str]].
        if not super_info:
            isuper = None
        else:
            isuper = map_instance_to_supertype(itype, super_info)

        if isinstance(node.node, Var):
            assert isuper is not None
            # Check if original variable type has type variables. For example:
            #     class C(Generic[T]):
            #         x: T
            #     C.x  # Error, ambiguous access
            #     C[int].x  # Also an error, since C[int] is same as C at runtime
            if isinstance(t, TypeVarType) or has_type_vars(t):
                # Exception: access on Type[...], including first argument of class methods is OK.
                if not isinstance(get_proper_type(mx.original_type), TypeType) or node.implicit:
                    if node.node.is_classvar:
                        message = message_registry.GENERIC_CLASS_VAR_ACCESS
                    else:
                        message = message_registry.GENERIC_INSTANCE_VAR_CLASS_ACCESS
                    mx.msg.fail(message, mx.context)

            # Erase non-mapped variables, but keep mapped ones, even if there is an error.
            # In the above example this means that we infer following types:
            #     C.x -> Any
            #     C[int].x -> int
            t = erase_typevars(expand_type_by_instance(t, isuper))

        is_classmethod = (is_decorated and cast(Decorator, node.node).func.is_class) or (
            isinstance(node.node, FuncBase) and node.node.is_class
        )
        t = get_proper_type(t)
        if isinstance(t, FunctionLike) and is_classmethod:
            t = check_self_arg(t, mx.self_type, False, mx.context, name, mx.msg)
        result = add_class_tvars(
            t, isuper, is_classmethod, mx.self_type, original_vars=original_vars
        )
        if not mx.is_lvalue:
            result = analyze_descriptor_access(result, mx)

        return apply_class_attr_hook(mx, hook, result)
    elif isinstance(node.node, Var):
        mx.not_ready_callback(name, mx.context)
        return AnyType(TypeOfAny.special_form)

    if isinstance(node.node, TypeVarExpr):
        mx.msg.fail(
            message_registry.CANNOT_USE_TYPEVAR_AS_EXPRESSION.format(info.name, name), mx.context
        )
        return AnyType(TypeOfAny.from_error)

    if isinstance(node.node, TypeInfo):
        return type_object_type(node.node, mx.named_type)

    if isinstance(node.node, MypyFile):
        # Reference to a module object.
        return mx.named_type("types.ModuleType")

    if isinstance(node.node, TypeAlias) and isinstance(
        get_proper_type(node.node.target), Instance
    ):
        return instance_alias_type(node.node, mx.named_type)

    if is_decorated:
        assert isinstance(node.node, Decorator)
        if node.node.type:
            return apply_class_attr_hook(mx, hook, node.node.type)
        else:
            mx.not_ready_callback(name, mx.context)
            return AnyType(TypeOfAny.from_error)
    else:
        assert isinstance(node.node, FuncBase)
        typ = function_type(node.node, mx.named_type("builtins.function"))
        # Note: if we are accessing class method on class object, the cls argument is bound.
        # Annotated and/or explicit class methods go through other code paths above, for
        # unannotated implicit class methods we do this here.
        if node.node.is_class:
            typ = bind_self(typ, is_classmethod=True)
        return apply_class_attr_hook(mx, hook, typ)


def apply_class_attr_hook(
    mx: MemberContext, hook: Optional[Callable[[AttributeContext], Type]], result: Type
) -> Optional[Type]:
    if hook:
        result = hook(
            AttributeContext(get_proper_type(mx.original_type), result, mx.context, mx.chk)
        )
    return result


def analyze_enum_class_attribute_access(
    itype: Instance, name: str, mx: MemberContext
) -> Optional[Type]:
    # Skip these since Enum will remove it
    if name in ENUM_REMOVED_PROPS:
<<<<<<< HEAD
        return mx.msg.has_no_attr(
            mx.original_type, itype, name, mx.context, mx.module_symbol_table
        )
    if is_definitely_not_enum_member(name, itype.type[name].type):
=======
        return report_missing_attribute(mx.original_type, itype, name, mx)
    # For other names surrendered by underscores, we don't make them Enum members
    if name.startswith("__") and name.endswith("__") and name.replace("_", "") != "":
>>>>>>> c7861ca3
        return None
    enum_literal = LiteralType(name, fallback=itype)
    return itype.copy_modified(last_known_value=enum_literal)


def analyze_typeddict_access(
    name: str, typ: TypedDictType, mx: MemberContext, override_info: Optional[TypeInfo]
) -> Type:
    if name == "__setitem__":
        if isinstance(mx.context, IndexExpr):
            # Since we can get this during `a['key'] = ...`
            # it is safe to assume that the context is `IndexExpr`.
            item_type = mx.chk.expr_checker.visit_typeddict_index_expr(typ, mx.context.index)
        else:
            # It can also be `a.__setitem__(...)` direct call.
            # In this case `item_type` can be `Any`,
            # because we don't have args available yet.
            # TODO: check in `default` plugin that `__setitem__` is correct.
            item_type = AnyType(TypeOfAny.implementation_artifact)
        return CallableType(
            arg_types=[mx.chk.named_type("builtins.str"), item_type],
            arg_kinds=[ARG_POS, ARG_POS],
            arg_names=[None, None],
            ret_type=NoneType(),
            fallback=mx.chk.named_type("builtins.function"),
            name=name,
        )
    elif name == "__delitem__":
        return CallableType(
            arg_types=[mx.chk.named_type("builtins.str")],
            arg_kinds=[ARG_POS],
            arg_names=[None],
            ret_type=NoneType(),
            fallback=mx.chk.named_type("builtins.function"),
            name=name,
        )
    return _analyze_member_access(name, typ.fallback, mx, override_info)


def add_class_tvars(
    t: ProperType,
    isuper: Optional[Instance],
    is_classmethod: bool,
    original_type: Type,
    original_vars: Optional[Sequence[TypeVarLikeType]] = None,
) -> Type:
    """Instantiate type variables during analyze_class_attribute_access,
    e.g T and Q in the following:

    class A(Generic[T]):
        @classmethod
        def foo(cls: Type[Q]) -> Tuple[T, Q]: ...

    class B(A[str]): pass
    B.foo()

    Args:
        t: Declared type of the method (or property)
        isuper: Current instance mapped to the superclass where method was defined, this
            is usually done by map_instance_to_supertype()
        is_classmethod: True if this method is decorated with @classmethod
        original_type: The value of the type B in the expression B.foo() or the corresponding
            component in case of a union (this is used to bind the self-types)
        original_vars: Type variables of the class callable on which the method was accessed
    Returns:
        Expanded method type with added type variables (when needed).
    """
    # TODO: verify consistency between Q and T

    # We add class type variables if the class method is accessed on class object
    # without applied type arguments, this matches the behavior of __init__().
    # For example (continuing the example in docstring):
    #     A       # The type of callable is def [T] () -> A[T], _not_ def () -> A[Any]
    #     A[int]  # The type of callable is def () -> A[int]
    # and
    #     A.foo       # The type is generic def [T] () -> Tuple[T, A[T]]
    #     A[int].foo  # The type is non-generic def () -> Tuple[int, A[int]]
    #
    # This behaviour is useful for defining alternative constructors for generic classes.
    # To achieve such behaviour, we add the class type variables that are still free
    # (i.e. appear in the return type of the class object on which the method was accessed).
    if isinstance(t, CallableType):
        tvars = original_vars if original_vars is not None else []
        if is_classmethod:
            t = freshen_function_type_vars(t)
            t = bind_self(t, original_type, is_classmethod=True)
            assert isuper is not None
            t = cast(CallableType, expand_type_by_instance(t, isuper))
            freeze_type_vars(t)
        return t.copy_modified(variables=list(tvars) + list(t.variables))
    elif isinstance(t, Overloaded):
        return Overloaded(
            [
                cast(
                    CallableType,
                    add_class_tvars(
                        item, isuper, is_classmethod, original_type, original_vars=original_vars
                    ),
                )
                for item in t.items
            ]
        )
    if isuper is not None:
        t = cast(ProperType, expand_type_by_instance(t, isuper))
    return t


def type_object_type(info: TypeInfo, named_type: Callable[[str], Instance]) -> ProperType:
    """Return the type of a type object.

    For a generic type G with type variables T and S the type is generally of form

      Callable[..., G[T, S]]

    where ... are argument types for the __init__/__new__ method (without the self
    argument). Also, the fallback type will be 'type' instead of 'function'.
    """

    # We take the type from whichever of __init__ and __new__ is first
    # in the MRO, preferring __init__ if there is a tie.
    init_method = info.get("__init__")
    new_method = info.get("__new__")
    if not init_method or not is_valid_constructor(init_method.node):
        # Must be an invalid class definition.
        return AnyType(TypeOfAny.from_error)
    # There *should* always be a __new__ method except the test stubs
    # lack it, so just copy init_method in that situation
    new_method = new_method or init_method
    if not is_valid_constructor(new_method.node):
        # Must be an invalid class definition.
        return AnyType(TypeOfAny.from_error)

    # The two is_valid_constructor() checks ensure this.
    assert isinstance(new_method.node, (SYMBOL_FUNCBASE_TYPES, Decorator))
    assert isinstance(init_method.node, (SYMBOL_FUNCBASE_TYPES, Decorator))

    init_index = info.mro.index(init_method.node.info)
    new_index = info.mro.index(new_method.node.info)

    fallback = info.metaclass_type or named_type("builtins.type")
    if init_index < new_index:
        method: Union[FuncBase, Decorator] = init_method.node
        is_new = False
    elif init_index > new_index:
        method = new_method.node
        is_new = True
    else:
        if init_method.node.info.fullname == "builtins.object":
            # Both are defined by object.  But if we've got a bogus
            # base class, we can't know for sure, so check for that.
            if info.fallback_to_any:
                # Construct a universal callable as the prototype.
                any_type = AnyType(TypeOfAny.special_form)
                sig = CallableType(
                    arg_types=[any_type, any_type],
                    arg_kinds=[ARG_STAR, ARG_STAR2],
                    arg_names=["_args", "_kwds"],
                    ret_type=any_type,
                    fallback=named_type("builtins.function"),
                )
                return class_callable(sig, info, fallback, None, is_new=False)

        # Otherwise prefer __init__ in a tie. It isn't clear that this
        # is the right thing, but __new__ caused problems with
        # typeshed (#5647).
        method = init_method.node
        is_new = False
    # Construct callable type based on signature of __init__. Adjust
    # return type and insert type arguments.
    if isinstance(method, FuncBase):
        t = function_type(method, fallback)
    else:
        assert isinstance(method.type, ProperType)
        assert isinstance(method.type, FunctionLike)  # is_valid_constructor() ensures this
        t = method.type
    return type_object_type_from_function(t, info, method.info, fallback, is_new)


def analyze_decorator_or_funcbase_access(
    defn: Union[Decorator, FuncBase],
    itype: Instance,
    info: TypeInfo,
    self_type: Optional[Type],
    name: str,
    mx: MemberContext,
) -> Type:
    """Analyzes the type behind method access.

    The function itself can possibly be decorated.
    See: https://github.com/python/mypy/issues/10409
    """
    if isinstance(defn, Decorator):
        return analyze_var(name, defn.var, itype, info, mx)
    return bind_self(
        function_type(defn, mx.chk.named_type("builtins.function")), original_type=self_type
    )


def is_valid_constructor(n: Optional[SymbolNode]) -> bool:
    """Does this node represents a valid constructor method?

    This includes normal functions, overloaded functions, and decorators
    that return a callable type.
    """
    if isinstance(n, FuncBase):
        return True
    if isinstance(n, Decorator):
        return isinstance(get_proper_type(n.type), FunctionLike)
    return False<|MERGE_RESOLUTION|>--- conflicted
+++ resolved
@@ -987,16 +987,8 @@
 ) -> Optional[Type]:
     # Skip these since Enum will remove it
     if name in ENUM_REMOVED_PROPS:
-<<<<<<< HEAD
-        return mx.msg.has_no_attr(
-            mx.original_type, itype, name, mx.context, mx.module_symbol_table
-        )
+        return report_missing_attribute(mx.original_type, itype, name, mx)
     if is_definitely_not_enum_member(name, itype.type[name].type):
-=======
-        return report_missing_attribute(mx.original_type, itype, name, mx)
-    # For other names surrendered by underscores, we don't make them Enum members
-    if name.startswith("__") and name.endswith("__") and name.replace("_", "") != "":
->>>>>>> c7861ca3
         return None
     enum_literal = LiteralType(name, fallback=itype)
     return itype.copy_modified(last_known_value=enum_literal)
