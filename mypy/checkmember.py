--- conflicted
+++ resolved
@@ -1220,34 +1220,27 @@
             # In the above example this means that we infer following types:
             #     C.x -> Any
             #     C[int].x -> int
-<<<<<<< HEAD
-            t = erase_typevars(expand_type_by_instance(t, isuper), {tv.id for tv in def_vars})
-
-        if isinstance(node.node, Decorator) and node.node.func.is_property:
-            property_type = mx.chk.get_property_instance(node.node)
-            if property_type is not None:
-                return property_type
-        if isinstance(node.node, OverloadedFuncDef) and node.node.is_property:
-            assert isinstance(node.node.items[0], Decorator)
-            property_type = mx.chk.get_property_instance(node.node.items[0])
-            if property_type is not None:
-                return property_type
-
-        is_classmethod = (is_decorated and cast(Decorator, node.node).func.is_class) or (
-            isinstance(node.node, SYMBOL_FUNCBASE_TYPES) and node.node.is_class
-=======
             if prohibit_generic:
                 erase_vars = set(itype.type.defn.type_vars)
                 if prohibit_self and itype.type.self_type:
                     erase_vars.add(itype.type.self_type)
                 t = erase_typevars(t, {tv.id for tv in erase_vars})
 
+        if isinstance(node.node, Decorator) and node.node.func.is_property:
+            property_type = mx.chk.get_property_instance(node.node)
+            if property_type is not None:
+                return property_type
+        elif isinstance(node.node, OverloadedFuncDef) and node.node.is_property:
+            assert isinstance(node.node.items[0], Decorator)
+            property_type = mx.chk.get_property_instance(node.node.items[0])
+            if property_type is not None:
+                return property_type
+
         is_classmethod = (
             (is_decorated and cast(Decorator, node.node).func.is_class)
             or (isinstance(node.node, SYMBOL_FUNCBASE_TYPES) and node.node.is_class)
             or isinstance(node.node, Var)
             and node.node.is_classmethod
->>>>>>> db678886
         )
         is_staticmethod = (is_decorated and cast(Decorator, node.node).func.is_static) or (
             isinstance(node.node, SYMBOL_FUNCBASE_TYPES) and node.node.is_static
