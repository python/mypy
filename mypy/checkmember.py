--- conflicted
+++ resolved
@@ -4,20 +4,6 @@
 
 from typing_extensions import TYPE_CHECKING
 
-<<<<<<< HEAD
-from mypy.types import (
-    Type, Instance, AnyType, TupleType, TypedDictType, CallableType, FunctionLike,
-    TypeVarLikeType, Overloaded, TypeVarType, UnionType, PartialType, TypeOfAny, LiteralType,
-    DeletedType, NoneType, TypeType, has_type_vars, get_proper_type, ProperType, ParamSpecType,
-    TypeVarTupleType, SelfType, ENUM_REMOVED_PROPS
-)
-=======
-from mypy import meet, message_registry, subtypes
-from mypy.erasetype import erase_typevars
-from mypy.expandtype import expand_type_by_instance, freshen_function_type_vars
-from mypy.maptype import map_instance_to_supertype
-from mypy.messages import MessageBuilder
->>>>>>> 0d7424c9
 from mypy.nodes import (
     ARG_POS,
     ARG_STAR,
@@ -63,6 +49,7 @@
     ParamSpecType,
     PartialType,
     ProperType,
+    SelfType,
     TupleType,
     Type,
     TypedDictType,
@@ -578,18 +565,11 @@
 
     if isinstance(descriptor_type, UnionType):
         # Map the access over union types
-<<<<<<< HEAD
         return make_simplified_union([
-            analyze_descriptor_access(typ, mx)
-            for typ in descriptor_type.items
+            analyze_descriptor_access(typ, mx) for typ in descriptor_type.items
         ])
     elif isinstance(descriptor_type, SelfType):
         return instance_type
-=======
-        return make_simplified_union(
-            [analyze_descriptor_access(typ, mx) for typ in descriptor_type.items]
-        )
->>>>>>> 0d7424c9
     elif not isinstance(descriptor_type, Instance):
         return descriptor_type
 
