"""Type checking of attribute access"""

from __future__ import annotations

from collections.abc import Sequence
from typing import TYPE_CHECKING, Callable, cast

from mypy import message_registry, subtypes
from mypy.erasetype import erase_typevars
from mypy.expandtype import (
    expand_self_type,
    expand_type_by_instance,
    freshen_all_functions_type_vars,
)
from mypy.maptype import map_instance_to_supertype
from mypy.messages import MessageBuilder
from mypy.nodes import (
    ARG_POS,
    ARG_STAR,
    EXCLUDED_ENUM_ATTRIBUTES,
    SYMBOL_FUNCBASE_TYPES,
    ArgKind,
    Context,
    Decorator,
    FuncBase,
    FuncDef,
    IndexExpr,
    MypyFile,
    NameExpr,
    OverloadedFuncDef,
    SymbolNode,
    SymbolTable,
    TempNode,
    TypeAlias,
    TypeInfo,
    TypeVarExpr,
    Var,
    is_final_node,
)
from mypy.plugin import AttributeContext
from mypy.typeops import (
    bind_self,
    erase_to_bound,
    freeze_all_type_vars,
    function_type,
    get_type_vars,
    make_simplified_union,
    supported_self_type,
    tuple_fallback,
    type_object_type,
)
from mypy.types import (
    AnyType,
    CallableType,
    DeletedType,
    FunctionLike,
    Instance,
    LiteralType,
    NoneType,
    Overloaded,
    ParamSpecType,
    PartialType,
    ProperType,
    TupleType,
    Type,
    TypedDictType,
    TypeOfAny,
    TypeType,
    TypeVarLikeType,
    TypeVarTupleType,
    TypeVarType,
    UnionType,
    get_proper_type,
)

if TYPE_CHECKING:  # import for forward declaration only
    import mypy.checker

from mypy import state


class MemberContext:
    """Information and objects needed to type check attribute access.

    Look at the docstring of analyze_member_access for more information.
    """

    def __init__(
        self,
        *,
        is_lvalue: bool,
        is_super: bool,
        is_operator: bool,
        original_type: Type,
        context: Context,
        chk: mypy.checker.TypeChecker,
        self_type: Type | None,
        module_symbol_table: SymbolTable | None = None,
        no_deferral: bool = False,
        is_self: bool = False,
    ) -> None:
        self.is_lvalue = is_lvalue
        self.is_super = is_super
        self.is_operator = is_operator
        self.original_type = original_type
        self.self_type = self_type or original_type
        self.context = context  # Error context
        self.chk = chk
        self.msg = chk.msg
        self.module_symbol_table = module_symbol_table
        self.no_deferral = no_deferral
        self.is_self = is_self

    def named_type(self, name: str) -> Instance:
        return self.chk.named_type(name)

    def not_ready_callback(self, name: str, context: Context) -> None:
        self.chk.handle_cannot_determine_type(name, context)

    def copy_modified(
        self,
        *,
        self_type: Type | None = None,
        is_lvalue: bool | None = None,
        original_type: Type | None = None,
    ) -> MemberContext:
        mx = MemberContext(
            is_lvalue=self.is_lvalue,
            is_super=self.is_super,
            is_operator=self.is_operator,
            original_type=self.original_type,
            context=self.context,
            chk=self.chk,
            self_type=self.self_type,
            module_symbol_table=self.module_symbol_table,
            no_deferral=self.no_deferral,
        )
        if self_type is not None:
            mx.self_type = self_type
        if is_lvalue is not None:
            mx.is_lvalue = is_lvalue
        if original_type is not None:
            mx.original_type = original_type
        return mx


def analyze_member_access(
    name: str,
    typ: Type,
    context: Context,
    *,
    is_lvalue: bool,
    is_super: bool,
    is_operator: bool,
    original_type: Type,
    chk: mypy.checker.TypeChecker,
    override_info: TypeInfo | None = None,
    in_literal_context: bool = False,
    self_type: Type | None = None,
    module_symbol_table: SymbolTable | None = None,
    no_deferral: bool = False,
    is_self: bool = False,
) -> Type:
    """Return the type of attribute 'name' of 'typ'.

    The actual implementation is in '_analyze_member_access' and this docstring
    also applies to it.

    This is a general operation that supports various different variations:

      1. lvalue or non-lvalue access (setter or getter access)
      2. supertype access when using super() (is_super == True and
         'override_info' should refer to the supertype)

    'original_type' is the most precise inferred or declared type of the base object
    that we have available. When looking for an attribute of 'typ', we may perform
    recursive calls targeting the fallback type, and 'typ' may become some supertype
    of 'original_type'. 'original_type' is always preserved as the 'typ' type used in
    the initial, non-recursive call. The 'self_type' is a component of 'original_type'
    to which generic self should be bound (a narrower type that has a fallback to instance).
    Currently this is used only for union types.

    'module_symbol_table' is passed to this function if 'typ' is actually a module
    and we want to keep track of the available attributes of the module (since they
    are not available via the type object directly)
    """
    mx = MemberContext(
        is_lvalue=is_lvalue,
        is_super=is_super,
        is_operator=is_operator,
        original_type=original_type,
        context=context,
        chk=chk,
        self_type=self_type,
        module_symbol_table=module_symbol_table,
        no_deferral=no_deferral,
        is_self=is_self,
    )
    result = _analyze_member_access(name, typ, mx, override_info)
    possible_literal = get_proper_type(result)
    if (
        in_literal_context
        and isinstance(possible_literal, Instance)
        and possible_literal.last_known_value is not None
    ):
        return possible_literal.last_known_value
    else:
        return result


def _analyze_member_access(
    name: str, typ: Type, mx: MemberContext, override_info: TypeInfo | None = None
) -> Type:
    # TODO: This and following functions share some logic with subtypes.find_member;
    #       consider refactoring.
    typ = get_proper_type(typ)
    if isinstance(typ, Instance):
        return analyze_instance_member_access(name, typ, mx, override_info)
    elif isinstance(typ, AnyType):
        # The base object has dynamic type.
        return AnyType(TypeOfAny.from_another_any, source_any=typ)
    elif isinstance(typ, UnionType):
        return analyze_union_member_access(name, typ, mx)
    elif isinstance(typ, FunctionLike) and typ.is_type_obj():
        return analyze_type_callable_member_access(name, typ, mx)
    elif isinstance(typ, TypeType):
        return analyze_type_type_member_access(name, typ, mx, override_info)
    elif isinstance(typ, TupleType):
        # Actually look up from the fallback instance type.
        return _analyze_member_access(name, tuple_fallback(typ), mx, override_info)
    elif isinstance(typ, (LiteralType, FunctionLike)):
        # Actually look up from the fallback instance type.
        return _analyze_member_access(name, typ.fallback, mx, override_info)
    elif isinstance(typ, TypedDictType):
        return analyze_typeddict_access(name, typ, mx, override_info)
    elif isinstance(typ, NoneType):
        return analyze_none_member_access(name, typ, mx)
    elif isinstance(typ, TypeVarLikeType):
        if isinstance(typ, TypeVarType) and typ.values:
            return _analyze_member_access(
                name, make_simplified_union(typ.values), mx, override_info
            )
        return _analyze_member_access(name, typ.upper_bound, mx, override_info)
    elif isinstance(typ, DeletedType):
        mx.msg.deleted_as_rvalue(typ, mx.context)
        return AnyType(TypeOfAny.from_error)
    return report_missing_attribute(mx.original_type, typ, name, mx)


def may_be_awaitable_attribute(
    name: str, typ: Type, mx: MemberContext, override_info: TypeInfo | None = None
) -> bool:
    """Check if the given type has the attribute when awaited."""
    if mx.chk.checking_missing_await:
        # Avoid infinite recursion.
        return False
    with mx.chk.checking_await_set(), mx.msg.filter_errors() as local_errors:
        aw_type = mx.chk.get_precise_awaitable_type(typ, local_errors)
        if aw_type is None:
            return False
        _ = _analyze_member_access(
            name, aw_type, mx.copy_modified(self_type=aw_type), override_info
        )
        return not local_errors.has_new_errors()


def report_missing_attribute(
    original_type: Type,
    typ: Type,
    name: str,
    mx: MemberContext,
    override_info: TypeInfo | None = None,
) -> Type:
    error_code = mx.msg.has_no_attr(original_type, typ, name, mx.context, mx.module_symbol_table)
    if not mx.msg.prefer_simple_messages():
        if may_be_awaitable_attribute(name, typ, mx, override_info):
            mx.msg.possible_missing_await(mx.context, error_code)
    return AnyType(TypeOfAny.from_error)


# The several functions that follow implement analyze_member_access for various
# types and aren't documented individually.


def analyze_instance_member_access(
    name: str, typ: Instance, mx: MemberContext, override_info: TypeInfo | None
) -> Type:
    if name == "__init__" and not mx.is_super:
        # Accessing __init__ in statically typed code would compromise
        # type safety unless used via super().
        mx.msg.fail(message_registry.CANNOT_ACCESS_INIT, mx.context)
        return AnyType(TypeOfAny.from_error)

    # The base object has an instance type.

    info = typ.type
    if override_info:
        info = override_info

    if (
        state.find_occurrences
        and info.name == state.find_occurrences[0]
        and name == state.find_occurrences[1]
    ):
        mx.msg.note("Occurrence of '{}.{}'".format(*state.find_occurrences), mx.context)

    # Look up the member. First look up the method dictionary.
    method = info.get_method(name)
    if method and not isinstance(method, Decorator):
        if mx.is_super:
            validate_super_call(method, mx)

        if method.is_property:
            assert isinstance(method, OverloadedFuncDef)
            getter = method.items[0]
            assert isinstance(getter, Decorator)
            if mx.is_lvalue and (len(items := method.items) > 1):
                mx.chk.warn_deprecated(items[1], mx.context)
            return analyze_var(name, getter.var, typ, mx)

        if mx.is_lvalue:
            mx.msg.cant_assign_to_method(mx.context)
        if not isinstance(method, OverloadedFuncDef):
            signature = function_type(method, mx.named_type("builtins.function"))
        else:
            if method.type is None:
                # Overloads may be not ready if they are decorated. Handle this in same
                # manner as we would handle a regular decorated function: defer if possible.
                if not mx.no_deferral and method.items:
                    mx.not_ready_callback(method.name, mx.context)
                return AnyType(TypeOfAny.special_form)
            assert isinstance(method.type, Overloaded)
            signature = method.type
        signature = freshen_all_functions_type_vars(signature)
        if not method.is_static:
            signature = check_self_arg(
                signature, mx.self_type, method.is_class, mx.context, name, mx.msg
            )
            signature = bind_self(signature, mx.self_type, is_classmethod=method.is_class)
        # TODO: should we skip these steps for static methods as well?
        # Since generic static methods should not be allowed.
        typ = map_instance_to_supertype(typ, method.info)
        member_type = expand_type_by_instance(signature, typ)
        freeze_all_type_vars(member_type)
        return member_type
    else:
        # Not a method.
        return analyze_member_var_access(name, typ, info, mx)


def validate_super_call(node: FuncBase, mx: MemberContext) -> None:
    unsafe_super = False
    if isinstance(node, FuncDef) and node.is_trivial_body:
        unsafe_super = True
        impl = node
    elif isinstance(node, OverloadedFuncDef):
        if node.impl:
            impl = node.impl if isinstance(node.impl, FuncDef) else node.impl.func
            unsafe_super = impl.is_trivial_body
    if unsafe_super:
        mx.msg.unsafe_super(node.name, node.info.name, mx.context)


def analyze_type_callable_member_access(name: str, typ: FunctionLike, mx: MemberContext) -> Type:
    # Class attribute.
    # TODO super?
    ret_type = typ.items[0].ret_type
    assert isinstance(ret_type, ProperType)
    if isinstance(ret_type, TupleType):
        ret_type = tuple_fallback(ret_type)
    if isinstance(ret_type, TypedDictType):
        ret_type = ret_type.fallback
    if isinstance(ret_type, Instance):
        if not mx.is_operator:
            # When Python sees an operator (eg `3 == 4`), it automatically translates that
            # into something like `int.__eq__(3, 4)` instead of `(3).__eq__(4)` as an
            # optimization.
            #
            # While it normally it doesn't matter which of the two versions are used, it
            # does cause inconsistencies when working with classes. For example, translating
            # `int == int` to `int.__eq__(int)` would not work since `int.__eq__` is meant to
            # compare two int _instances_. What we really want is `type(int).__eq__`, which
            # is meant to compare two types or classes.
            #
            # This check makes sure that when we encounter an operator, we skip looking up
            # the corresponding method in the current instance to avoid this edge case.
            # See https://github.com/python/mypy/pull/1787 for more info.
            # TODO: do not rely on same type variables being present in all constructor overloads.
            result = analyze_class_attribute_access(
                ret_type, name, mx, original_vars=typ.items[0].variables, mcs_fallback=typ.fallback
            )
            if result:
                return result
        # Look up from the 'type' type.
        return _analyze_member_access(name, typ.fallback, mx)
    else:
        assert False, f"Unexpected type {ret_type!r}"


def analyze_type_type_member_access(
    name: str, typ: TypeType, mx: MemberContext, override_info: TypeInfo | None
) -> Type:
    # Similar to analyze_type_callable_attribute_access.
    item = None
    fallback = mx.named_type("builtins.type")
    if isinstance(typ.item, Instance):
        item = typ.item
    elif isinstance(typ.item, AnyType):
        with mx.msg.filter_errors():
            return _analyze_member_access(name, fallback, mx, override_info)
    elif isinstance(typ.item, TypeVarType):
        upper_bound = get_proper_type(typ.item.upper_bound)
        if isinstance(upper_bound, Instance):
            item = upper_bound
        elif isinstance(upper_bound, UnionType):
            return _analyze_member_access(
                name,
                TypeType.make_normalized(upper_bound, line=typ.line, column=typ.column),
                mx,
                override_info,
            )
        elif isinstance(upper_bound, TupleType):
            item = tuple_fallback(upper_bound)
        elif isinstance(upper_bound, AnyType):
            with mx.msg.filter_errors():
                return _analyze_member_access(name, fallback, mx, override_info)
    elif isinstance(typ.item, TupleType):
        item = tuple_fallback(typ.item)
    elif isinstance(typ.item, FunctionLike) and typ.item.is_type_obj():
        item = typ.item.fallback
    elif isinstance(typ.item, TypeType):
        # Access member on metaclass object via Type[Type[C]]
        if isinstance(typ.item.item, Instance):
            item = typ.item.item.type.metaclass_type
    ignore_messages = False

    if item is not None:
        fallback = item.type.metaclass_type or fallback

    if item and not mx.is_operator:
        # See comment above for why operators are skipped
        result = analyze_class_attribute_access(
            item, name, mx, mcs_fallback=fallback, override_info=override_info
        )
        if result:
            if not (isinstance(get_proper_type(result), AnyType) and item.type.fallback_to_any):
                return result
            else:
                # We don't want errors on metaclass lookup for classes with Any fallback
                ignore_messages = True

    with mx.msg.filter_errors(filter_errors=ignore_messages):
        return _analyze_member_access(name, fallback, mx, override_info)


def analyze_union_member_access(name: str, typ: UnionType, mx: MemberContext) -> Type:
    with mx.msg.disable_type_names():
        results = []
        for subtype in typ.relevant_items():
            # Self types should be bound to every individual item of a union.
            item_mx = mx.copy_modified(self_type=subtype)
            results.append(_analyze_member_access(name, subtype, item_mx))
    return make_simplified_union(results)


def analyze_none_member_access(name: str, typ: NoneType, mx: MemberContext) -> Type:
    if name == "__bool__":
        literal_false = LiteralType(False, fallback=mx.named_type("builtins.bool"))
        return CallableType(
            arg_types=[],
            arg_kinds=[],
            arg_names=[],
            ret_type=literal_false,
            fallback=mx.named_type("builtins.function"),
        )
    else:
        return _analyze_member_access(name, mx.named_type("builtins.object"), mx)


def analyze_member_var_access(
    name: str, itype: Instance, info: TypeInfo, mx: MemberContext
) -> Type:
    """Analyse attribute access that does not target a method.

    This is logically part of analyze_member_access and the arguments are similar.

    original_type is the type of E in the expression E.var
    """
    # It was not a method. Try looking up a variable.
    node = info.get(name)
    v = node.node if node else None

    mx.chk.warn_deprecated(v, mx.context)

    vv = v
    if isinstance(vv, Decorator):
        # The associated Var node of a decorator contains the type.
        v = vv.var
        if mx.is_super:
            validate_super_call(vv.func, mx)

    if isinstance(vv, TypeInfo):
        # If the associated variable is a TypeInfo synthesize a Var node for
        # the purposes of type checking.  This enables us to type check things
        # like accessing class attributes on an inner class.
        v = Var(name, type=type_object_type(vv, mx.named_type))
        v.info = info

    if isinstance(vv, TypeAlias):
        # Similar to the above TypeInfo case, we allow using
        # qualified type aliases in runtime context if it refers to an
        # instance type. For example:
        #     class C:
        #         A = List[int]
        #     x = C.A() <- this is OK
        typ = mx.chk.expr_checker.alias_type_in_runtime_context(
            vv, ctx=mx.context, alias_definition=mx.is_lvalue
        )
        v = Var(name, type=typ)
        v.info = info

    if isinstance(v, Var):
        implicit = info[name].implicit

        # An assignment to final attribute is always an error,
        # independently of types.
        if mx.is_lvalue and not mx.chk.get_final_context():
            check_final_member(name, info, mx.msg, mx.context)

        return analyze_var(name, v, itype, mx, implicit=implicit)
    elif isinstance(v, FuncDef):
        assert False, "Did not expect a function"
    elif isinstance(v, MypyFile):
        mx.chk.module_refs.add(v.fullname)
        return mx.chk.expr_checker.module_type(v)
    elif (
        not v
        and name not in ["__getattr__", "__setattr__", "__getattribute__"]
        and not mx.is_operator
        and mx.module_symbol_table is None
    ):
        # Above we skip ModuleType.__getattr__ etc. if we have a
        # module symbol table, since the symbol table allows precise
        # checking.
        if not mx.is_lvalue:
            for method_name in ("__getattribute__", "__getattr__"):
                method = info.get_method(method_name)

                # __getattribute__ is defined on builtins.object and returns Any, so without
                # the guard this search will always find object.__getattribute__ and conclude
                # that the attribute exists
                if method and method.info.fullname != "builtins.object":
                    bound_method = analyze_decorator_or_funcbase_access(
                        defn=method, itype=itype, name=method_name, mx=mx
                    )
                    typ = map_instance_to_supertype(itype, method.info)
                    getattr_type = get_proper_type(expand_type_by_instance(bound_method, typ))
                    if isinstance(getattr_type, CallableType):
                        result = getattr_type.ret_type
                    else:
                        result = getattr_type

                    # Call the attribute hook before returning.
                    fullname = f"{method.info.fullname}.{name}"
                    hook = mx.chk.plugin.get_attribute_hook(fullname)
                    if hook:
                        result = hook(
                            AttributeContext(
                                get_proper_type(mx.original_type),
                                result,
                                mx.is_lvalue,
                                mx.context,
                                mx.chk,
                            )
                        )
                    return result
        else:
            setattr_meth = info.get_method("__setattr__")
            if setattr_meth and setattr_meth.info.fullname != "builtins.object":
                bound_type = analyze_decorator_or_funcbase_access(
                    defn=setattr_meth, itype=itype, name=name, mx=mx.copy_modified(is_lvalue=False)
                )
                typ = map_instance_to_supertype(itype, setattr_meth.info)
                setattr_type = get_proper_type(expand_type_by_instance(bound_type, typ))
                if isinstance(setattr_type, CallableType) and len(setattr_type.arg_types) > 0:
                    return setattr_type.arg_types[-1]

    if itype.type.fallback_to_any:
        return AnyType(TypeOfAny.special_form)

    # Could not find the member.
    if itype.extra_attrs and name in itype.extra_attrs.attrs:
        # For modules use direct symbol table lookup.
        if not itype.extra_attrs.mod_name:
            return itype.extra_attrs.attrs[name]

    if mx.is_super:
        mx.msg.undefined_in_superclass(name, mx.context)
        return AnyType(TypeOfAny.from_error)
    else:
        ret = report_missing_attribute(mx.original_type, itype, name, mx)
        # Avoid paying double jeopardy if we can't find the member due to --no-implicit-reexport
        if (
            mx.module_symbol_table is not None
            and name in mx.module_symbol_table
            and not mx.module_symbol_table[name].module_public
        ):
            v = mx.module_symbol_table[name].node
            e = NameExpr(name)
            e.set_line(mx.context)
            e.node = v
            return mx.chk.expr_checker.analyze_ref_expr(e, lvalue=mx.is_lvalue)
        return ret


def check_final_member(name: str, info: TypeInfo, msg: MessageBuilder, ctx: Context) -> None:
    """Give an error if the name being assigned was declared as final."""
    for base in info.mro:
        sym = base.names.get(name)
        if sym and is_final_node(sym.node):
            msg.cant_assign_to_final(name, attr_assign=True, ctx=ctx)


def analyze_descriptor_access(
    descriptor_type: Type, mx: MemberContext, *, assignment: bool = False
) -> Type:
    """Type check descriptor access.

    Arguments:
        descriptor_type: The type of the descriptor attribute being accessed
            (the type of ``f`` in ``a.f`` when ``f`` is a descriptor).
        mx: The current member access context.
    Return:
        The return type of the appropriate ``__get__`` overload for the descriptor.
    """
    instance_type = get_proper_type(mx.self_type)
    orig_descriptor_type = descriptor_type
    descriptor_type = get_proper_type(descriptor_type)

    if isinstance(descriptor_type, UnionType):
        # Map the access over union types
        return make_simplified_union(
            [
                analyze_descriptor_access(typ, mx, assignment=assignment)
                for typ in descriptor_type.items
            ]
        )
    elif not isinstance(descriptor_type, Instance):
        return orig_descriptor_type

    if not descriptor_type.type.has_readable_member("__get__"):
        return orig_descriptor_type

    dunder_get = descriptor_type.type.get_method("__get__")
    if dunder_get is None:
        mx.msg.fail(
            message_registry.DESCRIPTOR_GET_NOT_CALLABLE.format(
                descriptor_type.str_with_options(mx.msg.options)
            ),
            mx.context,
        )
        return AnyType(TypeOfAny.from_error)

    bound_method = analyze_decorator_or_funcbase_access(
        defn=dunder_get,
        itype=descriptor_type,
        name="__get__",
        mx=mx.copy_modified(self_type=descriptor_type),
    )

    typ = map_instance_to_supertype(descriptor_type, dunder_get.info)
    dunder_get_type = expand_type_by_instance(bound_method, typ)

    if isinstance(instance_type, FunctionLike) and instance_type.is_type_obj():
        owner_type = instance_type.items[0].ret_type
        instance_type = NoneType()
    elif isinstance(instance_type, TypeType):
        owner_type = instance_type.item
        instance_type = NoneType()
    else:
        owner_type = instance_type

    callable_name = mx.chk.expr_checker.method_fullname(descriptor_type, "__get__")
    dunder_get_type = mx.chk.expr_checker.transform_callee_type(
        callable_name,
        dunder_get_type,
        [
            TempNode(instance_type, context=mx.context),
            TempNode(TypeType.make_normalized(owner_type), context=mx.context),
        ],
        [ARG_POS, ARG_POS],
        mx.context,
        object_type=descriptor_type,
    )

    _, inferred_dunder_get_type = mx.chk.expr_checker.check_call(
        dunder_get_type,
        [
            TempNode(instance_type, context=mx.context),
            TempNode(TypeType.make_normalized(owner_type), context=mx.context),
        ],
        [ARG_POS, ARG_POS],
        mx.context,
        object_type=descriptor_type,
        callable_name=callable_name,
    )

    if not assignment:
        mx.chk.check_deprecated(dunder_get, mx.context)
        mx.chk.warn_deprecated_overload_item(
            dunder_get, mx.context, target=inferred_dunder_get_type, selftype=descriptor_type
        )

    inferred_dunder_get_type = get_proper_type(inferred_dunder_get_type)
    if isinstance(inferred_dunder_get_type, AnyType):
        # check_call failed, and will have reported an error
        return inferred_dunder_get_type

    if not isinstance(inferred_dunder_get_type, CallableType):
        mx.msg.fail(
            message_registry.DESCRIPTOR_GET_NOT_CALLABLE.format(
                descriptor_type.str_with_options(mx.msg.options)
            ),
            mx.context,
        )
        return AnyType(TypeOfAny.from_error)

    return inferred_dunder_get_type.ret_type


def is_instance_var(var: Var) -> bool:
    """Return if var is an instance variable according to PEP 526."""
    return (
        # check the type_info node is the var (not a decorated function, etc.)
        var.name in var.info.names
        and var.info.names[var.name].node is var
        and not var.is_classvar
        # variables without annotations are treated as classvar
        and not var.is_inferred
    )


def analyze_var(
    name: str, var: Var, itype: Instance, mx: MemberContext, *, implicit: bool = False
) -> Type:
    """Analyze access to an attribute via a Var node.

    This is conceptually part of analyze_member_access and the arguments are similar.
    itype is the instance type in which attribute should be looked up
    original_type is the type of E in the expression E.var
    if implicit is True, the original Var was created as an assignment to self
    """
    # Found a member variable.
    original_itype = itype
    itype = map_instance_to_supertype(itype, var.info)
    if var.is_settable_property and mx.is_lvalue:
        typ: Type | None = var.setter_type
        if typ is None and var.is_ready:
            # Existing synthetic properties may not set setter type. Fall back to getter.
            typ = var.type
    else:
        typ = var.type
    if typ:
        if isinstance(typ, PartialType):
            return mx.chk.handle_partial_var_type(typ, mx.is_lvalue, var, mx.context)
        if mx.is_lvalue and var.is_property and not var.is_settable_property:
            # TODO allow setting attributes in subclass (although it is probably an error)
            mx.msg.read_only_property(name, itype.type, mx.context)
        if mx.is_lvalue and var.is_classvar:
            mx.msg.cant_assign_to_classvar(name, mx.context)
        t = freshen_all_functions_type_vars(typ)
        t = expand_self_type_if_needed(t, mx, var, original_itype)
        t = expand_type_by_instance(t, itype)
        freeze_all_type_vars(t)
        result = t
        typ = get_proper_type(typ)

        call_type: ProperType | None = None
        if var.is_initialized_in_class and (not is_instance_var(var) or mx.is_operator):
            if isinstance(typ, FunctionLike) and not typ.is_type_obj():
                call_type = typ
            elif var.is_property:
                call_type = get_proper_type(
                    _analyze_member_access("__call__", typ, mx.copy_modified(self_type=typ))
                )
            else:
                call_type = typ

        if isinstance(call_type, FunctionLike) and not call_type.is_type_obj():
            if mx.is_lvalue:
                if var.is_property:
                    if not var.is_settable_property:
                        mx.msg.read_only_property(name, itype.type, mx.context)
                else:
                    mx.msg.cant_assign_to_method(mx.context)

            if not var.is_staticmethod:
                # Class-level function objects and classmethods become bound methods:
                # the former to the instance, the latter to the class.
                functype: FunctionLike = call_type
                signature = freshen_all_functions_type_vars(functype)
                bound = get_proper_type(expand_self_type(var, signature, mx.original_type))
                assert isinstance(bound, FunctionLike)
                signature = bound
                signature = check_self_arg(
                    signature, mx.self_type, var.is_classmethod, mx.context, name, mx.msg
                )
                signature = bind_self(signature, mx.self_type, var.is_classmethod)
                expanded_signature = expand_type_by_instance(signature, itype)
                freeze_all_type_vars(expanded_signature)
                if var.is_property:
                    # A property cannot have an overloaded type => the cast is fine.
                    assert isinstance(expanded_signature, CallableType)
                    if var.is_settable_property and mx.is_lvalue and var.setter_type is not None:
                        result = expanded_signature.arg_types[0]
                    else:
                        result = expanded_signature.ret_type
                else:
                    result = expanded_signature
    else:
        if not var.is_ready and not mx.no_deferral:
            mx.not_ready_callback(var.name, mx.context)
        # Implicit 'Any' type.
        result = AnyType(TypeOfAny.special_form)
    fullname = f"{var.info.fullname}.{name}"
    hook = mx.chk.plugin.get_attribute_hook(fullname)
    if result and not mx.is_lvalue and not implicit:
        result = analyze_descriptor_access(result, mx)
    if hook:
        result = hook(
            AttributeContext(
                get_proper_type(mx.original_type), result, mx.is_lvalue, mx.context, mx.chk
            )
        )
    return result


def expand_self_type_if_needed(
    t: Type, mx: MemberContext, var: Var, itype: Instance, is_class: bool = False
) -> Type:
    """Expand special Self type in a backwards compatible manner.

    This should ensure that mixing old-style and new-style self-types work
    seamlessly. Also, re-bind new style self-types in subclasses if needed.
    """
    original = get_proper_type(mx.self_type)
    if not (mx.is_self or mx.is_super):
        repl = mx.self_type
        if is_class:
            if isinstance(original, TypeType):
                repl = original.item
            elif isinstance(original, CallableType):
                # Problematic access errors should have been already reported.
                repl = erase_typevars(original.ret_type)
            else:
                repl = itype
        return expand_self_type(var, t, repl)
    elif supported_self_type(
        # Support compatibility with plain old style T -> T and Type[T] -> T only.
        get_proper_type(mx.self_type),
        allow_instances=False,
        allow_callable=False,
    ):
        repl = mx.self_type
        if is_class and isinstance(original, TypeType):
            repl = original.item
        return expand_self_type(var, t, repl)
    elif (
        mx.is_self
        and itype.type != var.info
        # If an attribute with Self-type was defined in a supertype, we need to
        # rebind the Self type variable to Self type variable of current class...
        and itype.type.self_type is not None
        # ...unless `self` has an explicit non-trivial annotation.
        and itype == mx.chk.scope.active_self_type()
    ):
        return expand_self_type(var, t, itype.type.self_type)
    else:
        return t


<<<<<<< HEAD
def lookup_member_var_or_accessor(info: TypeInfo, name: str, is_lvalue: bool) -> SymbolNode | None:
    """Find the attribute/accessor node that refers to a member of a type."""
    # TODO handle lvalues
    node = info.get(name)
    if node:
        return node.node
    else:
        return None
=======
def freeze_all_type_vars(member_type: Type) -> None:
    member_type.accept(FreezeTypeVarsVisitor())


class FreezeTypeVarsVisitor(TypeTraverserVisitor):
    def visit_callable_type(self, t: CallableType) -> None:
        for v in t.variables:
            v.id.meta_level = 0
        super().visit_callable_type(t)
>>>>>>> 60f00f3d


def check_self_arg(
    functype: FunctionLike,
    dispatched_arg_type: Type,
    is_classmethod: bool,
    context: Context,
    name: str,
    msg: MessageBuilder,
) -> FunctionLike:
    """Check that an instance has a valid type for a method with annotated 'self'.

    For example if the method is defined as:
        class A:
            def f(self: S) -> T: ...
    then for 'x.f' we check that type(x) <: S. If the method is overloaded, we select
    only overloads items that satisfy this requirement. If there are no matching
    overloads, an error is generated.
    """
    items = functype.items
    if not items:
        return functype
    new_items = []
    if is_classmethod:
        dispatched_arg_type = TypeType.make_normalized(dispatched_arg_type)

    for item in items:
        if not item.arg_types or item.arg_kinds[0] not in (ARG_POS, ARG_STAR):
            # No positional first (self) argument (*args is okay).
            msg.no_formal_self(name, item, context)
            # This is pretty bad, so just return the original signature if
            # there is at least one such error.
            return functype
        else:
            selfarg = get_proper_type(item.arg_types[0])
            # This level of erasure matches the one in checker.check_func_def(),
            # better keep these two checks consistent.
            if subtypes.is_subtype(dispatched_arg_type, erase_typevars(erase_to_bound(selfarg))):
                new_items.append(item)
            elif isinstance(selfarg, ParamSpecType):
                # TODO: This is not always right. What's the most reasonable thing to do here?
                new_items.append(item)
            elif isinstance(selfarg, TypeVarTupleType):
                raise NotImplementedError
    if not new_items:
        # Choose first item for the message (it may be not very helpful for overloads).
        msg.incompatible_self_argument(
            name, dispatched_arg_type, items[0], is_classmethod, context
        )
        return functype
    if len(new_items) == 1:
        return new_items[0]
    return Overloaded(new_items)


def analyze_class_attribute_access(
    itype: Instance,
    name: str,
    mx: MemberContext,
    *,
    mcs_fallback: Instance,
    override_info: TypeInfo | None = None,
    original_vars: Sequence[TypeVarLikeType] | None = None,
) -> Type | None:
    """Analyze access to an attribute on a class object.

    itype is the return type of the class object callable, original_type is the type
    of E in the expression E.var, original_vars are type variables of the class callable
    (for generic classes).
    """
    info = itype.type
    if override_info:
        info = override_info

    fullname = f"{info.fullname}.{name}"
    hook = mx.chk.plugin.get_class_attribute_hook(fullname)

    node = info.get(name)
    if not node:
        if itype.extra_attrs and name in itype.extra_attrs.attrs:
            # For modules use direct symbol table lookup.
            if not itype.extra_attrs.mod_name:
                return itype.extra_attrs.attrs[name]
        if info.fallback_to_any or info.meta_fallback_to_any:
            return apply_class_attr_hook(mx, hook, AnyType(TypeOfAny.special_form))
        return None

    if (
        isinstance(node.node, Var)
        and not node.node.is_classvar
        and not hook
        and mcs_fallback.type.get(name)
    ):
        # If the same attribute is declared on the metaclass and the class but with different types,
        # and the attribute on the class is not a ClassVar,
        # the type of the attribute on the metaclass should take priority
        # over the type of the attribute on the class,
        # when the attribute is being accessed from the class object itself.
        #
        # Return `None` here to signify that the name should be looked up
        # on the class object itself rather than the instance.
        return None

    mx.chk.warn_deprecated(node.node, mx.context)

    is_decorated = isinstance(node.node, Decorator)
    is_method = is_decorated or isinstance(node.node, FuncBase)
    if mx.is_lvalue:
        if is_method:
            mx.msg.cant_assign_to_method(mx.context)
        if isinstance(node.node, TypeInfo):
            mx.msg.fail(message_registry.CANNOT_ASSIGN_TO_TYPE, mx.context)

    # Refuse class attribute access if slot defined
    if info.slots and name in info.slots:
        mx.msg.fail(message_registry.CLASS_VAR_CONFLICTS_SLOTS.format(name), mx.context)

    # If a final attribute was declared on `self` in `__init__`, then it
    # can't be accessed on the class object.
    if node.implicit and isinstance(node.node, Var) and node.node.is_final:
        mx.msg.fail(
            message_registry.CANNOT_ACCESS_FINAL_INSTANCE_ATTR.format(node.node.name), mx.context
        )

    # An assignment to final attribute on class object is also always an error,
    # independently of types.
    if mx.is_lvalue and not mx.chk.get_final_context():
        check_final_member(name, info, mx.msg, mx.context)

    if info.is_enum and not (mx.is_lvalue or is_decorated or is_method):
        enum_class_attribute_type = analyze_enum_class_attribute_access(itype, name, mx)
        if enum_class_attribute_type:
            return apply_class_attr_hook(mx, hook, enum_class_attribute_type)

    t = node.type
    if t:
        if isinstance(t, PartialType):
            symnode = node.node
            assert isinstance(symnode, Var)
            return apply_class_attr_hook(
                mx, hook, mx.chk.handle_partial_var_type(t, mx.is_lvalue, symnode, mx.context)
            )

        # Find the class where method/variable was defined.
        if isinstance(node.node, Decorator):
            super_info: TypeInfo | None = node.node.var.info
        elif isinstance(node.node, (Var, SYMBOL_FUNCBASE_TYPES)):
            super_info = node.node.info
        else:
            super_info = None

        # Map the type to how it would look as a defining class. For example:
        #     class C(Generic[T]): ...
        #     class D(C[Tuple[T, S]]): ...
        #     D[int, str].method()
        # Here itype is D[int, str], isuper is C[Tuple[int, str]].
        if not super_info:
            isuper = None
        else:
            isuper = map_instance_to_supertype(itype, super_info)

        if isinstance(node.node, Var):
            assert isuper is not None
            # Check if original variable type has type variables. For example:
            #     class C(Generic[T]):
            #         x: T
            #     C.x  # Error, ambiguous access
            #     C[int].x  # Also an error, since C[int] is same as C at runtime
            # Exception is Self type wrapped in ClassVar, that is safe.
            def_vars = set(node.node.info.defn.type_vars)
            if not node.node.is_classvar and node.node.info.self_type:
                def_vars.add(node.node.info.self_type)
            typ_vars = set(get_type_vars(t))
            if def_vars & typ_vars:
                # Exception: access on Type[...], including first argument of class methods is OK.
                if not isinstance(get_proper_type(mx.original_type), TypeType) or node.implicit:
                    if node.node.is_classvar:
                        message = message_registry.GENERIC_CLASS_VAR_ACCESS
                    else:
                        message = message_registry.GENERIC_INSTANCE_VAR_CLASS_ACCESS
                    mx.msg.fail(message, mx.context)
            t = expand_self_type_if_needed(t, mx, node.node, itype, is_class=True)
            # Erase non-mapped variables, but keep mapped ones, even if there is an error.
            # In the above example this means that we infer following types:
            #     C.x -> Any
            #     C[int].x -> int
            t = erase_typevars(expand_type_by_instance(t, isuper), {tv.id for tv in def_vars})

        is_classmethod = (is_decorated and cast(Decorator, node.node).func.is_class) or (
            isinstance(node.node, SYMBOL_FUNCBASE_TYPES) and node.node.is_class
        )
        is_staticmethod = (is_decorated and cast(Decorator, node.node).func.is_static) or (
            isinstance(node.node, SYMBOL_FUNCBASE_TYPES) and node.node.is_static
        )
        t = get_proper_type(t)
        if isinstance(t, FunctionLike) and is_classmethod:
            t = check_self_arg(t, mx.self_type, False, mx.context, name, mx.msg)
        result = add_class_tvars(
            t, isuper, is_classmethod, is_staticmethod, mx.self_type, original_vars=original_vars
        )
        if not mx.is_lvalue:
            result = analyze_descriptor_access(result, mx)

        return apply_class_attr_hook(mx, hook, result)
    elif isinstance(node.node, Var):
        mx.not_ready_callback(name, mx.context)
        return AnyType(TypeOfAny.special_form)

    if isinstance(node.node, TypeVarExpr):
        mx.msg.fail(
            message_registry.CANNOT_USE_TYPEVAR_AS_EXPRESSION.format(info.name, name), mx.context
        )
        return AnyType(TypeOfAny.from_error)

    # TODO: some logic below duplicates analyze_ref_expr in checkexpr.py
    if isinstance(node.node, TypeInfo):
        if node.node.typeddict_type:
            # We special-case TypedDict, because they don't define any constructor.
            return typeddict_callable(node.node, mx.named_type)
        elif node.node.fullname == "types.NoneType":
            # We special case NoneType, because its stub definition is not related to None.
            return TypeType(NoneType())
        else:
            return type_object_type(node.node, mx.named_type)

    if isinstance(node.node, MypyFile):
        # Reference to a module object.
        return mx.named_type("types.ModuleType")

    if isinstance(node.node, TypeAlias):
        return mx.chk.expr_checker.alias_type_in_runtime_context(
            node.node, ctx=mx.context, alias_definition=mx.is_lvalue
        )

    if is_decorated:
        assert isinstance(node.node, Decorator)
        if node.node.type:
            return apply_class_attr_hook(mx, hook, node.node.type)
        else:
            mx.not_ready_callback(name, mx.context)
            return AnyType(TypeOfAny.from_error)
    else:
        assert isinstance(node.node, SYMBOL_FUNCBASE_TYPES)
        typ = function_type(node.node, mx.named_type("builtins.function"))
        # Note: if we are accessing class method on class object, the cls argument is bound.
        # Annotated and/or explicit class methods go through other code paths above, for
        # unannotated implicit class methods we do this here.
        if node.node.is_class:
            typ = bind_self(typ, is_classmethod=True)
        return apply_class_attr_hook(mx, hook, typ)


def apply_class_attr_hook(
    mx: MemberContext, hook: Callable[[AttributeContext], Type] | None, result: Type
) -> Type | None:
    if hook:
        result = hook(
            AttributeContext(
                get_proper_type(mx.original_type), result, mx.is_lvalue, mx.context, mx.chk
            )
        )
    return result


def analyze_enum_class_attribute_access(
    itype: Instance, name: str, mx: MemberContext
) -> Type | None:
    # Skip these since Enum will remove it
    if name in EXCLUDED_ENUM_ATTRIBUTES:
        return report_missing_attribute(mx.original_type, itype, name, mx)
    # Dunders and private names are not Enum members
    if name.startswith("__") and name.replace("_", "") != "":
        return None

    node = itype.type.get(name)
    if node and node.type:
        proper = get_proper_type(node.type)
        # Support `A = nonmember(1)` function call and decorator.
        if (
            isinstance(proper, Instance)
            and proper.type.fullname == "enum.nonmember"
            and proper.args
        ):
            return proper.args[0]

    enum_literal = LiteralType(name, fallback=itype)
    return itype.copy_modified(last_known_value=enum_literal)


def analyze_typeddict_access(
    name: str, typ: TypedDictType, mx: MemberContext, override_info: TypeInfo | None
) -> Type:
    if name == "__setitem__":
        if isinstance(mx.context, IndexExpr):
            # Since we can get this during `a['key'] = ...`
            # it is safe to assume that the context is `IndexExpr`.
            item_type, key_names = mx.chk.expr_checker.visit_typeddict_index_expr(
                typ, mx.context.index, setitem=True
            )
            assigned_readonly_keys = typ.readonly_keys & key_names
            if assigned_readonly_keys:
                mx.msg.readonly_keys_mutated(assigned_readonly_keys, context=mx.context)
        else:
            # It can also be `a.__setitem__(...)` direct call.
            # In this case `item_type` can be `Any`,
            # because we don't have args available yet.
            # TODO: check in `default` plugin that `__setitem__` is correct.
            item_type = AnyType(TypeOfAny.implementation_artifact)
        return CallableType(
            arg_types=[mx.chk.named_type("builtins.str"), item_type],
            arg_kinds=[ARG_POS, ARG_POS],
            arg_names=[None, None],
            ret_type=NoneType(),
            fallback=mx.chk.named_type("builtins.function"),
            name=name,
        )
    elif name == "__delitem__":
        return CallableType(
            arg_types=[mx.chk.named_type("builtins.str")],
            arg_kinds=[ARG_POS],
            arg_names=[None],
            ret_type=NoneType(),
            fallback=mx.chk.named_type("builtins.function"),
            name=name,
        )
    return _analyze_member_access(name, typ.fallback, mx, override_info)


def add_class_tvars(
    t: ProperType,
    isuper: Instance | None,
    is_classmethod: bool,
    is_staticmethod: bool,
    original_type: Type,
    original_vars: Sequence[TypeVarLikeType] | None = None,
) -> Type:
    """Instantiate type variables during analyze_class_attribute_access,
    e.g T and Q in the following:

    class A(Generic[T]):
        @classmethod
        def foo(cls: Type[Q]) -> Tuple[T, Q]: ...

    class B(A[str]): pass
    B.foo()

    Args:
        t: Declared type of the method (or property)
        isuper: Current instance mapped to the superclass where method was defined, this
            is usually done by map_instance_to_supertype()
        is_classmethod: True if this method is decorated with @classmethod
        is_staticmethod: True if this method is decorated with @staticmethod
        original_type: The value of the type B in the expression B.foo() or the corresponding
            component in case of a union (this is used to bind the self-types)
        original_vars: Type variables of the class callable on which the method was accessed
    Returns:
        Expanded method type with added type variables (when needed).
    """
    # TODO: verify consistency between Q and T

    # We add class type variables if the class method is accessed on class object
    # without applied type arguments, this matches the behavior of __init__().
    # For example (continuing the example in docstring):
    #     A       # The type of callable is def [T] () -> A[T], _not_ def () -> A[Any]
    #     A[int]  # The type of callable is def () -> A[int]
    # and
    #     A.foo       # The type is generic def [T] () -> Tuple[T, A[T]]
    #     A[int].foo  # The type is non-generic def () -> Tuple[int, A[int]]
    #
    # This behaviour is useful for defining alternative constructors for generic classes.
    # To achieve such behaviour, we add the class type variables that are still free
    # (i.e. appear in the return type of the class object on which the method was accessed).
    if isinstance(t, CallableType):
        tvars = original_vars if original_vars is not None else []
        t = freshen_all_functions_type_vars(t)
        if is_classmethod:
            t = bind_self(t, original_type, is_classmethod=True)
        if is_classmethod or is_staticmethod:
            assert isuper is not None
            t = expand_type_by_instance(t, isuper)
        freeze_all_type_vars(t)
        return t.copy_modified(variables=list(tvars) + list(t.variables))
    elif isinstance(t, Overloaded):
        return Overloaded(
            [
                cast(
                    CallableType,
                    add_class_tvars(
                        item,
                        isuper,
                        is_classmethod,
                        is_staticmethod,
                        original_type,
                        original_vars=original_vars,
                    ),
                )
                for item in t.items
            ]
        )
    if isuper is not None:
        t = expand_type_by_instance(t, isuper)
    return t


def typeddict_callable(info: TypeInfo, named_type: Callable[[str], Instance]) -> CallableType:
    """Construct a reasonable type for a TypedDict type in runtime context.

    If it appears as a callee, it will be special-cased anyway, e.g. it is
    also allowed to accept a single positional argument if it is a dict literal.

    Note it is not safe to move this to type_object_type() since it will crash
    on plugin-generated TypedDicts, that may not have the special_alias.
    """
    assert info.special_alias is not None
    target = info.special_alias.target
    assert isinstance(target, ProperType) and isinstance(target, TypedDictType)
    expected_types = list(target.items.values())
    kinds = [ArgKind.ARG_NAMED] * len(expected_types)
    names = list(target.items.keys())
    return CallableType(
        expected_types,
        kinds,
        names,
        target,
        named_type("builtins.type"),
        variables=info.defn.type_vars,
    )


def analyze_decorator_or_funcbase_access(
    defn: Decorator | FuncBase, itype: Instance, name: str, mx: MemberContext
) -> Type:
    """Analyzes the type behind method access.

    The function itself can possibly be decorated.
    See: https://github.com/python/mypy/issues/10409
    """
    if isinstance(defn, Decorator):
        return analyze_var(name, defn.var, itype, mx)
    return bind_self(
        function_type(defn, mx.chk.named_type("builtins.function")), original_type=mx.self_type
    )<|MERGE_RESOLUTION|>--- conflicted
+++ resolved
@@ -879,28 +879,6 @@
         return t
 
 
-<<<<<<< HEAD
-def lookup_member_var_or_accessor(info: TypeInfo, name: str, is_lvalue: bool) -> SymbolNode | None:
-    """Find the attribute/accessor node that refers to a member of a type."""
-    # TODO handle lvalues
-    node = info.get(name)
-    if node:
-        return node.node
-    else:
-        return None
-=======
-def freeze_all_type_vars(member_type: Type) -> None:
-    member_type.accept(FreezeTypeVarsVisitor())
-
-
-class FreezeTypeVarsVisitor(TypeTraverserVisitor):
-    def visit_callable_type(self, t: CallableType) -> None:
-        for v in t.variables:
-            v.id.meta_level = 0
-        super().visit_callable_type(t)
->>>>>>> 60f00f3d
-
-
 def check_self_arg(
     functype: FunctionLike,
     dispatched_arg_type: Type,
