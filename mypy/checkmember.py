"""Type checking of attribute access"""

from __future__ import annotations

from collections.abc import Sequence
from typing import Callable, TypeVar, cast

from mypy import message_registry, state, subtypes
from mypy.checker_shared import TypeCheckerSharedApi
from mypy.erasetype import erase_typevars
from mypy.expandtype import (
    expand_self_type,
    expand_type_by_instance,
    freshen_all_functions_type_vars,
)
from mypy.maptype import map_instance_to_supertype
from mypy.messages import MessageBuilder
from mypy.nodes import (
    ARG_POS,
    ARG_STAR,
    ARG_STAR2,
    EXCLUDED_ENUM_ATTRIBUTES,
    SYMBOL_FUNCBASE_TYPES,
    Context,
    Decorator,
    Expression,
    FuncBase,
    FuncDef,
    IndexExpr,
    MypyFile,
    NameExpr,
    OverloadedFuncDef,
    SymbolTable,
    TempNode,
    TypeAlias,
    TypeInfo,
    TypeVarLikeExpr,
    Var,
    is_final_node,
)
from mypy.plugin import AttributeContext
from mypy.typeops import (
    bind_self,
    erase_to_bound,
    freeze_all_type_vars,
    function_type,
    get_all_type_vars,
    get_type_vars,
    make_simplified_union,
    supported_self_type,
    tuple_fallback,
)
from mypy.types import (
    AnyType,
    CallableType,
    DeletedType,
    FunctionLike,
    Instance,
    LiteralType,
    NoneType,
    Overloaded,
    ParamSpecType,
    PartialType,
    ProperType,
    TupleType,
    Type,
    TypedDictType,
    TypeOfAny,
    TypeType,
    TypeVarLikeType,
    TypeVarTupleType,
    TypeVarType,
    UnionType,
    get_proper_type,
)


class MemberContext:
    """Information and objects needed to type check attribute access.

    Look at the docstring of analyze_member_access for more information.
    """

    def __init__(
        self,
        *,
        is_lvalue: bool,
        is_super: bool,
        is_operator: bool,
        original_type: Type,
        context: Context,
        chk: TypeCheckerSharedApi,
        self_type: Type | None = None,
        module_symbol_table: SymbolTable | None = None,
        no_deferral: bool = False,
        is_self: bool = False,
        rvalue: Expression | None = None,
        suppress_errors: bool = False,
        preserve_type_var_ids: bool = False,
    ) -> None:
        self.is_lvalue = is_lvalue
        self.is_super = is_super
        self.is_operator = is_operator
        self.original_type = original_type
        self.self_type = self_type or original_type
        self.context = context  # Error context
        self.chk = chk
        self.msg = chk.msg
        self.module_symbol_table = module_symbol_table
        self.no_deferral = no_deferral
        self.is_self = is_self
        if rvalue is not None:
            assert is_lvalue
        self.rvalue = rvalue
        self.suppress_errors = suppress_errors
        # This attribute is only used to preserve old protocol member access logic.
        # It is needed to avoid infinite recursion in cases involving self-referential
        # generic methods, see find_member() for details. Do not use for other purposes!
        self.preserve_type_var_ids = preserve_type_var_ids

    def named_type(self, name: str) -> Instance:
        return self.chk.named_type(name)

    def not_ready_callback(self, name: str, context: Context) -> None:
        self.chk.handle_cannot_determine_type(name, context)

    def fail(self, msg: str) -> None:
        if not self.suppress_errors:
            self.msg.fail(msg, self.context)

    def copy_modified(
        self,
        *,
        self_type: Type | None = None,
        is_lvalue: bool | None = None,
        original_type: Type | None = None,
    ) -> MemberContext:
        mx = MemberContext(
            is_lvalue=self.is_lvalue,
            is_super=self.is_super,
            is_operator=self.is_operator,
            original_type=self.original_type,
            context=self.context,
            chk=self.chk,
            self_type=self.self_type,
            module_symbol_table=self.module_symbol_table,
            no_deferral=self.no_deferral,
            rvalue=self.rvalue,
            suppress_errors=self.suppress_errors,
            preserve_type_var_ids=self.preserve_type_var_ids,
        )
        if self_type is not None:
            mx.self_type = self_type
        if is_lvalue is not None:
            mx.is_lvalue = is_lvalue
        if original_type is not None:
            mx.original_type = original_type
        return mx


def analyze_member_access(
    name: str,
    typ: Type,
    context: Context,
    *,
    is_lvalue: bool,
    is_super: bool,
    is_operator: bool,
    original_type: Type,
    chk: TypeCheckerSharedApi,
    override_info: TypeInfo | None = None,
    in_literal_context: bool = False,
    self_type: Type | None = None,
    module_symbol_table: SymbolTable | None = None,
    no_deferral: bool = False,
    is_self: bool = False,
    rvalue: Expression | None = None,
    suppress_errors: bool = False,
) -> Type:
    """Return the type of attribute 'name' of 'typ'.

    The actual implementation is in '_analyze_member_access' and this docstring
    also applies to it.

    This is a general operation that supports various different variations:

      1. lvalue or non-lvalue access (setter or getter access)
      2. supertype access when using super() (is_super == True and
         'override_info' should refer to the supertype)

    'original_type' is the most precise inferred or declared type of the base object
    that we have available. When looking for an attribute of 'typ', we may perform
    recursive calls targeting the fallback type, and 'typ' may become some supertype
    of 'original_type'. 'original_type' is always preserved as the 'typ' type used in
    the initial, non-recursive call. The 'self_type' is a component of 'original_type'
    to which generic self should be bound (a narrower type that has a fallback to instance).
    Currently, this is used only for union types.

    'module_symbol_table' is passed to this function if 'typ' is actually a module,
    and we want to keep track of the available attributes of the module (since they
    are not available via the type object directly)

    'rvalue' can be provided optionally to infer better setter type when is_lvalue is True,
    most notably this helps for descriptors with overloaded __set__() method.

    'suppress_errors' will skip any logic that is only needed to generate error messages.
    Note that this more of a performance optimization, one should not rely on this to not
    show any messages, as some may be show e.g. by callbacks called here,
    use msg.filter_errors(), if needed.
    """
    mx = MemberContext(
        is_lvalue=is_lvalue,
        is_super=is_super,
        is_operator=is_operator,
        original_type=original_type,
        context=context,
        chk=chk,
        self_type=self_type,
        module_symbol_table=module_symbol_table,
        no_deferral=no_deferral,
        is_self=is_self,
        rvalue=rvalue,
        suppress_errors=suppress_errors,
    )
    result = _analyze_member_access(name, typ, mx, override_info)
    possible_literal = get_proper_type(result)
    if (
        in_literal_context
        and isinstance(possible_literal, Instance)
        and possible_literal.last_known_value is not None
    ):
        return possible_literal.last_known_value
    else:
        return result


def _analyze_member_access(
    name: str, typ: Type, mx: MemberContext, override_info: TypeInfo | None = None
) -> Type:
    typ = get_proper_type(typ)
    if isinstance(typ, Instance):
        return analyze_instance_member_access(name, typ, mx, override_info)
    elif isinstance(typ, AnyType):
        # The base object has dynamic type.
        return AnyType(TypeOfAny.from_another_any, source_any=typ)
    elif isinstance(typ, UnionType):
        return analyze_union_member_access(name, typ, mx)
    elif isinstance(typ, FunctionLike) and typ.is_type_obj():
        return analyze_type_callable_member_access(name, typ, mx)
    elif isinstance(typ, TypeType):
        return analyze_type_type_member_access(name, typ, mx, override_info)
    elif isinstance(typ, TupleType):
        # Actually look up from the fallback instance type.
        return _analyze_member_access(name, tuple_fallback(typ), mx, override_info)
    elif isinstance(typ, (LiteralType, FunctionLike)):
        # Actually look up from the fallback instance type.
        return _analyze_member_access(name, typ.fallback, mx, override_info)
    elif isinstance(typ, TypedDictType):
        return analyze_typeddict_access(name, typ, mx, override_info)
    elif isinstance(typ, NoneType):
        return analyze_none_member_access(name, typ, mx)
    elif isinstance(typ, TypeVarLikeType):
        if isinstance(typ, TypeVarType) and typ.values:
            return _analyze_member_access(
                name, make_simplified_union(typ.values), mx, override_info
            )
        return _analyze_member_access(name, typ.upper_bound, mx, override_info)
    elif isinstance(typ, DeletedType):
        if not mx.suppress_errors:
            mx.msg.deleted_as_rvalue(typ, mx.context)
        return AnyType(TypeOfAny.from_error)
    return report_missing_attribute(mx.original_type, typ, name, mx)


def may_be_awaitable_attribute(
    name: str, typ: Type, mx: MemberContext, override_info: TypeInfo | None = None
) -> bool:
    """Check if the given type has the attribute when awaited."""
    if mx.chk.checking_missing_await:
        # Avoid infinite recursion.
        return False
    with mx.chk.checking_await_set(), mx.msg.filter_errors() as local_errors:
        aw_type = mx.chk.get_precise_awaitable_type(typ, local_errors)
        if aw_type is None:
            return False
        _ = _analyze_member_access(
            name, aw_type, mx.copy_modified(self_type=aw_type), override_info
        )
        return not local_errors.has_new_errors()


def report_missing_attribute(
    original_type: Type,
    typ: Type,
    name: str,
    mx: MemberContext,
    override_info: TypeInfo | None = None,
) -> Type:
    if mx.suppress_errors:
        return AnyType(TypeOfAny.from_error)
    error_code = mx.msg.has_no_attr(original_type, typ, name, mx.context, mx.module_symbol_table)
    if not mx.msg.prefer_simple_messages():
        if may_be_awaitable_attribute(name, typ, mx, override_info):
            mx.msg.possible_missing_await(mx.context, error_code)
    return AnyType(TypeOfAny.from_error)


# The several functions that follow implement analyze_member_access for various
# types and aren't documented individually.


def analyze_instance_member_access(
    name: str, typ: Instance, mx: MemberContext, override_info: TypeInfo | None
) -> Type:
    info = typ.type
    if override_info:
        info = override_info

    method = info.get_method(name)

    if name == "__init__" and not mx.is_super and not info.is_final:
        if not method or not method.is_final:
            # Accessing __init__ in statically typed code would compromise
            # type safety unless used via super() or the method/class is final.
            mx.fail(message_registry.CANNOT_ACCESS_INIT)
            return AnyType(TypeOfAny.from_error)

    # The base object has an instance type.

    if (
        state.find_occurrences
        and info.name == state.find_occurrences[0]
        and name == state.find_occurrences[1]
        and not mx.suppress_errors
    ):
        mx.msg.note("Occurrence of '{}.{}'".format(*state.find_occurrences), mx.context)

    # Look up the member. First look up the method dictionary.
    if method and not isinstance(method, Decorator):
        if mx.is_super and not mx.suppress_errors:
            validate_super_call(method, mx)

        if method.is_property:
            assert isinstance(method, OverloadedFuncDef)
            getter = method.items[0]
            assert isinstance(getter, Decorator)
            if mx.is_lvalue and getter.var.is_settable_property:
                mx.chk.warn_deprecated(method.setter, mx.context)
            return analyze_var(name, getter.var, typ, mx)

        if mx.is_lvalue and not mx.suppress_errors:
            mx.msg.cant_assign_to_method(mx.context)
        if not isinstance(method, OverloadedFuncDef):
            signature = function_type(method, mx.named_type("builtins.function"))
        else:
            if method.type is None:
                # Overloads may be not ready if they are decorated. Handle this in same
                # manner as we would handle a regular decorated function: defer if possible.
                if not mx.no_deferral and method.items:
                    mx.not_ready_callback(method.name, mx.context)
                return AnyType(TypeOfAny.special_form)
            assert isinstance(method.type, Overloaded)
            signature = method.type
        if not mx.preserve_type_var_ids:
            signature = freshen_all_functions_type_vars(signature)
        if not method.is_static:
            if isinstance(method, (FuncDef, OverloadedFuncDef)) and method.is_trivial_self:
                signature = bind_self_fast(signature, mx.self_type)
            else:
                signature = check_self_arg(
                    signature, mx.self_type, method.is_class, mx.context, name, mx.msg
                )
                signature = bind_self(signature, mx.self_type, is_classmethod=method.is_class)
        # TODO: should we skip these steps for static methods as well?
        # Since generic static methods should not be allowed.
        typ = map_instance_to_supertype(typ, method.info)
        member_type = expand_type_by_instance(signature, typ)
        freeze_all_type_vars(member_type)
        return member_type
    else:
        # Not a method.
        return analyze_member_var_access(name, typ, info, mx)


def validate_super_call(node: FuncBase, mx: MemberContext) -> None:
    unsafe_super = False
    if isinstance(node, FuncDef) and node.is_trivial_body:
        unsafe_super = True
    elif isinstance(node, OverloadedFuncDef):
        if node.impl:
            impl = node.impl if isinstance(node.impl, FuncDef) else node.impl.func
            unsafe_super = impl.is_trivial_body
        elif not node.is_property and node.items:
            assert isinstance(node.items[0], Decorator)
            unsafe_super = node.items[0].func.is_trivial_body
    if unsafe_super:
        mx.msg.unsafe_super(node.name, node.info.name, mx.context)


def analyze_type_callable_member_access(name: str, typ: FunctionLike, mx: MemberContext) -> Type:
    # Class attribute.
    # TODO super?
    ret_type = typ.items[0].ret_type
    assert isinstance(ret_type, ProperType)
    if isinstance(ret_type, TupleType):
        ret_type = tuple_fallback(ret_type)
    if isinstance(ret_type, TypedDictType):
        ret_type = ret_type.fallback
    if isinstance(ret_type, Instance):
        if not mx.is_operator:
            # When Python sees an operator (eg `3 == 4`), it automatically translates that
            # into something like `int.__eq__(3, 4)` instead of `(3).__eq__(4)` as an
            # optimization.
            #
            # While it normally it doesn't matter which of the two versions are used, it
            # does cause inconsistencies when working with classes. For example, translating
            # `int == int` to `int.__eq__(int)` would not work since `int.__eq__` is meant to
            # compare two int _instances_. What we really want is `type(int).__eq__`, which
            # is meant to compare two types or classes.
            #
            # This check makes sure that when we encounter an operator, we skip looking up
            # the corresponding method in the current instance to avoid this edge case.
            # See https://github.com/python/mypy/pull/1787 for more info.
            # TODO: do not rely on same type variables being present in all constructor overloads.
            result = analyze_class_attribute_access(
                ret_type, name, mx, original_vars=typ.items[0].variables, mcs_fallback=typ.fallback
            )
            if result:
                return result
        # Look up from the 'type' type.
        return _analyze_member_access(name, typ.fallback, mx)
    else:
        assert False, f"Unexpected type {ret_type!r}"


def analyze_type_type_member_access(
    name: str, typ: TypeType, mx: MemberContext, override_info: TypeInfo | None
) -> Type:
    # Similar to analyze_type_callable_attribute_access.
    item = None
    fallback = mx.named_type("builtins.type")
    if isinstance(typ.item, Instance):
        item = typ.item
    elif isinstance(typ.item, AnyType):
        with mx.msg.filter_errors():
            return _analyze_member_access(name, fallback, mx, override_info)
    elif isinstance(typ.item, TypeVarType):
        upper_bound = get_proper_type(typ.item.upper_bound)
        if isinstance(upper_bound, Instance):
            item = upper_bound
        elif isinstance(upper_bound, UnionType):
            return _analyze_member_access(
                name,
                TypeType.make_normalized(upper_bound, line=typ.line, column=typ.column),
                mx,
                override_info,
            )
        elif isinstance(upper_bound, TupleType):
            item = tuple_fallback(upper_bound)
        elif isinstance(upper_bound, AnyType):
            with mx.msg.filter_errors():
                return _analyze_member_access(name, fallback, mx, override_info)
    elif isinstance(typ.item, TupleType):
        item = tuple_fallback(typ.item)
    elif isinstance(typ.item, FunctionLike) and typ.item.is_type_obj():
        item = typ.item.fallback
    elif isinstance(typ.item, TypeType):
        # Access member on metaclass object via Type[Type[C]]
        if isinstance(typ.item.item, Instance):
            item = typ.item.item.type.metaclass_type
    ignore_messages = False

    if item is not None:
        fallback = item.type.metaclass_type or fallback

    if item and not mx.is_operator:
        # See comment above for why operators are skipped
        result = analyze_class_attribute_access(
            item, name, mx, mcs_fallback=fallback, override_info=override_info
        )
        if result:
            if not (isinstance(get_proper_type(result), AnyType) and item.type.fallback_to_any):
                return result
            else:
                # We don't want errors on metaclass lookup for classes with Any fallback
                ignore_messages = True

    with mx.msg.filter_errors(filter_errors=ignore_messages):
        return _analyze_member_access(name, fallback, mx, override_info)


def analyze_union_member_access(name: str, typ: UnionType, mx: MemberContext) -> Type:
    with mx.msg.disable_type_names():
        results = []
        for subtype in typ.relevant_items():
            # Self types should be bound to every individual item of a union.
            item_mx = mx.copy_modified(self_type=subtype)
            results.append(_analyze_member_access(name, subtype, item_mx))
    return make_simplified_union(results)


def analyze_none_member_access(name: str, typ: NoneType, mx: MemberContext) -> Type:
    if name == "__bool__":
        literal_false = LiteralType(False, fallback=mx.named_type("builtins.bool"))
        return CallableType(
            arg_types=[],
            arg_kinds=[],
            arg_names=[],
            ret_type=literal_false,
            fallback=mx.named_type("builtins.function"),
        )
    else:
        return _analyze_member_access(name, mx.named_type("builtins.object"), mx)


def analyze_member_var_access(
    name: str, itype: Instance, info: TypeInfo, mx: MemberContext
) -> Type:
    """Analyse attribute access that does not target a method.

    This is logically part of analyze_member_access and the arguments are similar.

    original_type is the type of E in the expression E.var
    """
    # It was not a method. Try looking up a variable.
    node = info.get(name)
    v = node.node if node else None

    mx.chk.warn_deprecated(v, mx.context)

    vv = v
    is_trivial_self = False
    if isinstance(vv, Decorator):
        # The associated Var node of a decorator contains the type.
        v = vv.var
        is_trivial_self = vv.func.is_trivial_self and not vv.decorators
        if mx.is_super and not mx.suppress_errors:
            validate_super_call(vv.func, mx)
    if isinstance(v, FuncDef):
        assert False, "Did not expect a function"
    if isinstance(v, MypyFile):
        mx.chk.module_refs.add(v.fullname)

    if isinstance(vv, (TypeInfo, TypeAlias, MypyFile, TypeVarLikeExpr)):
        # If the associated variable is a TypeInfo synthesize a Var node for
        # the purposes of type checking.  This enables us to type check things
        # like accessing class attributes on an inner class. Similar we allow
        # using qualified type aliases in runtime context. For example:
        #     class C:
        #         A = List[int]
        #     x = C.A() <- this is OK
        typ = mx.chk.expr_checker.analyze_static_reference(vv, mx.context, mx.is_lvalue)
        v = Var(name, type=typ)
        v.info = info

    if isinstance(v, Var):
        implicit = info[name].implicit

        # An assignment to final attribute is always an error,
        # independently of types.
        if mx.is_lvalue and not mx.chk.get_final_context():
            check_final_member(name, info, mx.msg, mx.context)

        return analyze_var(name, v, itype, mx, implicit=implicit, is_trivial_self=is_trivial_self)
    elif (
        not v
        and name not in ["__getattr__", "__setattr__", "__getattribute__"]
        and not mx.is_operator
        and mx.module_symbol_table is None
    ):
        # Above we skip ModuleType.__getattr__ etc. if we have a
        # module symbol table, since the symbol table allows precise
        # checking.
        if not mx.is_lvalue:
            for method_name in ("__getattribute__", "__getattr__"):
                method = info.get_method(method_name)

                # __getattribute__ is defined on builtins.object and returns Any, so without
                # the guard this search will always find object.__getattribute__ and conclude
                # that the attribute exists
                if method and method.info.fullname != "builtins.object":
                    bound_method = analyze_decorator_or_funcbase_access(
                        defn=method, itype=itype, name=method_name, mx=mx
                    )
                    typ = map_instance_to_supertype(itype, method.info)
                    getattr_type = get_proper_type(expand_type_by_instance(bound_method, typ))
                    if isinstance(getattr_type, CallableType):
                        result = getattr_type.ret_type
                    else:
                        result = getattr_type

                    # Call the attribute hook before returning.
                    fullname = f"{method.info.fullname}.{name}"
                    hook = mx.chk.plugin.get_attribute_hook(fullname)
                    if hook:
                        result = hook(
                            AttributeContext(
                                get_proper_type(mx.original_type),
                                result,
                                mx.is_lvalue,
                                mx.context,
                                mx.chk,
                            )
                        )
                    return result
        else:
            setattr_meth = info.get_method("__setattr__")
            if setattr_meth and setattr_meth.info.fullname != "builtins.object":
                bound_type = analyze_decorator_or_funcbase_access(
                    defn=setattr_meth,
                    itype=itype,
                    name="__setattr__",
                    mx=mx.copy_modified(is_lvalue=False),
                )
                typ = map_instance_to_supertype(itype, setattr_meth.info)
                setattr_type = get_proper_type(expand_type_by_instance(bound_type, typ))
                if isinstance(setattr_type, CallableType) and len(setattr_type.arg_types) > 0:
                    return setattr_type.arg_types[-1]

    if itype.type.fallback_to_any:
        return AnyType(TypeOfAny.special_form)

    # Could not find the member.
    if itype.extra_attrs and name in itype.extra_attrs.attrs:
        # For modules use direct symbol table lookup.
        if not itype.extra_attrs.mod_name:
            return itype.extra_attrs.attrs[name]

    if mx.is_super and not mx.suppress_errors:
        mx.msg.undefined_in_superclass(name, mx.context)
        return AnyType(TypeOfAny.from_error)
    else:
        ret = report_missing_attribute(mx.original_type, itype, name, mx)
        # Avoid paying double jeopardy if we can't find the member due to --no-implicit-reexport
        if (
            mx.module_symbol_table is not None
            and name in mx.module_symbol_table
            and not mx.module_symbol_table[name].module_public
        ):
            v = mx.module_symbol_table[name].node
            e = NameExpr(name)
            e.set_line(mx.context)
            e.node = v
            return mx.chk.expr_checker.analyze_ref_expr(e, lvalue=mx.is_lvalue)
        return ret


def check_final_member(name: str, info: TypeInfo, msg: MessageBuilder, ctx: Context) -> None:
    """Give an error if the name being assigned was declared as final."""
    for base in info.mro:
        sym = base.names.get(name)
        if sym and is_final_node(sym.node):
            msg.cant_assign_to_final(name, attr_assign=True, ctx=ctx)


def analyze_descriptor_access(descriptor_type: Type, mx: MemberContext) -> Type:
    """Type check descriptor access.

    Arguments:
        descriptor_type: The type of the descriptor attribute being accessed
            (the type of ``f`` in ``a.f`` when ``f`` is a descriptor).
        mx: The current member access context.
    Return:
        The return type of the appropriate ``__get__/__set__`` overload for the descriptor.
    """
    instance_type = get_proper_type(mx.self_type)
    orig_descriptor_type = descriptor_type
    descriptor_type = get_proper_type(descriptor_type)

    if isinstance(descriptor_type, UnionType):
        # Map the access over union types
        return make_simplified_union(
            [analyze_descriptor_access(typ, mx) for typ in descriptor_type.items]
        )
    elif not isinstance(descriptor_type, Instance):
        return orig_descriptor_type

    if not mx.is_lvalue and not descriptor_type.type.has_readable_member("__get__"):
        return orig_descriptor_type

    # We do this check first to accommodate for descriptors with only __set__ method.
    # If there is no __set__, we type-check that the assigned value matches
    # the return type of __get__. This doesn't match the python semantics,
    # (which allow you to override the descriptor with any value), but preserves
    # the type of accessing the attribute (even after the override).
    if mx.is_lvalue and descriptor_type.type.has_readable_member("__set__"):
        return analyze_descriptor_assign(descriptor_type, mx)

    if mx.is_lvalue and not descriptor_type.type.has_readable_member("__get__"):
        # This turned out to be not a descriptor after all.
        return orig_descriptor_type

    dunder_get = descriptor_type.type.get_method("__get__")
    if dunder_get is None:
        mx.fail(
            message_registry.DESCRIPTOR_GET_NOT_CALLABLE.format(
                descriptor_type.str_with_options(mx.msg.options)
            )
        )
        return AnyType(TypeOfAny.from_error)

    bound_method = analyze_decorator_or_funcbase_access(
        defn=dunder_get,
        itype=descriptor_type,
        name="__get__",
        mx=mx.copy_modified(self_type=descriptor_type),
    )

    typ = map_instance_to_supertype(descriptor_type, dunder_get.info)
    dunder_get_type = expand_type_by_instance(bound_method, typ)

    if isinstance(instance_type, FunctionLike) and instance_type.is_type_obj():
        owner_type = instance_type.items[0].ret_type
        instance_type = NoneType()
    elif isinstance(instance_type, TypeType):
        owner_type = instance_type.item
        instance_type = NoneType()
    else:
        owner_type = instance_type

    callable_name = mx.chk.expr_checker.method_fullname(descriptor_type, "__get__")
    dunder_get_type = mx.chk.expr_checker.transform_callee_type(
        callable_name,
        dunder_get_type,
        [
            TempNode(instance_type, context=mx.context),
            TempNode(TypeType.make_normalized(owner_type), context=mx.context),
        ],
        [ARG_POS, ARG_POS],
        mx.context,
        object_type=descriptor_type,
    )

    _, inferred_dunder_get_type = mx.chk.expr_checker.check_call(
        dunder_get_type,
        [
            TempNode(instance_type, context=mx.context),
            TempNode(TypeType.make_normalized(owner_type), context=mx.context),
        ],
        [ARG_POS, ARG_POS],
        mx.context,
        object_type=descriptor_type,
        callable_name=callable_name,
    )

    mx.chk.check_deprecated(dunder_get, mx.context)
    mx.chk.warn_deprecated_overload_item(
        dunder_get, mx.context, target=inferred_dunder_get_type, selftype=descriptor_type
    )

    inferred_dunder_get_type = get_proper_type(inferred_dunder_get_type)
    if isinstance(inferred_dunder_get_type, AnyType):
        # check_call failed, and will have reported an error
        return inferred_dunder_get_type

    if not isinstance(inferred_dunder_get_type, CallableType):
        mx.fail(
            message_registry.DESCRIPTOR_GET_NOT_CALLABLE.format(
                descriptor_type.str_with_options(mx.msg.options)
            )
        )
        return AnyType(TypeOfAny.from_error)

    return inferred_dunder_get_type.ret_type


def analyze_descriptor_assign(descriptor_type: Instance, mx: MemberContext) -> Type:
    instance_type = get_proper_type(mx.self_type)
    dunder_set = descriptor_type.type.get_method("__set__")
    if dunder_set is None:
        mx.fail(
            message_registry.DESCRIPTOR_SET_NOT_CALLABLE.format(
                descriptor_type.str_with_options(mx.msg.options)
            ).value
        )
        return AnyType(TypeOfAny.from_error)

    bound_method = analyze_decorator_or_funcbase_access(
        defn=dunder_set,
        itype=descriptor_type,
        name="__set__",
        mx=mx.copy_modified(is_lvalue=False, self_type=descriptor_type),
    )
    typ = map_instance_to_supertype(descriptor_type, dunder_set.info)
    dunder_set_type = expand_type_by_instance(bound_method, typ)

    callable_name = mx.chk.expr_checker.method_fullname(descriptor_type, "__set__")
    rvalue = mx.rvalue or TempNode(AnyType(TypeOfAny.special_form), context=mx.context)
    dunder_set_type = mx.chk.expr_checker.transform_callee_type(
        callable_name,
        dunder_set_type,
        [TempNode(instance_type, context=mx.context), rvalue],
        [ARG_POS, ARG_POS],
        mx.context,
        object_type=descriptor_type,
    )

    # For non-overloaded setters, the result should be type-checked like a regular assignment.
    # Hence, we first only try to infer the type by using the rvalue as type context.
    type_context = rvalue
    with mx.msg.filter_errors():
        _, inferred_dunder_set_type = mx.chk.expr_checker.check_call(
            dunder_set_type,
            [TempNode(instance_type, context=mx.context), type_context],
            [ARG_POS, ARG_POS],
            mx.context,
            object_type=descriptor_type,
            callable_name=callable_name,
        )

    # And now we in fact type check the call, to show errors related to wrong arguments
    # count, etc., replacing the type context for non-overloaded setters only.
    inferred_dunder_set_type = get_proper_type(inferred_dunder_set_type)
    if isinstance(inferred_dunder_set_type, CallableType):
        type_context = TempNode(AnyType(TypeOfAny.special_form), context=mx.context)
    mx.chk.expr_checker.check_call(
        dunder_set_type,
        [TempNode(instance_type, context=mx.context), type_context],
        [ARG_POS, ARG_POS],
        mx.context,
        object_type=descriptor_type,
        callable_name=callable_name,
    )

    # Search for possible deprecations:
    mx.chk.check_deprecated(dunder_set, mx.context)
    mx.chk.warn_deprecated_overload_item(
        dunder_set, mx.context, target=inferred_dunder_set_type, selftype=descriptor_type
    )

    # In the following cases, a message already will have been recorded in check_call.
    if (not isinstance(inferred_dunder_set_type, CallableType)) or (
        len(inferred_dunder_set_type.arg_types) < 2
    ):
        return AnyType(TypeOfAny.from_error)
    return inferred_dunder_set_type.arg_types[1]


def is_instance_var(var: Var) -> bool:
    """Return if var is an instance variable according to PEP 526."""
    return (
        # check the type_info node is the var (not a decorated function, etc.)
        var.name in var.info.names
        and var.info.names[var.name].node is var
        and not var.is_classvar
        # variables without annotations are treated as classvar
        and not var.is_inferred
    )


def analyze_var(
    name: str,
    var: Var,
    itype: Instance,
    mx: MemberContext,
    *,
    implicit: bool = False,
    is_trivial_self: bool = False,
) -> Type:
    """Analyze access to an attribute via a Var node.

    This is conceptually part of analyze_member_access and the arguments are similar.
    itype is the instance type in which attribute should be looked up
    original_type is the type of E in the expression E.var
    if implicit is True, the original Var was created as an assignment to self
    if is_trivial_self is True, we can use fast path for bind_self().
    """
    # Found a member variable.
    original_itype = itype
    itype = map_instance_to_supertype(itype, var.info)
    if var.is_settable_property and mx.is_lvalue:
        typ: Type | None = var.setter_type
        if typ is None and var.is_ready:
            # Existing synthetic properties may not set setter type. Fall back to getter.
            typ = var.type
    else:
        typ = var.type
    if typ:
        if isinstance(typ, PartialType):
            return mx.chk.handle_partial_var_type(typ, mx.is_lvalue, var, mx.context)
        if mx.is_lvalue and not mx.suppress_errors:
            if var.is_property and not var.is_settable_property:
                mx.msg.read_only_property(name, itype.type, mx.context)
            if var.is_classvar:
                mx.msg.cant_assign_to_classvar(name, mx.context)
        # This is the most common case for variables, so start with this.
        result = expand_without_binding(typ, var, itype, original_itype, mx)

        # A non-None value indicates that we should actually bind self for this variable.
        call_type: ProperType | None = None
        if var.is_initialized_in_class and (not is_instance_var(var) or mx.is_operator):
<<<<<<< HEAD
            if var.is_property and (not isinstance(typ, FunctionLike) or typ.is_type_obj()):
                call_type = get_proper_type(_analyze_member_access("__call__", typ, mx))
=======
            typ = get_proper_type(typ)
            if isinstance(typ, FunctionLike) and not typ.is_type_obj():
                call_type = typ
            elif var.is_property:
                deco_mx = mx.copy_modified(original_type=typ, self_type=typ, is_lvalue=False)
                call_type = get_proper_type(_analyze_member_access("__call__", typ, deco_mx))
>>>>>>> 5081c59b
            else:
                call_type = typ
            if (
                isinstance(call_type, Instance)
                and call_type.type.is_protocol
                and call_type.type.get_method("__call__")
            ):
                call_type = get_proper_type(_analyze_member_access("__call__", typ, mx))

        # Bound variables with callable types are treated like methods
        # (these are usually method aliases like __rmul__ = __mul__).
        if isinstance(call_type, FunctionLike) and not call_type.is_type_obj():
            if mx.is_lvalue and not var.is_property and not mx.suppress_errors:
                mx.msg.cant_assign_to_method(mx.context)

        # Bind the self type for each callable component (when needed).
        if call_type and not var.is_staticmethod:
            bound_items = []
            for ct in call_type.items if isinstance(call_type, UnionType) else [call_type]:
                p_ct = get_proper_type(ct)
                if isinstance(p_ct, FunctionLike) and (not p_ct.bound() or var.is_property):
                    item = expand_and_bind_callable(p_ct, var, itype, name, mx, is_trivial_self)
                else:
                    item = expand_without_binding(ct, var, itype, original_itype, mx)
                bound_items.append(item)
            result = UnionType.make_union(bound_items)
    else:
        if not var.is_ready and not mx.no_deferral:
            mx.not_ready_callback(var.name, mx.context)
        # Implicit 'Any' type.
        result = AnyType(TypeOfAny.special_form)
    fullname = f"{var.info.fullname}.{name}"
    hook = mx.chk.plugin.get_attribute_hook(fullname)
    if result and not (implicit or var.info.is_protocol and is_instance_var(var)):
        result = analyze_descriptor_access(result, mx)
    if hook:
        result = hook(
            AttributeContext(
                get_proper_type(mx.original_type), result, mx.is_lvalue, mx.context, mx.chk
            )
        )
    return result


def expand_without_binding(
    typ: Type, var: Var, itype: Instance, original_itype: Instance, mx: MemberContext
) -> Type:
    if not mx.preserve_type_var_ids:
        typ = freshen_all_functions_type_vars(typ)
    typ = expand_self_type_if_needed(typ, mx, var, original_itype)
    expanded = expand_type_by_instance(typ, itype)
    freeze_all_type_vars(expanded)
    return expanded


def expand_and_bind_callable(
    functype: FunctionLike,
    var: Var,
    itype: Instance,
    name: str,
    mx: MemberContext,
    is_trivial_self: bool,
) -> Type:
    if not mx.preserve_type_var_ids:
        functype = freshen_all_functions_type_vars(functype)
    typ = get_proper_type(expand_self_type(var, functype, mx.original_type))
    assert isinstance(typ, FunctionLike)
    if is_trivial_self:
        typ = bind_self_fast(typ, mx.self_type)
    else:
        typ = check_self_arg(typ, mx.self_type, var.is_classmethod, mx.context, name, mx.msg)
        typ = bind_self(typ, mx.self_type, var.is_classmethod)
    expanded = expand_type_by_instance(typ, itype)
    freeze_all_type_vars(expanded)
    if not var.is_property:
        return expanded
    # TODO: a decorated property can result in Overloaded here.
    assert isinstance(expanded, CallableType)
    if var.is_settable_property and mx.is_lvalue and var.setter_type is not None:
        # TODO: use check_call() to infer better type, same as for __set__().
        if not expanded.arg_types:
            # This can happen when accessing invalid property from its own body,
            # error will be reported elsewhere.
            return AnyType(TypeOfAny.from_error)
        return expanded.arg_types[0]
    else:
        return expanded.ret_type


def expand_self_type_if_needed(
    t: Type, mx: MemberContext, var: Var, itype: Instance, is_class: bool = False
) -> Type:
    """Expand special Self type in a backwards compatible manner.

    This should ensure that mixing old-style and new-style self-types work
    seamlessly. Also, re-bind new style self-types in subclasses if needed.
    """
    original = get_proper_type(mx.self_type)
    if not (mx.is_self or mx.is_super):
        repl = mx.self_type
        if is_class:
            if isinstance(original, TypeType):
                repl = original.item
            elif isinstance(original, CallableType):
                # Problematic access errors should have been already reported.
                repl = erase_typevars(original.ret_type)
            else:
                repl = itype
        return expand_self_type(var, t, repl)
    elif supported_self_type(
        # Support compatibility with plain old style T -> T and Type[T] -> T only.
        get_proper_type(mx.self_type),
        allow_instances=False,
        allow_callable=False,
    ):
        repl = mx.self_type
        if is_class and isinstance(original, TypeType):
            repl = original.item
        return expand_self_type(var, t, repl)
    elif (
        mx.is_self
        and itype.type != var.info
        # If an attribute with Self-type was defined in a supertype, we need to
        # rebind the Self type variable to Self type variable of current class...
        and itype.type.self_type is not None
        # ...unless `self` has an explicit non-trivial annotation.
        and itype == mx.chk.scope.active_self_type()
    ):
        return expand_self_type(var, t, itype.type.self_type)
    else:
        return t


def check_self_arg(
    functype: FunctionLike,
    dispatched_arg_type: Type,
    is_classmethod: bool,
    context: Context,
    name: str,
    msg: MessageBuilder,
) -> FunctionLike:
    """Check that an instance has a valid type for a method with annotated 'self'.

    For example if the method is defined as:
        class A:
            def f(self: S) -> T: ...
    then for 'x.f' we check that type(x) <: S. If the method is overloaded, we select
    only overloads items that satisfy this requirement. If there are no matching
    overloads, an error is generated.
    """
    items = functype.items
    if not items:
        return functype
    new_items = []
    if is_classmethod:
        dispatched_arg_type = TypeType.make_normalized(dispatched_arg_type)

    for item in items:
        if not item.arg_types or item.arg_kinds[0] not in (ARG_POS, ARG_STAR):
            # No positional first (self) argument (*args is okay).
            msg.no_formal_self(name, item, context)
            # This is pretty bad, so just return the original signature if
            # there is at least one such error.
            return functype
        else:
            selfarg = get_proper_type(item.arg_types[0])
            # This matches similar special-casing in bind_self(), see more details there.
            self_callable = name == "__call__" and isinstance(selfarg, CallableType)
            if self_callable or subtypes.is_subtype(
                dispatched_arg_type,
                # This level of erasure matches the one in checker.check_func_def(),
                # better keep these two checks consistent.
                erase_typevars(erase_to_bound(selfarg)),
                # This is to work around the fact that erased ParamSpec and TypeVarTuple
                # callables are not always compatible with non-erased ones both ways.
                always_covariant=any(
                    not isinstance(tv, TypeVarType) for tv in get_all_type_vars(selfarg)
                ),
                ignore_pos_arg_names=True,
            ):
                new_items.append(item)
            elif isinstance(selfarg, ParamSpecType):
                # TODO: This is not always right. What's the most reasonable thing to do here?
                new_items.append(item)
            elif isinstance(selfarg, TypeVarTupleType):
                raise NotImplementedError
    if not new_items:
        # Choose first item for the message (it may be not very helpful for overloads).
        msg.incompatible_self_argument(
            name, dispatched_arg_type, items[0], is_classmethod, context
        )
        return functype
    if len(new_items) == 1:
        return new_items[0]
    return Overloaded(new_items)


def analyze_class_attribute_access(
    itype: Instance,
    name: str,
    mx: MemberContext,
    *,
    mcs_fallback: Instance,
    override_info: TypeInfo | None = None,
    original_vars: Sequence[TypeVarLikeType] | None = None,
) -> Type | None:
    """Analyze access to an attribute on a class object.

    itype is the return type of the class object callable, original_type is the type
    of E in the expression E.var, original_vars are type variables of the class callable
    (for generic classes).
    """
    info = itype.type
    if override_info:
        info = override_info

    fullname = f"{info.fullname}.{name}"
    hook = mx.chk.plugin.get_class_attribute_hook(fullname)

    node = info.get(name)
    if not node:
        if itype.extra_attrs and name in itype.extra_attrs.attrs:
            # For modules use direct symbol table lookup.
            if not itype.extra_attrs.mod_name:
                return itype.extra_attrs.attrs[name]
        if info.fallback_to_any or info.meta_fallback_to_any:
            return apply_class_attr_hook(mx, hook, AnyType(TypeOfAny.special_form))
        return None

    if (
        isinstance(node.node, Var)
        and not node.node.is_classvar
        and not hook
        and mcs_fallback.type.get(name)
    ):
        # If the same attribute is declared on the metaclass and the class but with different types,
        # and the attribute on the class is not a ClassVar,
        # the type of the attribute on the metaclass should take priority
        # over the type of the attribute on the class,
        # when the attribute is being accessed from the class object itself.
        #
        # Return `None` here to signify that the name should be looked up
        # on the class object itself rather than the instance.
        return None

    mx.chk.warn_deprecated(node.node, mx.context)

    is_decorated = isinstance(node.node, Decorator)
    is_method = is_decorated or isinstance(node.node, FuncBase)
    if mx.is_lvalue and not mx.suppress_errors:
        if is_method:
            mx.msg.cant_assign_to_method(mx.context)
        if isinstance(node.node, TypeInfo):
            mx.fail(message_registry.CANNOT_ASSIGN_TO_TYPE)

    # Refuse class attribute access if slot defined
    if info.slots and name in info.slots:
        mx.fail(message_registry.CLASS_VAR_CONFLICTS_SLOTS.format(name))

    # If a final attribute was declared on `self` in `__init__`, then it
    # can't be accessed on the class object.
    if node.implicit and isinstance(node.node, Var) and node.node.is_final:
        mx.fail(message_registry.CANNOT_ACCESS_FINAL_INSTANCE_ATTR.format(node.node.name))

    # An assignment to final attribute on class object is also always an error,
    # independently of types.
    if mx.is_lvalue and not mx.chk.get_final_context():
        check_final_member(name, info, mx.msg, mx.context)

    if info.is_enum and not (mx.is_lvalue or is_decorated or is_method):
        enum_class_attribute_type = analyze_enum_class_attribute_access(itype, name, mx)
        if enum_class_attribute_type:
            return apply_class_attr_hook(mx, hook, enum_class_attribute_type)

    t = node.type
    if t:
        if isinstance(t, PartialType):
            symnode = node.node
            assert isinstance(symnode, Var)
            return apply_class_attr_hook(
                mx, hook, mx.chk.handle_partial_var_type(t, mx.is_lvalue, symnode, mx.context)
            )

        # Find the class where method/variable was defined.
        if isinstance(node.node, Decorator):
            super_info: TypeInfo | None = node.node.var.info
        elif isinstance(node.node, (Var, SYMBOL_FUNCBASE_TYPES)):
            super_info = node.node.info
        else:
            super_info = None

        # Map the type to how it would look as a defining class. For example:
        #     class C(Generic[T]): ...
        #     class D(C[Tuple[T, S]]): ...
        #     D[int, str].method()
        # Here itype is D[int, str], isuper is C[Tuple[int, str]].
        if not super_info:
            isuper = None
        else:
            isuper = map_instance_to_supertype(itype, super_info)

        if isinstance(node.node, Var):
            assert isuper is not None
            # Check if original variable type has type variables. For example:
            #     class C(Generic[T]):
            #         x: T
            #     C.x  # Error, ambiguous access
            #     C[int].x  # Also an error, since C[int] is same as C at runtime
            # Exception is Self type wrapped in ClassVar, that is safe.
            def_vars = set(node.node.info.defn.type_vars)
            if not node.node.is_classvar and node.node.info.self_type:
                def_vars.add(node.node.info.self_type)
            # TODO: should we include ParamSpec etc. here (i.e. use get_all_type_vars)?
            typ_vars = set(get_type_vars(t))
            if def_vars & typ_vars:
                # Exception: access on Type[...], including first argument of class methods is OK.
                if not isinstance(get_proper_type(mx.original_type), TypeType) or node.implicit:
                    if node.node.is_classvar:
                        message = message_registry.GENERIC_CLASS_VAR_ACCESS
                    else:
                        message = message_registry.GENERIC_INSTANCE_VAR_CLASS_ACCESS
                    mx.fail(message)
            t = expand_self_type_if_needed(t, mx, node.node, itype, is_class=True)
            # Erase non-mapped variables, but keep mapped ones, even if there is an error.
            # In the above example this means that we infer following types:
            #     C.x -> Any
            #     C[int].x -> int
            t = erase_typevars(expand_type_by_instance(t, isuper), {tv.id for tv in def_vars})

        is_classmethod = (is_decorated and cast(Decorator, node.node).func.is_class) or (
            isinstance(node.node, SYMBOL_FUNCBASE_TYPES) and node.node.is_class
        )
        is_staticmethod = (is_decorated and cast(Decorator, node.node).func.is_static) or (
            isinstance(node.node, SYMBOL_FUNCBASE_TYPES) and node.node.is_static
        )
        t = get_proper_type(t)
        is_trivial_self = False
        if isinstance(node.node, Decorator):
            # Use fast path if there are trivial decorators like @classmethod or @property
            is_trivial_self = node.node.func.is_trivial_self and not node.node.decorators
        elif isinstance(node.node, (FuncDef, OverloadedFuncDef)):
            is_trivial_self = node.node.is_trivial_self
        if isinstance(t, FunctionLike) and is_classmethod and not is_trivial_self:
            t = check_self_arg(t, mx.self_type, False, mx.context, name, mx.msg)
        t = add_class_tvars(
            t,
            isuper,
            is_classmethod,
            mx,
            original_vars=original_vars,
            is_trivial_self=is_trivial_self,
        )
        if is_decorated and not is_staticmethod:
            t = expand_self_type_if_needed(
                t, mx, cast(Decorator, node.node).var, itype, is_class=is_classmethod
            )

        result = t
        # __set__ is not called on class objects.
        if not mx.is_lvalue:
            result = analyze_descriptor_access(result, mx)

        return apply_class_attr_hook(mx, hook, result)
    elif isinstance(node.node, Var):
        mx.not_ready_callback(name, mx.context)
        return AnyType(TypeOfAny.special_form)

    if isinstance(node.node, (TypeInfo, TypeAlias, MypyFile, TypeVarLikeExpr)):
        # TODO: should we apply class plugin here (similar to instance access)?
        return mx.chk.expr_checker.analyze_static_reference(node.node, mx.context, mx.is_lvalue)

    if is_decorated:
        assert isinstance(node.node, Decorator)
        if node.node.type:
            return apply_class_attr_hook(mx, hook, node.node.type)
        else:
            mx.not_ready_callback(name, mx.context)
            return AnyType(TypeOfAny.from_error)
    else:
        assert isinstance(node.node, SYMBOL_FUNCBASE_TYPES)
        typ = function_type(node.node, mx.named_type("builtins.function"))
        # Note: if we are accessing class method on class object, the cls argument is bound.
        # Annotated and/or explicit class methods go through other code paths above, for
        # unannotated implicit class methods we do this here.
        if node.node.is_class:
            typ = bind_self_fast(typ)
        return apply_class_attr_hook(mx, hook, typ)


def apply_class_attr_hook(
    mx: MemberContext, hook: Callable[[AttributeContext], Type] | None, result: Type
) -> Type | None:
    if hook:
        result = hook(
            AttributeContext(
                get_proper_type(mx.original_type), result, mx.is_lvalue, mx.context, mx.chk
            )
        )
    return result


def analyze_enum_class_attribute_access(
    itype: Instance, name: str, mx: MemberContext
) -> Type | None:
    # Skip these since Enum will remove it
    if name in EXCLUDED_ENUM_ATTRIBUTES:
        return report_missing_attribute(mx.original_type, itype, name, mx)
    # Dunders and private names are not Enum members
    if name.startswith("__") and name.replace("_", "") != "":
        return None

    node = itype.type.get(name)
    if node and node.type:
        proper = get_proper_type(node.type)
        # Support `A = nonmember(1)` function call and decorator.
        if (
            isinstance(proper, Instance)
            and proper.type.fullname == "enum.nonmember"
            and proper.args
        ):
            return proper.args[0]

    enum_literal = LiteralType(name, fallback=itype)
    return itype.copy_modified(last_known_value=enum_literal)


def analyze_typeddict_access(
    name: str, typ: TypedDictType, mx: MemberContext, override_info: TypeInfo | None
) -> Type:
    if name == "__setitem__":
        if isinstance(mx.context, IndexExpr):
            # Since we can get this during `a['key'] = ...`
            # it is safe to assume that the context is `IndexExpr`.
            item_type, key_names = mx.chk.expr_checker.visit_typeddict_index_expr(
                typ, mx.context.index, setitem=True
            )
            assigned_readonly_keys = typ.readonly_keys & key_names
            if assigned_readonly_keys and not mx.suppress_errors:
                mx.msg.readonly_keys_mutated(assigned_readonly_keys, context=mx.context)
        else:
            # It can also be `a.__setitem__(...)` direct call.
            # In this case `item_type` can be `Any`,
            # because we don't have args available yet.
            # TODO: check in `default` plugin that `__setitem__` is correct.
            item_type = AnyType(TypeOfAny.implementation_artifact)
        return CallableType(
            arg_types=[mx.chk.named_type("builtins.str"), item_type],
            arg_kinds=[ARG_POS, ARG_POS],
            arg_names=[None, None],
            ret_type=NoneType(),
            fallback=mx.chk.named_type("builtins.function"),
            name=name,
        )
    elif name == "__delitem__":
        return CallableType(
            arg_types=[mx.chk.named_type("builtins.str")],
            arg_kinds=[ARG_POS],
            arg_names=[None],
            ret_type=NoneType(),
            fallback=mx.chk.named_type("builtins.function"),
            name=name,
        )
    return _analyze_member_access(name, typ.fallback, mx, override_info)


def add_class_tvars(
    t: ProperType,
    isuper: Instance | None,
    is_classmethod: bool,
    mx: MemberContext,
    original_vars: Sequence[TypeVarLikeType] | None = None,
    is_trivial_self: bool = False,
) -> Type:
    """Instantiate type variables during analyze_class_attribute_access,
    e.g T and Q in the following:

    class A(Generic[T]):
        @classmethod
        def foo(cls: Type[Q]) -> Tuple[T, Q]: ...

    class B(A[str]): pass
    B.foo()

    Args:
        t: Declared type of the method (or property)
        isuper: Current instance mapped to the superclass where method was defined, this
            is usually done by map_instance_to_supertype()
        is_classmethod: True if this method is decorated with @classmethod
        original_vars: Type variables of the class callable on which the method was accessed
        is_trivial_self: if True, we can use fast path for bind_self().
    Returns:
        Expanded method type with added type variables (when needed).
    """
    # TODO: verify consistency between Q and T

    # We add class type variables if the class method is accessed on class object
    # without applied type arguments, this matches the behavior of __init__().
    # For example (continuing the example in docstring):
    #     A       # The type of callable is def [T] () -> A[T], _not_ def () -> A[Any]
    #     A[int]  # The type of callable is def () -> A[int]
    # and
    #     A.foo       # The type is generic def [T] () -> Tuple[T, A[T]]
    #     A[int].foo  # The type is non-generic def () -> Tuple[int, A[int]]
    #
    # This behaviour is useful for defining alternative constructors for generic classes.
    # To achieve such behaviour, we add the class type variables that are still free
    # (i.e. appear in the return type of the class object on which the method was accessed).
    if isinstance(t, CallableType):
        tvars = original_vars if original_vars is not None else []
        if not mx.preserve_type_var_ids:
            t = freshen_all_functions_type_vars(t)
        if is_classmethod:
            if is_trivial_self:
                t = bind_self_fast(t, mx.self_type)
            else:
                t = bind_self(t, mx.self_type, is_classmethod=True)
        if isuper is not None:
            t = expand_type_by_instance(t, isuper)
        freeze_all_type_vars(t)
        return t.copy_modified(variables=list(tvars) + list(t.variables))
    elif isinstance(t, Overloaded):
        return Overloaded(
            [
                cast(
                    CallableType,
                    add_class_tvars(item, isuper, is_classmethod, mx, original_vars=original_vars),
                )
                for item in t.items
            ]
        )
    if isuper is not None:
        t = expand_type_by_instance(t, isuper)
    return t


def analyze_decorator_or_funcbase_access(
    defn: Decorator | FuncBase, itype: Instance, name: str, mx: MemberContext
) -> Type:
    """Analyzes the type behind method access.

    The function itself can possibly be decorated.
    See: https://github.com/python/mypy/issues/10409
    """
    if isinstance(defn, Decorator):
        return analyze_var(name, defn.var, itype, mx)
    typ = function_type(defn, mx.chk.named_type("builtins.function"))
    is_trivial_self = False
    if isinstance(defn, Decorator):
        # Use fast path if there are trivial decorators like @classmethod or @property
        is_trivial_self = defn.func.is_trivial_self and not defn.decorators
    elif isinstance(defn, (FuncDef, OverloadedFuncDef)):
        is_trivial_self = defn.is_trivial_self
    if is_trivial_self:
        return bind_self_fast(typ, mx.self_type)
    typ = check_self_arg(typ, mx.self_type, defn.is_class, mx.context, name, mx.msg)
    return bind_self(typ, original_type=mx.self_type, is_classmethod=defn.is_class)


F = TypeVar("F", bound=FunctionLike)


def bind_self_fast(method: F, original_type: Type | None = None) -> F:
    """Return a copy of `method`, with the type of its first parameter (usually
    self or cls) bound to original_type.

    This is a faster version of mypy.typeops.bind_self() that can be used for methods
    with trivial self/cls annotations.
    """
    if isinstance(method, Overloaded):
        items = [bind_self_fast(c, original_type) for c in method.items]
        return cast(F, Overloaded(items))
    assert isinstance(method, CallableType)
    func: CallableType = method
    if not func.arg_types:
        # Invalid method, return something.
        return method
    if func.arg_kinds[0] in (ARG_STAR, ARG_STAR2):
        # See typeops.py for details.
        return method
    original_type = get_proper_type(original_type)
    if isinstance(original_type, CallableType) and original_type.is_type_obj():
        original_type = TypeType.make_normalized(original_type.ret_type)
    res = func.copy_modified(
        arg_types=func.arg_types[1:],
        arg_kinds=func.arg_kinds[1:],
        arg_names=func.arg_names[1:],
        is_bound=True,
    )
    return cast(F, res)


def has_operator(typ: Type, op_method: str, named_type: Callable[[str], Instance]) -> bool:
    """Does type have operator with the given name?

    Note: this follows the rules for operator access, in particular:
    * __getattr__ is not considered
    * for class objects we only look in metaclass
    * instance level attributes (i.e. extra_attrs) are not considered
    """
    # This is much faster than analyze_member_access, and so using
    # it first as a filter is important for performance. This is mostly relevant
    # in situations where we can't expect that method is likely present,
    # e.g. for __OP__ vs __rOP__.
    typ = get_proper_type(typ)

    if isinstance(typ, TypeVarLikeType):
        typ = typ.values_or_bound()
    if isinstance(typ, AnyType):
        return True
    if isinstance(typ, UnionType):
        return all(has_operator(x, op_method, named_type) for x in typ.relevant_items())
    if isinstance(typ, FunctionLike) and typ.is_type_obj():
        return typ.fallback.type.has_readable_member(op_method)
    if isinstance(typ, TypeType):
        # Type[Union[X, ...]] is always normalized to Union[Type[X], ...],
        # so we don't need to care about unions here, but we need to care about
        # Type[T], where upper bound of T is a union.
        item = typ.item
        if isinstance(item, TypeVarType):
            item = item.values_or_bound()
        if isinstance(item, UnionType):
            return all(meta_has_operator(x, op_method, named_type) for x in item.relevant_items())
        return meta_has_operator(item, op_method, named_type)
    return instance_fallback(typ, named_type).type.has_readable_member(op_method)


def instance_fallback(typ: ProperType, named_type: Callable[[str], Instance]) -> Instance:
    if isinstance(typ, Instance):
        return typ
    if isinstance(typ, TupleType):
        return tuple_fallback(typ)
    if isinstance(typ, (LiteralType, TypedDictType)):
        return typ.fallback
    return named_type("builtins.object")


def meta_has_operator(item: Type, op_method: str, named_type: Callable[[str], Instance]) -> bool:
    item = get_proper_type(item)
    if isinstance(item, AnyType):
        return True
    item = instance_fallback(item, named_type)
    meta = item.type.metaclass_type or named_type("builtins.type")
    return meta.type.has_readable_member(op_method)<|MERGE_RESOLUTION|>--- conflicted
+++ resolved
@@ -889,17 +889,10 @@
         # A non-None value indicates that we should actually bind self for this variable.
         call_type: ProperType | None = None
         if var.is_initialized_in_class and (not is_instance_var(var) or mx.is_operator):
-<<<<<<< HEAD
+            typ = get_proper_type(typ)
             if var.is_property and (not isinstance(typ, FunctionLike) or typ.is_type_obj()):
-                call_type = get_proper_type(_analyze_member_access("__call__", typ, mx))
-=======
-            typ = get_proper_type(typ)
-            if isinstance(typ, FunctionLike) and not typ.is_type_obj():
-                call_type = typ
-            elif var.is_property:
                 deco_mx = mx.copy_modified(original_type=typ, self_type=typ, is_lvalue=False)
                 call_type = get_proper_type(_analyze_member_access("__call__", typ, deco_mx))
->>>>>>> 5081c59b
             else:
                 call_type = typ
             if (
