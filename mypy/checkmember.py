"""Type checking of attribute access"""

from typing import cast, Callable, Optional, Union, Sequence
from typing_extensions import TYPE_CHECKING

from mypy.types import (
    Type, Instance, AnyType, TupleType, TypedDictType, CallableType, FunctionLike,
    TypeVarLikeType, Overloaded, TypeVarType, UnionType, PartialType, TypeOfAny, LiteralType,
<<<<<<< HEAD
    DeletedType, NoneType, TypeType, has_type_vars, get_proper_type, ProperType, SelfType
=======
    DeletedType, NoneType, TypeType, has_type_vars, get_proper_type, ProperType, ParamSpecType
>>>>>>> f1eb04ad
)
from mypy.nodes import (
    TypeInfo, FuncBase, Var, FuncDef, SymbolNode, SymbolTable, Context,
    MypyFile, TypeVarExpr, ARG_POS, ARG_STAR, ARG_STAR2, Decorator,
    OverloadedFuncDef, TypeAlias, TempNode, is_final_node,
    SYMBOL_FUNCBASE_TYPES, IndexExpr
)
from mypy.messages import MessageBuilder
from mypy.maptype import map_instance_to_supertype
from mypy.expandtype import expand_type_by_instance, freshen_function_type_vars
from mypy.erasetype import erase_typevars
from mypy.plugin import AttributeContext
from mypy.typeanal import set_any_tvars
from mypy import message_registry
from mypy import subtypes
from mypy import meet
from mypy.typeops import (
    tuple_fallback, bind_self, erase_to_bound, class_callable, type_object_type_from_function,
    make_simplified_union, function_type,
)

if TYPE_CHECKING:  # import for forward declaration only
    import mypy.checker

from mypy import state


class MemberContext:
    """Information and objects needed to type check attribute access.

    Look at the docstring of analyze_member_access for more information.
    """

    def __init__(self,
                 is_lvalue: bool,
                 is_super: bool,
                 is_operator: bool,
                 original_type: Type,
                 context: Context,
                 msg: MessageBuilder,
                 chk: 'mypy.checker.TypeChecker',
                 self_type: Optional[Type],
                 module_symbol_table: Optional[SymbolTable] = None) -> None:
        self.is_lvalue = is_lvalue
        self.is_super = is_super
        self.is_operator = is_operator
        self.original_type = original_type
        self.self_type = self_type or original_type
        self.context = context  # Error context
        self.msg = msg
        self.chk = chk
        self.module_symbol_table = module_symbol_table

    def named_type(self, name: str) -> Instance:
        return self.chk.named_type(name)

    def not_ready_callback(self, name: str, context: Context) -> None:
        self.chk.handle_cannot_determine_type(name, context)

    def copy_modified(self, *, messages: Optional[MessageBuilder] = None,
                      self_type: Optional[Type] = None,
                      is_lvalue: Optional[bool] = None) -> 'MemberContext':
        mx = MemberContext(self.is_lvalue, self.is_super, self.is_operator,
                           self.original_type, self.context, self.msg, self.chk,
                           self.self_type, self.module_symbol_table)
        if messages is not None:
            mx.msg = messages
        if self_type is not None:
            mx.self_type = self_type
        if is_lvalue is not None:
            mx.is_lvalue = is_lvalue
        return mx


def analyze_member_access(name: str,
                          typ: Type,
                          context: Context,
                          is_lvalue: bool,
                          is_super: bool,
                          is_operator: bool,
                          msg: MessageBuilder, *,
                          original_type: Type,
                          chk: 'mypy.checker.TypeChecker',
                          override_info: Optional[TypeInfo] = None,
                          in_literal_context: bool = False,
                          self_type: Optional[Type] = None,
                          module_symbol_table: Optional[SymbolTable] = None) -> Type:
    """Return the type of attribute 'name' of 'typ'.

    The actual implementation is in '_analyze_member_access' and this docstring
    also applies to it.

    This is a general operation that supports various different variations:

      1. lvalue or non-lvalue access (setter or getter access)
      2. supertype access when using super() (is_super == True and
         'override_info' should refer to the supertype)

    'original_type' is the most precise inferred or declared type of the base object
    that we have available. When looking for an attribute of 'typ', we may perform
    recursive calls targeting the fallback type, and 'typ' may become some supertype
    of 'original_type'. 'original_type' is always preserved as the 'typ' type used in
    the initial, non-recursive call. The 'self_type' is a component of 'original_type'
    to which generic self should be bound (a narrower type that has a fallback to instance).
    Currently this is used only for union types.

    'module_symbol_table' is passed to this function if 'typ' is actually a module
    and we want to keep track of the available attributes of the module (since they
    are not available via the type object directly)
    """
    mx = MemberContext(is_lvalue,
                       is_super,
                       is_operator,
                       original_type,
                       context,
                       msg,
                       chk=chk,
                       self_type=self_type,
                       module_symbol_table=module_symbol_table)
    result = _analyze_member_access(name, typ, mx, override_info)
    possible_literal = get_proper_type(result)
    if (in_literal_context and isinstance(possible_literal, Instance) and
            possible_literal.last_known_value is not None):
        return possible_literal.last_known_value
    else:
        return result


def _analyze_member_access(name: str,
                           typ: Type,
                           mx: MemberContext,
                           override_info: Optional[TypeInfo] = None) -> Type:
    # TODO: This and following functions share some logic with subtypes.find_member;
    #       consider refactoring.
    typ = get_proper_type(typ)
    if isinstance(typ, Instance):
        return analyze_instance_member_access(name, typ, mx, override_info)
    elif isinstance(typ, SelfType):
        return analyze_instance_member_access(name, typ.instance, mx, override_info)
    elif isinstance(typ, AnyType):
        # The base object has dynamic type.
        return AnyType(TypeOfAny.from_another_any, source_any=typ)
    elif isinstance(typ, UnionType):
        return analyze_union_member_access(name, typ, mx)
    elif isinstance(typ, FunctionLike) and typ.is_type_obj():
        return analyze_type_callable_member_access(name, typ, mx)
    elif isinstance(typ, TypeType):
        return analyze_type_type_member_access(name, typ, mx, override_info)
    elif isinstance(typ, TupleType):
        # Actually look up from the fallback instance type.
        return _analyze_member_access(name, tuple_fallback(typ), mx, override_info)
    elif isinstance(typ, (LiteralType, FunctionLike)):
        # Actually look up from the fallback instance type.
        return _analyze_member_access(name, typ.fallback, mx, override_info)
    elif isinstance(typ, TypedDictType):
        return analyze_typeddict_access(name, typ, mx, override_info)
    elif isinstance(typ, NoneType):
        return analyze_none_member_access(name, typ, mx)
    elif isinstance(typ, TypeVarType):
        return _analyze_member_access(name, typ.upper_bound, mx, override_info)
    elif isinstance(typ, DeletedType):
        mx.msg.deleted_as_rvalue(typ, mx.context)
        return AnyType(TypeOfAny.from_error)
    if mx.chk.should_suppress_optional_error([typ]):
        return AnyType(TypeOfAny.from_error)
    return mx.msg.has_no_attr(mx.original_type, typ, name, mx.context, mx.module_symbol_table)


# The several functions that follow implement analyze_member_access for various
# types and aren't documented individually.


def analyze_instance_member_access(name: str,
                                   typ: Instance,
                                   mx: MemberContext,
                                   override_info: Optional[TypeInfo]) -> Type:
    if name == '__init__' and not mx.is_super:
        # Accessing __init__ in statically typed code would compromise
        # type safety unless used via super().
        mx.msg.fail(message_registry.CANNOT_ACCESS_INIT, mx.context)
        return AnyType(TypeOfAny.from_error)

    # The base object has an instance type.

    info = typ.type
    if override_info:
        info = override_info

    if (state.find_occurrences and
            info.name == state.find_occurrences[0] and
            name == state.find_occurrences[1]):
        mx.msg.note("Occurrence of '{}.{}'".format(*state.find_occurrences), mx.context)

    # Look up the member. First look up the method dictionary.
    method = info.get_method(name)
    if method and not isinstance(method, Decorator):
        if method.is_property:
            assert isinstance(method, OverloadedFuncDef)
            first_item = cast(Decorator, method.items[0])
            return analyze_var(name, first_item.var, typ, info, mx)
        if mx.is_lvalue:
            mx.msg.cant_assign_to_method(mx.context)
        signature = function_type(method, mx.named_type('builtins.function'))
        signature = freshen_function_type_vars(signature)
        if name == '__new__':
            # __new__ is special and behaves like a static method -- don't strip
            # the first argument.
            pass
        else:
            if isinstance(signature, FunctionLike) and name != '__call__':
                # TODO: use proper treatment of special methods on unions instead
                #       of this hack here and below (i.e. mx.self_type).
                dispatched_type = meet.meet_types(mx.original_type, typ)
                signature = check_self_arg(signature, dispatched_type, method.is_class,
                                           mx.context, name, mx.msg)
            signature = bind_self(signature, mx.self_type, is_classmethod=method.is_class)
        typ = map_instance_to_supertype(typ, method.info)
        member_type = expand_type_by_instance(signature, typ)
        freeze_type_vars(member_type)
        return member_type
    else:
        # Not a method.
        return analyze_member_var_access(name, typ, info, mx)


def analyze_type_callable_member_access(name: str,
                                        typ: FunctionLike,
                                        mx: MemberContext) -> Type:
    # Class attribute.
    # TODO super?
    ret_type = typ.items[0].ret_type
    assert isinstance(ret_type, ProperType)
    if isinstance(ret_type, TupleType):
        ret_type = tuple_fallback(ret_type)
    if isinstance(ret_type, Instance):
        if not mx.is_operator:
            # When Python sees an operator (eg `3 == 4`), it automatically translates that
            # into something like `int.__eq__(3, 4)` instead of `(3).__eq__(4)` as an
            # optimization.
            #
            # While it normally it doesn't matter which of the two versions are used, it
            # does cause inconsistencies when working with classes. For example, translating
            # `int == int` to `int.__eq__(int)` would not work since `int.__eq__` is meant to
            # compare two int _instances_. What we really want is `type(int).__eq__`, which
            # is meant to compare two types or classes.
            #
            # This check makes sure that when we encounter an operator, we skip looking up
            # the corresponding method in the current instance to avoid this edge case.
            # See https://github.com/python/mypy/pull/1787 for more info.
            # TODO: do not rely on same type variables being present in all constructor overloads.
            result = analyze_class_attribute_access(ret_type, name, mx,
                                                    original_vars=typ.items[0].variables)
            if result:
                return result
        # Look up from the 'type' type.
        return _analyze_member_access(name, typ.fallback, mx)
    else:
        assert False, 'Unexpected type {}'.format(repr(ret_type))


def analyze_type_type_member_access(name: str,
                                    typ: TypeType,
                                    mx: MemberContext,
                                    override_info: Optional[TypeInfo]) -> Type:
    # Similar to analyze_type_callable_attribute_access.
    item = None
    fallback = mx.named_type('builtins.type')
    ignore_messages = mx.msg.copy()
    ignore_messages.disable_errors().__enter__()
    if isinstance(typ.item, Instance):
        item = typ.item
    elif isinstance(typ.item, AnyType):
        mx = mx.copy_modified(messages=ignore_messages)
        return _analyze_member_access(name, fallback, mx, override_info)
    elif isinstance(typ.item, TypeVarType):
        upper_bound = get_proper_type(typ.item.upper_bound)
        if isinstance(upper_bound, Instance):
            item = upper_bound
        elif isinstance(upper_bound, TupleType):
            item = tuple_fallback(upper_bound)
        elif isinstance(upper_bound, AnyType):
            mx = mx.copy_modified(messages=ignore_messages)
            return _analyze_member_access(name, fallback, mx, override_info)
    elif isinstance(typ.item, TupleType):
        item = tuple_fallback(typ.item)
    elif isinstance(typ.item, FunctionLike) and typ.item.is_type_obj():
        item = typ.item.fallback
    elif isinstance(typ.item, TypeType):
        # Access member on metaclass object via Type[Type[C]]
        if isinstance(typ.item.item, Instance):
            item = typ.item.item.type.metaclass_type
    if item and not mx.is_operator:
        # See comment above for why operators are skipped
        result = analyze_class_attribute_access(item, name, mx, override_info)
        if result:
            if not (isinstance(get_proper_type(result), AnyType) and item.type.fallback_to_any):
                return result
            else:
                # We don't want errors on metaclass lookup for classes with Any fallback
                mx = mx.copy_modified(messages=ignore_messages)
    if item is not None:
        fallback = item.type.metaclass_type or fallback
    return _analyze_member_access(name, fallback, mx, override_info)


def analyze_union_member_access(name: str, typ: UnionType, mx: MemberContext) -> Type:
    mx.msg.disable_type_names += 1
    results = []
    for subtype in typ.relevant_items():
        # Self types should be bound to every individual item of a union.
        item_mx = mx.copy_modified(self_type=subtype)
        results.append(_analyze_member_access(name, subtype, item_mx))
    mx.msg.disable_type_names -= 1
    return make_simplified_union(results)


def analyze_none_member_access(name: str, typ: NoneType, mx: MemberContext) -> Type:
    is_python_3 = mx.chk.options.python_version[0] >= 3
    # In Python 2 "None" has exactly the same attributes as "object". Python 3 adds a single
    # extra attribute, "__bool__".
    if is_python_3 and name == '__bool__':
        literal_false = LiteralType(False, fallback=mx.named_type('builtins.bool'))
        return CallableType(arg_types=[],
                            arg_kinds=[],
                            arg_names=[],
                            ret_type=literal_false,
                            fallback=mx.named_type('builtins.function'))
    elif mx.chk.should_suppress_optional_error([typ]):
        return AnyType(TypeOfAny.from_error)
    else:
        return _analyze_member_access(name, mx.named_type('builtins.object'), mx)


def analyze_member_var_access(name: str,
                              itype: Instance,
                              info: TypeInfo,
                              mx: MemberContext) -> Type:
    """Analyse attribute access that does not target a method.

    This is logically part of analyze_member_access and the arguments are similar.

    original_type is the type of E in the expression E.var
    """
    # It was not a method. Try looking up a variable.
    v = lookup_member_var_or_accessor(info, name, mx.is_lvalue)

    vv = v
    if isinstance(vv, Decorator):
        # The associated Var node of a decorator contains the type.
        v = vv.var

    if isinstance(vv, TypeInfo):
        # If the associated variable is a TypeInfo synthesize a Var node for
        # the purposes of type checking.  This enables us to type check things
        # like accessing class attributes on an inner class.
        v = Var(name, type=type_object_type(vv, mx.named_type))
        v.info = info

    if isinstance(vv, TypeAlias) and isinstance(get_proper_type(vv.target), Instance):
        # Similar to the above TypeInfo case, we allow using
        # qualified type aliases in runtime context if it refers to an
        # instance type. For example:
        #     class C:
        #         A = List[int]
        #     x = C.A() <- this is OK
        typ = instance_alias_type(vv, mx.named_type)
        v = Var(name, type=typ)
        v.info = info

    if isinstance(v, Var):
        implicit = info[name].implicit

        # An assignment to final attribute is always an error,
        # independently of types.
        if mx.is_lvalue and not mx.chk.get_final_context():
            check_final_member(name, info, mx.msg, mx.context)

        return analyze_var(name, v, itype, info, mx, implicit=implicit)
    elif isinstance(v, FuncDef):
        assert False, "Did not expect a function"
    elif (not v and name not in ['__getattr__', '__setattr__', '__getattribute__'] and
          not mx.is_operator and mx.module_symbol_table is None):
        # Above we skip ModuleType.__getattr__ etc. if we have a
        # module symbol table, since the symbol table allows precise
        # checking.
        if not mx.is_lvalue:
            for method_name in ('__getattribute__', '__getattr__'):
                method = info.get_method(method_name)

                # __getattribute__ is defined on builtins.object and returns Any, so without
                # the guard this search will always find object.__getattribute__ and conclude
                # that the attribute exists
                if method and method.info.fullname != 'builtins.object':
                    bound_method = analyze_decorator_or_funcbase_access(
                        defn=method, itype=itype, info=info,
                        self_type=mx.self_type, name=method_name, mx=mx)
                    typ = map_instance_to_supertype(itype, method.info)
                    getattr_type = get_proper_type(expand_type_by_instance(bound_method, typ))
                    if isinstance(getattr_type, CallableType):
                        result = getattr_type.ret_type
                    else:
                        result = getattr_type

                    # Call the attribute hook before returning.
                    fullname = '{}.{}'.format(method.info.fullname, name)
                    hook = mx.chk.plugin.get_attribute_hook(fullname)
                    if hook:
                        result = hook(AttributeContext(get_proper_type(mx.original_type),
                                                       result, mx.context, mx.chk))
                    return result
        else:
            setattr_meth = info.get_method('__setattr__')
            if setattr_meth and setattr_meth.info.fullname != 'builtins.object':
                bound_type = analyze_decorator_or_funcbase_access(
                    defn=setattr_meth, itype=itype, info=info,
                    self_type=mx.self_type, name=name,
                    mx=mx.copy_modified(is_lvalue=False))
                typ = map_instance_to_supertype(itype, setattr_meth.info)
                setattr_type = get_proper_type(expand_type_by_instance(bound_type, typ))
                if isinstance(setattr_type, CallableType) and len(setattr_type.arg_types) > 0:
                    return setattr_type.arg_types[-1]

    if itype.type.fallback_to_any:
        return AnyType(TypeOfAny.special_form)

    # Could not find the member.
    if mx.is_super:
        mx.msg.undefined_in_superclass(name, mx.context)
        return AnyType(TypeOfAny.from_error)
    else:
        if mx.chk and mx.chk.should_suppress_optional_error([itype]):
            return AnyType(TypeOfAny.from_error)
        return mx.msg.has_no_attr(
            mx.original_type, itype, name, mx.context, mx.module_symbol_table
        )


def check_final_member(name: str, info: TypeInfo, msg: MessageBuilder, ctx: Context) -> None:
    """Give an error if the name being assigned was declared as final."""
    for base in info.mro:
        sym = base.names.get(name)
        if sym and is_final_node(sym.node):
            msg.cant_assign_to_final(name, attr_assign=True, ctx=ctx)


def analyze_descriptor_access(descriptor_type: Type,
                              mx: MemberContext) -> Type:
    """Type check descriptor access.

    Arguments:
        descriptor_type: The type of the descriptor attribute being accessed
            (the type of ``f`` in ``a.f`` when ``f`` is a descriptor).
        mx: The current member access context.
    Return:
        The return type of the appropriate ``__get__`` overload for the descriptor.
    """
    instance_type = get_proper_type(mx.original_type)
    descriptor_type = get_proper_type(descriptor_type)

    if isinstance(descriptor_type, UnionType):
        for idx, item in enumerate(descriptor_type.items):
            if isinstance(item, SelfType):
                descriptor_type.items[idx] = instance_type
        # Map the access over union types
        return make_simplified_union([
            analyze_descriptor_access(typ, mx)
            for typ in descriptor_type.items
        ])
    elif not isinstance(descriptor_type, Instance):
        return descriptor_type
    elif isinstance(descriptor_type, SelfType):
        return instance_type

    if not descriptor_type.type.has_readable_member('__get__'):
        return descriptor_type

    dunder_get = descriptor_type.type.get_method('__get__')
    if dunder_get is None:
        mx.msg.fail(message_registry.DESCRIPTOR_GET_NOT_CALLABLE.format(descriptor_type),
                    mx.context)
        return AnyType(TypeOfAny.from_error)

    bound_method = analyze_decorator_or_funcbase_access(
        defn=dunder_get, itype=descriptor_type, info=descriptor_type.type,
        self_type=descriptor_type, name='__set__', mx=mx)

    typ = map_instance_to_supertype(descriptor_type, dunder_get.info)
    dunder_get_type = expand_type_by_instance(bound_method, typ)

    if isinstance(instance_type, FunctionLike) and instance_type.is_type_obj():
        owner_type = instance_type.items[0].ret_type
        instance_type = NoneType()
    elif isinstance(instance_type, TypeType):
        owner_type = instance_type.item
        instance_type = NoneType()
    else:
        owner_type = instance_type

    callable_name = mx.chk.expr_checker.method_fullname(descriptor_type, "__get__")
    dunder_get_type = mx.chk.expr_checker.transform_callee_type(
        callable_name, dunder_get_type,
        [TempNode(instance_type, context=mx.context),
         TempNode(TypeType.make_normalized(owner_type), context=mx.context)],
        [ARG_POS, ARG_POS], mx.context, object_type=descriptor_type,
    )

    _, inferred_dunder_get_type = mx.chk.expr_checker.check_call(
        dunder_get_type,
        [TempNode(instance_type, context=mx.context),
         TempNode(TypeType.make_normalized(owner_type), context=mx.context)],
        [ARG_POS, ARG_POS], mx.context, object_type=descriptor_type,
        callable_name=callable_name)

    inferred_dunder_get_type = get_proper_type(inferred_dunder_get_type)
    if isinstance(inferred_dunder_get_type, AnyType):
        # check_call failed, and will have reported an error
        return inferred_dunder_get_type

    if not isinstance(inferred_dunder_get_type, CallableType):
        mx.msg.fail(message_registry.DESCRIPTOR_GET_NOT_CALLABLE.format(descriptor_type),
                    mx.context)
        return AnyType(TypeOfAny.from_error)

    return inferred_dunder_get_type.ret_type


def instance_alias_type(alias: TypeAlias,
                        named_type: Callable[[str], Instance]) -> Type:
    """Type of a type alias node targeting an instance, when appears in runtime context.

    As usual, we first erase any unbound type variables to Any.
    """
    target: Type = get_proper_type(alias.target)
    assert isinstance(get_proper_type(target),
                      Instance), "Must be called only with aliases to classes"
    target = get_proper_type(set_any_tvars(alias, alias.line, alias.column))
    assert isinstance(target, Instance)
    tp = type_object_type(target.type, named_type)
    return expand_type_by_instance(tp, target)


def analyze_var(name: str,
                var: Var,
                itype: Instance,
                info: TypeInfo,
                mx: MemberContext, *,
                implicit: bool = False) -> Type:
    """Analyze access to an attribute via a Var node.

    This is conceptually part of analyze_member_access and the arguments are similar.

    itype is the class object in which var is defined
    original_type is the type of E in the expression E.var
    if implicit is True, the original Var was created as an assignment to self
    """
    # Found a member variable.
    itype = map_instance_to_supertype(itype, var.info)
    typ = var.type
    if typ:
        if isinstance(typ, PartialType):
            return mx.chk.handle_partial_var_type(typ, mx.is_lvalue, var, mx.context)
        if mx.is_lvalue and var.is_property and not var.is_settable_property:
            # TODO allow setting attributes in subclass (although it is probably an error)
            mx.msg.read_only_property(name, itype.type, mx.context)
        if mx.is_lvalue and var.is_classvar:
            mx.msg.cant_assign_to_classvar(name, mx.context)
        t = get_proper_type(expand_type_by_instance(typ, itype))
        result: Type = t
        typ = get_proper_type(typ)
        if var.is_initialized_in_class and isinstance(typ, FunctionLike) and not typ.is_type_obj():
            if mx.is_lvalue:
                if var.is_property:
                    if not var.is_settable_property:
                        mx.msg.read_only_property(name, itype.type, mx.context)
                else:
                    mx.msg.cant_assign_to_method(mx.context)

            if not var.is_staticmethod:
                # Class-level function objects and classmethods become bound methods:
                # the former to the instance, the latter to the class.
                functype = typ
                # Use meet to narrow original_type to the dispatched type.
                # For example, assume
                # * A.f: Callable[[A1], None] where A1 <: A (maybe A1 == A)
                # * B.f: Callable[[B1], None] where B1 <: B (maybe B1 == B)
                # * x: Union[A1, B1]
                # In `x.f`, when checking `x` against A1 we assume x is compatible with A
                # and similarly for B1 when checking against B
                dispatched_type = meet.meet_types(mx.original_type, itype)
                signature = freshen_function_type_vars(functype)
                signature = check_self_arg(signature, dispatched_type, var.is_classmethod,
                                           mx.context, name, mx.msg)
                signature = bind_self(signature, mx.self_type, var.is_classmethod)
                expanded_signature = get_proper_type(expand_type_by_instance(signature, itype))
                freeze_type_vars(expanded_signature)
                if var.is_property:
                    # A property cannot have an overloaded type => the cast is fine.
                    assert isinstance(expanded_signature, CallableType)
                    result = expanded_signature.ret_type
                else:
                    result = expanded_signature
    else:
        if not var.is_ready:
            mx.not_ready_callback(var.name, mx.context)
        # Implicit 'Any' type.
        result = AnyType(TypeOfAny.special_form)
    fullname = '{}.{}'.format(var.info.fullname, name)
    hook = mx.chk.plugin.get_attribute_hook(fullname)
    if result and not mx.is_lvalue and not implicit:
        result = analyze_descriptor_access(result, mx)
    if hook:
        result = hook(AttributeContext(get_proper_type(mx.original_type),
                                       result, mx.context, mx.chk))
    return result


def freeze_type_vars(member_type: Type) -> None:
    if not isinstance(member_type, ProperType):
        return
    if isinstance(member_type, CallableType):
        for v in member_type.variables:
            v.id.meta_level = 0
    if isinstance(member_type, Overloaded):
        for it in member_type.items:
            for v in it.variables:
                v.id.meta_level = 0


def lookup_member_var_or_accessor(info: TypeInfo, name: str,
                                  is_lvalue: bool) -> Optional[SymbolNode]:
    """Find the attribute/accessor node that refers to a member of a type."""
    # TODO handle lvalues
    node = info.get(name)
    if node:
        return node.node
    else:
        return None


def check_self_arg(functype: FunctionLike,
                   dispatched_arg_type: Type,
                   is_classmethod: bool,
                   context: Context, name: str,
                   msg: MessageBuilder) -> FunctionLike:
    """Check that an instance has a valid type for a method with annotated 'self'.

    For example if the method is defined as:
        class A:
            def f(self: S) -> T: ...
    then for 'x.f' we check that meet(type(x), A) <: S. If the method is overloaded, we
    select only overloads items that satisfy this requirement. If there are no matching
    overloads, an error is generated.

    Note: dispatched_arg_type uses a meet to select a relevant item in case if the
    original type of 'x' is a union. This is done because several special methods
    treat union types in ad-hoc manner, so we can't use MemberContext.self_type yet.
    """
    items = functype.items
    if not items:
        return functype
    new_items = []
    if is_classmethod:
        dispatched_arg_type = TypeType.make_normalized(dispatched_arg_type)
    for item in items:
        if not item.arg_types or item.arg_kinds[0] not in (ARG_POS, ARG_STAR):
            # No positional first (self) argument (*args is okay).
            msg.no_formal_self(name, item, context)
            # This is pretty bad, so just return the original signature if
            # there is at least one such error.
            return functype
        else:
            selfarg = item.arg_types[0]
            if subtypes.is_subtype(dispatched_arg_type, erase_typevars(erase_to_bound(selfarg))):
                new_items.append(item)
            elif isinstance(selfarg, ParamSpecType):
                # TODO: This is not always right. What's the most reasonable thing to do here?
                new_items.append(item)
    if not new_items:
        # Choose first item for the message (it may be not very helpful for overloads).
        msg.incompatible_self_argument(name, dispatched_arg_type, items[0],
                                       is_classmethod, context)
        return functype
    if len(new_items) == 1:
        return new_items[0]
    return Overloaded(new_items)


def analyze_class_attribute_access(itype: Instance,
                                   name: str,
                                   mx: MemberContext,
                                   override_info: Optional[TypeInfo] = None,
                                   original_vars: Optional[Sequence[TypeVarLikeType]] = None
                                   ) -> Optional[Type]:
    """Analyze access to an attribute on a class object.

    itype is the return type of the class object callable, original_type is the type
    of E in the expression E.var, original_vars are type variables of the class callable
    (for generic classes).
    """
    info = itype.type
    if override_info:
        info = override_info

    node = info.get(name)
    if not node:
        if info.fallback_to_any:
            return AnyType(TypeOfAny.special_form)
        return None

    is_decorated = isinstance(node.node, Decorator)
    is_method = is_decorated or isinstance(node.node, FuncBase)
    if mx.is_lvalue:
        if is_method:
            mx.msg.cant_assign_to_method(mx.context)
        if isinstance(node.node, TypeInfo):
            mx.msg.fail(message_registry.CANNOT_ASSIGN_TO_TYPE, mx.context)

    # If a final attribute was declared on `self` in `__init__`, then it
    # can't be accessed on the class object.
    if node.implicit and isinstance(node.node, Var) and node.node.is_final:
        mx.msg.fail(message_registry.CANNOT_ACCESS_FINAL_INSTANCE_ATTR
                    .format(node.node.name), mx.context)

    # An assignment to final attribute on class object is also always an error,
    # independently of types.
    if mx.is_lvalue and not mx.chk.get_final_context():
        check_final_member(name, info, mx.msg, mx.context)

    if info.is_enum and not (mx.is_lvalue or is_decorated or is_method):
        enum_class_attribute_type = analyze_enum_class_attribute_access(itype, name, mx)
        if enum_class_attribute_type:
            return enum_class_attribute_type

    t = node.type
    if t:
        if isinstance(t, PartialType):
            symnode = node.node
            assert isinstance(symnode, Var)
            return mx.chk.handle_partial_var_type(t, mx.is_lvalue, symnode, mx.context)

        # Find the class where method/variable was defined.
        if isinstance(node.node, Decorator):
            super_info: Optional[TypeInfo] = node.node.var.info
        elif isinstance(node.node, (Var, SYMBOL_FUNCBASE_TYPES)):
            super_info = node.node.info
        else:
            super_info = None

        # Map the type to how it would look as a defining class. For example:
        #     class C(Generic[T]): ...
        #     class D(C[Tuple[T, S]]): ...
        #     D[int, str].method()
        # Here itype is D[int, str], isuper is C[Tuple[int, str]].
        if not super_info:
            isuper = None
        else:
            isuper = map_instance_to_supertype(itype, super_info)

        if isinstance(node.node, Var):
            assert isuper is not None
            # Check if original variable type has type variables. For example:
            #     class C(Generic[T]):
            #         x: T
            #     C.x  # Error, ambiguous access
            #     C[int].x  # Also an error, since C[int] is same as C at runtime
            if isinstance(t, TypeVarType) or has_type_vars(t):
                # Exception: access on Type[...], including first argument of class methods is OK.
                if not isinstance(get_proper_type(mx.original_type), TypeType) or node.implicit:
                    if node.node.is_classvar:
                        message = message_registry.GENERIC_CLASS_VAR_ACCESS
                    else:
                        message = message_registry.GENERIC_INSTANCE_VAR_CLASS_ACCESS
                    mx.msg.fail(message, mx.context)

            # Erase non-mapped variables, but keep mapped ones, even if there is an error.
            # In the above example this means that we infer following types:
            #     C.x -> Any
            #     C[int].x -> int
            t = erase_typevars(expand_type_by_instance(t, isuper))

        is_classmethod = ((is_decorated and cast(Decorator, node.node).func.is_class)
                          or (isinstance(node.node, FuncBase) and node.node.is_class))
        t = get_proper_type(t)
        if isinstance(t, FunctionLike) and is_classmethod:
            t = check_self_arg(t, mx.self_type, False, mx.context, name, mx.msg)
        result = add_class_tvars(t, isuper, is_classmethod,
                                 mx.self_type, original_vars=original_vars)
        if not mx.is_lvalue:
            result = analyze_descriptor_access(result, mx)
        return result
    elif isinstance(node.node, Var):
        mx.not_ready_callback(name, mx.context)
        return AnyType(TypeOfAny.special_form)

    if isinstance(node.node, TypeVarExpr):
        mx.msg.fail(message_registry.CANNOT_USE_TYPEVAR_AS_EXPRESSION.format(
                    info.name, name), mx.context)
        return AnyType(TypeOfAny.from_error)

    if isinstance(node.node, TypeInfo):
        return type_object_type(node.node, mx.named_type)

    if isinstance(node.node, MypyFile):
        # Reference to a module object.
        return mx.named_type('types.ModuleType')

    if (isinstance(node.node, TypeAlias) and
            isinstance(get_proper_type(node.node.target), Instance)):
        return instance_alias_type(node.node, mx.named_type)

    if is_decorated:
        assert isinstance(node.node, Decorator)
        if node.node.type:
            return node.node.type
        else:
            mx.not_ready_callback(name, mx.context)
            return AnyType(TypeOfAny.from_error)
    else:
        assert isinstance(node.node, FuncBase)
        typ = function_type(node.node, mx.named_type('builtins.function'))
        # Note: if we are accessing class method on class object, the cls argument is bound.
        # Annotated and/or explicit class methods go through other code paths above, for
        # unannotated implicit class methods we do this here.
        if node.node.is_class:
            typ = bind_self(typ, is_classmethod=True)
        return typ


def analyze_enum_class_attribute_access(itype: Instance,
                                        name: str,
                                        mx: MemberContext,
                                        ) -> Optional[Type]:
    # Skip "_order_" and "__order__", since Enum will remove it
    if name in ("_order_", "__order__"):
        return mx.msg.has_no_attr(
            mx.original_type, itype, name, mx.context, mx.module_symbol_table
        )
    # For other names surrendered by underscores, we don't make them Enum members
    if name.startswith('__') and name.endswith("__") and name.replace('_', '') != '':
        return None

    enum_literal = LiteralType(name, fallback=itype)
    # When we analyze enums, the corresponding Instance is always considered to be erased
    # due to how the signature of Enum.__new__ is `(cls: Type[_T], value: object) -> _T`
    # in typeshed. However, this is really more of an implementation detail of how Enums
    # are typed, and we really don't want to treat every single Enum value as if it were
    # from type variable substitution. So we reset the 'erased' field here.
    return itype.copy_modified(erased=False, last_known_value=enum_literal)


def analyze_typeddict_access(name: str, typ: TypedDictType,
                             mx: MemberContext, override_info: Optional[TypeInfo]) -> Type:
    if name == '__setitem__':
        if isinstance(mx.context, IndexExpr):
            # Since we can get this during `a['key'] = ...`
            # it is safe to assume that the context is `IndexExpr`.
            item_type = mx.chk.expr_checker.visit_typeddict_index_expr(
                typ, mx.context.index)
        else:
            # It can also be `a.__setitem__(...)` direct call.
            # In this case `item_type` can be `Any`,
            # because we don't have args available yet.
            # TODO: check in `default` plugin that `__setitem__` is correct.
            item_type = AnyType(TypeOfAny.implementation_artifact)
        return CallableType(
            arg_types=[mx.chk.named_type('builtins.str'), item_type],
            arg_kinds=[ARG_POS, ARG_POS],
            arg_names=[None, None],
            ret_type=NoneType(),
            fallback=mx.chk.named_type('builtins.function'),
            name=name,
        )
    elif name == '__delitem__':
        return CallableType(
            arg_types=[mx.chk.named_type('builtins.str')],
            arg_kinds=[ARG_POS],
            arg_names=[None],
            ret_type=NoneType(),
            fallback=mx.chk.named_type('builtins.function'),
            name=name,
        )
    return _analyze_member_access(name, typ.fallback, mx, override_info)


def add_class_tvars(t: ProperType, isuper: Optional[Instance],
                    is_classmethod: bool,
                    original_type: Type,
                    original_vars: Optional[Sequence[TypeVarLikeType]] = None) -> Type:
    """Instantiate type variables during analyze_class_attribute_access,
    e.g T and Q in the following:

    class A(Generic[T]):
        @classmethod
        def foo(cls: Type[Q]) -> Tuple[T, Q]: ...

    class B(A[str]): pass
    B.foo()

    Args:
        t: Declared type of the method (or property)
        isuper: Current instance mapped to the superclass where method was defined, this
            is usually done by map_instance_to_supertype()
        is_classmethod: True if this method is decorated with @classmethod
        original_type: The value of the type B in the expression B.foo() or the corresponding
            component in case of a union (this is used to bind the self-types)
        original_vars: Type variables of the class callable on which the method was accessed
    Returns:
        Expanded method type with added type variables (when needed).
    """
    # TODO: verify consistency between Q and T

    # We add class type variables if the class method is accessed on class object
    # without applied type arguments, this matches the behavior of __init__().
    # For example (continuing the example in docstring):
    #     A       # The type of callable is def [T] () -> A[T], _not_ def () -> A[Any]
    #     A[int]  # The type of callable is def () -> A[int]
    # and
    #     A.foo       # The type is generic def [T] () -> Tuple[T, A[T]]
    #     A[int].foo  # The type is non-generic def () -> Tuple[int, A[int]]
    #
    # This behaviour is useful for defining alternative constructors for generic classes.
    # To achieve such behaviour, we add the class type variables that are still free
    # (i.e. appear in the return type of the class object on which the method was accessed).
    if isinstance(t, CallableType):
        tvars = original_vars if original_vars is not None else []
        if is_classmethod:
            t = freshen_function_type_vars(t)
            t = bind_self(t, original_type, is_classmethod=True)
            assert isuper is not None
            t = cast(CallableType, expand_type_by_instance(t, isuper))
            freeze_type_vars(t)
        return t.copy_modified(variables=list(tvars) + list(t.variables))
    elif isinstance(t, Overloaded):
        return Overloaded([cast(CallableType, add_class_tvars(item, isuper,
                                                              is_classmethod, original_type,
                                                              original_vars=original_vars))
                           for item in t.items])
    if isuper is not None:
        t = cast(ProperType, expand_type_by_instance(t, isuper))
    return t


def type_object_type(info: TypeInfo, named_type: Callable[[str], Instance]) -> ProperType:
    """Return the type of a type object.

    For a generic type G with type variables T and S the type is generally of form

      Callable[..., G[T, S]]

    where ... are argument types for the __init__/__new__ method (without the self
    argument). Also, the fallback type will be 'type' instead of 'function'.
    """

    # We take the type from whichever of __init__ and __new__ is first
    # in the MRO, preferring __init__ if there is a tie.
    init_method = info.get('__init__')
    new_method = info.get('__new__')
    if not init_method or not is_valid_constructor(init_method.node):
        # Must be an invalid class definition.
        return AnyType(TypeOfAny.from_error)
    # There *should* always be a __new__ method except the test stubs
    # lack it, so just copy init_method in that situation
    new_method = new_method or init_method
    if not is_valid_constructor(new_method.node):
        # Must be an invalid class definition.
        return AnyType(TypeOfAny.from_error)

    # The two is_valid_constructor() checks ensure this.
    assert isinstance(new_method.node, (SYMBOL_FUNCBASE_TYPES, Decorator))
    assert isinstance(init_method.node, (SYMBOL_FUNCBASE_TYPES, Decorator))

    init_index = info.mro.index(init_method.node.info)
    new_index = info.mro.index(new_method.node.info)

    fallback = info.metaclass_type or named_type('builtins.type')
    if init_index < new_index:
        method: Union[FuncBase, Decorator] = init_method.node
        is_new = False
    elif init_index > new_index:
        method = new_method.node
        is_new = True
    else:
        if init_method.node.info.fullname == 'builtins.object':
            # Both are defined by object.  But if we've got a bogus
            # base class, we can't know for sure, so check for that.
            if info.fallback_to_any:
                # Construct a universal callable as the prototype.
                any_type = AnyType(TypeOfAny.special_form)
                sig = CallableType(arg_types=[any_type, any_type],
                                   arg_kinds=[ARG_STAR, ARG_STAR2],
                                   arg_names=["_args", "_kwds"],
                                   ret_type=any_type,
                                   fallback=named_type('builtins.function'))
                return class_callable(sig, info, fallback, None, is_new=False)

        # Otherwise prefer __init__ in a tie. It isn't clear that this
        # is the right thing, but __new__ caused problems with
        # typeshed (#5647).
        method = init_method.node
        is_new = False
    # Construct callable type based on signature of __init__. Adjust
    # return type and insert type arguments.
    if isinstance(method, FuncBase):
        t = function_type(method, fallback)
    else:
        assert isinstance(method.type, ProperType)
        assert isinstance(method.type, FunctionLike)  # is_valid_constructor() ensures this
        t = method.type
    return type_object_type_from_function(t, info, method.info, fallback, is_new)


def analyze_decorator_or_funcbase_access(
    defn: Union[Decorator, FuncBase],
    itype: Instance,
    info: TypeInfo,
    self_type: Optional[Type],
    name: str,
    mx: MemberContext,
) -> Type:
    """Analyzes the type behind method access.

    The function itself can possibly be decorated.
    See: https://github.com/python/mypy/issues/10409
    """
    if isinstance(defn, Decorator):
        return analyze_var(name, defn.var, itype, info, mx)
    return bind_self(
        function_type(defn,  mx.chk.named_type('builtins.function')),
        original_type=self_type,
    )


def is_valid_constructor(n: Optional[SymbolNode]) -> bool:
    """Does this node represents a valid constructor method?

    This includes normal functions, overloaded functions, and decorators
    that return a callable type.
    """
    if isinstance(n, FuncBase):
        return True
    if isinstance(n, Decorator):
        return isinstance(get_proper_type(n.type), FunctionLike)
    return False<|MERGE_RESOLUTION|>--- conflicted
+++ resolved
@@ -6,11 +6,8 @@
 from mypy.types import (
     Type, Instance, AnyType, TupleType, TypedDictType, CallableType, FunctionLike,
     TypeVarLikeType, Overloaded, TypeVarType, UnionType, PartialType, TypeOfAny, LiteralType,
-<<<<<<< HEAD
-    DeletedType, NoneType, TypeType, has_type_vars, get_proper_type, ProperType, SelfType
-=======
-    DeletedType, NoneType, TypeType, has_type_vars, get_proper_type, ProperType, ParamSpecType
->>>>>>> f1eb04ad
+    DeletedType, NoneType, TypeType, has_type_vars, get_proper_type, ProperType, ParamSpecType,
+    SelfType
 )
 from mypy.nodes import (
     TypeInfo, FuncBase, Var, FuncDef, SymbolNode, SymbolTable, Context,
