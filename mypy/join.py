"""Calculation of the least upper bound types (joins)."""

from collections import OrderedDict
from typing import cast, List

from mypy.types import (
<<<<<<< HEAD
    Type, AnyType, NoneTyp, Void, TypeVisitor, Instance, UnboundType,
    ErrorType, TypeVarType, CallableType, TupleType, TypedDictType, ErasedType, ArgumentList,
=======
    Type, AnyType, NoneTyp, TypeVisitor, Instance, UnboundType,
    TypeVarType, CallableType, TupleType, TypedDictType, ErasedType, TypeList,
>>>>>>> d6ed0834
    UnionType, FunctionLike, Overloaded, PartialType, DeletedType,
    UninhabitedType, TypeType, true_or_false
)
from mypy.maptype import map_instance_to_supertype
from mypy.subtypes import is_subtype, is_equivalent, is_subtype_ignoring_tvars, is_proper_subtype

from mypy import experiments


def join_simple(declaration: Type, s: Type, t: Type) -> Type:
    """Return a simple least upper bound given the declared type."""

    if (s.can_be_true, s.can_be_false) != (t.can_be_true, t.can_be_false):
        # if types are restricted in different ways, use the more general versions
        s = true_or_false(s)
        t = true_or_false(t)

    if isinstance(s, AnyType):
        return s

    if isinstance(s, ErasedType):
        return t

    if is_proper_subtype(s, t):
        return t

    if is_proper_subtype(t, s):
        return s

    if isinstance(declaration, UnionType):
        return UnionType.make_simplified_union([s, t])

    if isinstance(s, NoneTyp) and not isinstance(t, NoneTyp):
        s, t = t, s

    if isinstance(s, UninhabitedType) and not isinstance(t, UninhabitedType):
        s, t = t, s

    value = t.accept(TypeJoinVisitor(s))

    if value is None:
        # XXX this code path probably should be avoided.
        # It seems to happen when a line (x = y) is a type error, and
        # it's not clear that assuming that x is arbitrary afterward
        # is a good idea.
        return declaration

    if declaration is None or is_subtype(value, declaration):
        return value

    return declaration


def join_types(s: Type, t: Type) -> Type:
    """Return the least upper bound of s and t.

    For example, the join of 'int' and 'object' is 'object'.
    """
    if (s.can_be_true, s.can_be_false) != (t.can_be_true, t.can_be_false):
        # if types are restricted in different ways, use the more general versions
        s = true_or_false(s)
        t = true_or_false(t)

    if isinstance(s, AnyType):
        return s

    if isinstance(s, ErasedType):
        return t

    if isinstance(s, UnionType) and not isinstance(t, UnionType):
        s, t = t, s

    if isinstance(s, NoneTyp) and not isinstance(t, NoneTyp):
        s, t = t, s

    if isinstance(s, UninhabitedType) and not isinstance(t, UninhabitedType):
        s, t = t, s

    # Use a visitor to handle non-trivial cases.
    return t.accept(TypeJoinVisitor(s))


class TypeJoinVisitor(TypeVisitor[Type]):
    """Implementation of the least upper bound algorithm.

    Attributes:
      s: The other (left) type operand.
    """

    def __init__(self, s: Type) -> None:
        self.s = s

    def visit_unbound_type(self, t: UnboundType) -> Type:
        return AnyType()

    def visit_union_type(self, t: UnionType) -> Type:
        if is_subtype(self.s, t):
            return t
        else:
            return UnionType.make_simplified_union([self.s, t])

<<<<<<< HEAD
    def visit_error_type(self, t: ErrorType) -> Type:
        return t

    def visit_type_list(self, t: ArgumentList) -> Type:
=======
    def visit_type_list(self, t: TypeList) -> Type:
>>>>>>> d6ed0834
        assert False, 'Not supported'

    def visit_any(self, t: AnyType) -> Type:
        return t

    def visit_none_type(self, t: NoneTyp) -> Type:
        if experiments.STRICT_OPTIONAL:
            if isinstance(self.s, (NoneTyp, UninhabitedType)):
                return t
            elif isinstance(self.s, UnboundType):
                return AnyType()
            else:
                return UnionType.make_simplified_union([self.s, t])
        else:
            return self.s

    def visit_uninhabited_type(self, t: UninhabitedType) -> Type:
        return self.s

    def visit_deleted_type(self, t: DeletedType) -> Type:
        return self.s

    def visit_erased_type(self, t: ErasedType) -> Type:
        return self.s

    def visit_type_var(self, t: TypeVarType) -> Type:
        if isinstance(self.s, TypeVarType) and self.s.id == t.id:
            return self.s
        else:
            return self.default(self.s)

    def visit_instance(self, t: Instance) -> Type:
        if isinstance(self.s, Instance):
            return join_instances(t, self.s)
        elif isinstance(self.s, FunctionLike):
            return join_types(t, self.s.fallback)
        elif isinstance(self.s, TypeType):
            return join_types(t, self.s)
        elif isinstance(self.s, TypedDictType):
            return join_types(t, self.s)
        else:
            return self.default(self.s)

    def visit_callable_type(self, t: CallableType) -> Type:
        if isinstance(self.s, CallableType) and is_similar_callables(t, self.s):
            if is_equivalent(t, self.s):
                return combine_similar_callables(t, self.s)
            result = join_similar_callables(t, self.s)
            if any(isinstance(tp, (NoneTyp, UninhabitedType)) for tp in result.arg_types):
                # We don't want to return unusable Callable, attempt fallback instead.
                return join_types(t.fallback, self.s)
            return result
        elif isinstance(self.s, Overloaded):
            # Switch the order of arguments to that we'll get to visit_overloaded.
            return join_types(t, self.s)
        else:
            return join_types(t.fallback, self.s)

    def visit_overloaded(self, t: Overloaded) -> Type:
        # This is more complex than most other cases. Here are some
        # examples that illustrate how this works.
        #
        # First let's define a concise notation:
        #  - Cn are callable types (for n in 1, 2, ...)
        #  - Ov(C1, C2, ...) is an overloaded type with items C1, C2, ...
        #  - Callable[[T, ...], S] is written as [T, ...] -> S.
        #
        # We want some basic properties to hold (assume Cn are all
        # unrelated via Any-similarity):
        #
        #   join(Ov(C1, C2), C1) == C1
        #   join(Ov(C1, C2), Ov(C1, C2)) == Ov(C1, C2)
        #   join(Ov(C1, C2), Ov(C1, C3)) == C1
        #   join(Ov(C2, C2), C3) == join of fallback types
        #
        # The presence of Any types makes things more interesting. The join is the
        # most general type we can get with respect to Any:
        #
        #   join(Ov([int] -> int, [str] -> str), [Any] -> str) == Any -> str
        #
        # We could use a simplification step that removes redundancies, but that's not
        # implemented right now. Consider this example, where we get a redundancy:
        #
        #   join(Ov([int, Any] -> Any, [str, Any] -> Any), [Any, int] -> Any) ==
        #       Ov([Any, int] -> Any, [Any, int] -> Any)
        #
        # TODO: Consider more cases of callable subtyping.
        result = []  # type: List[CallableType]
        s = self.s
        if isinstance(s, FunctionLike):
            # The interesting case where both types are function types.
            for t_item in t.items():
                for s_item in s.items():
                    if is_similar_callables(t_item, s_item):
                        if is_equivalent(t_item, s_item):
                            result.append(combine_similar_callables(t_item, s_item))
                        elif is_subtype(t_item, s_item):
                            result.append(s_item)
            if result:
                # TODO: Simplify redundancies from the result.
                if len(result) == 1:
                    return result[0]
                else:
                    return Overloaded(result)
            return join_types(t.fallback, s.fallback)
        return join_types(t.fallback, s)

    def visit_tuple_type(self, t: TupleType) -> Type:
        if isinstance(self.s, TupleType) and self.s.length() == t.length():
            items = []  # type: List[Type]
            for i in range(t.length()):
                items.append(self.join(t.items[i], self.s.items[i]))
            fallback = join_instances(self.s.fallback, t.fallback)
            assert isinstance(fallback, Instance)
            return TupleType(items, fallback)
        else:
            return self.default(self.s)

    def visit_typeddict_type(self, t: TypedDictType) -> Type:
        if isinstance(self.s, TypedDictType):
            items = OrderedDict([
                (item_name, s_item_type)
                for (item_name, s_item_type, t_item_type) in self.s.zip(t)
                if is_equivalent(s_item_type, t_item_type)
            ])
            mapping_value_type = join_type_list(list(items.values()))
            fallback = self.s.create_anonymous_fallback(value_type=mapping_value_type)
            return TypedDictType(items, fallback)
        elif isinstance(self.s, Instance):
            return join_instances(self.s, t.fallback)
        else:
            return self.default(self.s)

    def visit_partial_type(self, t: PartialType) -> Type:
        # We only have partial information so we can't decide the join result. We should
        # never get here.
        assert False, "Internal error"

    def visit_type_type(self, t: TypeType) -> Type:
        if isinstance(self.s, TypeType):
            return TypeType(self.join(t.item, self.s.item), line=t.line)
        elif isinstance(self.s, Instance) and self.s.type.fullname() == 'builtins.type':
            return self.s
        else:
            return self.default(self.s)

    def join(self, s: Type, t: Type) -> Type:
        return join_types(s, t)

    def default(self, typ: Type) -> Type:
        if isinstance(typ, Instance):
            return object_from_instance(typ)
        elif isinstance(typ, UnboundType):
            return AnyType()
        elif isinstance(typ, TupleType):
            return self.default(typ.fallback)
        elif isinstance(typ, TypedDictType):
            return self.default(typ.fallback)
        elif isinstance(typ, FunctionLike):
            return self.default(typ.fallback)
        elif isinstance(typ, TypeVarType):
            return self.default(typ.upper_bound)
        else:
            return AnyType()


def join_instances(t: Instance, s: Instance) -> Type:
    """Calculate the join of two instance types.
    """
    if t.type == s.type:
        # Simplest case: join two types with the same base type (but
        # potentially different arguments).
        if is_subtype(t, s) or is_subtype(s, t):
            # Compatible; combine type arguments.
            args = []  # type: List[Type]
            for i in range(len(t.args)):
                args.append(join_types(t.args[i], s.args[i]))
            return Instance(t.type, args)
        else:
            # Incompatible; return trivial result object.
            return object_from_instance(t)
    elif t.type.bases and is_subtype_ignoring_tvars(t, s):
        return join_instances_via_supertype(t, s)
    else:
        # Now t is not a subtype of s, and t != s. Now s could be a subtype
        # of t; alternatively, we need to find a common supertype. This works
        # in of the both cases.
        return join_instances_via_supertype(s, t)


def join_instances_via_supertype(t: Instance, s: Instance) -> Type:
    # Give preference to joins via duck typing relationship, so that
    # join(int, float) == float, for example.
    if t.type._promote and is_subtype(t.type._promote, s):
        return join_types(t.type._promote, s)
    elif s.type._promote and is_subtype(s.type._promote, t):
        return join_types(t, s.type._promote)
    # Compute the "best" supertype of t when joined with s.
    # The definition of "best" may evolve; for now it is the one with
    # the longest MRO.  Ties are broken by using the earlier base.
    best = None  # type: Type
    for base in t.type.bases:
        mapped = map_instance_to_supertype(t, base.type)
        res = join_instances(mapped, s)
        if best is None or is_better(res, best):
            best = res
    assert best is not None
    return best


def is_better(t: Type, s: Type) -> bool:
    # Given two possible results from join_instances_via_supertype(),
    # indicate whether t is the better one.
    if isinstance(t, Instance):
        if not isinstance(s, Instance):
            return True
        # Use len(mro) as a proxy for the better choice.
        if len(t.type.mro) > len(s.type.mro):
            return True
    return False


def is_similar_callables(t: CallableType, s: CallableType) -> bool:
    """Return True if t and s have identical numbers of
    arguments, default arguments and varargs.
    """

    return (len(t.arg_types) == len(s.arg_types) and t.min_args == s.min_args and
            t.is_var_arg == s.is_var_arg)


def join_similar_callables(t: CallableType, s: CallableType) -> CallableType:
    from mypy.meet import meet_types
    arg_types = []  # type: List[Type]
    for i in range(len(t.arg_types)):
        arg_types.append(meet_types(t.arg_types[i], s.arg_types[i]))
    # TODO in combine_similar_callables also applies here (names and kinds)
    # The fallback type can be either 'function' or 'type'. The result should have 'type' as
    # fallback only if both operands have it as 'type'.
    if t.fallback.type.fullname() != 'builtins.type':
        fallback = t.fallback
    else:
        fallback = s.fallback
    return t.copy_modified(arg_types=arg_types,
                           ret_type=join_types(t.ret_type, s.ret_type),
                           fallback=fallback,
                           name=None)


def combine_similar_callables(t: CallableType, s: CallableType) -> CallableType:
    arg_types = []  # type: List[Type]
    for i in range(len(t.arg_types)):
        arg_types.append(join_types(t.arg_types[i], s.arg_types[i]))
    # TODO kinds and argument names
    # The fallback type can be either 'function' or 'type'. The result should have 'type' as
    # fallback only if both operands have it as 'type'.
    if t.fallback.type.fullname() != 'builtins.type':
        fallback = t.fallback
    else:
        fallback = s.fallback
    return t.copy_modified(arg_types=arg_types,
                           ret_type=join_types(t.ret_type, s.ret_type),
                           fallback=fallback,
                           name=None)


def object_from_instance(instance: Instance) -> Instance:
    """Construct the type 'builtins.object' from an instance type."""
    # Use the fact that 'object' is always the last class in the mro.
    res = Instance(instance.type.mro[-1], [])
    return res


def join_type_list(types: List[Type]) -> Type:
    if not types:
        # This is a little arbitrary but reasonable. Any empty tuple should be compatible
        # with all variable length tuples, and this makes it possible.
        return UninhabitedType()
    joined = types[0]
    for t in types[1:]:
        joined = join_types(joined, t)
    return joined<|MERGE_RESOLUTION|>--- conflicted
+++ resolved
@@ -4,13 +4,8 @@
 from typing import cast, List
 
 from mypy.types import (
-<<<<<<< HEAD
-    Type, AnyType, NoneTyp, Void, TypeVisitor, Instance, UnboundType,
-    ErrorType, TypeVarType, CallableType, TupleType, TypedDictType, ErasedType, ArgumentList,
-=======
     Type, AnyType, NoneTyp, TypeVisitor, Instance, UnboundType,
-    TypeVarType, CallableType, TupleType, TypedDictType, ErasedType, TypeList,
->>>>>>> d6ed0834
+    TypeVarType, CallableType, TupleType, TypedDictType, ErasedType, ArgumentList,
     UnionType, FunctionLike, Overloaded, PartialType, DeletedType,
     UninhabitedType, TypeType, true_or_false
 )
@@ -112,14 +107,7 @@
         else:
             return UnionType.make_simplified_union([self.s, t])
 
-<<<<<<< HEAD
-    def visit_error_type(self, t: ErrorType) -> Type:
-        return t
-
     def visit_type_list(self, t: ArgumentList) -> Type:
-=======
-    def visit_type_list(self, t: TypeList) -> Type:
->>>>>>> d6ed0834
         assert False, 'Not supported'
 
     def visit_any(self, t: AnyType) -> Type:
