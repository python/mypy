"""Calculation of the least upper bound types (joins)."""

from typing import List

from mypy.types import (
    Type, AnyType, NoneTyp, Void, TypeVisitor, Instance, UnboundType,
    ErrorType, TypeVarType, CallableType, TupleType, ErasedType, TypeList,
    UnionType, FunctionLike, Overloaded, PartialType, DeletedType,
<<<<<<< HEAD
    UninhabitedType, TypeType, NamedTupleType
=======
    UninhabitedType, TypeType, true_or_false
>>>>>>> fc03d438
)
from mypy.maptype import map_instance_to_supertype
from mypy.subtypes import is_subtype, is_equivalent, is_subtype_ignoring_tvars

from mypy import experiments


def join_simple(declaration: Type, s: Type, t: Type) -> Type:
    """Return a simple least upper bound given the declared type."""

    if (s.can_be_true, s.can_be_false) != (t.can_be_true, t.can_be_false):
        # if types are restricted in different ways, use the more general versions
        s = true_or_false(s)
        t = true_or_false(t)

    if isinstance(s, AnyType):
        return s

    if isinstance(s, ErasedType):
        return t

    if is_subtype(s, t):
        return t

    if is_subtype(t, s):
        return s

    if isinstance(declaration, UnionType):
        return UnionType.make_simplified_union([s, t])

    if isinstance(s, NoneTyp) and not isinstance(t, NoneTyp):
        s, t = t, s

    if isinstance(s, UninhabitedType) and not isinstance(t, UninhabitedType):
        s, t = t, s

    value = t.accept(TypeJoinVisitor(s))

    if value is None:
        # XXX this code path probably should be avoided.
        # It seems to happen when a line (x = y) is a type error, and
        # it's not clear that assuming that x is arbitrary afterward
        # is a good idea.
        return declaration

    if declaration is None or is_subtype(value, declaration):
        return value

    return declaration


def join_types(s: Type, t: Type) -> Type:
    """Return the least upper bound of s and t.

    For example, the join of 'int' and 'object' is 'object'.

    If the join does not exist, return an ErrorType instance.
    """
    if (s.can_be_true, s.can_be_false) != (t.can_be_true, t.can_be_false):
        # if types are restricted in different ways, use the more general versions
        s = true_or_false(s)
        t = true_or_false(t)

    if isinstance(s, AnyType):
        return s

    if isinstance(s, ErasedType):
        return t

    if isinstance(s, UnionType) and not isinstance(t, UnionType):
        s, t = t, s

    if isinstance(s, NoneTyp) and not isinstance(t, NoneTyp):
        s, t = t, s

    # Use a visitor to handle non-trivial cases.
    return t.accept(TypeJoinVisitor(s))


class TypeJoinVisitor(TypeVisitor[Type]):
    """Implementation of the least upper bound algorithm.

    Attributes:
      s: The other (left) type operand.
    """

    def __init__(self, s: Type) -> None:
        self.s = s

    def visit_unbound_type(self, t: UnboundType) -> Type:
        if isinstance(self.s, Void) or isinstance(self.s, ErrorType):
            return ErrorType()
        else:
            return AnyType()

    def visit_union_type(self, t: UnionType) -> Type:
        if is_subtype(self.s, t):
            return t
        else:
            return UnionType.make_simplified_union([self.s, t])

    def visit_error_type(self, t: ErrorType) -> Type:
        return t

    def visit_type_list(self, t: TypeList) -> Type:
        assert False, 'Not supported'

    def visit_any(self, t: AnyType) -> Type:
        return t

    def visit_void(self, t: Void) -> Type:
        if isinstance(self.s, Void):
            return t
        else:
            return ErrorType()

    def visit_none_type(self, t: NoneTyp) -> Type:
        if experiments.STRICT_OPTIONAL:
            if isinstance(self.s, (NoneTyp, UninhabitedType)):
                return t
            elif isinstance(self.s, UnboundType):
                return AnyType()
            elif isinstance(self.s, Void) or isinstance(self.s, ErrorType):
                return ErrorType()
            else:
                return UnionType.make_simplified_union([self.s, t])
        else:
            if not isinstance(self.s, Void):
                return self.s
            else:
                return self.default(self.s)

    def visit_uninhabited_type(self, t: UninhabitedType) -> Type:
        if not isinstance(self.s, Void):
            return self.s
        else:
            return self.default(self.s)

    def visit_deleted_type(self, t: DeletedType) -> Type:
        if not isinstance(self.s, Void):
            return self.s
        else:
            return self.default(self.s)

    def visit_erased_type(self, t: ErasedType) -> Type:
        return self.s

    def visit_type_var(self, t: TypeVarType) -> Type:
        if isinstance(self.s, TypeVarType) and self.s.id == t.id:
            return self.s
        else:
            return self.default(self.s)

    def visit_instance(self, t: Instance) -> Type:
        if isinstance(self.s, Instance):
            return join_instances(t, self.s)
        elif isinstance(self.s, FunctionLike):
            return join_types(t, self.s.fallback)
        elif isinstance(self.s, TypeType):
            return join_types(t, self.s)
        else:
            return self.default(self.s)

    def visit_callable_type(self, t: CallableType) -> Type:
        # TODO: Consider subtyping instead of just similarity.
        if isinstance(self.s, CallableType) and is_similar_callables(t, self.s):
            return combine_similar_callables(t, self.s)
        elif isinstance(self.s, Overloaded):
            # Switch the order of arguments to that we'll get to visit_overloaded.
            return join_types(t, self.s)
        else:
            return join_types(t.fallback, self.s)

    def visit_overloaded(self, t: Overloaded) -> Type:
        # This is more complex than most other cases. Here are some
        # examples that illustrate how this works.
        #
        # First let's define a concise notation:
        #  - Cn are callable types (for n in 1, 2, ...)
        #  - Ov(C1, C2, ...) is an overloaded type with items C1, C2, ...
        #  - Callable[[T, ...], S] is written as [T, ...] -> S.
        #
        # We want some basic properties to hold (assume Cn are all
        # unrelated via Any-similarity):
        #
        #   join(Ov(C1, C2), C1) == C1
        #   join(Ov(C1, C2), Ov(C1, C2)) == Ov(C1, C2)
        #   join(Ov(C1, C2), Ov(C1, C3)) == C1
        #   join(Ov(C2, C2), C3) == join of fallback types
        #
        # The presence of Any types makes things more interesting. The join is the
        # most general type we can get with respect to Any:
        #
        #   join(Ov([int] -> int, [str] -> str), [Any] -> str) == Any -> str
        #
        # We could use a simplification step that removes redundancies, but that's not
        # implemented right now. Consider this example, where we get a redundancy:
        #
        #   join(Ov([int, Any] -> Any, [str, Any] -> Any), [Any, int] -> Any) ==
        #       Ov([Any, int] -> Any, [Any, int] -> Any)
        #
        # TODO: Use callable subtyping instead of just similarity.
        result = []  # type: List[CallableType]
        s = self.s
        if isinstance(s, FunctionLike):
            # The interesting case where both types are function types.
            for t_item in t.items():
                for s_item in s.items():
                    if is_similar_callables(t_item, s_item):
                        result.append(combine_similar_callables(t_item, s_item))
            if result:
                # TODO: Simplify redundancies from the result.
                if len(result) == 1:
                    return result[0]
                else:
                    return Overloaded(result)
            return join_types(t.fallback, s.fallback)
        return join_types(t.fallback, s)

    def visit_tuple_type(self, t: TupleType) -> Type:
        if self.s == t:
            return self.s
        if isinstance(self.s, TupleType) and self.s.length() == t.length():
            items = []  # type: List[Type]
            for i in range(t.length()):
                items.append(self.join(t.items[i], self.s.items[i]))
            if (not (isinstance(t, NamedTupleType) and isinstance(self.s, NamedTupleType))
                    or self.s.attrs == t.attrs):
                return self.s.copy_with(items=items)
            # TODO: What if the fallback types are different?
            return TupleType(items, t.fallback)
        else:
            return self.default(self.s)

    def visit_partial_type(self, t: PartialType) -> Type:
        # We only have partial information so we can't decide the join result. We should
        # never get here.
        assert False, "Internal error"

    def visit_type_type(self, t: TypeType) -> Type:
        if isinstance(self.s, TypeType):
            return TypeType(self.join(t.item, self.s.item), line=t.line)
        elif isinstance(self.s, Instance) and self.s.type.fullname() == 'builtins.type':
            return self.s
        else:
            return self.default(self.s)

    def join(self, s: Type, t: Type) -> Type:
        return join_types(s, t)

    def default(self, typ: Type) -> Type:
        if isinstance(typ, Instance):
            return object_from_instance(typ)
        elif isinstance(typ, UnboundType):
            return AnyType()
        elif isinstance(typ, Void) or isinstance(typ, ErrorType):
            return ErrorType()
        elif isinstance(typ, TupleType):
            return self.default(typ.fallback)
        elif isinstance(typ, FunctionLike):
            return self.default(typ.fallback)
        elif isinstance(typ, TypeVarType):
            return self.default(typ.upper_bound)
        else:
            return AnyType()


def join_instances(t: Instance, s: Instance) -> Type:
    """Calculate the join of two instance types.

    Return ErrorType if the result is ambiguous.
    """
    if t.type == s.type:
        # Simplest case: join two types with the same base type (but
        # potentially different arguments).
        if is_subtype(t, s) or is_subtype(s, t):
            # Compatible; combine type arguments.
            args = []  # type: List[Type]
            for i in range(len(t.args)):
                args.append(join_types(t.args[i], s.args[i]))
            return Instance(t.type, args)
        else:
            # Incompatible; return trivial result object.
            return object_from_instance(t)
    elif t.type.bases and is_subtype_ignoring_tvars(t, s):
        return join_instances_via_supertype(t, s)
    else:
        # Now t is not a subtype of s, and t != s. Now s could be a subtype
        # of t; alternatively, we need to find a common supertype. This works
        # in of the both cases.
        return join_instances_via_supertype(s, t)


def join_instances_via_supertype(t: Instance, s: Instance) -> Type:
    # Give preference to joins via duck typing relationship, so that
    # join(int, float) == float, for example.
    if t.type._promote and is_subtype(t.type._promote, s):
        return join_types(t.type._promote, s)
    elif s.type._promote and is_subtype(s.type._promote, t):
        return join_types(t, s.type._promote)
    # Compute the "best" supertype of t when joined with s.
    # The definition of "best" may evolve; for now it is the one with
    # the longest MRO.  Ties are broken by using the earlier base.
    best = None  # type: Type
    for base in t.type.bases:
        mapped = map_instance_to_supertype(t, base.type)
        res = join_instances(mapped, s)
        if best is None or is_better(res, best):
            best = res
    assert best is not None
    return best


def is_better(t: Type, s: Type) -> bool:
    # Given two possible results from join_instances_via_supertype(),
    # indicate whether t is the better one.
    if isinstance(t, Instance):
        if not isinstance(s, Instance):
            return True
        # Use len(mro) as a proxy for the better choice.
        if len(t.type.mro) > len(s.type.mro):
            return True
    return False


def is_similar_callables(t: CallableType, s: CallableType) -> bool:
    """Return True if t and s are equivalent and have identical numbers of
    arguments, default arguments and varargs.
    """

    return (len(t.arg_types) == len(s.arg_types) and t.min_args == s.min_args
            and t.is_var_arg == s.is_var_arg and is_equivalent(t, s))


def combine_similar_callables(t: CallableType, s: CallableType) -> CallableType:
    arg_types = []  # type: List[Type]
    for i in range(len(t.arg_types)):
        arg_types.append(join_types(t.arg_types[i], s.arg_types[i]))
    # TODO kinds and argument names
    # The fallback type can be either 'function' or 'type'. The result should have 'type' as
    # fallback only if both operands have it as 'type'.
    if t.fallback.type.fullname() != 'builtins.type':
        fallback = t.fallback
    else:
        fallback = s.fallback
    return t.copy_modified(arg_types=arg_types,
                           ret_type=join_types(t.ret_type, s.ret_type),
                           fallback=fallback,
                           name=None)


def object_from_instance(instance: Instance) -> Instance:
    """Construct the type 'builtins.object' from an instance type."""
    # Use the fact that 'object' is always the last class in the mro.
    res = Instance(instance.type.mro[-1], [])
    return res


def join_type_list(types: List[Type]) -> Type:
    if not types:
        # This is a little arbitrary but reasonable. Any empty tuple should be compatible
        # with all variable length tuples, and this makes it possible. A better approach
        # would be to use a special bottom type, which we do when strict Optional
        # checking is enabled.
        if experiments.STRICT_OPTIONAL:
            return UninhabitedType()
        else:
            return NoneTyp()
    joined = types[0]
    for t in types[1:]:
        joined = join_types(joined, t)
    return joined<|MERGE_RESOLUTION|>--- conflicted
+++ resolved
@@ -6,11 +6,8 @@
     Type, AnyType, NoneTyp, Void, TypeVisitor, Instance, UnboundType,
     ErrorType, TypeVarType, CallableType, TupleType, ErasedType, TypeList,
     UnionType, FunctionLike, Overloaded, PartialType, DeletedType,
-<<<<<<< HEAD
     UninhabitedType, TypeType, NamedTupleType
-=======
-    UninhabitedType, TypeType, true_or_false
->>>>>>> fc03d438
+    true_or_false
 )
 from mypy.maptype import map_instance_to_supertype
 from mypy.subtypes import is_subtype, is_equivalent, is_subtype_ignoring_tvars
