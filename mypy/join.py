"""Calculation of the least upper bound types (joins)."""

from mypy.backports import OrderedDict
from typing import List, Optional, Tuple

from mypy.types import (
    Type, AnyType, NoneType, TypeVisitor, Instance, UnboundType, TypeVarType, CallableType,
    TupleType, TypedDictType, ErasedType, UnionType, FunctionLike, Overloaded, LiteralType,
    PartialType, DeletedType, UninhabitedType, TypeType, TypeOfAny, get_proper_type,
<<<<<<< HEAD
    ProperType, get_proper_types, TypeAliasType, PlaceholderType, ParamSpecType, Parameters
=======
    ProperType, get_proper_types, TypeAliasType, PlaceholderType, ParamSpecType,
    UnpackType
>>>>>>> 82bc8df2
)
from mypy.maptype import map_instance_to_supertype
from mypy.subtypes import (
    is_subtype, is_equivalent, is_proper_subtype,
    is_protocol_implementation, find_member
)
from mypy.nodes import INVARIANT, COVARIANT, CONTRAVARIANT
import mypy.typeops
from mypy import state


class InstanceJoiner:
    def __init__(self) -> None:
        self.seen_instances: List[Tuple[Instance, Instance]] = []

    def join_instances(self, t: Instance, s: Instance) -> ProperType:
        if (t, s) in self.seen_instances or (s, t) in self.seen_instances:
            return object_from_instance(t)

        self.seen_instances.append((t, s))

        # Calculate the join of two instance types
        if t.type == s.type:
            # Simplest case: join two types with the same base type (but
            # potentially different arguments).

            # Combine type arguments.
            args: List[Type] = []
            # N.B: We use zip instead of indexing because the lengths might have
            # mismatches during daemon reprocessing.
            for ta, sa, type_var in zip(t.args, s.args, t.type.defn.type_vars):
                ta_proper = get_proper_type(ta)
                sa_proper = get_proper_type(sa)
                new_type: Optional[Type] = None
                if isinstance(ta_proper, AnyType):
                    new_type = AnyType(TypeOfAny.from_another_any, ta_proper)
                elif isinstance(sa_proper, AnyType):
                    new_type = AnyType(TypeOfAny.from_another_any, sa_proper)
                elif isinstance(type_var, TypeVarType):
                    if type_var.variance == COVARIANT:
                        new_type = join_types(ta, sa, self)
                        if len(type_var.values) != 0 and new_type not in type_var.values:
                            self.seen_instances.pop()
                            return object_from_instance(t)
                        if not is_subtype(new_type, type_var.upper_bound):
                            self.seen_instances.pop()
                            return object_from_instance(t)
                    # TODO: contravariant case should use meet but pass seen instances as
                    # an argument to keep track of recursive checks.
                    elif type_var.variance in (INVARIANT, CONTRAVARIANT):
                        if not is_equivalent(ta, sa):
                            self.seen_instances.pop()
                            return object_from_instance(t)
                        # If the types are different but equivalent, then an Any is involved
                        # so using a join in the contravariant case is also OK.
                        new_type = join_types(ta, sa, self)
                else:
                    # ParamSpec type variables behave the same, independent of variance
                    if not is_equivalent(ta, sa):
                        return get_proper_type(type_var.upper_bound)
                    new_type = join_types(ta, sa, self)
                assert new_type is not None
                args.append(new_type)
            result: ProperType = Instance(t.type, args)
        elif t.type.bases and is_subtype(t, s, ignore_type_params=True):
            result = self.join_instances_via_supertype(t, s)
        else:
            # Now t is not a subtype of s, and t != s. Now s could be a subtype
            # of t; alternatively, we need to find a common supertype. This works
            # in of the both cases.
            result = self.join_instances_via_supertype(s, t)

        self.seen_instances.pop()
        return result

    def join_instances_via_supertype(self, t: Instance, s: Instance) -> ProperType:
        # Give preference to joins via duck typing relationship, so that
        # join(int, float) == float, for example.
        if t.type._promote and is_subtype(t.type._promote, s):
            return join_types(t.type._promote, s, self)
        elif s.type._promote and is_subtype(s.type._promote, t):
            return join_types(t, s.type._promote, self)
        # Compute the "best" supertype of t when joined with s.
        # The definition of "best" may evolve; for now it is the one with
        # the longest MRO.  Ties are broken by using the earlier base.
        best: Optional[ProperType] = None
        for base in t.type.bases:
            mapped = map_instance_to_supertype(t, base.type)
            res = self.join_instances(mapped, s)
            if best is None or is_better(res, best):
                best = res
        assert best is not None
        promote = get_proper_type(t.type._promote)
        if isinstance(promote, Instance):
            res = self.join_instances(promote, s)
            if is_better(res, best):
                best = res
        return best


def join_simple(declaration: Optional[Type], s: Type, t: Type) -> ProperType:
    """Return a simple least upper bound given the declared type."""
    # TODO: check infinite recursion for aliases here.
    declaration = get_proper_type(declaration)
    s = get_proper_type(s)
    t = get_proper_type(t)

    if (s.can_be_true, s.can_be_false) != (t.can_be_true, t.can_be_false):
        # if types are restricted in different ways, use the more general versions
        s = mypy.typeops.true_or_false(s)
        t = mypy.typeops.true_or_false(t)

    if isinstance(s, AnyType):
        return s

    if isinstance(s, ErasedType):
        return t

    if is_proper_subtype(s, t):
        return t

    if is_proper_subtype(t, s):
        return s

    if isinstance(declaration, UnionType):
        return mypy.typeops.make_simplified_union([s, t])

    if isinstance(s, NoneType) and not isinstance(t, NoneType):
        s, t = t, s

    if isinstance(s, UninhabitedType) and not isinstance(t, UninhabitedType):
        s, t = t, s

    value = t.accept(TypeJoinVisitor(s))
    if declaration is None or is_subtype(value, declaration):
        return value

    return declaration


def trivial_join(s: Type, t: Type) -> ProperType:
    """Return one of types (expanded) if it is a supertype of other, otherwise top type."""
    if is_subtype(s, t):
        return get_proper_type(t)
    elif is_subtype(t, s):
        return get_proper_type(s)
    else:
        return object_or_any_from_type(get_proper_type(t))


def join_types(s: Type, t: Type, instance_joiner: Optional[InstanceJoiner] = None) -> ProperType:
    """Return the least upper bound of s and t.

    For example, the join of 'int' and 'object' is 'object'.
    """
    if mypy.typeops.is_recursive_pair(s, t):
        # This case can trigger an infinite recursion, general support for this will be
        # tricky so we use a trivial join (like for protocols).
        return trivial_join(s, t)
    s = get_proper_type(s)
    t = get_proper_type(t)

    if (s.can_be_true, s.can_be_false) != (t.can_be_true, t.can_be_false):
        # if types are restricted in different ways, use the more general versions
        s = mypy.typeops.true_or_false(s)
        t = mypy.typeops.true_or_false(t)

    if isinstance(s, UnionType) and not isinstance(t, UnionType):
        s, t = t, s

    if isinstance(s, AnyType):
        return s

    if isinstance(s, ErasedType):
        return t

    if isinstance(s, NoneType) and not isinstance(t, NoneType):
        s, t = t, s

    if isinstance(s, UninhabitedType) and not isinstance(t, UninhabitedType):
        s, t = t, s

    # We shouldn't run into PlaceholderTypes here, but in practice we can encounter them
    # here in the presence of undefined names
    if isinstance(t, PlaceholderType) and not isinstance(s, PlaceholderType):
        # mypyc does not allow switching the values like above.
        return s.accept(TypeJoinVisitor(t))
    elif isinstance(t, PlaceholderType):
        return AnyType(TypeOfAny.from_error)

    # Use a visitor to handle non-trivial cases.
    return t.accept(TypeJoinVisitor(s, instance_joiner))


class TypeJoinVisitor(TypeVisitor[ProperType]):
    """Implementation of the least upper bound algorithm.

    Attributes:
      s: The other (left) type operand.
    """

    def __init__(self, s: ProperType, instance_joiner: Optional[InstanceJoiner] = None) -> None:
        self.s = s
        self.instance_joiner = instance_joiner

    def visit_unbound_type(self, t: UnboundType) -> ProperType:
        return AnyType(TypeOfAny.special_form)

    def visit_union_type(self, t: UnionType) -> ProperType:
        if is_proper_subtype(self.s, t):
            return t
        else:
            return mypy.typeops.make_simplified_union([self.s, t])

    def visit_any(self, t: AnyType) -> ProperType:
        return t

    def visit_none_type(self, t: NoneType) -> ProperType:
        if state.strict_optional:
            if isinstance(self.s, (NoneType, UninhabitedType)):
                return t
            elif isinstance(self.s, UnboundType):
                return AnyType(TypeOfAny.special_form)
            else:
                return mypy.typeops.make_simplified_union([self.s, t])
        else:
            return self.s

    def visit_uninhabited_type(self, t: UninhabitedType) -> ProperType:
        return self.s

    def visit_deleted_type(self, t: DeletedType) -> ProperType:
        return self.s

    def visit_erased_type(self, t: ErasedType) -> ProperType:
        return self.s

    def visit_type_var(self, t: TypeVarType) -> ProperType:
        if isinstance(self.s, TypeVarType) and self.s.id == t.id:
            return self.s
        else:
            return self.default(self.s)

    def visit_param_spec(self, t: ParamSpecType) -> ProperType:
        if self.s == t:
            return t
        return self.default(self.s)

<<<<<<< HEAD
    def visit_parameters(self, t: Parameters) -> ProperType:
        if self.s == t:
            return t
        else:
            return self.default(self.s)
=======
    def visit_unpack_type(self, t: UnpackType) -> UnpackType:
        raise NotImplementedError
>>>>>>> 82bc8df2

    def visit_instance(self, t: Instance) -> ProperType:
        if isinstance(self.s, Instance):
            if self.instance_joiner is None:
                self.instance_joiner = InstanceJoiner()
            nominal = self.instance_joiner.join_instances(t, self.s)
            structural: Optional[Instance] = None
            if t.type.is_protocol and is_protocol_implementation(self.s, t):
                structural = t
            elif self.s.type.is_protocol and is_protocol_implementation(t, self.s):
                structural = self.s
            # Structural join is preferred in the case where we have found both
            # structural and nominal and they have same MRO length (see two comments
            # in join_instances_via_supertype). Otherwise, just return the nominal join.
            if not structural or is_better(nominal, structural):
                return nominal
            return structural
        elif isinstance(self.s, FunctionLike):
            if t.type.is_protocol:
                call = unpack_callback_protocol(t)
                if call:
                    return join_types(call, self.s)
            return join_types(t, self.s.fallback)
        elif isinstance(self.s, TypeType):
            return join_types(t, self.s)
        elif isinstance(self.s, TypedDictType):
            return join_types(t, self.s)
        elif isinstance(self.s, TupleType):
            return join_types(t, self.s)
        elif isinstance(self.s, LiteralType):
            return join_types(t, self.s)
        else:
            return self.default(self.s)

    def visit_callable_type(self, t: CallableType) -> ProperType:
        if isinstance(self.s, CallableType) and is_similar_callables(t, self.s):
            if is_equivalent(t, self.s):
                return combine_similar_callables(t, self.s)
            result = join_similar_callables(t, self.s)
            # We set the from_type_type flag to suppress error when a collection of
            # concrete class objects gets inferred as their common abstract superclass.
            if not ((t.is_type_obj() and t.type_object().is_abstract) or
                    (self.s.is_type_obj() and self.s.type_object().is_abstract)):
                result.from_type_type = True
            if any(isinstance(tp, (NoneType, UninhabitedType))
                   for tp in get_proper_types(result.arg_types)):
                # We don't want to return unusable Callable, attempt fallback instead.
                return join_types(t.fallback, self.s)
            return result
        elif isinstance(self.s, Overloaded):
            # Switch the order of arguments to that we'll get to visit_overloaded.
            return join_types(t, self.s)
        elif isinstance(self.s, Instance) and self.s.type.is_protocol:
            call = unpack_callback_protocol(self.s)
            if call:
                return join_types(t, call)
        return join_types(t.fallback, self.s)

    def visit_overloaded(self, t: Overloaded) -> ProperType:
        # This is more complex than most other cases. Here are some
        # examples that illustrate how this works.
        #
        # First let's define a concise notation:
        #  - Cn are callable types (for n in 1, 2, ...)
        #  - Ov(C1, C2, ...) is an overloaded type with items C1, C2, ...
        #  - Callable[[T, ...], S] is written as [T, ...] -> S.
        #
        # We want some basic properties to hold (assume Cn are all
        # unrelated via Any-similarity):
        #
        #   join(Ov(C1, C2), C1) == C1
        #   join(Ov(C1, C2), Ov(C1, C2)) == Ov(C1, C2)
        #   join(Ov(C1, C2), Ov(C1, C3)) == C1
        #   join(Ov(C2, C2), C3) == join of fallback types
        #
        # The presence of Any types makes things more interesting. The join is the
        # most general type we can get with respect to Any:
        #
        #   join(Ov([int] -> int, [str] -> str), [Any] -> str) == Any -> str
        #
        # We could use a simplification step that removes redundancies, but that's not
        # implemented right now. Consider this example, where we get a redundancy:
        #
        #   join(Ov([int, Any] -> Any, [str, Any] -> Any), [Any, int] -> Any) ==
        #       Ov([Any, int] -> Any, [Any, int] -> Any)
        #
        # TODO: Consider more cases of callable subtyping.
        result: List[CallableType] = []
        s = self.s
        if isinstance(s, FunctionLike):
            # The interesting case where both types are function types.
            for t_item in t.items:
                for s_item in s.items:
                    if is_similar_callables(t_item, s_item):
                        if is_equivalent(t_item, s_item):
                            result.append(combine_similar_callables(t_item, s_item))
                        elif is_subtype(t_item, s_item):
                            result.append(s_item)
            if result:
                # TODO: Simplify redundancies from the result.
                if len(result) == 1:
                    return result[0]
                else:
                    return Overloaded(result)
            return join_types(t.fallback, s.fallback)
        elif isinstance(s, Instance) and s.type.is_protocol:
            call = unpack_callback_protocol(s)
            if call:
                return join_types(t, call)
        return join_types(t.fallback, s)

    def visit_tuple_type(self, t: TupleType) -> ProperType:
        # When given two fixed-length tuples:
        # * If they have the same length, join their subtypes item-wise:
        #   Tuple[int, bool] + Tuple[bool, bool] becomes Tuple[int, bool]
        # * If lengths do not match, return a variadic tuple:
        #   Tuple[bool, int] + Tuple[bool] becomes Tuple[int, ...]
        #
        # Otherwise, `t` is a fixed-length tuple but `self.s` is NOT:
        # * Joining with a variadic tuple returns variadic tuple:
        #   Tuple[int, bool] + Tuple[bool, ...] becomes Tuple[int, ...]
        # * Joining with any Sequence also returns a Sequence:
        #   Tuple[int, bool] + List[bool] becomes Sequence[int]
        if isinstance(self.s, TupleType) and self.s.length() == t.length():
            if self.instance_joiner is None:
                self.instance_joiner = InstanceJoiner()
            fallback = self.instance_joiner.join_instances(mypy.typeops.tuple_fallback(self.s),
                                                       mypy.typeops.tuple_fallback(t))
            assert isinstance(fallback, Instance)
            if self.s.length() == t.length():
                items: List[Type] = []
                for i in range(t.length()):
                    items.append(self.join(t.items[i], self.s.items[i]))
                return TupleType(items, fallback)
            else:
                return fallback
        else:
            return join_types(self.s, mypy.typeops.tuple_fallback(t))

    def visit_typeddict_type(self, t: TypedDictType) -> ProperType:
        if isinstance(self.s, TypedDictType):
            items = OrderedDict([
                (item_name, s_item_type)
                for (item_name, s_item_type, t_item_type) in self.s.zip(t)
                if (is_equivalent(s_item_type, t_item_type) and
                    (item_name in t.required_keys) == (item_name in self.s.required_keys))
            ])
            fallback = self.s.create_anonymous_fallback()
            # We need to filter by items.keys() since some required keys present in both t and
            # self.s might be missing from the join if the types are incompatible.
            required_keys = set(items.keys()) & t.required_keys & self.s.required_keys
            return TypedDictType(items, required_keys, fallback)
        elif isinstance(self.s, Instance):
            return join_types(self.s, t.fallback)
        else:
            return self.default(self.s)

    def visit_literal_type(self, t: LiteralType) -> ProperType:
        if isinstance(self.s, LiteralType):
            if t == self.s:
                return t
            if self.s.fallback.type.is_enum and t.fallback.type.is_enum:
                return mypy.typeops.make_simplified_union([self.s, t])
            return join_types(self.s.fallback, t.fallback)
        else:
            return join_types(self.s, t.fallback)

    def visit_partial_type(self, t: PartialType) -> ProperType:
        # We only have partial information so we can't decide the join result. We should
        # never get here.
        assert False, "Internal error"

    def visit_type_type(self, t: TypeType) -> ProperType:
        if isinstance(self.s, TypeType):
            return TypeType.make_normalized(self.join(t.item, self.s.item), line=t.line)
        elif isinstance(self.s, Instance) and self.s.type.fullname == 'builtins.type':
            return self.s
        else:
            return self.default(self.s)

    def visit_type_alias_type(self, t: TypeAliasType) -> ProperType:
        assert False, "This should be never called, got {}".format(t)

    def join(self, s: Type, t: Type) -> ProperType:
        return join_types(s, t)

    def default(self, typ: Type) -> ProperType:
        typ = get_proper_type(typ)
        if isinstance(typ, Instance):
            return object_from_instance(typ)
        elif isinstance(typ, UnboundType):
            return AnyType(TypeOfAny.special_form)
        elif isinstance(typ, TupleType):
            return self.default(mypy.typeops.tuple_fallback(typ))
        elif isinstance(typ, TypedDictType):
            return self.default(typ.fallback)
        elif isinstance(typ, FunctionLike):
            return self.default(typ.fallback)
        elif isinstance(typ, TypeVarType):
            return self.default(typ.upper_bound)
        elif isinstance(typ, ParamSpecType):
            return self.default(typ.upper_bound)
        else:
            return AnyType(TypeOfAny.special_form)


def is_better(t: Type, s: Type) -> bool:
    # Given two possible results from join_instances_via_supertype(),
    # indicate whether t is the better one.
    t = get_proper_type(t)
    s = get_proper_type(s)

    if isinstance(t, Instance):
        if not isinstance(s, Instance):
            return True
        # Use len(mro) as a proxy for the better choice.
        if len(t.type.mro) > len(s.type.mro):
            return True
    return False


def is_similar_callables(t: CallableType, s: CallableType) -> bool:
    """Return True if t and s have identical numbers of
    arguments, default arguments and varargs.
    """
    return (len(t.arg_types) == len(s.arg_types) and t.min_args == s.min_args and
            t.is_var_arg == s.is_var_arg)


def join_similar_callables(t: CallableType, s: CallableType) -> CallableType:
    from mypy.meet import meet_types

    arg_types: List[Type] = []
    for i in range(len(t.arg_types)):
        arg_types.append(meet_types(t.arg_types[i], s.arg_types[i]))
    # TODO in combine_similar_callables also applies here (names and kinds)
    # The fallback type can be either 'function' or 'type'. The result should have 'type' as
    # fallback only if both operands have it as 'type'.
    if t.fallback.type.fullname != 'builtins.type':
        fallback = t.fallback
    else:
        fallback = s.fallback
    return t.copy_modified(arg_types=arg_types,
                           arg_names=combine_arg_names(t, s),
                           ret_type=join_types(t.ret_type, s.ret_type),
                           fallback=fallback,
                           name=None)


def combine_similar_callables(t: CallableType, s: CallableType) -> CallableType:
    arg_types: List[Type] = []
    for i in range(len(t.arg_types)):
        arg_types.append(join_types(t.arg_types[i], s.arg_types[i]))
    # TODO kinds and argument names
    # The fallback type can be either 'function' or 'type'. The result should have 'type' as
    # fallback only if both operands have it as 'type'.
    if t.fallback.type.fullname != 'builtins.type':
        fallback = t.fallback
    else:
        fallback = s.fallback
    return t.copy_modified(arg_types=arg_types,
                           arg_names=combine_arg_names(t, s),
                           ret_type=join_types(t.ret_type, s.ret_type),
                           fallback=fallback,
                           name=None)


def combine_arg_names(t: CallableType, s: CallableType) -> List[Optional[str]]:
    """Produces a list of argument names compatible with both callables.

    For example, suppose 't' and 's' have the following signatures:

    - t: (a: int, b: str, X: str) -> None
    - s: (a: int, b: str, Y: str) -> None

    This function would return ["a", "b", None]. This information
    is then used above to compute the join of t and s, which results
    in a signature of (a: int, b: str, str) -> None.

    Note that the third argument's name is omitted and 't' and 's'
    are both valid subtypes of this inferred signature.

    Precondition: is_similar_types(t, s) is true.
    """
    num_args = len(t.arg_types)
    new_names = []
    for i in range(num_args):
        t_name = t.arg_names[i]
        s_name = s.arg_names[i]
        if t_name == s_name or t.arg_kinds[i].is_named() or s.arg_kinds[i].is_named():
            new_names.append(t_name)
        else:
            new_names.append(None)
    return new_names


def object_from_instance(instance: Instance) -> Instance:
    """Construct the type 'builtins.object' from an instance type."""
    # Use the fact that 'object' is always the last class in the mro.
    res = Instance(instance.type.mro[-1], [])
    return res


def object_or_any_from_type(typ: ProperType) -> ProperType:
    # Similar to object_from_instance() but tries hard for all types.
    # TODO: find a better way to get object, or make this more reliable.
    if isinstance(typ, Instance):
        return object_from_instance(typ)
    elif isinstance(typ, (CallableType, TypedDictType, LiteralType)):
        return object_from_instance(typ.fallback)
    elif isinstance(typ, TupleType):
        return object_from_instance(typ.partial_fallback)
    elif isinstance(typ, TypeType):
        return object_or_any_from_type(typ.item)
    elif isinstance(typ, TypeVarType) and isinstance(typ.upper_bound, ProperType):
        return object_or_any_from_type(typ.upper_bound)
    elif isinstance(typ, UnionType):
        for item in typ.items:
            if isinstance(item, ProperType):
                candidate = object_or_any_from_type(item)
                if isinstance(candidate, Instance):
                    return candidate
    return AnyType(TypeOfAny.implementation_artifact)


def join_type_list(types: List[Type]) -> ProperType:
    if not types:
        # This is a little arbitrary but reasonable. Any empty tuple should be compatible
        # with all variable length tuples, and this makes it possible.
        return UninhabitedType()
    joined = get_proper_type(types[0])
    for t in types[1:]:
        joined = join_types(joined, t)
    return joined


def unpack_callback_protocol(t: Instance) -> Optional[Type]:
    assert t.type.is_protocol
    if t.type.protocol_members == ['__call__']:
        return find_member('__call__', t, t, is_operator=True)
    return None<|MERGE_RESOLUTION|>--- conflicted
+++ resolved
@@ -7,12 +7,8 @@
     Type, AnyType, NoneType, TypeVisitor, Instance, UnboundType, TypeVarType, CallableType,
     TupleType, TypedDictType, ErasedType, UnionType, FunctionLike, Overloaded, LiteralType,
     PartialType, DeletedType, UninhabitedType, TypeType, TypeOfAny, get_proper_type,
-<<<<<<< HEAD
-    ProperType, get_proper_types, TypeAliasType, PlaceholderType, ParamSpecType, Parameters
-=======
-    ProperType, get_proper_types, TypeAliasType, PlaceholderType, ParamSpecType,
+    ProperType, get_proper_types, TypeAliasType, PlaceholderType, ParamSpecType, Parameters,
     UnpackType
->>>>>>> 82bc8df2
 )
 from mypy.maptype import map_instance_to_supertype
 from mypy.subtypes import (
@@ -261,16 +257,14 @@
             return t
         return self.default(self.s)
 
-<<<<<<< HEAD
+    def visit_unpack_type(self, t: UnpackType) -> UnpackType:
+        raise NotImplementedError
+
     def visit_parameters(self, t: Parameters) -> ProperType:
         if self.s == t:
             return t
         else:
             return self.default(self.s)
-=======
-    def visit_unpack_type(self, t: UnpackType) -> UnpackType:
-        raise NotImplementedError
->>>>>>> 82bc8df2
 
     def visit_instance(self, t: Instance) -> ProperType:
         if isinstance(self.s, Instance):
