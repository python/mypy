--- conflicted
+++ resolved
@@ -4,11 +4,7 @@
     Type, TypeVisitor, UnboundType, AnyType, NoneType, TypeVarId, Instance, TypeVarType,
     CallableType, TupleType, TypedDictType, UnionType, Overloaded, ErasedType, PartialType,
     DeletedType, TypeTranslator, UninhabitedType, TypeType, TypeOfAny, LiteralType, ProperType,
-<<<<<<< HEAD
-    get_proper_type, TypeAliasType, ParamSpecType, SelfType
-=======
-    get_proper_type, get_proper_types, TypeAliasType, ParamSpecType
->>>>>>> 554606bf
+    get_proper_type, get_proper_types, TypeAliasType, ParamSpecType, SelfType
 )
 from mypy.nodes import ARG_STAR, ARG_STAR2
 
