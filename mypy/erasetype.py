from typing import Optional, Container, Callable

from mypy.types import (
    Type, TypeVisitor, UnboundType, AnyType, NoneType, TypeVarId, Instance, TypeVarType,
    CallableType, TupleType, TypedDictType, UnionType, Overloaded, ErasedType, PartialType,
    DeletedType, TypeTranslator, UninhabitedType, TypeType, TypeOfAny, LiteralType, ProperType,
    get_proper_type, TypeAliasType, ParamSpecType
)
from mypy.nodes import ARG_STAR, ARG_STAR2


def erase_type(typ: Type) -> ProperType:
    """Erase any type variables from a type.

    Also replace tuple types with the corresponding concrete types.

    Examples:
      A -> A
      B[X] -> B[Any]
      Tuple[A, B] -> tuple
      Callable[[A1, A2, ...], R] -> Callable[..., Any]
      Type[X] -> Type[Any]
    """
    typ = get_proper_type(typ)
    return typ.accept(EraseTypeVisitor())


class EraseTypeVisitor(TypeVisitor[ProperType]):

    def visit_unbound_type(self, t: UnboundType) -> ProperType:
        # TODO: replace with an assert after UnboundType can't leak from semantic analysis.
        return AnyType(TypeOfAny.from_error)

    def visit_any(self, t: AnyType) -> ProperType:
        return t

    def visit_none_type(self, t: NoneType) -> ProperType:
        return t

    def visit_uninhabited_type(self, t: UninhabitedType) -> ProperType:
        return t

    def visit_erased_type(self, t: ErasedType) -> ProperType:
        # Should not get here.
        raise RuntimeError()

    def visit_partial_type(self, t: PartialType) -> ProperType:
        # Should not get here.
        raise RuntimeError()

    def visit_deleted_type(self, t: DeletedType) -> ProperType:
        return t

    def visit_instance(self, t: Instance) -> ProperType:
        return Instance(t.type, [AnyType(TypeOfAny.special_form)] * len(t.args), t.line)

    def visit_type_var(self, t: TypeVarType) -> ProperType:
        return AnyType(TypeOfAny.special_form)

    def visit_param_spec(self, t: ParamSpecType) -> ProperType:
        return AnyType(TypeOfAny.special_form)

    def visit_callable_type(self, t: CallableType) -> ProperType:
        # We must preserve the fallback type for overload resolution to work.
        any_type = AnyType(TypeOfAny.special_form)
        return CallableType(
            arg_types=[any_type, any_type],
            arg_kinds=[ARG_STAR, ARG_STAR2],
            arg_names=[None, None],
            ret_type=any_type,
            fallback=t.fallback,
            is_ellipsis_args=True,
            implicit=True,
        )

    def visit_overloaded(self, t: Overloaded) -> ProperType:
        return t.fallback.accept(self)

    def visit_tuple_type(self, t: TupleType) -> ProperType:
        return t.partial_fallback.accept(self)

    def visit_typeddict_type(self, t: TypedDictType) -> ProperType:
        return t.fallback.accept(self)

    def visit_literal_type(self, t: LiteralType) -> ProperType:
        # The fallback for literal types should always be either
        # something like int or str, or an enum class -- types that
        # don't contain any TypeVars. So there's no need to visit it.
        return t

    def visit_union_type(self, t: UnionType) -> ProperType:
        erased_items = [erase_type(item) for item in t.items]
        from mypy.typeops import make_simplified_union
        return make_simplified_union(erased_items)

    def visit_type_type(self, t: TypeType) -> ProperType:
        return TypeType.make_normalized(t.item.accept(self), line=t.line)

    def visit_type_alias_type(self, t: TypeAliasType) -> ProperType:
        raise RuntimeError("Type aliases should be expanded before accepting this visitor")


def erase_typevars(t: Type, ids_to_erase: Optional[Container[TypeVarId]] = None) -> Type:
    """Replace all type variables in a type with any,
    or just the ones in the provided collection.
    """
    def erase_id(id: TypeVarId) -> bool:
        if ids_to_erase is None:
            return True
        return id in ids_to_erase
    return t.accept(TypeVarEraser(erase_id, AnyType(TypeOfAny.special_form)))


def replace_meta_vars(t: Type, target_type: Type) -> Type:
    """Replace unification variables in a type with the target type."""
    return t.accept(TypeVarEraser(lambda id: id.is_meta_var(), target_type))


class TypeVarEraser(TypeTranslator):
    """Implementation of type erasure"""

    def __init__(self, erase_id: Callable[[TypeVarId], bool], replacement: Type) -> None:
        self.erase_id = erase_id
        self.replacement = replacement

    def visit_type_var(self, t: TypeVarType) -> Type:
        if self.erase_id(t.id):
            return self.replacement
        return t

    def visit_param_spec(self, t: ParamSpecType) -> Type:
        if self.erase_id(t.id):
            return self.replacement
        return t

    def visit_type_alias_type(self, t: TypeAliasType) -> Type:
        # Type alias target can't contain bound type variables, so
        # it is safe to just erase the arguments.
        return t.copy_modified(args=[a.accept(self) for a in t.args])


def remove_instance_transient_info(t: Type) -> Type:
    """Recursively removes any info from Instances that exist
    on a per-instance basis. Currently, this means erasing the
    last-known literal type and any plugin metadata.
    """
    return t.accept(TransientInstanceInfoEraser())


class TransientInstanceInfoEraser(TypeTranslator):
    def visit_instance(self, t: Instance) -> Type:
<<<<<<< HEAD
        if t.last_known_value or t.metadata:
            return t.copy_modified(last_known_value=None, metadata={})
=======
        if not t.last_known_value and not t.args:
            return t
        new_t = t.copy_modified(
            args=[a.accept(self) for a in t.args],
            last_known_value=None,
        )
        new_t.can_be_true = t.can_be_true
        new_t.can_be_false = t.can_be_false
        return new_t

    def visit_type_alias_type(self, t: TypeAliasType) -> Type:
        # Type aliases can't contain literal values, because they are
        # always constructed as explicit types.
>>>>>>> 9c05d3d1
        return t<|MERGE_RESOLUTION|>--- conflicted
+++ resolved
@@ -149,15 +149,12 @@
 
 class TransientInstanceInfoEraser(TypeTranslator):
     def visit_instance(self, t: Instance) -> Type:
-<<<<<<< HEAD
-        if t.last_known_value or t.metadata:
-            return t.copy_modified(last_known_value=None, metadata={})
-=======
-        if not t.last_known_value and not t.args:
+        if not t.last_known_value and not t.args and not t.metadata:
             return t
         new_t = t.copy_modified(
             args=[a.accept(self) for a in t.args],
             last_known_value=None,
+            metadata={},
         )
         new_t.can_be_true = t.can_be_true
         new_t.can_be_false = t.can_be_false
@@ -166,5 +163,4 @@
     def visit_type_alias_type(self, t: TypeAliasType) -> Type:
         # Type aliases can't contain literal values, because they are
         # always constructed as explicit types.
->>>>>>> 9c05d3d1
         return t