--- conflicted
+++ resolved
@@ -291,14 +291,7 @@
             if json:
                 # JSON contains already escaped \ on Windows, so requires a bit of care.
                 val = val.replace('\\\\', '\\')
-<<<<<<< HEAD
-                if sys.platform == 'darwin':
-                    # Mac has also its own quirks.
-                    tmp_dir = '/private' + tmp_dir
-                val = val.replace(tmp_dir + os.path.sep, '')
-=======
                 val = val.replace(os.path.realpath(tmp_dir) + os.path.sep, '')
->>>>>>> 85b04c18
             output.extend(val.strip().split('\n'))
         return normalize_messages(output)
 
