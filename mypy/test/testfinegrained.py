--- conflicted
+++ resolved
@@ -149,11 +149,7 @@
         options.use_fine_grained_cache = self.use_cache and not build_cache
         options.cache_fine_grained = self.use_cache
         options.local_partial_types = True
-<<<<<<< HEAD
         options.export_types = True
-        options.enable_incomplete_feature = [TYPE_VAR_TUPLE, UNPACK]
-=======
->>>>>>> 0ff7a29d
         # Treat empty bodies safely for these test cases.
         options.allow_empty_bodies = not testcase.name.endswith("_no_empty")
         if re.search("flags:.*--follow-imports", source) is None:
