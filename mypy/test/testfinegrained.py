"""Test cases for fine-grained incremental checking.

Each test cases runs a batch build followed by one or more fine-grained
incremental steps. We verify that each step produces the expected output.

See the comment at the top of test-data/unit/fine-grained.test for more
information.

N.B.: Unlike most of the other test suites, testfinegrained does not
rely on an alt_lib_path for finding source files. This means that they
can test interactions with the lib_path that is built implicitly based
on specified sources.
"""

import os
import re
from typing import Any, Dict, List, Tuple, Union, cast

import pytest

from mypy import build
from mypy.config_parser import parse_config_file
from mypy.dmypy_server import Server
from mypy.dmypy_util import DEFAULT_STATUS_FILE
from mypy.errors import CompileError
from mypy.find_sources import create_source_list
from mypy.modulefinder import BuildSource
from mypy.options import Options
from mypy.server.mergecheck import check_consistency
from mypy.test.config import test_temp_dir
from mypy.test.data import DataDrivenTestCase, DataSuite, DeleteFile, UpdateFile
from mypy.test.helpers import (
    assert_module_equivalence,
    assert_string_arrays_equal,
    assert_target_equivalence,
    find_test_files,
    parse_options,
    perform_file_operations,
)

# Set to True to perform (somewhat expensive) checks for duplicate AST nodes after merge
CHECK_CONSISTENCY = False


class FineGrainedSuite(DataSuite):
    files = find_test_files(
        pattern="fine-grained*.test", exclude=["fine-grained-cache-incremental.test"]
    )

    # Whether to use the fine-grained cache in the testing. This is overridden
    # by a trivial subclass to produce a suite that uses the cache.
    use_cache = False

    def should_skip(self, testcase: DataDrivenTestCase) -> bool:
        # Decide whether to skip the test. This could have been structured
        # as a filter() classmethod also, but we want the tests reported
        # as skipped, not just elided.
        if self.use_cache:
            if testcase.only_when == "-only_when_nocache":
                return True
            # TODO: In caching mode we currently don't well support
            # starting from cached states with errors in them.
            if testcase.output and testcase.output[0] != "==":
                return True
        else:
            if testcase.only_when == "-only_when_cache":
                return True

        return False

    def run_case(self, testcase: DataDrivenTestCase) -> None:
        if self.should_skip(testcase):
            pytest.skip()
            return

        main_src = "\n".join(testcase.input)
        main_path = os.path.join(test_temp_dir, "main")
        with open(main_path, "w", encoding="utf8") as f:
            f.write(main_src)

        options = self.get_options(main_src, testcase, build_cache=False)
        build_options = self.get_options(main_src, testcase, build_cache=True)
        server = Server(options, DEFAULT_STATUS_FILE)

        num_regular_incremental_steps = self.get_build_steps(main_src)
        step = 1
        sources = self.parse_sources(main_src, step, options)
        if step <= num_regular_incremental_steps:
            messages = self.build(build_options, sources)
        else:
            messages = self.run_check(server, sources)

        a = []
        if messages:
            a.extend(normalize_messages(messages))

        assert testcase.tmpdir
        a.extend(self.maybe_suggest(step, server, main_src, testcase.tmpdir.name))

        if server.fine_grained_manager:
            if CHECK_CONSISTENCY:
                check_consistency(server.fine_grained_manager)

        steps = testcase.find_steps()
        all_triggered = []

        for operations in steps:
            step += 1
            output, triggered = self.perform_step(
                operations,
                server,
                options,
                build_options,
                testcase,
                main_src,
                step,
                num_regular_incremental_steps,
            )
            a.append("==")
            a.extend(output)
            all_triggered.extend(triggered)

        # Normalize paths in test output (for Windows).
        a = [line.replace("\\", "/") for line in a]

        assert_string_arrays_equal(
            testcase.output, a, f"Invalid output ({testcase.file}, line {testcase.line})"
        )

        if testcase.triggered:
            assert_string_arrays_equal(
                testcase.triggered,
                self.format_triggered(all_triggered),
                f"Invalid active triggers ({testcase.file}, line {testcase.line})",
            )

    def get_options(self, source: str, testcase: DataDrivenTestCase, build_cache: bool) -> Options:
        # This handles things like '# flags: --foo'.
        options = parse_options(source, testcase, incremental_step=1)
        options.incremental = True
        options.use_builtins_fixtures = True
        options.show_traceback = True
        options.error_summary = False
        options.fine_grained_incremental = not build_cache
        options.use_fine_grained_cache = self.use_cache and not build_cache
        options.cache_fine_grained = self.use_cache
        options.local_partial_types = True
        if re.search("flags:.*--follow-imports", source) is None:
            # Override the default for follow_imports
            options.follow_imports = "error"

        for name, _ in testcase.files:
<<<<<<< HEAD
            if 'mypy.ini' in name or 'pyproject.toml' in name:
                parse_config_file(options, [], name)
=======
            if "mypy.ini" in name or "pyproject.toml" in name:
                parse_config_file(options, lambda: None, name)
>>>>>>> 97c5ee99
                break

        return options

    def run_check(self, server: Server, sources: List[BuildSource]) -> List[str]:
        response = server.check(sources, is_tty=False, terminal_width=-1)
        out = cast(str, response["out"] or response["err"])
        return out.splitlines()

    def build(self, options: Options, sources: List[BuildSource]) -> List[str]:
        try:
            result = build.build(sources=sources, options=options)
        except CompileError as e:
            return e.messages
        return result.errors

    def format_triggered(self, triggered: List[List[str]]) -> List[str]:
        result = []
        for n, triggers in enumerate(triggered):
            filtered = [trigger for trigger in triggers if not trigger.endswith("__>")]
            filtered = sorted(filtered)
            result.append(("%d: %s" % (n + 2, ", ".join(filtered))).strip())
        return result

    def get_build_steps(self, program_text: str) -> int:
        """Get the number of regular incremental steps to run, from the test source"""
        if not self.use_cache:
            return 0
        m = re.search("# num_build_steps: ([0-9]+)$", program_text, flags=re.MULTILINE)
        if m is not None:
            return int(m.group(1))
        return 1

    def perform_step(
        self,
        operations: List[Union[UpdateFile, DeleteFile]],
        server: Server,
        options: Options,
        build_options: Options,
        testcase: DataDrivenTestCase,
        main_src: str,
        step: int,
        num_regular_incremental_steps: int,
    ) -> Tuple[List[str], List[List[str]]]:
        """Perform one fine-grained incremental build step (after some file updates/deletions).

        Return (mypy output, triggered targets).
        """
        perform_file_operations(operations)
        sources = self.parse_sources(main_src, step, options)

        if step <= num_regular_incremental_steps:
            new_messages = self.build(build_options, sources)
        else:
            new_messages = self.run_check(server, sources)

        updated: List[str] = []
        changed: List[str] = []
        targets: List[str] = []
        triggered = []
        if server.fine_grained_manager:
            if CHECK_CONSISTENCY:
                check_consistency(server.fine_grained_manager)
            triggered.append(server.fine_grained_manager.triggered)

            updated = server.fine_grained_manager.updated_modules
            changed = [mod for mod, file in server.fine_grained_manager.changed_modules]
            targets = server.fine_grained_manager.processed_targets

        expected_stale = testcase.expected_stale_modules.get(step - 1)
        if expected_stale is not None:
            assert_module_equivalence("stale" + str(step - 1), expected_stale, changed)

        expected_rechecked = testcase.expected_rechecked_modules.get(step - 1)
        if expected_rechecked is not None:
            assert_module_equivalence("rechecked" + str(step - 1), expected_rechecked, updated)

        expected = testcase.expected_fine_grained_targets.get(step)
        if expected:
            assert_target_equivalence("targets" + str(step), expected, targets)

        new_messages = normalize_messages(new_messages)

        a = new_messages
        assert testcase.tmpdir
        a.extend(self.maybe_suggest(step, server, main_src, testcase.tmpdir.name))

        return a, triggered

    def parse_sources(
        self, program_text: str, incremental_step: int, options: Options
    ) -> List[BuildSource]:
        """Return target BuildSources for a test case.

        Normally, the unit tests will check all files included in the test
        case. This differs from how testcheck works by default, as dmypy
        doesn't currently support following imports.

        You can override this behavior and instruct the tests to check
        multiple modules by using a comment like this in the test case
        input:

          # cmd: main a.py

        You can also use `# cmdN:` to have a different cmd for incremental
        step N (2, 3, ...).

        """
        m = re.search("# cmd: mypy ([a-zA-Z0-9_./ ]+)$", program_text, flags=re.MULTILINE)
        regex = f"# cmd{incremental_step}: mypy ([a-zA-Z0-9_./ ]+)$"
        alt_m = re.search(regex, program_text, flags=re.MULTILINE)
        if alt_m is not None:
            # Optionally return a different command if in a later step
            # of incremental mode, otherwise default to reusing the
            # original cmd.
            m = alt_m

        if m:
            # The test case wants to use a non-default set of files.
            paths = [os.path.join(test_temp_dir, path) for path in m.group(1).strip().split()]
            return create_source_list(paths, options)
        else:
            base = BuildSource(os.path.join(test_temp_dir, "main"), "__main__", None)
            # Use expand_dir instead of create_source_list to avoid complaints
            # when there aren't any .py files in an increment
            return [base] + create_source_list([test_temp_dir], options, allow_empty_dir=True)

    def maybe_suggest(self, step: int, server: Server, src: str, tmp_dir: str) -> List[str]:
        output: List[str] = []
        targets = self.get_suggest(src, step)
        for flags, target in targets:
            json = "--json" in flags
            callsites = "--callsites" in flags
            no_any = "--no-any" in flags
            no_errors = "--no-errors" in flags
            try_text = "--try-text" in flags
            m = re.match("--flex-any=([0-9.]+)", flags)
            flex_any = float(m.group(1)) if m else None
            m = re.match(r"--use-fixme=(\w+)", flags)
            use_fixme = m.group(1) if m else None
            m = re.match("--max-guesses=([0-9]+)", flags)
            max_guesses = int(m.group(1)) if m else None
            res = cast(
                Dict[str, Any],
                server.cmd_suggest(
                    target.strip(),
                    json=json,
                    no_any=no_any,
                    no_errors=no_errors,
                    try_text=try_text,
                    flex_any=flex_any,
                    use_fixme=use_fixme,
                    callsites=callsites,
                    max_guesses=max_guesses,
                ),
            )
            val = res["error"] if "error" in res else res["out"] + res["err"]
            if json:
                # JSON contains already escaped \ on Windows, so requires a bit of care.
                val = val.replace("\\\\", "\\")
                val = val.replace(os.path.realpath(tmp_dir) + os.path.sep, "")
            output.extend(val.strip().split("\n"))
        return normalize_messages(output)

    def get_suggest(self, program_text: str, incremental_step: int) -> List[Tuple[str, str]]:
        step_bit = "1?" if incremental_step == 1 else str(incremental_step)
        regex = f"# suggest{step_bit}: (--[a-zA-Z0-9_\\-./=?^ ]+ )*([a-zA-Z0-9_.:/?^ ]+)$"
        m = re.findall(regex, program_text, flags=re.MULTILINE)
        return m


def normalize_messages(messages: List[str]) -> List[str]:
    return [re.sub("^tmp" + re.escape(os.sep), "", message) for message in messages]<|MERGE_RESOLUTION|>--- conflicted
+++ resolved
@@ -150,13 +150,8 @@
             options.follow_imports = "error"
 
         for name, _ in testcase.files:
-<<<<<<< HEAD
             if 'mypy.ini' in name or 'pyproject.toml' in name:
                 parse_config_file(options, [], name)
-=======
-            if "mypy.ini" in name or "pyproject.toml" in name:
-                parse_config_file(options, lambda: None, name)
->>>>>>> 97c5ee99
                 break
 
         return options
