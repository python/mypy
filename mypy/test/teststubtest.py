import contextlib
import inspect
import io
import os
import re
import sys
import tempfile
import textwrap
import unittest
from typing import Any, Callable, Iterator, List, Optional

import mypy.stubtest
from mypy.stubtest import parse_options, test_stubs
from mypy.test.data import root_dir


@contextlib.contextmanager
def use_tmp_dir(mod_name: str) -> Iterator[str]:
    current = os.getcwd()
    current_syspath = sys.path[:]
    with tempfile.TemporaryDirectory() as tmp:
        try:
            os.chdir(tmp)
            if sys.path[0] != tmp:
                sys.path.insert(0, tmp)
            yield tmp
        finally:
            sys.path = current_syspath[:]
            if mod_name in sys.modules:
                del sys.modules[mod_name]

            os.chdir(current)


TEST_MODULE_NAME = "test_module"


stubtest_typing_stub = """
Any = object()

class _SpecialForm:
    def __getitem__(self, typeargs: Any) -> object: ...

Callable: _SpecialForm = ...
Generic: _SpecialForm = ...
Protocol: _SpecialForm = ...
Union: _SpecialForm = ...

class TypeVar:
    def __init__(self, name, covariant: bool = ..., contravariant: bool = ...) -> None: ...

class ParamSpec:
    def __init__(self, name: str) -> None: ...

_T = TypeVar("_T")
_T_co = TypeVar("_T_co", covariant=True)
_K = TypeVar("_K")
_V = TypeVar("_V")
_S = TypeVar("_S", contravariant=True)
_R = TypeVar("_R", covariant=True)

class Coroutine(Generic[_T_co, _S, _R]): ...
class Iterable(Generic[_T_co]): ...
class Mapping(Generic[_K, _V]): ...
class Match(Generic[_T]): ...
class Sequence(Iterable[_T_co]): ...
class Tuple(Sequence[_T_co]): ...
def overload(func: _T) -> _T: ...
"""

stubtest_builtins_stub = """
from typing import Generic, Mapping, Sequence, TypeVar, overload

T = TypeVar('T')
T_co = TypeVar('T_co', covariant=True)
KT = TypeVar('KT')
VT = TypeVar('VT')

class object:
    __module__: str
    def __init__(self) -> None: pass
class type: ...

class tuple(Sequence[T_co], Generic[T_co]): ...
class dict(Mapping[KT, VT]): ...

class function: pass
class ellipsis: pass

class int: ...
class float: ...
class bool(int): ...
class str: ...
class bytes: ...

class list(Sequence[T]): ...

def property(f: T) -> T: ...
def classmethod(f: T) -> T: ...
def staticmethod(f: T) -> T: ...
"""


def run_stubtest(
    stub: str, runtime: str, options: List[str], config_file: Optional[str] = None
) -> str:
    with use_tmp_dir(TEST_MODULE_NAME) as tmp_dir:
        with open("builtins.pyi", "w") as f:
            f.write(stubtest_builtins_stub)
        with open("typing.pyi", "w") as f:
            f.write(stubtest_typing_stub)
        with open(f"{TEST_MODULE_NAME}.pyi", "w") as f:
            f.write(stub)
        with open(f"{TEST_MODULE_NAME}.py", "w") as f:
            f.write(runtime)
        if config_file:
            with open(f"{TEST_MODULE_NAME}_config.ini", "w") as f:
                f.write(config_file)
            options = options + ["--mypy-config-file", f"{TEST_MODULE_NAME}_config.ini"]
        output = io.StringIO()
        with contextlib.redirect_stdout(output):
            test_stubs(parse_options([TEST_MODULE_NAME] + options), use_builtins_fixtures=True)
        # remove cwd as it's not available from outside
        return output.getvalue().replace(tmp_dir + os.sep, "")


class Case:
    def __init__(self, stub: str, runtime: str, error: Optional[str]):
        self.stub = stub
        self.runtime = runtime
        self.error = error


def collect_cases(fn: Callable[..., Iterator[Case]]) -> Callable[..., None]:
    """run_stubtest used to be slow, so we used this decorator to combine cases.

    If you're reading this and bored, feel free to refactor this and make it more like
    other mypy tests.

    """

    def test(*args: Any, **kwargs: Any) -> None:
        cases = list(fn(*args, **kwargs))
        expected_errors = set()
        for c in cases:
            if c.error is None:
                continue
            expected_error = c.error
            if expected_error == "":
                expected_error = TEST_MODULE_NAME
            elif not expected_error.startswith(f"{TEST_MODULE_NAME}."):
                expected_error = f"{TEST_MODULE_NAME}.{expected_error}"
            assert expected_error not in expected_errors, (
                "collect_cases merges cases into a single stubtest invocation; we already "
                "expect an error for {}".format(expected_error)
            )
            expected_errors.add(expected_error)
        output = run_stubtest(
            stub="\n\n".join(textwrap.dedent(c.stub.lstrip("\n")) for c in cases),
            runtime="\n\n".join(textwrap.dedent(c.runtime.lstrip("\n")) for c in cases),
            options=["--generate-allowlist"],
        )

        actual_errors = set(output.splitlines())
        assert actual_errors == expected_errors, output

    return test


class StubtestUnit(unittest.TestCase):
    @collect_cases
    def test_basic_good(self) -> Iterator[Case]:
        yield Case(
            stub="def f(number: int, text: str) -> None: ...",
            runtime="def f(number, text): pass",
            error=None,
        )
        yield Case(
            stub="""
            class X:
                def f(self, number: int, text: str) -> None: ...
            """,
            runtime="""
            class X:
                def f(self, number, text): pass
            """,
            error=None,
        )

    @collect_cases
    def test_types(self) -> Iterator[Case]:
        yield Case(
            stub="def mistyped_class() -> None: ...",
            runtime="class mistyped_class: pass",
            error="mistyped_class",
        )
        yield Case(
            stub="class mistyped_fn: ...", runtime="def mistyped_fn(): pass", error="mistyped_fn"
        )
        yield Case(
            stub="""
            class X:
                def mistyped_var(self) -> int: ...
            """,
            runtime="""
            class X:
                mistyped_var = 1
            """,
            error="X.mistyped_var",
        )

    @collect_cases
    def test_coroutines(self) -> Iterator[Case]:
        yield Case(stub="def bar() -> int: ...", runtime="async def bar(): return 5", error="bar")
        # Don't error for this one -- we get false positives otherwise
        yield Case(stub="async def foo() -> int: ...", runtime="def foo(): return 5", error=None)
        yield Case(stub="def baz() -> int: ...", runtime="def baz(): return 5", error=None)
        yield Case(
            stub="async def bingo() -> int: ...", runtime="async def bingo(): return 5", error=None
        )

    @collect_cases
    def test_arg_name(self) -> Iterator[Case]:
        yield Case(
            stub="def bad(number: int, text: str) -> None: ...",
            runtime="def bad(num, text) -> None: pass",
            error="bad",
        )
        if sys.version_info >= (3, 8):
            yield Case(
                stub="def good_posonly(__number: int, text: str) -> None: ...",
                runtime="def good_posonly(num, /, text): pass",
                error=None,
            )
            yield Case(
                stub="def bad_posonly(__number: int, text: str) -> None: ...",
                runtime="def bad_posonly(flag, /, text): pass",
                error="bad_posonly",
            )
        yield Case(
            stub="""
            class BadMethod:
                def f(self, number: int, text: str) -> None: ...
            """,
            runtime="""
            class BadMethod:
                def f(self, n, text): pass
            """,
            error="BadMethod.f",
        )
        yield Case(
            stub="""
            class GoodDunder:
                def __exit__(self, t, v, tb) -> None: ...
            """,
            runtime="""
            class GoodDunder:
                def __exit__(self, exc_type, exc_val, exc_tb): pass
            """,
            error=None,
        )

    @collect_cases
    def test_arg_kind(self) -> Iterator[Case]:
        yield Case(
            stub="def runtime_kwonly(number: int, text: str) -> None: ...",
            runtime="def runtime_kwonly(number, *, text): pass",
            error="runtime_kwonly",
        )
        yield Case(
            stub="def stub_kwonly(number: int, *, text: str) -> None: ...",
            runtime="def stub_kwonly(number, text): pass",
            error="stub_kwonly",
        )
        yield Case(
            stub="def stub_posonly(__number: int, text: str) -> None: ...",
            runtime="def stub_posonly(number, text): pass",
            error="stub_posonly",
        )
        if sys.version_info >= (3, 8):
            yield Case(
                stub="def good_posonly(__number: int, text: str) -> None: ...",
                runtime="def good_posonly(number, /, text): pass",
                error=None,
            )
            yield Case(
                stub="def runtime_posonly(number: int, text: str) -> None: ...",
                runtime="def runtime_posonly(number, /, text): pass",
                error="runtime_posonly",
            )

    @collect_cases
    def test_default_value(self) -> Iterator[Case]:
        yield Case(
            stub="def f1(text: str = ...) -> None: ...",
            runtime="def f1(text = 'asdf'): pass",
            error=None,
        )
        yield Case(
            stub="def f2(text: str = ...) -> None: ...", runtime="def f2(text): pass", error="f2"
        )
        yield Case(
            stub="def f3(text: str) -> None: ...",
            runtime="def f3(text = 'asdf'): pass",
            error="f3",
        )
        yield Case(
            stub="def f4(text: str = ...) -> None: ...",
            runtime="def f4(text = None): pass",
            error="f4",
        )
        yield Case(
            stub="def f5(data: bytes = ...) -> None: ...",
            runtime="def f5(data = 'asdf'): pass",
            error="f5",
        )
        yield Case(
            stub="""
            from typing import TypeVar
            _T = TypeVar("_T", bound=str)
            def f6(text: _T = ...) -> None: ...
            """,
            runtime="def f6(text = None): pass",
            error="f6",
        )

    @collect_cases
    def test_static_class_method(self) -> Iterator[Case]:
        yield Case(
            stub="""
            class Good:
                @classmethod
                def f(cls, number: int, text: str) -> None: ...
            """,
            runtime="""
            class Good:
                @classmethod
                def f(cls, number, text): pass
            """,
            error=None,
        )
        yield Case(
            stub="""
            class Bad1:
                def f(cls, number: int, text: str) -> None: ...
            """,
            runtime="""
            class Bad1:
                @classmethod
                def f(cls, number, text): pass
            """,
            error="Bad1.f",
        )
        yield Case(
            stub="""
            class Bad2:
                @classmethod
                def f(cls, number: int, text: str) -> None: ...
            """,
            runtime="""
            class Bad2:
                @staticmethod
                def f(self, number, text): pass
            """,
            error="Bad2.f",
        )
        yield Case(
            stub="""
            class Bad3:
                @staticmethod
                def f(cls, number: int, text: str) -> None: ...
            """,
            runtime="""
            class Bad3:
                @classmethod
                def f(self, number, text): pass
            """,
            error="Bad3.f",
        )
        yield Case(
            stub="""
            class GoodNew:
                def __new__(cls, *args, **kwargs): ...
            """,
            runtime="""
            class GoodNew:
                def __new__(cls, *args, **kwargs): pass
            """,
            error=None,
        )

    @collect_cases
    def test_arg_mismatch(self) -> Iterator[Case]:
        yield Case(
            stub="def f1(a, *, b, c) -> None: ...", runtime="def f1(a, *, b, c): pass", error=None
        )
        yield Case(
            stub="def f2(a, *, b) -> None: ...", runtime="def f2(a, *, b, c): pass", error="f2"
        )
        yield Case(
            stub="def f3(a, *, b, c) -> None: ...", runtime="def f3(a, *, b): pass", error="f3"
        )
        yield Case(
            stub="def f4(a, *, b, c) -> None: ...", runtime="def f4(a, b, *, c): pass", error="f4"
        )
        yield Case(
            stub="def f5(a, b, *, c) -> None: ...", runtime="def f5(a, *, b, c): pass", error="f5"
        )

    @collect_cases
    def test_varargs_varkwargs(self) -> Iterator[Case]:
        yield Case(
            stub="def f1(*args, **kwargs) -> None: ...",
            runtime="def f1(*args, **kwargs): pass",
            error=None,
        )
        yield Case(
            stub="def f2(*args, **kwargs) -> None: ...",
            runtime="def f2(**kwargs): pass",
            error="f2",
        )
        yield Case(
            stub="def g1(a, b, c, d) -> None: ...", runtime="def g1(a, *args): pass", error=None
        )
        yield Case(
            stub="def g2(a, b, c, d, *args) -> None: ...", runtime="def g2(a): pass", error="g2"
        )
        yield Case(
            stub="def g3(a, b, c, d, *args) -> None: ...",
            runtime="def g3(a, *args): pass",
            error=None,
        )
        yield Case(
            stub="def h1(a) -> None: ...", runtime="def h1(a, b, c, d, *args): pass", error="h1"
        )
        yield Case(
            stub="def h2(a, *args) -> None: ...", runtime="def h2(a, b, c, d): pass", error="h2"
        )
        yield Case(
            stub="def h3(a, *args) -> None: ...",
            runtime="def h3(a, b, c, d, *args): pass",
            error="h3",
        )
        yield Case(
            stub="def j1(a: int, *args) -> None: ...", runtime="def j1(a): pass", error="j1"
        )
        yield Case(
            stub="def j2(a: int) -> None: ...", runtime="def j2(a, *args): pass", error="j2"
        )
        yield Case(
            stub="def j3(a, b, c) -> None: ...", runtime="def j3(a, *args, c): pass", error="j3"
        )
        yield Case(stub="def k1(a, **kwargs) -> None: ...", runtime="def k1(a): pass", error="k1")
        yield Case(
            # In theory an error, but led to worse results in practice
            stub="def k2(a) -> None: ...",
            runtime="def k2(a, **kwargs): pass",
            error=None,
        )
        yield Case(
            stub="def k3(a, b) -> None: ...", runtime="def k3(a, **kwargs): pass", error="k3"
        )
        yield Case(
            stub="def k4(a, *, b) -> None: ...", runtime="def k4(a, **kwargs): pass", error=None
        )
        yield Case(
            stub="def k5(a, *, b) -> None: ...",
            runtime="def k5(a, *, b, c, **kwargs): pass",
            error="k5",
        )
        yield Case(
            stub="def k6(a, *, b, **kwargs) -> None: ...",
            runtime="def k6(a, *, b, c, **kwargs): pass",
            error="k6",
        )

    @collect_cases
    def test_overload(self) -> Iterator[Case]:
        yield Case(
            stub="""
            from typing import overload

            @overload
            def f1(a: int, *, c: int = ...) -> int: ...
            @overload
            def f1(a: int, b: int, c: int = ...) -> str: ...
            """,
            runtime="def f1(a, b = 0, c = 0): pass",
            error=None,
        )
        yield Case(
            stub="""
            @overload
            def f2(a: int, *, c: int = ...) -> int: ...
            @overload
            def f2(a: int, b: int, c: int = ...) -> str: ...
            """,
            runtime="def f2(a, b, c = 0): pass",
            error="f2",
        )
        yield Case(
            stub="""
            @overload
            def f3(a: int) -> int: ...
            @overload
            def f3(a: int, b: str) -> str: ...
            """,
            runtime="def f3(a, b = None): pass",
            error="f3",
        )
        yield Case(
            stub="""
            @overload
            def f4(a: int, *args, b: int, **kwargs) -> int: ...
            @overload
            def f4(a: str, *args, b: int, **kwargs) -> str: ...
            """,
            runtime="def f4(a, *args, b, **kwargs): pass",
            error=None,
        )
        if sys.version_info >= (3, 8):
            yield Case(
                stub="""
                @overload
                def f5(__a: int) -> int: ...
                @overload
                def f5(__b: str) -> str: ...
                """,
                runtime="def f5(x, /): pass",
                error=None,
            )

    @collect_cases
    def test_property(self) -> Iterator[Case]:
        yield Case(
            stub="""
            class Good:
                @property
                def read_only_attr(self) -> int: ...
            """,
            runtime="""
            class Good:
                @property
                def read_only_attr(self): return 1
            """,
            error=None,
        )
        yield Case(
            stub="""
            class Bad:
                @property
                def f(self) -> int: ...
            """,
            runtime="""
            class Bad:
                def f(self) -> int: return 1
            """,
            error="Bad.f",
        )
        yield Case(
            stub="""
            class GoodReadOnly:
                @property
                def f(self) -> int: ...
            """,
            runtime="""
            class GoodReadOnly:
                f = 1
            """,
            error=None,
        )
        yield Case(
            stub="""
            class BadReadOnly:
                @property
                def f(self) -> str: ...
            """,
            runtime="""
            class BadReadOnly:
                f = 1
            """,
            error="BadReadOnly.f",
        )
        yield Case(
            stub="""
            class Y:
                @property
                def read_only_attr(self) -> int: ...
                @read_only_attr.setter
                def read_only_attr(self, val: int) -> None: ...
            """,
            runtime="""
            class Y:
                @property
                def read_only_attr(self): return 5
            """,
            error="Y.read_only_attr",
        )
        yield Case(
            stub="""
            class Z:
                @property
                def read_write_attr(self) -> int: ...
                @read_write_attr.setter
                def read_write_attr(self, val: int) -> None: ...
            """,
            runtime="""
            class Z:
                @property
                def read_write_attr(self): return self._val
                @read_write_attr.setter
                def read_write_attr(self, val): self._val = val
            """,
            error=None,
        )

    @collect_cases
    def test_var(self) -> Iterator[Case]:
        yield Case(stub="x1: int", runtime="x1 = 5", error=None)
        yield Case(stub="x2: str", runtime="x2 = 5", error="x2")
        yield Case("from typing import Tuple", "", None)  # dummy case
        yield Case(
            stub="""
            x3: Tuple[int, int]
            """,
            runtime="x3 = (1, 3)",
            error=None,
        )
        yield Case(
            stub="""
            x4: Tuple[int, int]
            """,
            runtime="x4 = (1, 3, 5)",
            error="x4",
        )
        yield Case(stub="x5: int", runtime="def x5(a, b): pass", error="x5")
        yield Case(
            stub="def foo(a: int, b: int) -> None: ...\nx6 = foo",
            runtime="def foo(a, b): pass\ndef x6(c, d): pass",
            error="x6",
        )
        yield Case(
            stub="""
            class X:
                f: int
            """,
            runtime="""
            class X:
                def __init__(self):
                    self.f = "asdf"
            """,
            error=None,
        )
        yield Case(
            stub="""
            class Y:
                read_only_attr: int
            """,
            runtime="""
            class Y:
                @property
                def read_only_attr(self): return 5
            """,
            error="Y.read_only_attr",
        )
        yield Case(
            stub="""
            class Z:
                read_write_attr: int
            """,
            runtime="""
            class Z:
                @property
                def read_write_attr(self): return self._val
                @read_write_attr.setter
                def read_write_attr(self, val): self._val = val
            """,
            error=None,
        )

    @collect_cases
    def test_type_alias(self) -> Iterator[Case]:
        yield Case(
            stub="""
            class X:
                def f(self) -> None: ...
            Y = X
            """,
            runtime="""
            class X:
                def f(self) -> None: ...
            class Y: ...
            """,
            error="Y.f",
        )
        yield Case(
            stub="""
            from typing import Tuple
            A = Tuple[int, str]
            """,
            runtime="A = (int, str)",
            error="A",
        )
        # Error if an alias isn't present at runtime...
        yield Case(stub="B = str", runtime="", error="B")
        # ... but only if the alias isn't private
<<<<<<< HEAD
        yield Case(
            stub="_C = int",
            runtime="",
            error=None
        )
        yield Case(
            stub="""
            from typing import Tuple
            D = tuple[str, str]
            E = Tuple[int, int, int]
            F = Tuple[str, int]
            """,
            runtime="""
            from typing import List, Tuple
            D = Tuple[str, str]
            E = Tuple[int, int, int]
            F = List[str]
            """,
            error="F"
        )
        yield Case(
            stub="""
            from typing import Union
            G = str | int
            H = Union[str, bool]
            I = str | int
            """,
            runtime="""
            from typing import Union
            G = Union[str, int]
            H = Union[str, bool]
            I = str
            """,
            error="I"
        )
        yield Case(
            stub="""
            import typing
            from collections.abc import Iterable
            from typing import Dict
            K = dict[str, str]
            L = Dict[int, int]
            KK = Iterable[str]
            LL = typing.Iterable[str]
            """,
            runtime="""
            from typing import Iterable, Dict
            K = Dict[str, str]
            L = Dict[int, int]
            KK = Iterable[str]
            LL = Iterable[str]
            """,
            error=None
        )
        yield Case(
            stub="""
            from typing import Generic, TypeVar
            _T = TypeVar("_T")
            class _Spam(Generic[_T]):
                def foo(self) -> None: ...
            IntFood = _Spam[int]
            """,
            runtime="""
            from typing import Generic, TypeVar
            _T = TypeVar("_T")
            class _Bacon(Generic[_T]):
                def foo(self, arg): pass
            IntFood = _Bacon[int]
            """,
            error="IntFood.foo"
        )
        yield Case(stub="StrList = list[str]", runtime="StrList = ['foo', 'bar']", error="StrList")
        yield Case(
            stub="""
            import collections.abc
            from typing import Callable
            N = Callable[[str], bool]
            O = collections.abc.Callable[[int], str]
            P = Callable[[str], bool]
            """,
            runtime="""
            from typing import Callable
            N = Callable[[str], bool]
            O = Callable[[int], str]
            P = int
            """,
            error="P"
        )
        yield Case(
            stub="""
            class Foo:
                class Bar: ...
            BarAlias = Foo.Bar
            """,
            runtime="""
            class Foo:
                class Bar: pass
            BarAlias = Foo.Bar
            """,
            error=None
        )
        yield Case(
            stub="""
            from io import StringIO
            StringIOAlias = StringIO
            """,
            runtime="""
            from _io import StringIO
            StringIOAlias = StringIO
            """,
            error=None
        )
        yield Case(
            stub="""
            from typing import Match
            M = Match[str]
            """,
            runtime="""
            from typing import Match
            M = Match[str]
            """,
            error=None
        )
        yield Case(
            stub="""
            class Baz:
                def fizz(self) -> None: ...
            BazAlias = Baz
            """,
            runtime="""
            class Baz:
                def fizz(self): pass
            BazAlias = Baz
            Baz.__name__ = Baz.__qualname__ = Baz.__module__ = "New"
            """,
            error=None
        )
        yield Case(
            stub="""
            class FooBar:
                __module__: None  # type: ignore
                def fizz(self) -> None: ...
            FooBarAlias = FooBar
            """,
            runtime="""
            class FooBar:
                def fizz(self): pass
            FooBarAlias = FooBar
            FooBar.__module__ = None
            """,
            error=None
        )
        if sys.version_info >= (3, 10):
            yield Case(
                stub="""
                import collections.abc
                import re
                from typing import Callable, Dict, Match, Iterable, Tuple, Union
                Q = Dict[str, str]
                R = dict[int, int]
                S = Tuple[int, int]
                T = tuple[str, str]
                U = int | str
                V = Union[int, str]
                W = Callable[[str], bool]
                Z = collections.abc.Callable[[str], bool]
                QQ = Iterable[str]
                RR = collections.abc.Iterable[str]
                MM = Match[str]
                MMM = re.Match[str]
                """,
                runtime="""
                from collections.abc import Callable, Iterable
                from re import Match
                Q = dict[str, str]
                R = dict[int, int]
                S = tuple[int, int]
                T = tuple[str, str]
                U = int | str
                V = int | str
                W = Callable[[str], bool]
                Z = Callable[[str], bool]
                QQ = Iterable[str]
                RR = Iterable[str]
                MM = Match[str]
                MMM = Match[str]
                """,
                error=None
            )
=======
        yield Case(stub="_C = int", runtime="", error=None)
>>>>>>> c7861ca3

    @collect_cases
    def test_enum(self) -> Iterator[Case]:
        yield Case(
            stub="""
            import enum
            class X(enum.Enum):
                a: int
                b: str
                c: str
            """,
            runtime="""
            import enum
            class X(enum.Enum):
                a = 1
                b = "asdf"
                c = 2
            """,
            error="X.c",
        )

    @collect_cases
    def test_decorator(self) -> Iterator[Case]:
        yield Case(
            stub="""
            from typing import Any, Callable
            def decorator(f: Callable[[], int]) -> Callable[..., Any]: ...
            @decorator
            def f() -> Any: ...
            """,
            runtime="""
            def decorator(f): return f
            @decorator
            def f(): return 3
            """,
            error=None,
        )

    @collect_cases
    def test_missing(self) -> Iterator[Case]:
        yield Case(stub="x = 5", runtime="", error="x")
        yield Case(stub="def f(): ...", runtime="", error="f")
        yield Case(stub="class X: ...", runtime="", error="X")
        yield Case(
            stub="""
            from typing import overload
            @overload
            def h(x: int): ...
            @overload
            def h(x: str): ...
            """,
            runtime="",
            error="h",
        )
        yield Case(stub="", runtime="__all__ = []", error=None)  # dummy case
        yield Case(stub="", runtime="__all__ += ['y']\ny = 5", error="y")
        yield Case(stub="", runtime="__all__ += ['g']\ndef g(): pass", error="g")
        # Here we should only check that runtime has B, since the stub explicitly re-exports it
        yield Case(
            stub="from mystery import A, B as B, C as D  # type: ignore", runtime="", error="B"
        )
        yield Case(
            stub="class Y: ...",
            runtime="__all__ += ['Y']\nclass Y:\n  def __or__(self, other): return self|other",
            error="Y.__or__",
        )
        yield Case(
            stub="class Z: ...",
            runtime="__all__ += ['Z']\nclass Z:\n  def __reduce__(self): return (Z,)",
            error=None,
        )

    @collect_cases
    def test_missing_no_runtime_all(self) -> Iterator[Case]:
        yield Case(stub="", runtime="import sys", error=None)
        yield Case(stub="", runtime="def g(): ...", error="g")
        yield Case(stub="", runtime="CONSTANT = 0", error="CONSTANT")

    @collect_cases
    def test_non_public_1(self) -> Iterator[Case]:
        yield Case(
            stub="__all__: list[str]", runtime="", error=f"{TEST_MODULE_NAME}.__all__"
        )  # dummy case
        yield Case(stub="_f: int", runtime="def _f(): ...", error="_f")

    @collect_cases
    def test_non_public_2(self) -> Iterator[Case]:
        yield Case(stub="__all__: list[str] = ['f']", runtime="__all__ = ['f']", error=None)
        yield Case(stub="f: int", runtime="def f(): ...", error="f")
        yield Case(stub="g: int", runtime="def g(): ...", error="g")

    @collect_cases
    def test_dunders(self) -> Iterator[Case]:
        yield Case(
            stub="class A:\n  def __init__(self, a: int, b: int) -> None: ...",
            runtime="class A:\n  def __init__(self, a, bx): pass",
            error="A.__init__",
        )
        yield Case(
            stub="class B:\n  def __call__(self, c: int, d: int) -> None: ...",
            runtime="class B:\n  def __call__(self, c, dx): pass",
            error="B.__call__",
        )
        yield Case(
            stub=(
                "class C:\n"
                "  def __init_subclass__(\n"
                "    cls, e: int = ..., **kwargs: int\n"
                "  ) -> None: ...\n"
            ),
            runtime="class C:\n  def __init_subclass__(cls, e=1, **kwargs): pass",
            error=None,
        )
        if sys.version_info >= (3, 9):
            yield Case(
                stub="class D:\n  def __class_getitem__(cls, type: type) -> type: ...",
                runtime="class D:\n  def __class_getitem__(cls, type): ...",
                error=None,
            )

    @collect_cases
    def test_not_subclassable(self) -> Iterator[Case]:
        yield Case(
            stub="class CanBeSubclassed: ...", runtime="class CanBeSubclassed: ...", error=None
        )
        yield Case(
            stub="class CannotBeSubclassed:\n  def __init_subclass__(cls) -> None: ...",
            runtime="class CannotBeSubclassed:\n  def __init_subclass__(cls): raise TypeError",
            error="CannotBeSubclassed",
        )

    @collect_cases
    def test_name_mangling(self) -> Iterator[Case]:
        yield Case(
            stub="""
            class X:
                def __mangle_good(self, text: str) -> None: ...
                def __mangle_bad(self, number: int) -> None: ...
            """,
            runtime="""
            class X:
                def __mangle_good(self, text): pass
                def __mangle_bad(self, text): pass
            """,
            error="X.__mangle_bad",
        )

    @collect_cases
    def test_mro(self) -> Iterator[Case]:
        yield Case(
            stub="""
            class A:
                def foo(self, x: int) -> None: ...
            class B(A):
                pass
            class C(A):
                pass
            """,
            runtime="""
            class A:
                def foo(self, x: int) -> None: ...
            class B(A):
                def foo(self, x: int) -> None: ...
            class C(A):
                def foo(self, y: int) -> None: ...
            """,
            error="C.foo",
        )
        yield Case(
            stub="""
            class X: ...
            """,
            runtime="""
            class X:
                def __init__(self, x): pass
            """,
            error="X.__init__",
        )

    @collect_cases
    def test_good_literal(self) -> Iterator[Case]:
        yield Case(
            stub=r"""
            from typing_extensions import Literal

            import enum
            class Color(enum.Enum):
                RED: int

            NUM: Literal[1]
            CHAR: Literal['a']
            FLAG: Literal[True]
            NON: Literal[None]
            BYT1: Literal[b'abc']
            BYT2: Literal[b'\x90']
            ENUM: Literal[Color.RED]
            """,
            runtime=r"""
            import enum
            class Color(enum.Enum):
                RED = 3

            NUM = 1
            CHAR = 'a'
            NON = None
            FLAG = True
            BYT1 = b"abc"
            BYT2 = b'\x90'
            ENUM = Color.RED
            """,
            error=None,
        )

    @collect_cases
    def test_bad_literal(self) -> Iterator[Case]:
        yield Case("from typing_extensions import Literal", "", None)  # dummy case
        yield Case(
            stub="INT_FLOAT_MISMATCH: Literal[1]",
            runtime="INT_FLOAT_MISMATCH = 1.0",
            error="INT_FLOAT_MISMATCH",
        )
        yield Case(stub="WRONG_INT: Literal[1]", runtime="WRONG_INT = 2", error="WRONG_INT")
        yield Case(stub="WRONG_STR: Literal['a']", runtime="WRONG_STR = 'b'", error="WRONG_STR")
        yield Case(
            stub="BYTES_STR_MISMATCH: Literal[b'value']",
            runtime="BYTES_STR_MISMATCH = 'value'",
            error="BYTES_STR_MISMATCH",
        )
        yield Case(
            stub="STR_BYTES_MISMATCH: Literal['value']",
            runtime="STR_BYTES_MISMATCH = b'value'",
            error="STR_BYTES_MISMATCH",
        )
        yield Case(
            stub="WRONG_BYTES: Literal[b'abc']",
            runtime="WRONG_BYTES = b'xyz'",
            error="WRONG_BYTES",
        )
        yield Case(
            stub="WRONG_BOOL_1: Literal[True]",
            runtime="WRONG_BOOL_1 = False",
            error="WRONG_BOOL_1",
        )
        yield Case(
            stub="WRONG_BOOL_2: Literal[False]",
            runtime="WRONG_BOOL_2 = True",
            error="WRONG_BOOL_2",
        )

    @collect_cases
    def test_special_subtype(self) -> Iterator[Case]:
        yield Case(
            stub="""
            b1: bool
            b2: bool
            b3: bool
            """,
            runtime="""
            b1 = 0
            b2 = 1
            b3 = 2
            """,
            error="b3",
        )
        yield Case(
            stub="""
            from typing_extensions import TypedDict

            class _Options(TypedDict):
                a: str
                b: int

            opt1: _Options
            opt2: _Options
            opt3: _Options
            """,
            runtime="""
            opt1 = {"a": "3.", "b": 14}
            opt2 = {"some": "stuff"}  # false negative
            opt3 = 0
            """,
            error="opt3",
        )

    @collect_cases
    def test_protocol(self) -> Iterator[Case]:
        if sys.version_info < (3, 7):
            return
        yield Case(
            stub="""
            from typing_extensions import Protocol

            class X(Protocol):
                bar: int
                def foo(self, x: int, y: bytes = ...) -> str: ...
            """,
            runtime="""
            from typing_extensions import Protocol

            class X(Protocol):
                bar: int
                def foo(self, x: int, y: bytes = ...) -> str: ...
            """,
            error=None,
        )

    @collect_cases
    def test_type_var(self) -> Iterator[Case]:
        yield Case(
            stub="from typing import TypeVar", runtime="from typing import TypeVar", error=None
        )
        yield Case(stub="A = TypeVar('A')", runtime="A = TypeVar('A')", error=None)
        yield Case(stub="B = TypeVar('B')", runtime="B = 5", error="B")
        if sys.version_info >= (3, 10):
            yield Case(
                stub="from typing import ParamSpec",
                runtime="from typing import ParamSpec",
                error=None,
            )
            yield Case(stub="C = ParamSpec('C')", runtime="C = ParamSpec('C')", error=None)


def remove_color_code(s: str) -> str:
    return re.sub("\\x1b.*?m", "", s)  # this works!


class StubtestMiscUnit(unittest.TestCase):
    def test_output(self) -> None:
        output = run_stubtest(
            stub="def bad(number: int, text: str) -> None: ...",
            runtime="def bad(num, text): pass",
            options=[],
        )
        expected = (
            f'error: {TEST_MODULE_NAME}.bad is inconsistent, stub argument "number" differs '
            'from runtime argument "num"\n'
            "Stub: at line 1\ndef (number: builtins.int, text: builtins.str)\n"
            f"Runtime: at line 1 in file {TEST_MODULE_NAME}.py\ndef (num, text)\n\n"
            "Found 1 error (checked 1 module)\n"
        )
        assert remove_color_code(output) == expected

        output = run_stubtest(
            stub="def bad(number: int, text: str) -> None: ...",
            runtime="def bad(num, text): pass",
            options=["--concise"],
        )
        expected = (
            "{}.bad is inconsistent, "
            'stub argument "number" differs from runtime argument "num"\n'.format(TEST_MODULE_NAME)
        )
        assert remove_color_code(output) == expected

    def test_ignore_flags(self) -> None:
        output = run_stubtest(
            stub="", runtime="__all__ = ['f']\ndef f(): pass", options=["--ignore-missing-stub"]
        )
        assert output == "Success: no issues found in 1 module\n"

        output = run_stubtest(stub="", runtime="def f(): pass", options=["--ignore-missing-stub"])
        assert output == "Success: no issues found in 1 module\n"

        output = run_stubtest(
            stub="def f(__a): ...", runtime="def f(a): pass", options=["--ignore-positional-only"]
        )
        assert output == "Success: no issues found in 1 module\n"

    def test_allowlist(self) -> None:
        # Can't use this as a context because Windows
        allowlist = tempfile.NamedTemporaryFile(mode="w+", delete=False)
        try:
            with allowlist:
                allowlist.write(f"{TEST_MODULE_NAME}.bad  # comment\n# comment")

            output = run_stubtest(
                stub="def bad(number: int, text: str) -> None: ...",
                runtime="def bad(asdf, text): pass",
                options=["--allowlist", allowlist.name],
            )
            assert output == "Success: no issues found in 1 module\n"

            # test unused entry detection
            output = run_stubtest(stub="", runtime="", options=["--allowlist", allowlist.name])
            assert output == (
                f"note: unused allowlist entry {TEST_MODULE_NAME}.bad\n"
                "Found 1 error (checked 1 module)\n"
            )

            output = run_stubtest(
                stub="",
                runtime="",
                options=["--allowlist", allowlist.name, "--ignore-unused-allowlist"],
            )
            assert output == "Success: no issues found in 1 module\n"

            # test regex matching
            with open(allowlist.name, mode="w+") as f:
                f.write(f"{TEST_MODULE_NAME}.b.*\n")
                f.write("(unused_missing)?\n")
                f.write("unused.*\n")

            output = run_stubtest(
                stub=textwrap.dedent(
                    """
                    def good() -> None: ...
                    def bad(number: int) -> None: ...
                    def also_bad(number: int) -> None: ...
                    """.lstrip(
                        "\n"
                    )
                ),
                runtime=textwrap.dedent(
                    """
                    def good(): pass
                    def bad(asdf): pass
                    def also_bad(asdf): pass
                    """.lstrip(
                        "\n"
                    )
                ),
                options=["--allowlist", allowlist.name, "--generate-allowlist"],
            )
            assert output == (
                f"note: unused allowlist entry unused.*\n" f"{TEST_MODULE_NAME}.also_bad\n"
            )
        finally:
            os.unlink(allowlist.name)

    def test_mypy_build(self) -> None:
        output = run_stubtest(stub="+", runtime="", options=[])
        assert remove_color_code(output) == (
            "error: not checking stubs due to failed mypy compile:\n{}.pyi:1: "
            "error: invalid syntax\n".format(TEST_MODULE_NAME)
        )

        output = run_stubtest(stub="def f(): ...\ndef f(): ...", runtime="", options=[])
        assert remove_color_code(output) == (
            "error: not checking stubs due to mypy build errors:\n{}.pyi:2: "
            'error: Name "f" already defined on line 1\n'.format(TEST_MODULE_NAME)
        )

    def test_missing_stubs(self) -> None:
        output = io.StringIO()
        with contextlib.redirect_stdout(output):
            test_stubs(parse_options(["not_a_module"]))
        assert remove_color_code(output.getvalue()) == (
            "error: not_a_module failed to find stubs\n"
            "Stub:\nMISSING\nRuntime:\nN/A\n\n"
            "Found 1 error (checked 1 module)\n"
        )

    def test_only_py(self) -> None:
        # in this case, stubtest will check the py against itself
        # this is useful to support packages with a mix of stubs and inline types
        with use_tmp_dir(TEST_MODULE_NAME):
            with open(f"{TEST_MODULE_NAME}.py", "w") as f:
                f.write("a = 1")
            output = io.StringIO()
            with contextlib.redirect_stdout(output):
                test_stubs(parse_options([TEST_MODULE_NAME]))
            output_str = remove_color_code(output.getvalue())
            assert output_str == "Success: no issues found in 1 module\n"

    def test_get_typeshed_stdlib_modules(self) -> None:
        stdlib = mypy.stubtest.get_typeshed_stdlib_modules(None, (3, 6))
        assert "builtins" in stdlib
        assert "os" in stdlib
        assert "os.path" in stdlib
        assert "asyncio" in stdlib
        assert "graphlib" not in stdlib
        assert "formatter" in stdlib
        assert "importlib.metadata" not in stdlib

        stdlib = mypy.stubtest.get_typeshed_stdlib_modules(None, (3, 10))
        assert "graphlib" in stdlib
        assert "formatter" not in stdlib
        assert "importlib.metadata" in stdlib

    def test_signature(self) -> None:
        def f(a: int, b: int, *, c: int, d: int = 0, **kwargs: Any) -> None:
            pass

        assert (
            str(mypy.stubtest.Signature.from_inspect_signature(inspect.signature(f)))
            == "def (a, b, *, c, d = ..., **kwargs)"
        )

    def test_config_file(self) -> None:
        runtime = "temp = 5\n"
        stub = "from decimal import Decimal\ntemp: Decimal\n"
        config_file = f"[mypy]\nplugins={root_dir}/test-data/unit/plugins/decimal_to_int.py\n"
        output = run_stubtest(stub=stub, runtime=runtime, options=[])
        assert remove_color_code(output) == (
            f"error: {TEST_MODULE_NAME}.temp variable differs from runtime type Literal[5]\n"
            "Stub: at line 2\n_decimal.Decimal\nRuntime:\n5\n\n"
            "Found 1 error (checked 1 module)\n"
        )
        output = run_stubtest(stub=stub, runtime=runtime, options=[], config_file=config_file)
        assert output == "Success: no issues found in 1 module\n"

    def test_no_modules(self) -> None:
        output = io.StringIO()
        with contextlib.redirect_stdout(output):
            test_stubs(parse_options([]))
        assert remove_color_code(output.getvalue()) == "error: no modules to check\n"

    def test_module_and_typeshed(self) -> None:
        output = io.StringIO()
        with contextlib.redirect_stdout(output):
            test_stubs(parse_options(["--check-typeshed", "some_module"]))
        assert remove_color_code(output.getvalue()) == (
            "error: cannot pass both --check-typeshed and a list of modules\n"
        )<|MERGE_RESOLUTION|>--- conflicted
+++ resolved
@@ -704,12 +704,7 @@
         # Error if an alias isn't present at runtime...
         yield Case(stub="B = str", runtime="", error="B")
         # ... but only if the alias isn't private
-<<<<<<< HEAD
-        yield Case(
-            stub="_C = int",
-            runtime="",
-            error=None
-        )
+        yield Case(stub="_C = int", runtime="", error=None)
         yield Case(
             stub="""
             from typing import Tuple
@@ -894,9 +889,6 @@
                 """,
                 error=None
             )
-=======
-        yield Case(stub="_C = int", runtime="", error=None)
->>>>>>> c7861ca3
 
     @collect_cases
     def test_enum(self) -> Iterator[Case]:
