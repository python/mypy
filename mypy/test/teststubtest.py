from __future__ import annotations

import contextlib
import inspect
import io
import os
import re
import sys
import tempfile
import textwrap
import unittest
from typing import Any, Callable, Iterator, Literal, overload

import mypy.stubtest
from mypy.stubtest import parse_options, test_stubs
from mypy.test.data import root_dir


@contextlib.contextmanager
def use_tmp_dir(mod_name: str) -> Iterator[str]:
    current = os.getcwd()
    current_syspath = sys.path.copy()
    with tempfile.TemporaryDirectory() as tmp:
        try:
            os.chdir(tmp)
            if sys.path[0] != tmp:
                sys.path.insert(0, tmp)
            yield tmp
        finally:
            sys.path = current_syspath.copy()
            if mod_name in sys.modules:
                del sys.modules[mod_name]

            os.chdir(current)


TEST_MODULE_NAME = "test_module"


stubtest_typing_stub = """
Any = object()

class _SpecialForm:
    def __getitem__(self, typeargs: Any) -> object: ...

Callable: _SpecialForm = ...
Generic: _SpecialForm = ...
Protocol: _SpecialForm = ...
Union: _SpecialForm = ...

class TypeVar:
    def __init__(self, name, covariant: bool = ..., contravariant: bool = ...) -> None: ...

class ParamSpec:
    def __init__(self, name: str) -> None: ...

AnyStr = TypeVar("AnyStr", str, bytes)
_T = TypeVar("_T")
_T_co = TypeVar("_T_co", covariant=True)
_K = TypeVar("_K")
_V = TypeVar("_V")
_S = TypeVar("_S", contravariant=True)
_R = TypeVar("_R", covariant=True)

class Coroutine(Generic[_T_co, _S, _R]): ...
class Iterable(Generic[_T_co]): ...
class Iterator(Iterable[_T_co]): ...
class Mapping(Generic[_K, _V]): ...
class Match(Generic[AnyStr]): ...
class Sequence(Iterable[_T_co]): ...
class Tuple(Sequence[_T_co]): ...
class NamedTuple(tuple[Any, ...]): ...
def overload(func: _T) -> _T: ...
def type_check_only(func: _T) -> _T: ...
def final(func: _T) -> _T: ...
"""

stubtest_builtins_stub = """
from typing import Generic, Mapping, Sequence, TypeVar, overload

T = TypeVar('T')
T_co = TypeVar('T_co', covariant=True)
KT = TypeVar('KT')
VT = TypeVar('VT')

class object:
    __module__: str
    def __init__(self) -> None: pass
    def __repr__(self) -> str: pass
class type: ...

class tuple(Sequence[T_co], Generic[T_co]):
    def __ge__(self, __other: tuple[T_co, ...]) -> bool: pass

class dict(Mapping[KT, VT]): ...

class function: pass
class ellipsis: pass

class int: ...
class float: ...
class bool(int): ...
class str: ...
class bytes: ...

class list(Sequence[T]): ...

def property(f: T) -> T: ...
def classmethod(f: T) -> T: ...
def staticmethod(f: T) -> T: ...
"""

stubtest_enum_stub = """
import sys
from typing import Any, TypeVar, Iterator

_T = TypeVar('_T')

class EnumMeta(type):
    def __len__(self) -> int: pass
    def __iter__(self: type[_T]) -> Iterator[_T]: pass
    def __reversed__(self: type[_T]) -> Iterator[_T]: pass
    def __getitem__(self: type[_T], name: str) -> _T: pass

class Enum(metaclass=EnumMeta):
    def __new__(cls: type[_T], value: object) -> _T: pass
    def __repr__(self) -> str: pass
    def __str__(self) -> str: pass
    def __format__(self, format_spec: str) -> str: pass
    def __hash__(self) -> Any: pass
    def __reduce_ex__(self, proto: Any) -> Any: pass
    name: str
    value: Any

class Flag(Enum):
    def __or__(self: _T, other: _T) -> _T: pass
    def __and__(self: _T, other: _T) -> _T: pass
    def __xor__(self: _T, other: _T) -> _T: pass
    def __invert__(self: _T) -> _T: pass
    if sys.version_info >= (3, 11):
        __ror__ = __or__
        __rand__ = __and__
        __rxor__ = __xor__
"""


@overload
def run_stubtest(
    stub: str,
    runtime: str,
    options: list[str],
    config_file: str | None = None,
    *,
    include_stderr: Literal[True],
) -> tuple[str, str]:
    """Include the stderr result."""


@overload
def run_stubtest(
    stub: str,
    runtime: str,
    options: list[str],
    config_file: str | None = None,
    *,
    include_stderr: Literal[False] = False,
) -> str:
    """Do not include the stderr result."""


def run_stubtest(
    stub: str,
    runtime: str,
    options: list[str],
    config_file: str | None = None,
    *,
    include_stderr: bool = False,
) -> str | tuple[str, str]:
    with use_tmp_dir(TEST_MODULE_NAME) as tmp_dir:
        with open("builtins.pyi", "w") as f:
            f.write(stubtest_builtins_stub)
        with open("typing.pyi", "w") as f:
            f.write(stubtest_typing_stub)
        with open("enum.pyi", "w") as f:
            f.write(stubtest_enum_stub)
        with open(f"{TEST_MODULE_NAME}.pyi", "w") as f:
            f.write(stub)
        with open(f"{TEST_MODULE_NAME}.py", "w") as f:
            f.write(runtime)
        if config_file:
            with open(f"{TEST_MODULE_NAME}_config.ini", "w") as f:
                f.write(config_file)
            options = options + ["--mypy-config-file", f"{TEST_MODULE_NAME}_config.ini"]
        output = io.StringIO()
        outerr = io.StringIO()
        with contextlib.redirect_stdout(output), contextlib.redirect_stderr(outerr):
            test_stubs(parse_options([TEST_MODULE_NAME] + options), use_builtins_fixtures=True)
        filtered_output = remove_color_code(
            output.getvalue()
            # remove cwd as it's not available from outside
            .replace(os.path.realpath(tmp_dir) + os.sep, "").replace(tmp_dir + os.sep, "")
        )
        if not include_stderr:
            return filtered_output

        return (filtered_output, outerr.getvalue())


class Case:
    def __init__(self, stub: str, runtime: str, error: str | None) -> None:
        self.stub = stub
        self.runtime = runtime
        self.error = error


def collect_cases(fn: Callable[..., Iterator[Case]]) -> Callable[..., None]:
    """run_stubtest used to be slow, so we used this decorator to combine cases.

    If you're reading this and bored, feel free to refactor this and make it more like
    other mypy tests.

    """

    def test(*args: Any, **kwargs: Any) -> None:
        cases = list(fn(*args, **kwargs))
        expected_errors = set()
        for c in cases:
            if c.error is None:
                continue
            expected_error = c.error
            if expected_error == "":
                expected_error = TEST_MODULE_NAME
            elif not expected_error.startswith(f"{TEST_MODULE_NAME}."):
                expected_error = f"{TEST_MODULE_NAME}.{expected_error}"
            assert expected_error not in expected_errors, (
                "collect_cases merges cases into a single stubtest invocation; we already "
                "expect an error for {}".format(expected_error)
            )
            expected_errors.add(expected_error)
        output = run_stubtest(
            stub="\n\n".join(textwrap.dedent(c.stub.lstrip("\n")) for c in cases),
            runtime="\n\n".join(textwrap.dedent(c.runtime.lstrip("\n")) for c in cases),
            options=["--generate-allowlist"],
        )

        actual_errors = set(output.splitlines())
        if actual_errors != expected_errors:
            output = run_stubtest(
                stub="\n\n".join(textwrap.dedent(c.stub.lstrip("\n")) for c in cases),
                runtime="\n\n".join(textwrap.dedent(c.runtime.lstrip("\n")) for c in cases),
                options=[],
            )
            assert actual_errors == expected_errors, output

    return test


class StubtestUnit(unittest.TestCase):
    @collect_cases
    def test_basic_good(self) -> Iterator[Case]:
        yield Case(
            stub="def f(number: int, text: str) -> None: ...",
            runtime="def f(number, text): pass",
            error=None,
        )
        yield Case(
            stub="""
            class X:
                def f(self, number: int, text: str) -> None: ...
            """,
            runtime="""
            class X:
                def f(self, number, text): pass
            """,
            error=None,
        )

    @collect_cases
    def test_types(self) -> Iterator[Case]:
        yield Case(
            stub="def mistyped_class() -> None: ...",
            runtime="class mistyped_class: pass",
            error="mistyped_class",
        )
        yield Case(
            stub="class mistyped_fn: ...", runtime="def mistyped_fn(): pass", error="mistyped_fn"
        )
        yield Case(
            stub="""
            class X:
                def mistyped_var(self) -> int: ...
            """,
            runtime="""
            class X:
                mistyped_var = 1
            """,
            error="X.mistyped_var",
        )

    @collect_cases
    def test_coroutines(self) -> Iterator[Case]:
        yield Case(stub="def bar() -> int: ...", runtime="async def bar(): return 5", error="bar")
        # Don't error for this one -- we get false positives otherwise
        yield Case(stub="async def foo() -> int: ...", runtime="def foo(): return 5", error=None)
        yield Case(stub="def baz() -> int: ...", runtime="def baz(): return 5", error=None)
        yield Case(
            stub="async def bingo() -> int: ...", runtime="async def bingo(): return 5", error=None
        )

    @collect_cases
    def test_arg_name(self) -> Iterator[Case]:
        yield Case(
            stub="def bad(number: int, text: str) -> None: ...",
            runtime="def bad(num, text) -> None: pass",
            error="bad",
        )
        yield Case(
            stub="def good_posonly(__number: int, text: str) -> None: ...",
            runtime="def good_posonly(num, /, text): pass",
            error=None,
        )
        yield Case(
            stub="def bad_posonly(__number: int, text: str) -> None: ...",
            runtime="def bad_posonly(flag, /, text): pass",
            error="bad_posonly",
        )
        yield Case(
            stub="""
            class BadMethod:
                def f(self, number: int, text: str) -> None: ...
            """,
            runtime="""
            class BadMethod:
                def f(self, n, text): pass
            """,
            error="BadMethod.f",
        )
        yield Case(
            stub="""
            class GoodDunder:
                def __exit__(self, t, v, tb) -> None: ...
            """,
            runtime="""
            class GoodDunder:
                def __exit__(self, exc_type, exc_val, exc_tb): pass
            """,
            error=None,
        )

    @collect_cases
    def test_arg_kind(self) -> Iterator[Case]:
        yield Case(
            stub="def runtime_kwonly(number: int, text: str) -> None: ...",
            runtime="def runtime_kwonly(number, *, text): pass",
            error="runtime_kwonly",
        )
        yield Case(
            stub="def stub_kwonly(number: int, *, text: str) -> None: ...",
            runtime="def stub_kwonly(number, text): pass",
            error="stub_kwonly",
        )
        yield Case(
            stub="def stub_posonly(__number: int, text: str) -> None: ...",
            runtime="def stub_posonly(number, text): pass",
            error="stub_posonly",
        )
        yield Case(
            stub="def good_posonly(__number: int, text: str) -> None: ...",
            runtime="def good_posonly(number, /, text): pass",
            error=None,
        )
        yield Case(
            stub="def runtime_posonly(number: int, text: str) -> None: ...",
            runtime="def runtime_posonly(number, /, text): pass",
            error="runtime_posonly",
        )
        yield Case(
            stub="def stub_posonly_570(number: int, /, text: str) -> None: ...",
            runtime="def stub_posonly_570(number, text): pass",
            error="stub_posonly_570",
        )

    @collect_cases
    def test_private_parameters(self) -> Iterator[Case]:
        # Private parameters can optionally be omitted.
        yield Case(
            stub="def priv_pos_arg_missing() -> None: ...",
            runtime="def priv_pos_arg_missing(_p1=None): pass",
            error=None,
        )
        yield Case(
            stub="def multi_priv_args() -> None: ...",
            runtime="def multi_priv_args(_p='', _q=''): pass",
            error=None,
        )
        yield Case(
            stub="def priv_kwarg_missing() -> None: ...",
            runtime="def priv_kwarg_missing(*, _p2=''): pass",
            error=None,
        )
        # But if they are included, they must be correct.
        yield Case(
            stub="def priv_pos_arg_wrong(_p: int = ...) -> None: ...",
            runtime="def priv_pos_arg_wrong(_p=None): pass",
            error="priv_pos_arg_wrong",
        )
        yield Case(
            stub="def priv_kwarg_wrong(*, _p: int = ...) -> None: ...",
            runtime="def priv_kwarg_wrong(*, _p=None): pass",
            error="priv_kwarg_wrong",
        )
        # Private parameters must have a default and start with exactly one
        # underscore.
        yield Case(
            stub="def pos_arg_no_default() -> None: ...",
            runtime="def pos_arg_no_default(_np): pass",
            error="pos_arg_no_default",
        )
        yield Case(
            stub="def kwarg_no_default() -> None: ...",
            runtime="def kwarg_no_default(*, _np): pass",
            error="kwarg_no_default",
        )
        yield Case(
            stub="def double_underscore_pos_arg() -> None: ...",
            runtime="def double_underscore_pos_arg(__np = None): pass",
            error="double_underscore_pos_arg",
        )
        yield Case(
            stub="def double_underscore_kwarg() -> None: ...",
            runtime="def double_underscore_kwarg(*, __np = None): pass",
            error="double_underscore_kwarg",
        )
        # But spot parameters that are accidentally not marked kw-only and
        # vice-versa.
        yield Case(
            stub="def priv_arg_is_kwonly(_p=...) -> None: ...",
            runtime="def priv_arg_is_kwonly(*, _p=''): pass",
            error="priv_arg_is_kwonly",
        )
        yield Case(
            stub="def priv_arg_is_positional(*, _p=...) -> None: ...",
            runtime="def priv_arg_is_positional(_p=''): pass",
            error="priv_arg_is_positional",
        )
        # Private parameters not at the end of the parameter list must be
        # included so that users can pass the following arguments using
        # positional syntax.
        yield Case(
            stub="def priv_args_not_at_end(*, q='') -> None: ...",
            runtime="def priv_args_not_at_end(_p='', q=''): pass",
            error="priv_args_not_at_end",
        )

    @collect_cases
    def test_default_presence(self) -> Iterator[Case]:
        yield Case(
            stub="def f1(text: str = ...) -> None: ...",
            runtime="def f1(text = 'asdf'): pass",
            error=None,
        )
        yield Case(
            stub="def f2(text: str = ...) -> None: ...", runtime="def f2(text): pass", error="f2"
        )
        yield Case(
            stub="def f3(text: str) -> None: ...",
            runtime="def f3(text = 'asdf'): pass",
            error="f3",
        )
        yield Case(
            stub="def f4(text: str = ...) -> None: ...",
            runtime="def f4(text = None): pass",
            error="f4",
        )
        yield Case(
            stub="def f5(data: bytes = ...) -> None: ...",
            runtime="def f5(data = 'asdf'): pass",
            error="f5",
        )
        yield Case(
            stub="""
            from typing import TypeVar
            _T = TypeVar("_T", bound=str)
            def f6(text: _T = ...) -> None: ...
            """,
            runtime="def f6(text = None): pass",
            error="f6",
        )

    @collect_cases
    def test_default_value(self) -> Iterator[Case]:
        yield Case(
            stub="def f1(text: str = 'x') -> None: ...",
            runtime="def f1(text = 'y'): pass",
            error="f1",
        )
        yield Case(
            stub='def f2(text: bytes = b"x\'") -> None: ...',
            runtime='def f2(text = b"x\'"): pass',
            error=None,
        )
        yield Case(
            stub='def f3(text: bytes = b"y\'") -> None: ...',
            runtime='def f3(text = b"x\'"): pass',
            error="f3",
        )
        yield Case(
            stub="def f4(text: object = 1) -> None: ...",
            runtime="def f4(text = 1.0): pass",
            error="f4",
        )
        yield Case(
            stub="def f5(text: object = True) -> None: ...",
            runtime="def f5(text = 1): pass",
            error="f5",
        )
        yield Case(
            stub="def f6(text: object = True) -> None: ...",
            runtime="def f6(text = True): pass",
            error=None,
        )
        yield Case(
            stub="def f7(text: object = not True) -> None: ...",
            runtime="def f7(text = False): pass",
            error=None,
        )
        yield Case(
            stub="def f8(text: object = not True) -> None: ...",
            runtime="def f8(text = True): pass",
            error="f8",
        )
        yield Case(
            stub="def f9(text: object = {1: 2}) -> None: ...",
            runtime="def f9(text = {1: 3}): pass",
            error="f9",
        )
        yield Case(
            stub="def f10(text: object = [1, 2]) -> None: ...",
            runtime="def f10(text = [1, 2]): pass",
            error=None,
        )

        # Simulate "<unrepresentable>"
        yield Case(
            stub="def f11() -> None: ...",
            runtime="""
            def f11(text=None) -> None: pass
            f11.__text_signature__ = "(text=<unrepresentable>)"
            """,
            error="f11",
        )

    @collect_cases
    def test_static_class_method(self) -> Iterator[Case]:
        yield Case(
            stub="""
            class Good:
                @classmethod
                def f(cls, number: int, text: str) -> None: ...
            """,
            runtime="""
            class Good:
                @classmethod
                def f(cls, number, text): pass
            """,
            error=None,
        )
        yield Case(
            stub="""
            class Bad1:
                def f(cls, number: int, text: str) -> None: ...
            """,
            runtime="""
            class Bad1:
                @classmethod
                def f(cls, number, text): pass
            """,
            error="Bad1.f",
        )
        yield Case(
            stub="""
            class Bad2:
                @classmethod
                def f(cls, number: int, text: str) -> None: ...
            """,
            runtime="""
            class Bad2:
                @staticmethod
                def f(self, number, text): pass
            """,
            error="Bad2.f",
        )
        yield Case(
            stub="""
            class Bad3:
                @staticmethod
                def f(cls, number: int, text: str) -> None: ...
            """,
            runtime="""
            class Bad3:
                @classmethod
                def f(self, number, text): pass
            """,
            error="Bad3.f",
        )
        yield Case(
            stub="""
            class GoodNew:
                def __new__(cls, *args, **kwargs): ...
            """,
            runtime="""
            class GoodNew:
                def __new__(cls, *args, **kwargs): pass
            """,
            error=None,
        )

    @collect_cases
    def test_arg_mismatch(self) -> Iterator[Case]:
        yield Case(
            stub="def f1(a, *, b, c) -> None: ...", runtime="def f1(a, *, b, c): pass", error=None
        )
        yield Case(
            stub="def f2(a, *, b) -> None: ...", runtime="def f2(a, *, b, c): pass", error="f2"
        )
        yield Case(
            stub="def f3(a, *, b, c) -> None: ...", runtime="def f3(a, *, b): pass", error="f3"
        )
        yield Case(
            stub="def f4(a, *, b, c) -> None: ...", runtime="def f4(a, b, *, c): pass", error="f4"
        )
        yield Case(
            stub="def f5(a, b, *, c) -> None: ...", runtime="def f5(a, *, b, c): pass", error="f5"
        )

    @collect_cases
    def test_varargs_varkwargs(self) -> Iterator[Case]:
        yield Case(
            stub="def f1(*args, **kwargs) -> None: ...",
            runtime="def f1(*args, **kwargs): pass",
            error=None,
        )
        yield Case(
            stub="def f2(*args, **kwargs) -> None: ...",
            runtime="def f2(**kwargs): pass",
            error="f2",
        )
        yield Case(
            stub="def g1(a, b, c, d) -> None: ...", runtime="def g1(a, *args): pass", error=None
        )
        yield Case(
            stub="def g2(a, b, c, d, *args) -> None: ...", runtime="def g2(a): pass", error="g2"
        )
        yield Case(
            stub="def g3(a, b, c, d, *args) -> None: ...",
            runtime="def g3(a, *args): pass",
            error=None,
        )
        yield Case(
            stub="def h1(a) -> None: ...", runtime="def h1(a, b, c, d, *args): pass", error="h1"
        )
        yield Case(
            stub="def h2(a, *args) -> None: ...", runtime="def h2(a, b, c, d): pass", error="h2"
        )
        yield Case(
            stub="def h3(a, *args) -> None: ...",
            runtime="def h3(a, b, c, d, *args): pass",
            error="h3",
        )
        yield Case(
            stub="def j1(a: int, *args) -> None: ...", runtime="def j1(a): pass", error="j1"
        )
        yield Case(
            stub="def j2(a: int) -> None: ...", runtime="def j2(a, *args): pass", error="j2"
        )
        yield Case(
            stub="def j3(a, b, c) -> None: ...", runtime="def j3(a, *args, c): pass", error="j3"
        )
        yield Case(stub="def k1(a, **kwargs) -> None: ...", runtime="def k1(a): pass", error="k1")
        yield Case(
            # In theory an error, but led to worse results in practice
            stub="def k2(a) -> None: ...",
            runtime="def k2(a, **kwargs): pass",
            error=None,
        )
        yield Case(
            stub="def k3(a, b) -> None: ...", runtime="def k3(a, **kwargs): pass", error="k3"
        )
        yield Case(
            stub="def k4(a, *, b) -> None: ...", runtime="def k4(a, **kwargs): pass", error=None
        )
        yield Case(
            stub="def k5(a, *, b) -> None: ...",
            runtime="def k5(a, *, b, c, **kwargs): pass",
            error="k5",
        )
        yield Case(
            stub="def k6(a, *, b, **kwargs) -> None: ...",
            runtime="def k6(a, *, b, c, **kwargs): pass",
            error="k6",
        )

    @collect_cases
    def test_overload(self) -> Iterator[Case]:
        yield Case(
            stub="""
            from typing import overload

            @overload
            def f1(a: int, *, c: int = ...) -> int: ...
            @overload
            def f1(a: int, b: int, c: int = ...) -> str: ...
            """,
            runtime="def f1(a, b = 0, c = 0): pass",
            error=None,
        )
        yield Case(
            stub="""
            @overload
            def f2(a: int, *, c: int = ...) -> int: ...
            @overload
            def f2(a: int, b: int, c: int = ...) -> str: ...
            """,
            runtime="def f2(a, b, c = 0): pass",
            error="f2",
        )
        yield Case(
            stub="""
            @overload
            def f3(a: int) -> int: ...
            @overload
            def f3(a: int, b: str) -> str: ...
            """,
            runtime="def f3(a, b = None): pass",
            error="f3",
        )
        yield Case(
            stub="""
            @overload
            def f4(a: int, *args, b: int, **kwargs) -> int: ...
            @overload
            def f4(a: str, *args, b: int, **kwargs) -> str: ...
            """,
            runtime="def f4(a, *args, b, **kwargs): pass",
            error=None,
        )
        yield Case(
            stub="""
            @overload
            def f5(__a: int) -> int: ...
            @overload
            def f5(__b: str) -> str: ...
            """,
            runtime="def f5(x, /): pass",
            error=None,
        )
        yield Case(
            stub="""
            from typing import final
            from typing_extensions import deprecated
            class Foo:
                @overload
                @final
                def f6(self, __a: int) -> int: ...
                @overload
                @deprecated("evil")
                def f6(self, __b: str) -> str: ...
            """,
            runtime="""
            class Foo:
                def f6(self, x, /): pass
            """,
            error=None,
        )
        yield Case(
            stub="""
            @overload
            def f7(a: int, /) -> int: ...
            @overload
            def f7(b: str, /) -> str: ...
            """,
            runtime="def f7(x, /): pass",
            error=None,
        )
        yield Case(
            stub="""
            @overload
            def f8(a: int, c: int = 0, /) -> int: ...
            @overload
            def f8(b: str, d: int, /) -> str: ...
            """,
            runtime="def f8(x, y, /): pass",
            error="f8",
        )
        yield Case(
            stub="""
            @overload
            def f9(a: int, c: int = 0, /) -> int: ...
            @overload
            def f9(b: str, d: int, /) -> str: ...
            """,
            runtime="def f9(x, y=0, /): pass",
            error=None,
        )
        yield Case(
            stub="""
            class Bar:
                @overload
                def f1(self) -> int: ...
                @overload
                def f1(self, a: int, /) -> int: ...

                @overload
                def f2(self, a: int, /) -> int: ...
                @overload
                def f2(self, a: str, /) -> int: ...
            """,
            runtime="""
            class Bar:
                def f1(self, *a) -> int: ...
                def f2(self, *a) -> int: ...
            """,
            error=None,
        )

    @collect_cases
    def test_property(self) -> Iterator[Case]:
        yield Case(
            stub="""
            class Good:
                @property
                def read_only_attr(self) -> int: ...
            """,
            runtime="""
            class Good:
                @property
                def read_only_attr(self): return 1
            """,
            error=None,
        )
        yield Case(
            stub="""
            class Bad:
                @property
                def f(self) -> int: ...
            """,
            runtime="""
            class Bad:
                def f(self) -> int: return 1
            """,
            error="Bad.f",
        )
        yield Case(
            stub="""
            class GoodReadOnly:
                @property
                def f(self) -> int: ...
            """,
            runtime="""
            class GoodReadOnly:
                f = 1
            """,
            error=None,
        )
        yield Case(
            stub="""
            class BadReadOnly:
                @property
                def f(self) -> str: ...
            """,
            runtime="""
            class BadReadOnly:
                f = 1
            """,
            error="BadReadOnly.f",
        )
        yield Case(
            stub="""
            class Y:
                @property
                def read_only_attr(self) -> int: ...
                @read_only_attr.setter
                def read_only_attr(self, val: int) -> None: ...
            """,
            runtime="""
            class Y:
                @property
                def read_only_attr(self): return 5
            """,
            error="Y.read_only_attr",
        )
        yield Case(
            stub="""
            class Z:
                @property
                def read_write_attr(self) -> int: ...
                @read_write_attr.setter
                def read_write_attr(self, val: int) -> None: ...
            """,
            runtime="""
            class Z:
                @property
                def read_write_attr(self): return self._val
                @read_write_attr.setter
                def read_write_attr(self, val): self._val = val
            """,
            error=None,
        )
        yield Case(
            stub="""
            class FineAndDandy:
                @property
                def attr(self) -> int: ...
            """,
            runtime="""
            class _EvilDescriptor:
                def __get__(self, instance, ownerclass=None):
                    if instance is None:
                        raise AttributeError('no')
                    return 42
                def __set__(self, instance, value):
                    raise AttributeError('no')

            class FineAndDandy:
                attr = _EvilDescriptor()
            """,
            error=None,
        )

    @collect_cases
    def test_cached_property(self) -> Iterator[Case]:
        yield Case(
            stub="""
            from functools import cached_property
            class Good:
                @cached_property
                def read_only_attr(self) -> int: ...
                @cached_property
                def read_only_attr2(self) -> int: ...
            """,
            runtime="""
            import functools as ft
            from functools import cached_property
            class Good:
                @cached_property
                def read_only_attr(self): return 1
                @ft.cached_property
                def read_only_attr2(self): return 1
            """,
            error=None,
        )
        yield Case(
            stub="""
            from functools import cached_property
            class Bad:
                @cached_property
                def f(self) -> int: ...
            """,
            runtime="""
            class Bad:
                def f(self) -> int: return 1
            """,
            error="Bad.f",
        )
        yield Case(
            stub="""
            from functools import cached_property
            class GoodCachedAttr:
                @cached_property
                def f(self) -> int: ...
            """,
            runtime="""
            class GoodCachedAttr:
                f = 1
            """,
            error=None,
        )
        yield Case(
            stub="""
            from functools import cached_property
            class BadCachedAttr:
                @cached_property
                def f(self) -> str: ...
            """,
            runtime="""
            class BadCachedAttr:
                f = 1
            """,
            error="BadCachedAttr.f",
        )
        yield Case(
            stub="""
            from functools import cached_property
            from typing import final
            class FinalGood:
                @cached_property
                @final
                def attr(self) -> int: ...
            """,
            runtime="""
            from functools import cached_property
            from typing import final
            class FinalGood:
                @cached_property
                @final
                def attr(self):
                    return 1
            """,
            error=None,
        )
        yield Case(
            stub="""
            from functools import cached_property
            class FinalBad:
                @cached_property
                def attr(self) -> int: ...
            """,
            runtime="""
            from functools import cached_property
            from typing_extensions import final
            class FinalBad:
                @cached_property
                @final
                def attr(self):
                    return 1
            """,
            error="FinalBad.attr",
        )

    @collect_cases
    def test_var(self) -> Iterator[Case]:
        yield Case(stub="x1: int", runtime="x1 = 5", error=None)
        yield Case(stub="x2: str", runtime="x2 = 5", error="x2")
        yield Case("from typing import Tuple", "", None)  # dummy case
        yield Case(
            stub="""
            x3: Tuple[int, int]
            """,
            runtime="x3 = (1, 3)",
            error=None,
        )
        yield Case(
            stub="""
            x4: Tuple[int, int]
            """,
            runtime="x4 = (1, 3, 5)",
            error="x4",
        )
        yield Case(stub="x5: int", runtime="def x5(a, b): pass", error="x5")
        yield Case(
            stub="def foo(a: int, b: int) -> None: ...\nx6 = foo",
            runtime="def foo(a, b): pass\ndef x6(c, d): pass",
            error="x6",
        )
        yield Case(
            stub="""
            class X:
                f: int
            """,
            runtime="""
            class X:
                def __init__(self):
                    self.f = "asdf"
            """,
            error=None,
        )
        yield Case(
            stub="""
            class Y:
                read_only_attr: int
            """,
            runtime="""
            class Y:
                @property
                def read_only_attr(self): return 5
            """,
            error="Y.read_only_attr",
        )
        yield Case(
            stub="""
            class Z:
                read_write_attr: int
            """,
            runtime="""
            class Z:
                @property
                def read_write_attr(self): return self._val
                @read_write_attr.setter
                def read_write_attr(self, val): self._val = val
            """,
            error=None,
        )

    @collect_cases
    def test_type_alias(self) -> Iterator[Case]:
        yield Case(
            stub="""
            import collections.abc
            import re
            import typing
            from typing import Callable, Dict, Generic, Iterable, List, Match, Tuple, TypeVar, Union
            """,
            runtime="""
            import collections.abc
            import re
            from typing import Callable, Dict, Generic, Iterable, List, Match, Tuple, TypeVar, Union
            """,
            error=None,
        )
        yield Case(
            stub="""
            class X:
                def f(self) -> None: ...
            Y = X
            """,
            runtime="""
            class X:
                def f(self) -> None: ...
            class Y: ...
            """,
            error="Y.f",
        )
        yield Case(stub="A = Tuple[int, str]", runtime="A = (int, str)", error="A")
        # Error if an alias isn't present at runtime...
        yield Case(stub="B = str", runtime="", error="B")
        # ... but only if the alias isn't private
        yield Case(stub="_C = int", runtime="", error=None)
        yield Case(
            stub="""
            D = tuple[str, str]
            E = Tuple[int, int, int]
            F = Tuple[str, int]
            """,
            runtime="""
            D = Tuple[str, str]
            E = Tuple[int, int, int]
            F = List[str]
            """,
            error="F",
        )
        yield Case(
            stub="""
            G = str | int
            H = Union[str, bool]
            I = str | int
            """,
            runtime="""
            G = Union[str, int]
            H = Union[str, bool]
            I = str
            """,
            error="I",
        )
        yield Case(
            stub="""
            K = dict[str, str]
            L = Dict[int, int]
            KK = collections.abc.Iterable[str]
            LL = typing.Iterable[str]
            """,
            runtime="""
            K = Dict[str, str]
            L = Dict[int, int]
            KK = Iterable[str]
            LL = Iterable[str]
            """,
            error=None,
        )
        yield Case(
            stub="""
            _T = TypeVar("_T")
            class _Spam(Generic[_T]):
                def foo(self) -> None: ...
            IntFood = _Spam[int]
            """,
            runtime="""
            _T = TypeVar("_T")
            class _Bacon(Generic[_T]):
                def foo(self, arg): pass
            IntFood = _Bacon[int]
            """,
            error="IntFood.foo",
        )
        yield Case(stub="StrList = list[str]", runtime="StrList = ['foo', 'bar']", error="StrList")
        yield Case(
            stub="""
            N = typing.Callable[[str], bool]
            O = collections.abc.Callable[[int], str]
            P = typing.Callable[[str], bool]
            """,
            runtime="""
            N = Callable[[str], bool]
            O = Callable[[int], str]
            P = int
            """,
            error="P",
        )
        yield Case(
            stub="""
            class Foo:
                class Bar: ...
            BarAlias = Foo.Bar
            """,
            runtime="""
            class Foo:
                class Bar: pass
            BarAlias = Foo.Bar
            """,
            error=None,
        )
        yield Case(
            stub="""
            from io import StringIO
            StringIOAlias = StringIO
            """,
            runtime="""
            from _io import StringIO
            StringIOAlias = StringIO
            """,
            error=None,
        )
        yield Case(stub="M = Match[str]", runtime="M = Match[str]", error=None)
        yield Case(
            stub="""
            class Baz:
                def fizz(self) -> None: ...
            BazAlias = Baz
            """,
            runtime="""
            class Baz:
                def fizz(self): pass
            BazAlias = Baz
            Baz.__name__ = Baz.__qualname__ = Baz.__module__ = "New"
            """,
            error=None,
        )
        yield Case(
            stub="""
            class FooBar:
                __module__: None  # type: ignore
                def fizz(self) -> None: ...
            FooBarAlias = FooBar
            """,
            runtime="""
            class FooBar:
                def fizz(self): pass
            FooBarAlias = FooBar
            FooBar.__module__ = None
            """,
            error=None,
        )
        if sys.version_info >= (3, 10):
            yield Case(
                stub="""
                Q = Dict[str, str]
                R = dict[int, int]
                S = Tuple[int, int]
                T = tuple[str, str]
                U = int | str
                V = Union[int, str]
                W = typing.Callable[[str], bool]
                Z = collections.abc.Callable[[str], bool]
                QQ = typing.Iterable[str]
                RR = collections.abc.Iterable[str]
                MM = typing.Match[str]
                MMM = re.Match[str]
                """,
                runtime="""
                Q = dict[str, str]
                R = dict[int, int]
                S = tuple[int, int]
                T = tuple[str, str]
                U = int | str
                V = int | str
                W = collections.abc.Callable[[str], bool]
                Z = collections.abc.Callable[[str], bool]
                QQ = collections.abc.Iterable[str]
                RR = collections.abc.Iterable[str]
                MM = re.Match[str]
                MMM = re.Match[str]
                """,
                error=None,
            )

    @collect_cases
    def test_enum(self) -> Iterator[Case]:
        yield Case(stub="import enum", runtime="import enum", error=None)
        yield Case(
            stub="""
            class X(enum.Enum):
                a: int
                b: str
                c: str
            """,
            runtime="""
            class X(enum.Enum):
                a = 1
                b = "asdf"
                c = 2
            """,
            error="X.c",
        )
        yield Case(
            stub="""
            class Flags1(enum.Flag):
                a: int
                b: int
            def foo(x: Flags1 = ...) -> None: ...
            """,
            runtime="""
            class Flags1(enum.Flag):
                a = 1
                b = 2
            def foo(x=Flags1.a|Flags1.b): pass
            """,
            error=None,
        )
        yield Case(
            stub="""
            class Flags2(enum.Flag):
                a: int
                b: int
            def bar(x: Flags2 | None = None) -> None: ...
            """,
            runtime="""
            class Flags2(enum.Flag):
                a = 1
                b = 2
            def bar(x=Flags2.a|Flags2.b): pass
            """,
            error="bar",
        )
        yield Case(
            stub="""
            class Flags3(enum.Flag):
                a: int
                b: int
            def baz(x: Flags3 | None = ...) -> None: ...
            """,
            runtime="""
            class Flags3(enum.Flag):
                a = 1
                b = 2
            def baz(x=Flags3(0)): pass
            """,
            error=None,
        )
        yield Case(
            runtime="""
            import enum
            class SomeObject: ...

            class WeirdEnum(enum.Enum):
                a = SomeObject()
                b = SomeObject()
            """,
            stub="""
            import enum
            class SomeObject: ...
            class WeirdEnum(enum.Enum):
                _value_: SomeObject
                a = ...
                b = ...
            """,
            error=None,
        )
        yield Case(
            stub="""
            class Flags4(enum.Flag):
                a: int
                b: int
            def spam(x: Flags4 | None = None) -> None: ...
            """,
            runtime="""
            class Flags4(enum.Flag):
                a = 1
                b = 2
            def spam(x=Flags4(0)): pass
            """,
            error="spam",
        )
        yield Case(
            stub="""
            from typing_extensions import Final, Literal
            class BytesEnum(bytes, enum.Enum):
                a: bytes
            FOO: Literal[BytesEnum.a]
            BAR: Final = BytesEnum.a
            BAZ: BytesEnum
            EGGS: bytes
            """,
            runtime="""
            class BytesEnum(bytes, enum.Enum):
                a = b'foo'
            FOO = BytesEnum.a
            BAR = BytesEnum.a
            BAZ = BytesEnum.a
            EGGS = BytesEnum.a
            """,
            error=None,
        )

    @collect_cases
    def test_decorator(self) -> Iterator[Case]:
        yield Case(
            stub="""
            from typing import Any, Callable
            def decorator(f: Callable[[], int]) -> Callable[..., Any]: ...
            @decorator
            def f() -> Any: ...
            """,
            runtime="""
            def decorator(f): return f
            @decorator
            def f(): return 3
            """,
            error=None,
        )

    @collect_cases
    def test_all_at_runtime_not_stub(self) -> Iterator[Case]:
        yield Case(
            stub="Z: int",
            runtime="""
            __all__ = []
            Z = 5""",
            error=None,
        )

    @collect_cases
    def test_all_in_stub_not_at_runtime(self) -> Iterator[Case]:
        yield Case(stub="__all__ = ()", runtime="", error="__all__")

    @collect_cases
    def test_all_in_stub_different_to_all_at_runtime(self) -> Iterator[Case]:
        # We *should* emit an error with the module name itself + __all__,
        # if the stub *does* define __all__,
        # but the stub's __all__ is inconsistent with the runtime's __all__
        yield Case(
            stub="""
            __all__ = ['foo']
            foo: str
            """,
            runtime="""
            __all__ = []
            foo = 'foo'
            """,
            error="__all__",
        )

    @collect_cases
    def test_missing(self) -> Iterator[Case]:
        yield Case(stub="x = 5", runtime="", error="x")
        yield Case(stub="def f(): ...", runtime="", error="f")
        yield Case(stub="class X: ...", runtime="", error="X")
        yield Case(
            stub="""
            from typing import overload
            @overload
            def h(x: int): ...
            @overload
            def h(x: str): ...
            """,
            runtime="",
            error="h",
        )
        yield Case(stub="", runtime="__all__ = []", error=None)  # dummy case
        yield Case(stub="", runtime="__all__ += ['y']\ny = 5", error="y")
        yield Case(stub="", runtime="__all__ += ['g']\ndef g(): pass", error="g")
        # Here we should only check that runtime has B, since the stub explicitly re-exports it
        yield Case(
            stub="from mystery import A, B as B, C as D  # type: ignore", runtime="", error="B"
        )
        yield Case(
            stub="class Y: ...",
            runtime="__all__ += ['Y']\nclass Y:\n  def __or__(self, other): return self|other",
            error="Y.__or__",
        )
        yield Case(
            stub="class Z: ...",
            runtime="__all__ += ['Z']\nclass Z:\n  def __reduce__(self): return (Z,)",
            error=None,
        )

    @collect_cases
    def test_missing_no_runtime_all(self) -> Iterator[Case]:
        yield Case(stub="", runtime="import sys", error=None)
        yield Case(stub="", runtime="def g(): ...", error="g")
        yield Case(stub="", runtime="CONSTANT = 0", error="CONSTANT")
        yield Case(stub="", runtime="import re; constant = re.compile('foo')", error="constant")
        yield Case(stub="", runtime="from json.scanner import NUMBER_RE", error=None)
        yield Case(stub="", runtime="from string import ascii_letters", error=None)

    @collect_cases
    def test_missing_no_runtime_all_terrible(self) -> Iterator[Case]:
        yield Case(
            stub="",
            runtime="""
import sys
import types
import __future__
_m = types.SimpleNamespace()
_m.annotations = __future__.annotations
sys.modules["_terrible_stubtest_test_module"] = _m

from _terrible_stubtest_test_module import *
assert annotations
""",
            error=None,
        )

    @collect_cases
    def test_non_public_1(self) -> Iterator[Case]:
        yield Case(
            stub="__all__: list[str]", runtime="", error=f"{TEST_MODULE_NAME}.__all__"
        )  # dummy case
        yield Case(stub="_f: int", runtime="def _f(): ...", error="_f")

    @collect_cases
    def test_non_public_2(self) -> Iterator[Case]:
        yield Case(stub="__all__: list[str] = ['f']", runtime="__all__ = ['f']", error=None)
        yield Case(stub="f: int", runtime="def f(): ...", error="f")
        yield Case(stub="g: int", runtime="def g(): ...", error="g")

    @collect_cases
    def test_dunders(self) -> Iterator[Case]:
        yield Case(
            stub="class A:\n  def __init__(self, a: int, b: int) -> None: ...",
            runtime="class A:\n  def __init__(self, a, bx): pass",
            error="A.__init__",
        )
        yield Case(
            stub="class B:\n  def __call__(self, c: int, d: int) -> None: ...",
            runtime="class B:\n  def __call__(self, c, dx): pass",
            error="B.__call__",
        )
        yield Case(
            stub=(
                "class C:\n"
                "  def __init_subclass__(\n"
                "    cls, e: int = ..., **kwargs: int\n"
                "  ) -> None: ...\n"
            ),
            runtime="class C:\n  def __init_subclass__(cls, e=1, **kwargs): pass",
            error=None,
        )
        if sys.version_info >= (3, 9):
            yield Case(
                stub="class D:\n  def __class_getitem__(cls, type: type) -> type: ...",
                runtime="class D:\n  def __class_getitem__(cls, type): ...",
                error=None,
            )

    @collect_cases
    def test_not_subclassable(self) -> Iterator[Case]:
        yield Case(
            stub="class CanBeSubclassed: ...", runtime="class CanBeSubclassed: ...", error=None
        )
        yield Case(
            stub="class CannotBeSubclassed:\n  def __init_subclass__(cls) -> None: ...",
            runtime="class CannotBeSubclassed:\n  def __init_subclass__(cls): raise TypeError",
            error="CannotBeSubclassed",
        )

    @collect_cases
    def test_has_runtime_final_decorator(self) -> Iterator[Case]:
        yield Case(
            stub="from typing_extensions import final",
            runtime="""
            import functools
            from typing_extensions import final
            """,
            error=None,
        )
        yield Case(
            stub="""
            @final
            class A: ...
            """,
            runtime="""
            @final
            class A: ...
            """,
            error=None,
        )
        yield Case(  # Runtime can miss `@final` decorator
            stub="""
            @final
            class B: ...
            """,
            runtime="""
            class B: ...
            """,
            error=None,
        )
        yield Case(  # Stub cannot miss `@final` decorator
            stub="""
            class C: ...
            """,
            runtime="""
            @final
            class C: ...
            """,
            error="C",
        )
        yield Case(
            stub="""
            class D:
                @final
                def foo(self) -> None: ...
                @final
                @staticmethod
                def bar() -> None: ...
                @staticmethod
                @final
                def bar2() -> None: ...
                @final
                @classmethod
                def baz(cls) -> None: ...
                @classmethod
                @final
                def baz2(cls) -> None: ...
                @property
                @final
                def eggs(self) -> int: ...
                @final
                @property
                def eggs2(self) -> int: ...
                @final
                def ham(self, obj: int) -> int: ...
            """,
            runtime="""
            class D:
                @final
                def foo(self): pass
                @final
                @staticmethod
                def bar(): pass
                @staticmethod
                @final
                def bar2(): pass
                @final
                @classmethod
                def baz(cls): pass
                @classmethod
                @final
                def baz2(cls): pass
                @property
                @final
                def eggs(self): return 42
                @final
                @property
                def eggs2(self): pass
                @final
                @functools.lru_cache()
                def ham(self, obj): return obj * 2
            """,
            error=None,
        )
        # Stub methods are allowed to have @final even if the runtime doesn't...
        yield Case(
            stub="""
            class E:
                @final
                def foo(self) -> None: ...
                @final
                @staticmethod
                def bar() -> None: ...
                @staticmethod
                @final
                def bar2() -> None: ...
                @final
                @classmethod
                def baz(cls) -> None: ...
                @classmethod
                @final
                def baz2(cls) -> None: ...
                @property
                @final
                def eggs(self) -> int: ...
                @final
                @property
                def eggs2(self) -> int: ...
                @final
                def ham(self, obj: int) -> int: ...
            """,
            runtime="""
            class E:
                def foo(self): pass
                @staticmethod
                def bar(): pass
                @staticmethod
                def bar2(): pass
                @classmethod
                def baz(cls): pass
                @classmethod
                def baz2(cls): pass
                @property
                def eggs(self): return 42
                @property
                def eggs2(self): return 42
                @functools.lru_cache()
                def ham(self, obj): return obj * 2
            """,
            error=None,
        )
        # ...But if the runtime has @final, the stub must have it as well
        yield Case(
            stub="""
            class F:
                def foo(self) -> None: ...
            """,
            runtime="""
            class F:
                @final
                def foo(self): pass
            """,
            error="F.foo",
        )
        yield Case(
            stub="""
            class G:
                @staticmethod
                def foo() -> None: ...
            """,
            runtime="""
            class G:
                @final
                @staticmethod
                def foo(): pass
            """,
            error="G.foo",
        )
        yield Case(
            stub="""
            class H:
                @staticmethod
                def foo() -> None: ...
            """,
            runtime="""
            class H:
                @staticmethod
                @final
                def foo(): pass
            """,
            error="H.foo",
        )
        yield Case(
            stub="""
            class I:
                @classmethod
                def foo(cls) -> None: ...
            """,
            runtime="""
            class I:
                @final
                @classmethod
                def foo(cls): pass
            """,
            error="I.foo",
        )
        yield Case(
            stub="""
            class J:
                @classmethod
                def foo(cls) -> None: ...
            """,
            runtime="""
            class J:
                @classmethod
                @final
                def foo(cls): pass
            """,
            error="J.foo",
        )
        yield Case(
            stub="""
            class K:
                @property
                def foo(self) -> int: ...
            """,
            runtime="""
            class K:
                @property
                @final
                def foo(self): return 42
            """,
            error="K.foo",
        )
        # This test wouldn't pass,
        # because the runtime can't set __final__ on instances of builtins.property,
        # so stubtest has non way of knowing that the runtime was decorated with @final:
        #
        # yield Case(
        #     stub="""
        #     class K2:
        #         @property
        #         def foo(self) -> int: ...
        #     """,
        #     runtime="""
        #     class K2:
        #         @final
        #         @property
        #         def foo(self): return 42
        #     """,
        #     error="K2.foo",
        # )
        yield Case(
            stub="""
            class L:
                def foo(self, obj: int) -> int: ...
            """,
            runtime="""
            class L:
                @final
                @functools.lru_cache()
                def foo(self, obj): return obj * 2
            """,
            error="L.foo",
        )

    @collect_cases
    def test_name_mangling(self) -> Iterator[Case]:
        yield Case(
            stub="""
            class X:
                def __mangle_good(self, text: str) -> None: ...
                def __mangle_bad(self, number: int) -> None: ...
            """,
            runtime="""
            class X:
                def __mangle_good(self, text): pass
                def __mangle_bad(self, text): pass
            """,
            error="X.__mangle_bad",
        )
        yield Case(
            stub="""
            class Klass:
                class __Mangled1:
                    class __Mangled2:
                        def __mangle_good(self, text: str) -> None: ...
                        def __mangle_bad(self, number: int) -> None: ...
            """,
            runtime="""
            class Klass:
                class __Mangled1:
                    class __Mangled2:
                        def __mangle_good(self, text): pass
                        def __mangle_bad(self, text): pass
            """,
            error="Klass.__Mangled1.__Mangled2.__mangle_bad",
        )
        yield Case(
            stub="""
            class __Dunder__:
                def __mangle_good(self, text: str) -> None: ...
                def __mangle_bad(self, number: int) -> None: ...
            """,
            runtime="""
            class __Dunder__:
                def __mangle_good(self, text): pass
                def __mangle_bad(self, text): pass
            """,
            error="__Dunder__.__mangle_bad",
        )
        yield Case(
            stub="""
            class _Private:
                def __mangle_good(self, text: str) -> None: ...
                def __mangle_bad(self, number: int) -> None: ...
            """,
            runtime="""
            class _Private:
                def __mangle_good(self, text): pass
                def __mangle_bad(self, text): pass
            """,
            error="_Private.__mangle_bad",
        )

    @collect_cases
    def test_mro(self) -> Iterator[Case]:
        yield Case(
            stub="""
            class A:
                def foo(self, x: int) -> None: ...
            class B(A):
                pass
            class C(A):
                pass
            """,
            runtime="""
            class A:
                def foo(self, x: int) -> None: ...
            class B(A):
                def foo(self, x: int) -> None: ...
            class C(A):
                def foo(self, y: int) -> None: ...
            """,
            error="C.foo",
        )
        yield Case(
            stub="""
            class X: ...
            """,
            runtime="""
            class X:
                def __init__(self, x): pass
            """,
            error="X.__init__",
        )

    @collect_cases
    def test_good_literal(self) -> Iterator[Case]:
        yield Case(
            stub=r"""
            from typing_extensions import Literal

            import enum
            class Color(enum.Enum):
                RED: int

            NUM: Literal[1]
            CHAR: Literal['a']
            FLAG: Literal[True]
            NON: Literal[None]
            BYT1: Literal[b'abc']
            BYT2: Literal[b'\x90']
            ENUM: Literal[Color.RED]
            """,
            runtime=r"""
            import enum
            class Color(enum.Enum):
                RED = 3

            NUM = 1
            CHAR = 'a'
            NON = None
            FLAG = True
            BYT1 = b"abc"
            BYT2 = b'\x90'
            ENUM = Color.RED
            """,
            error=None,
        )

    @collect_cases
    def test_bad_literal(self) -> Iterator[Case]:
        yield Case("from typing_extensions import Literal", "", None)  # dummy case
        yield Case(
            stub="INT_FLOAT_MISMATCH: Literal[1]",
            runtime="INT_FLOAT_MISMATCH = 1.0",
            error="INT_FLOAT_MISMATCH",
        )
        yield Case(stub="WRONG_INT: Literal[1]", runtime="WRONG_INT = 2", error="WRONG_INT")
        yield Case(stub="WRONG_STR: Literal['a']", runtime="WRONG_STR = 'b'", error="WRONG_STR")
        yield Case(
            stub="BYTES_STR_MISMATCH: Literal[b'value']",
            runtime="BYTES_STR_MISMATCH = 'value'",
            error="BYTES_STR_MISMATCH",
        )
        yield Case(
            stub="STR_BYTES_MISMATCH: Literal['value']",
            runtime="STR_BYTES_MISMATCH = b'value'",
            error="STR_BYTES_MISMATCH",
        )
        yield Case(
            stub="WRONG_BYTES: Literal[b'abc']",
            runtime="WRONG_BYTES = b'xyz'",
            error="WRONG_BYTES",
        )
        yield Case(
            stub="WRONG_BOOL_1: Literal[True]",
            runtime="WRONG_BOOL_1 = False",
            error="WRONG_BOOL_1",
        )
        yield Case(
            stub="WRONG_BOOL_2: Literal[False]",
            runtime="WRONG_BOOL_2 = True",
            error="WRONG_BOOL_2",
        )

    @collect_cases
    def test_special_subtype(self) -> Iterator[Case]:
        yield Case(
            stub="""
            b1: bool
            b2: bool
            b3: bool
            """,
            runtime="""
            b1 = 0
            b2 = 1
            b3 = 2
            """,
            error="b3",
        )
        yield Case(
            stub="""
            from typing_extensions import TypedDict

            class _Options(TypedDict):
                a: str
                b: int

            opt1: _Options
            opt2: _Options
            opt3: _Options
            """,
            runtime="""
            opt1 = {"a": "3.", "b": 14}
            opt2 = {"some": "stuff"}  # false negative
            opt3 = 0
            """,
            error="opt3",
        )

    @collect_cases
    def test_runtime_typing_objects(self) -> Iterator[Case]:
        yield Case(
            stub="from typing_extensions import Protocol, TypedDict",
            runtime="from typing_extensions import Protocol, TypedDict",
            error=None,
        )
        yield Case(
            stub="""
            class X(Protocol):
                bar: int
                def foo(self, x: int, y: bytes = ...) -> str: ...
            """,
            runtime="""
            class X(Protocol):
                bar: int
                def foo(self, x: int, y: bytes = ...) -> str: ...
            """,
            error=None,
        )
        yield Case(
            stub="""
            class Y(TypedDict):
                a: int
            """,
            runtime="""
            class Y(TypedDict):
                a: int
            """,
            error=None,
        )

    @collect_cases
    def test_named_tuple(self) -> Iterator[Case]:
        yield Case(
            stub="from typing import NamedTuple",
            runtime="from typing import NamedTuple",
            error=None,
        )
        yield Case(
            stub="""
            class X1(NamedTuple):
                bar: int
                foo: str = ...
            """,
            runtime="""
            class X1(NamedTuple):
                bar: int
                foo: str = 'a'
            """,
            error=None,
        )
        yield Case(
            stub="""
            class X2(NamedTuple):
                bar: int
                foo: str
            """,
            runtime="""
            class X2(NamedTuple):
                bar: int
                foo: str = 'a'
            """,
            # `__new__` will miss a default value for a `foo` parameter,
            # but we don't generate special errors for `foo` missing `...` part.
            error="X2.__new__",
        )

    @collect_cases
    def test_named_tuple_typing_and_collections(self) -> Iterator[Case]:
        yield Case(
            stub="from typing import NamedTuple",
            runtime="from collections import namedtuple",
            error=None,
        )
        yield Case(
            stub="""
            class X1(NamedTuple):
                bar: int
                foo: str = ...
            """,
            runtime="""
            X1 = namedtuple('X1', ['bar', 'foo'], defaults=['a'])
            """,
            error=None,
        )
        yield Case(
            stub="""
            class X2(NamedTuple):
                bar: int
                foo: str
            """,
            runtime="""
            X2 = namedtuple('X1', ['bar', 'foo'], defaults=['a'])
            """,
            error="X2.__new__",
        )

    @collect_cases
    def test_type_var(self) -> Iterator[Case]:
        yield Case(
            stub="from typing import TypeVar", runtime="from typing import TypeVar", error=None
        )
        yield Case(stub="A = TypeVar('A')", runtime="A = TypeVar('A')", error=None)
        yield Case(stub="B = TypeVar('B')", runtime="B = 5", error="B")
        if sys.version_info >= (3, 10):
            yield Case(
                stub="from typing import ParamSpec",
                runtime="from typing import ParamSpec",
                error=None,
            )
            yield Case(stub="C = ParamSpec('C')", runtime="C = ParamSpec('C')", error=None)

    @collect_cases
    def test_metaclass_match(self) -> Iterator[Case]:
        yield Case(stub="class Meta(type): ...", runtime="class Meta(type): ...", error=None)
        yield Case(stub="class A0: ...", runtime="class A0: ...", error=None)
        yield Case(
            stub="class A1(metaclass=Meta): ...",
            runtime="class A1(metaclass=Meta): ...",
            error=None,
        )
        yield Case(stub="class A2: ...", runtime="class A2(metaclass=Meta): ...", error="A2")
        yield Case(stub="class A3(metaclass=Meta): ...", runtime="class A3: ...", error="A3")

        # Explicit `type` metaclass can always be added in any part:
        yield Case(
            stub="class T1(metaclass=type): ...",
            runtime="class T1(metaclass=type): ...",
            error=None,
        )
        yield Case(stub="class T2: ...", runtime="class T2(metaclass=type): ...", error=None)
        yield Case(stub="class T3(metaclass=type): ...", runtime="class T3: ...", error=None)

        # Explicit check that `_protected` names are also supported:
        yield Case(stub="class _P1(type): ...", runtime="class _P1(type): ...", error=None)
        yield Case(stub="class P2: ...", runtime="class P2(metaclass=_P1): ...", error="P2")

        # With inheritance:
        yield Case(
            stub="""
            class I1(metaclass=Meta): ...
            class S1(I1): ...
            """,
            runtime="""
            class I1(metaclass=Meta): ...
            class S1(I1): ...
            """,
            error=None,
        )
        yield Case(
            stub="""
            class I2(metaclass=Meta): ...
            class S2: ...  # missing inheritance
            """,
            runtime="""
            class I2(metaclass=Meta): ...
            class S2(I2): ...
            """,
            error="S2",
        )

    @collect_cases
    def test_metaclass_abcmeta(self) -> Iterator[Case]:
        # Handling abstract metaclasses is special:
        yield Case(stub="from abc import ABCMeta", runtime="from abc import ABCMeta", error=None)
        yield Case(
            stub="class A1(metaclass=ABCMeta): ...",
            runtime="class A1(metaclass=ABCMeta): ...",
            error=None,
        )
        # Stubs cannot miss abstract metaclass:
        yield Case(stub="class A2: ...", runtime="class A2(metaclass=ABCMeta): ...", error="A2")
        # But, stubs can add extra abstract metaclass, this might be a typing hack:
        yield Case(stub="class A3(metaclass=ABCMeta): ...", runtime="class A3: ...", error=None)

    @collect_cases
    def test_abstract_methods(self) -> Iterator[Case]:
        yield Case(
            stub="""
            from abc import abstractmethod
            from typing import overload
            """,
            runtime="from abc import abstractmethod",
            error=None,
        )
        yield Case(
            stub="""
            class A1:
                def some(self) -> None: ...
            """,
            runtime="""
            class A1:
                @abstractmethod
                def some(self) -> None: ...
            """,
            error="A1.some",
        )
        yield Case(
            stub="""
            class A2:
                @abstractmethod
                def some(self) -> None: ...
            """,
            runtime="""
            class A2:
                @abstractmethod
                def some(self) -> None: ...
            """,
            error=None,
        )
        yield Case(
            stub="""
            class A3:
                @overload
                def some(self, other: int) -> str: ...
                @overload
                def some(self, other: str) -> int: ...
            """,
            runtime="""
            class A3:
                @abstractmethod
                def some(self, other) -> None: ...
            """,
            error="A3.some",
        )
        yield Case(
            stub="""
            class A4:
                @overload
                @abstractmethod
                def some(self, other: int) -> str: ...
                @overload
                @abstractmethod
                def some(self, other: str) -> int: ...
            """,
            runtime="""
            class A4:
                @abstractmethod
                def some(self, other) -> None: ...
            """,
            error=None,
        )
        yield Case(
            stub="""
            class A5:
                @abstractmethod
                @overload
                def some(self, other: int) -> str: ...
                @abstractmethod
                @overload
                def some(self, other: str) -> int: ...
            """,
            runtime="""
            class A5:
                @abstractmethod
                def some(self, other) -> None: ...
            """,
            error=None,
        )
        # Runtime can miss `@abstractmethod`:
        yield Case(
            stub="""
            class A6:
                @abstractmethod
                def some(self) -> None: ...
            """,
            runtime="""
            class A6:
                def some(self) -> None: ...
            """,
            error=None,
        )

    @collect_cases
    def test_abstract_properties(self) -> Iterator[Case]:
        # TODO: test abstract properties with setters
        yield Case(
            stub="from abc import abstractmethod",
            runtime="from abc import abstractmethod",
            error=None,
        )
        # Ensure that `@property` also can be abstract:
        yield Case(
            stub="""
            class AP1:
                @property
                def some(self) -> int: ...
            """,
            runtime="""
            class AP1:
                @property
                @abstractmethod
                def some(self) -> int: ...
            """,
            error="AP1.some",
        )
        yield Case(
            stub="""
            class AP1_2:
                def some(self) -> int: ...  # missing `@property` decorator
            """,
            runtime="""
            class AP1_2:
                @property
                @abstractmethod
                def some(self) -> int: ...
            """,
            error="AP1_2.some",
        )
        yield Case(
            stub="""
            class AP2:
                @property
                @abstractmethod
                def some(self) -> int: ...
            """,
            runtime="""
            class AP2:
                @property
                @abstractmethod
                def some(self) -> int: ...
            """,
            error=None,
        )
        # Runtime can miss `@abstractmethod`:
        yield Case(
            stub="""
            class AP3:
                @property
                @abstractmethod
                def some(self) -> int: ...
            """,
            runtime="""
            class AP3:
                @property
                def some(self) -> int: ...
            """,
            error=None,
        )

    @collect_cases
    def test_type_check_only(self) -> Iterator[Case]:
        yield Case(
            stub="from typing import type_check_only, overload",
            runtime="from typing import overload",
            error=None,
        )
        # You can have public types that are only defined in stubs
        # with `@type_check_only`:
        yield Case(
            stub="""
            @type_check_only
            class A1: ...
            """,
            runtime="",
            error=None,
        )
        # Having `@type_check_only` on a type that exists at runtime is an error
        yield Case(
            stub="""
            @type_check_only
            class A2: ...
            """,
            runtime="class A2: ...",
            error="A2",
        )
        # The same is true for NamedTuples and TypedDicts:
        yield Case(
            stub="from typing_extensions import NamedTuple, TypedDict",
            runtime="from typing_extensions import NamedTuple, TypedDict",
            error=None,
        )
        yield Case(
            stub="""
            @type_check_only
            class NT1(NamedTuple): ...
            """,
            runtime="class NT1(NamedTuple): ...",
            error="NT1",
        )
        yield Case(
            stub="""
            @type_check_only
            class TD1(TypedDict): ...
            """,
            runtime="class TD1(TypedDict): ...",
            error="TD1",
        )
        # The same is true for functions:
        yield Case(
            stub="""
            @type_check_only
            def func1() -> None: ...
            """,
            runtime="",
            error=None,
        )
        yield Case(
            stub="""
            @type_check_only
            def func2() -> None: ...
            """,
            runtime="def func2() -> None: ...",
            error="func2",
        )


def remove_color_code(s: str) -> str:
    return re.sub("\\x1b.*?m", "", s)  # this works!


class StubtestMiscUnit(unittest.TestCase):
    def test_output(self) -> None:
        output = run_stubtest(
            stub="def bad(number: int, text: str) -> None: ...",
            runtime="def bad(num, text): pass",
            options=[],
        )
        expected = (
            f'error: {TEST_MODULE_NAME}.bad is inconsistent, stub argument "number" differs '
            'from runtime argument "num"\n'
            f"Stub: in file {TEST_MODULE_NAME}.pyi:1\n"
            "def (number: builtins.int, text: builtins.str)\n"
            f"Runtime: in file {TEST_MODULE_NAME}.py:1\ndef (num, text)\n\n"
            "Found 1 error (checked 1 module)\n"
        )
        assert output == expected

        output = run_stubtest(
            stub="def bad(number: int, text: str) -> None: ...",
            runtime="def bad(num, text): pass",
            options=["--concise"],
        )
        expected = (
            "{}.bad is inconsistent, "
            'stub argument "number" differs from runtime argument "num"\n'.format(TEST_MODULE_NAME)
        )
        assert output == expected

    def test_ignore_flags(self) -> None:
        output = run_stubtest(
            stub="", runtime="__all__ = ['f']\ndef f(): pass", options=["--ignore-missing-stub"]
        )
        assert output == "Success: no issues found in 1 module\n"

        output = run_stubtest(stub="", runtime="def f(): pass", options=["--ignore-missing-stub"])
        assert output == "Success: no issues found in 1 module\n"

        output = run_stubtest(
            stub="def f(__a): ...", runtime="def f(a): pass", options=["--ignore-positional-only"]
        )
        assert output == "Success: no issues found in 1 module\n"

    def test_allowlist(self) -> None:
        # Can't use this as a context because Windows
        allowlist = tempfile.NamedTemporaryFile(mode="w+", delete=False)
        try:
            with allowlist:
                allowlist.write(f"{TEST_MODULE_NAME}.bad  # comment\n# comment")

            output = run_stubtest(
                stub="def bad(number: int, text: str) -> None: ...",
                runtime="def bad(asdf, text): pass",
                options=["--allowlist", allowlist.name],
            )
            assert output == "Success: no issues found in 1 module\n"

            # test unused entry detection
            output = run_stubtest(stub="", runtime="", options=["--allowlist", allowlist.name])
            assert output == (
                f"note: unused allowlist entry {TEST_MODULE_NAME}.bad\n"
                "Found 1 error (checked 1 module)\n"
            )

            output = run_stubtest(
                stub="",
                runtime="",
                options=["--allowlist", allowlist.name, "--ignore-unused-allowlist"],
            )
            assert output == "Success: no issues found in 1 module\n"

            # test regex matching
            with open(allowlist.name, mode="w+") as f:
                f.write(f"{TEST_MODULE_NAME}.b.*\n")
                f.write("(unused_missing)?\n")
                f.write("unused.*\n")

            output = run_stubtest(
                stub=textwrap.dedent(
                    """
                    def good() -> None: ...
                    def bad(number: int) -> None: ...
                    def also_bad(number: int) -> None: ...
                    """.lstrip(
                        "\n"
                    )
                ),
                runtime=textwrap.dedent(
                    """
                    def good(): pass
                    def bad(asdf): pass
                    def also_bad(asdf): pass
                    """.lstrip(
                        "\n"
                    )
                ),
                options=["--allowlist", allowlist.name, "--generate-allowlist"],
            )
            assert output == (
                f"note: unused allowlist entry unused.*\n{TEST_MODULE_NAME}.also_bad\n"
            )
        finally:
            os.unlink(allowlist.name)

    def test_mypy_build(self) -> None:
        output = run_stubtest(stub="+", runtime="", options=[])
        assert output == (
            "error: not checking stubs due to failed mypy compile:\n{}.pyi:1: "
            "error: invalid syntax  [syntax]\n".format(TEST_MODULE_NAME)
        )

        output = run_stubtest(stub="def f(): ...\ndef f(): ...", runtime="", options=[])
        assert output == (
            "error: not checking stubs due to mypy build errors:\n{}.pyi:2: "
            'error: Name "f" already defined on line 1  [no-redef]\n'.format(TEST_MODULE_NAME)
        )

    def test_missing_stubs(self) -> None:
        output = io.StringIO()
        with contextlib.redirect_stdout(output):
            test_stubs(parse_options(["not_a_module"]))
        assert remove_color_code(output.getvalue()) == (
            "error: not_a_module failed to find stubs\n"
            "Stub:\nMISSING\nRuntime:\nN/A\n\n"
            "Found 1 error (checked 1 module)\n"
        )

    def test_only_py(self) -> None:
        # in this case, stubtest will check the py against itself
        # this is useful to support packages with a mix of stubs and inline types
        with use_tmp_dir(TEST_MODULE_NAME):
            with open(f"{TEST_MODULE_NAME}.py", "w") as f:
                f.write("a = 1")
            output = io.StringIO()
            with contextlib.redirect_stdout(output):
                test_stubs(parse_options([TEST_MODULE_NAME]))
            output_str = remove_color_code(output.getvalue())
            assert output_str == "Success: no issues found in 1 module\n"

    def test_get_typeshed_stdlib_modules(self) -> None:
        stdlib = mypy.stubtest.get_typeshed_stdlib_modules(None, (3, 7))
        assert "builtins" in stdlib
        assert "os" in stdlib
        assert "os.path" in stdlib
        assert "asyncio" in stdlib
        assert "graphlib" not in stdlib
        assert "formatter" in stdlib
        assert "contextvars" in stdlib  # 3.7+
        assert "importlib.metadata" not in stdlib

        stdlib = mypy.stubtest.get_typeshed_stdlib_modules(None, (3, 10))
        assert "graphlib" in stdlib
        assert "formatter" not in stdlib
        assert "importlib.metadata" in stdlib

    def test_signature(self) -> None:
        def f(a: int, b: int, *, c: int, d: int = 0, **kwargs: Any) -> None:
            pass

        assert (
            str(mypy.stubtest.Signature.from_inspect_signature(inspect.signature(f)))
            == "def (a, b, *, c, d = ..., **kwargs)"
        )

    def test_builtin_signature_with_unrepresentable_default(self) -> None:
        sig = mypy.stubtest.safe_inspect_signature(bytes.hex)
        assert sig is not None
        assert (
            str(mypy.stubtest.Signature.from_inspect_signature(sig))
            == "def (self, sep = ..., bytes_per_sep = ...)"
        )

    def test_config_file(self) -> None:
        runtime = "temp = 5\n"
        stub = "from decimal import Decimal\ntemp: Decimal\n"
        config_file = f"[mypy]\nplugins={root_dir}/test-data/unit/plugins/decimal_to_int.py\n"
        output = run_stubtest(stub=stub, runtime=runtime, options=[])
        assert output == (
            f"error: {TEST_MODULE_NAME}.temp variable differs from runtime type Literal[5]\n"
            f"Stub: in file {TEST_MODULE_NAME}.pyi:2\n_decimal.Decimal\nRuntime:\n5\n\n"
            "Found 1 error (checked 1 module)\n"
        )
        output = run_stubtest(stub=stub, runtime=runtime, options=[], config_file=config_file)
        assert output == "Success: no issues found in 1 module\n"

    def test_config_file_error_codes(self) -> None:
        runtime = "temp = 5\n"
        stub = "temp = SOME_GLOBAL_CONST"
        output = run_stubtest(stub=stub, runtime=runtime, options=[])
        assert output == (
            "error: not checking stubs due to mypy build errors:\n"
            'test_module.pyi:1: error: Name "SOME_GLOBAL_CONST" is not defined  [name-defined]\n'
        )

        config_file = "[mypy]\ndisable_error_code = name-defined\n"
        output = run_stubtest(stub=stub, runtime=runtime, options=[], config_file=config_file)
        assert output == "Success: no issues found in 1 module\n"

<<<<<<< HEAD
    def test_config_file_error_codes_invalid(self) -> None:
        runtime = "temp = 5\n"
        stub = "temp: int\n"
        config_file = "[mypy]\ndisable_error_code = not-a-valid-name\n"
        output, outerr = run_stubtest(
            stub=stub, runtime=runtime, options=[], config_file=config_file, include_stderr=True
        )
        assert output == "Success: no issues found in 1 module\n"
        assert outerr == (
            "test_module_config.ini: [mypy]: disable_error_code: "
            "Invalid error code(s): not-a-valid-name\n"
        )

=======
    def test_config_file_wrong_incomplete_feature(self) -> None:
        runtime = "x = 1\n"
        stub = "x: int\n"
        config_file = "[mypy]\nenable_incomplete_feature = Unpack\n"
        output = run_stubtest(stub=stub, runtime=runtime, options=[], config_file=config_file)
        assert output == (
            "warning: Warning: Unpack is already enabled by default\n"
            "Success: no issues found in 1 module\n"
        )

        config_file = "[mypy]\nenable_incomplete_feature = not-a-valid-name\n"
        with self.assertRaises(SystemExit):
            run_stubtest(stub=stub, runtime=runtime, options=[], config_file=config_file)

>>>>>>> 5b46f1c4
    def test_no_modules(self) -> None:
        output = io.StringIO()
        with contextlib.redirect_stdout(output):
            test_stubs(parse_options([]))
        assert remove_color_code(output.getvalue()) == "error: no modules to check\n"

    def test_module_and_typeshed(self) -> None:
        output = io.StringIO()
        with contextlib.redirect_stdout(output):
            test_stubs(parse_options(["--check-typeshed", "some_module"]))
        assert remove_color_code(output.getvalue()) == (
            "error: cannot pass both --check-typeshed and a list of modules\n"
        )<|MERGE_RESOLUTION|>--- conflicted
+++ resolved
@@ -2624,7 +2624,6 @@
         output = run_stubtest(stub=stub, runtime=runtime, options=[], config_file=config_file)
         assert output == "Success: no issues found in 1 module\n"
 
-<<<<<<< HEAD
     def test_config_file_error_codes_invalid(self) -> None:
         runtime = "temp = 5\n"
         stub = "temp: int\n"
@@ -2638,7 +2637,6 @@
             "Invalid error code(s): not-a-valid-name\n"
         )
 
-=======
     def test_config_file_wrong_incomplete_feature(self) -> None:
         runtime = "x = 1\n"
         stub = "x: int\n"
@@ -2653,7 +2651,6 @@
         with self.assertRaises(SystemExit):
             run_stubtest(stub=stub, runtime=runtime, options=[], config_file=config_file)
 
->>>>>>> 5b46f1c4
     def test_no_modules(self) -> None:
         output = io.StringIO()
         with contextlib.redirect_stdout(output):
