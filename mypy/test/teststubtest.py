--- conflicted
+++ resolved
@@ -1251,27 +1251,6 @@
             "Found 1 error (checked 1 module)\n"
         )
         output = run_stubtest(stub=stub, runtime=runtime, options=[], config_file=config_file)
-<<<<<<< HEAD
-        assert output == ""
-
-    def test_config_file_strict(self) -> None:
-        config_file = (
-            "[mypy]\n"
-            "strict = True\n"
-        )
-        output = run_stubtest(stub="", runtime="", options=[], config_file=config_file)
-        assert output == (
-            "note: warn_unused_configs = True [global]\n"
-            "note: warn_unused_ignores = True [global]\n"
-        )
-        config_file = (
-            "[mypy-test_module.*]\n"
-            "strict = True\n"
-        )
-        output = run_stubtest(stub="", runtime="", options=[], config_file=config_file)
-        assert output == (
-            "note: warn_unused_ignores = True [test_module.*]\n"
-=======
         assert output == "Success: no issues found in 1 module\n"
 
     def test_no_modules(self) -> None:
@@ -1286,5 +1265,23 @@
             test_stubs(parse_options(["--check-typeshed", "some_module"]))
         assert remove_color_code(output.getvalue()) == (
             "error: cannot pass both --check-typeshed and a list of modules\n"
->>>>>>> 5718dfff
+        )
+
+    def test_config_file_strict(self) -> None:
+        config_file = (
+            "[mypy]\n"
+            "strict = True\n"
+        )
+        output = run_stubtest(stub="", runtime="", options=[], config_file=config_file)
+        assert output == (
+            "note: warn_unused_configs = True [global]\n"
+            "note: warn_unused_ignores = True [global]\n"
+        )
+        config_file = (
+            "[mypy-test_module.*]\n"
+            "strict = True\n"
+        )
+        output = run_stubtest(stub="", runtime="", options=[], config_file=config_file)
+        assert output == (
+            "note: warn_unused_ignores = True [test_module.*]\n"
         )