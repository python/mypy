--- conflicted
+++ resolved
@@ -58,11 +58,8 @@
     'check-flags.test',
     'check-incremental.test',
     'check-bound.test',
-<<<<<<< HEAD
     'check-optional.test',
-=======
     'check-fastparse.test',
->>>>>>> c8b3916f
 ]
 
 
