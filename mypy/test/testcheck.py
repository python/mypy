"""Type checker test cases"""

import os
import re
import sys

from typing import Dict, List, Set, Tuple

from mypy import build
from mypy.build import Graph
from mypy.modulefinder import BuildSource, SearchPaths, FindModuleCache
from mypy.test.config import test_temp_dir, test_data_prefix
from mypy.test.data import (
    DataDrivenTestCase, DataSuite, FileOperation, UpdateFile, module_from_path
)
from mypy.test.helpers import (
    assert_string_arrays_equal, normalize_error_messages, assert_module_equivalence,
    retry_on_error, update_testcase_output, parse_options,
    copy_and_fudge_mtime
)
from mypy.errors import CompileError


# List of files that contain test case descriptions.
typecheck_files = [
    'check-basic.test',
    'check-callable.test',
    'check-classes.test',
    'check-statements.test',
    'check-generics.test',
    'check-dynamic-typing.test',
    'check-inference.test',
    'check-inference-context.test',
    'check-kwargs.test',
    'check-overloading.test',
    'check-type-checks.test',
    'check-abstract.test',
    'check-multiple-inheritance.test',
    'check-super.test',
    'check-modules.test',
    'check-typevar-values.test',
    'check-unsupported.test',
    'check-unreachable-code.test',
    'check-unions.test',
    'check-isinstance.test',
    'check-lists.test',
    'check-namedtuple.test',
    'check-typeddict.test',
    'check-type-aliases.test',
    'check-ignore.test',
    'check-type-promotion.test',
    'check-semanal-error.test',
    'check-flags.test',
    'check-incremental.test',
    'check-serialize.test',
    'check-bound.test',
    'check-optional.test',
    'check-fastparse.test',
    'check-warnings.test',
    'check-async-await.test',
    'check-newtype.test',
    'check-class-namedtuple.test',
    'check-selftype.test',
    'check-python2.test',
    'check-columns.test',
    'check-functions.test',
    'check-tuples.test',
    'check-expressions.test',
    'check-generic-subtyping.test',
    'check-varargs.test',
    'check-newsyntax.test',
    'check-protocols.test',
    'check-underscores.test',
    'check-classvar.test',
    'check-enum.test',
    'check-incomplete-fixture.test',
    'check-custom-plugin.test',
    'check-default-plugin.test',
    'check-attr.test',
    'check-ctypes.test',
    'check-dataclasses.test',
    'check-final.test',
<<<<<<< HEAD
    'check-redefine.test',
=======
    'check-literal.test',
>>>>>>> 49726682
]


class TypeCheckSuite(DataSuite):
    files = typecheck_files

    def run_case(self, testcase: DataDrivenTestCase) -> None:
        incremental = ('incremental' in testcase.name.lower()
                       or 'incremental' in testcase.file
                       or 'serialize' in testcase.file)
        if incremental:
            # Incremental tests are run once with a cold cache, once with a warm cache.
            # Expect success on first run, errors from testcase.output (if any) on second run.
            # We briefly sleep to make sure file timestamps are distinct.
            num_steps = max([2] + list(testcase.output2.keys()))
            # Check that there are no file changes beyond the last run (they would be ignored).
            for dn, dirs, files in os.walk(os.curdir):
                for file in files:
                    m = re.search(r'\.([2-9])$', file)
                    if m and int(m.group(1)) > num_steps:
                        raise ValueError(
                            'Output file {} exists though test case only has {} runs'.format(
                                file, num_steps))
            steps = testcase.find_steps()
            for step in range(1, num_steps + 1):
                idx = step - 2
                ops = steps[idx] if idx < len(steps) and idx >= 0 else []
                self.run_case_once(testcase, ops, step)
        else:
            self.run_case_once(testcase)

    def run_case_once(self, testcase: DataDrivenTestCase,
                      operations: List[FileOperation] = [],
                      incremental_step: int = 0) -> None:
        original_program_text = '\n'.join(testcase.input)
        module_data = self.parse_module(original_program_text, incremental_step)

        # Unload already loaded plugins, they may be updated.
        for file, _ in testcase.files:
            module = module_from_path(file)
            if module.endswith('_plugin') and module in sys.modules:
                del sys.modules[module]
        if incremental_step == 0 or incremental_step == 1:
            # In run 1, copy program text to program file.
            for module_name, program_path, program_text in module_data:
                if module_name == '__main__':
                    with open(program_path, 'w') as f:
                        f.write(program_text)
                    break
        elif incremental_step > 1:
            # In runs 2+, copy *.[num] files to * files.
            for op in operations:
                if isinstance(op, UpdateFile):
                    # Modify/create file
                    copy_and_fudge_mtime(op.source_path, op.target_path)
                else:
                    # Delete file
                    # Use retries to work around potential flakiness on Windows (AppVeyor).
                    path = op.path
                    retry_on_error(lambda: os.remove(path))

        # Parse options after moving files (in case mypy.ini is being moved).
        options = parse_options(original_program_text, testcase, incremental_step)
        options.use_builtins_fixtures = True
        options.show_traceback = True
        if 'optional' in testcase.file:
            options.strict_optional = True
        if incremental_step and options.incremental:
            # Don't overwrite # flags: --no-incremental in incremental test cases
            options.incremental = True
        else:
            options.incremental = False
            # Don't waste time writing cache unless we are specifically looking for it
            if not testcase.writescache:
                options.cache_dir = os.devnull

        sources = []
        for module_name, program_path, program_text in module_data:
            # Always set to none so we're forced to reread the module in incremental mode
            sources.append(BuildSource(program_path, module_name,
                                       None if incremental_step else program_text))

        plugin_dir = os.path.join(test_data_prefix, 'plugins')
        sys.path.insert(0, plugin_dir)

        res = None
        try:
            res = build.build(sources=sources,
                              options=options,
                              alt_lib_path=test_temp_dir)
            a = res.errors
        except CompileError as e:
            a = e.messages
        finally:
            assert sys.path[0] == plugin_dir
            del sys.path[0]

        if testcase.normalize_output:
            a = normalize_error_messages(a)

        # Make sure error messages match
        if incremental_step == 0:
            # Not incremental
            msg = 'Unexpected type checker output ({}, line {})'
            output = testcase.output
        elif incremental_step == 1:
            msg = 'Unexpected type checker output in incremental, run 1 ({}, line {})'
            output = testcase.output
        elif incremental_step > 1:
            msg = ('Unexpected type checker output in incremental, run {}'.format(
                incremental_step) + ' ({}, line {})')
            output = testcase.output2.get(incremental_step, [])
        else:
            raise AssertionError()

        if output != a and testcase.config.getoption('--update-data', False):
            update_testcase_output(testcase, a)
        assert_string_arrays_equal(output, a, msg.format(testcase.file, testcase.line))

        if res:
            if options.cache_dir != os.devnull:
                self.verify_cache(module_data, res.errors, res.manager, res.graph)

            if incremental_step > 1:
                suffix = '' if incremental_step == 2 else str(incremental_step - 1)
                assert_module_equivalence(
                    'rechecked' + suffix,
                    testcase.expected_rechecked_modules.get(incremental_step - 1),
                    res.manager.rechecked_modules)
                assert_module_equivalence(
                    'stale' + suffix,
                    testcase.expected_stale_modules.get(incremental_step - 1),
                    res.manager.stale_modules)

    def verify_cache(self, module_data: List[Tuple[str, str, str]], a: List[str],
                     manager: build.BuildManager, graph: Graph) -> None:
        # There should be valid cache metadata for each module except
        # for those that had an error in themselves or one of their
        # dependencies.
        error_paths = self.find_error_message_paths(a)
        if manager.options.quick_and_dirty:
            busted_paths = error_paths
        else:
            busted_paths = {m.path for id, m in manager.modules.items()
                            if graph[id].transitive_error}
        modules = self.find_module_files(manager)
        modules.update({module_name: path for module_name, path, text in module_data})
        missing_paths = self.find_missing_cache_files(modules, manager)
        # We would like to assert error_paths.issubset(busted_paths)
        # but this runs into trouble because while some 'notes' are
        # really errors that cause an error to be marked, many are
        # just notes attached to other errors.
        assert error_paths or not busted_paths, "Some modules reported error despite no errors"
        if not missing_paths == busted_paths:
            raise AssertionError("cache data discrepancy %s != %s" %
                                 (missing_paths, busted_paths))

    def find_error_message_paths(self, a: List[str]) -> Set[str]:
        hits = set()
        for line in a:
            m = re.match(r'([^\s:]+):(\d+:)?(\d+:)? (error|warning|note):', line)
            if m:
                p = m.group(1)
                hits.add(p)
        return hits

    def find_module_files(self, manager: build.BuildManager) -> Dict[str, str]:
        modules = {}
        for id, module in manager.modules.items():
            modules[id] = module.path
        return modules

    def find_missing_cache_files(self, modules: Dict[str, str],
                                 manager: build.BuildManager) -> Set[str]:
        ignore_errors = True
        missing = {}
        for id, path in modules.items():
            meta = build.find_cache_meta(id, path, manager)
            if not build.validate_meta(meta, id, path, ignore_errors, manager):
                missing[id] = path
        return set(missing.values())

    def parse_module(self,
                     program_text: str,
                     incremental_step: int = 0) -> List[Tuple[str, str, str]]:
        """Return the module and program names for a test case.

        Normally, the unit tests will parse the default ('__main__')
        module and follow all the imports listed there. You can override
        this behavior and instruct the tests to check multiple modules
        by using a comment like this in the test case input:

          # cmd: mypy -m foo.bar foo.baz

        You can also use `# cmdN:` to have a different cmd for incremental
        step N (2, 3, ...).

        Return a list of tuples (module name, file name, program text).
        """
        m = re.search('# cmd: mypy -m ([a-zA-Z0-9_. ]+)$', program_text, flags=re.MULTILINE)
        if incremental_step > 1:
            alt_regex = '# cmd{}: mypy -m ([a-zA-Z0-9_. ]+)$'.format(incremental_step)
            alt_m = re.search(alt_regex, program_text, flags=re.MULTILINE)
            if alt_m is not None:
                # Optionally return a different command if in a later step
                # of incremental mode, otherwise default to reusing the
                # original cmd.
                m = alt_m

        if m:
            # The test case wants to use a non-default main
            # module. Look up the module and give it as the thing to
            # analyze.
            module_names = m.group(1)
            out = []
            search_paths = SearchPaths((test_temp_dir,), (), (), ())
            cache = FindModuleCache(search_paths)
            for module_name in module_names.split(' '):
                path = cache.find_module(module_name)
                assert path is not None, "Can't find ad hoc case file"
                with open(path) as f:
                    program_text = f.read()
                out.append((module_name, path, program_text))
            return out
        else:
            return [('__main__', 'main', program_text)]<|MERGE_RESOLUTION|>--- conflicted
+++ resolved
@@ -80,11 +80,8 @@
     'check-ctypes.test',
     'check-dataclasses.test',
     'check-final.test',
-<<<<<<< HEAD
     'check-redefine.test',
-=======
     'check-literal.test',
->>>>>>> 49726682
 ]
 
 
