--- conflicted
+++ resolved
@@ -90,11 +90,8 @@
     'check-reports.test',
     'check-errorcodes.test',
     'check-annotated.test',
-<<<<<<< HEAD
     'check-setattr.test',
-=======
     'check-parameter-specification.test',
->>>>>>> 4325aae8
 ]
 
 # Tests that use Python 3.8-only AST features (like expression-scoped ignores):
