"""Type checker test cases"""

from __future__ import annotations

import os
import re
import sys
import sysconfig
import tempfile
from pathlib import Path
from types import ModuleType

from mypy import build
from mypy.errors import CompileError
from mypy.modulefinder import BuildSource, FindModuleCache, SearchPaths
from mypy.test.config import test_data_prefix, test_temp_dir
from mypy.test.data import DataDrivenTestCase, DataSuite, FileOperation, module_from_path
from mypy.test.helpers import (
    assert_module_equivalence,
    assert_string_arrays_equal,
    assert_target_equivalence,
    check_test_output_files,
    find_test_files,
    normalize_error_messages,
    parse_options,
    perform_file_operations,
    remove_typevar_ids,
)
from mypy.test.update_data import update_testcase_output

lxml: ModuleType | None  # lxml is an optional dependency
try:
<<<<<<< HEAD
    import lxml
=======
    if sys.version_info >= (3, 14) and bool(sysconfig.get_config_var("Py_GIL_DISABLED")):
        # lxml doesn't support free-threading yet
        lxml = None
    else:
        import lxml  # type: ignore[import-untyped]
>>>>>>> 88a3c583
except ImportError:
    lxml = None


import pytest

# List of files that contain test case descriptions.
# Includes all check-* files with the .test extension in the test-data/unit directory
typecheck_files = find_test_files(pattern="check-*.test")

# Tests that use Python version specific features:
if sys.version_info < (3, 11):
    typecheck_files.remove("check-python311.test")
if sys.version_info < (3, 12):
    typecheck_files.remove("check-python312.test")
if sys.version_info < (3, 13):
    typecheck_files.remove("check-python313.test")
if sys.version_info < (3, 14):
    typecheck_files.remove("check-python314.test")


class TypeCheckSuite(DataSuite):
    files = typecheck_files

    def run_case(self, testcase: DataDrivenTestCase) -> None:
        if os.path.basename(testcase.file) == "check-modules-case.test":
            with tempfile.NamedTemporaryFile(prefix="test", dir=".") as temp_file:
                temp_path = Path(temp_file.name)
                if not temp_path.with_name(temp_path.name.upper()).exists():
                    pytest.skip("File system is not case‐insensitive")
        if lxml is None and os.path.basename(testcase.file) == "check-reports.test":
            pytest.skip("Cannot import lxml. Is it installed?")
        incremental = (
            "incremental" in testcase.name.lower()
            or "incremental" in testcase.file
            or "serialize" in testcase.file
        )
        if incremental:
            # Incremental tests are run once with a cold cache, once with a warm cache.
            # Expect success on first run, errors from testcase.output (if any) on second run.
            num_steps = max([2] + list(testcase.output2.keys()))
            # Check that there are no file changes beyond the last run (they would be ignored).
            for dn, dirs, files in os.walk(os.curdir):
                for file in files:
                    m = re.search(r"\.([2-9])$", file)
                    if m and int(m.group(1)) > num_steps:
                        raise ValueError(
                            "Output file {} exists though test case only has {} runs".format(
                                file, num_steps
                            )
                        )
            steps = testcase.find_steps()
            for step in range(1, num_steps + 1):
                idx = step - 2
                ops = steps[idx] if idx < len(steps) and idx >= 0 else []
                self.run_case_once(testcase, ops, step)
        else:
            self.run_case_once(testcase)

    def _sort_output_if_needed(self, testcase: DataDrivenTestCase, a: list[str]) -> None:
        idx = testcase.output_inline_start
        if not testcase.files or idx == len(testcase.output):
            return

        def _filename(_msg: str) -> str:
            return _msg.partition(":")[0]

        file_weights = {file: idx for idx, file in enumerate(_filename(msg) for msg in a)}
        testcase.output[idx:] = sorted(
            testcase.output[idx:], key=lambda msg: file_weights.get(_filename(msg), -1)
        )

    def run_case_once(
        self,
        testcase: DataDrivenTestCase,
        operations: list[FileOperation] | None = None,
        incremental_step: int = 0,
    ) -> None:
        if operations is None:
            operations = []
        original_program_text = "\n".join(testcase.input)
        module_data = self.parse_module(original_program_text, incremental_step)

        # Unload already loaded plugins, they may be updated.
        for file, _ in testcase.files:
            module = module_from_path(file)
            if module.endswith("_plugin") and module in sys.modules:
                del sys.modules[module]
        if incremental_step == 0 or incremental_step == 1:
            # In run 1, copy program text to program file.
            for module_name, program_path, program_text in module_data:
                if module_name == "__main__":
                    with open(program_path, "w", encoding="utf8") as f:
                        f.write(program_text)
                    break
        elif incremental_step > 1:
            # In runs 2+, copy *.[num] files to * files.
            perform_file_operations(operations)

        # Parse options after moving files (in case mypy.ini is being moved).
        options = parse_options(original_program_text, testcase, incremental_step)
        options.use_builtins_fixtures = True
        options.show_traceback = True

        if options.num_workers:
            options.fixed_format_cache = True
            if testcase.output_files:
                raise pytest.skip("Reports are not supported in parallel mode")
            if testcase.name.endswith("_no_parallel"):
                raise pytest.skip("Test not supported in parallel mode yet")

        # Enable some options automatically based on test file name.
        if "columns" in testcase.file:
            options.show_column_numbers = True
        if "errorcodes" in testcase.file:
            options.hide_error_codes = False
        if "abstract" not in testcase.file:
            options.allow_empty_bodies = not testcase.name.endswith("_no_empty")
        if "union-error" not in testcase.file and "Pep604" not in testcase.name:
            options.force_union_syntax = True

        if incremental_step and options.incremental or options.num_workers > 0:
            # Don't overwrite # flags: --no-incremental in incremental test cases
            options.incremental = True
        else:
            options.incremental = False
            # Don't waste time writing cache unless we are specifically looking for it
            if not testcase.writescache:
                options.cache_dir = os.devnull

        sources = []
        for module_name, program_path, program_text in module_data:
            # Always set to none so we're forced to reread the module in incremental mode
            sources.append(
                BuildSource(program_path, module_name, None if incremental_step else program_text)
            )

        plugin_dir = os.path.join(test_data_prefix, "plugins")

        worker_env = None
        if options.num_workers > 0:
            worker_env = os.environ.copy()
            # Make sure we are running tests with current worktree files, *not* with
            # an installed version of mypy.
            root_dir = os.path.dirname(os.path.dirname(os.path.dirname(__file__)))
            worker_env["PYTHONPATH"] = os.pathsep.join([root_dir, plugin_dir])
            worker_env["MYPY_TEST_PREFIX"] = root_dir
            worker_env["MYPY_ALT_LIB_PATH"] = test_temp_dir

        sys.path.insert(0, plugin_dir)
        res = None
        blocker = False
        try:
            res = build.build(
                sources=sources, options=options, alt_lib_path=test_temp_dir, worker_env=worker_env
            )
            a = res.errors
        except CompileError as e:
            a = e.messages
            blocker = True
        finally:
            assert sys.path[0] == plugin_dir
            del sys.path[0]

        if testcase.normalize_output:
            a = normalize_error_messages(a)

        # Make sure error messages match
        if incremental_step < 2:
            if incremental_step == 1:
                msg = "Unexpected type checker output in incremental, run 1 ({}, line {})"
            else:
                assert incremental_step == 0
                msg = "Unexpected type checker output ({}, line {})"
            self._sort_output_if_needed(testcase, a)
            output = testcase.output
        else:
            msg = (
                f"Unexpected type checker output in incremental, run {incremental_step}"
                + " ({}, line {})"
            )
            output = testcase.output2.get(incremental_step, [])

        if output != a and testcase.config.getoption("--update-data", False):
            update_testcase_output(testcase, a, incremental_step=incremental_step)

        if options.num_workers > 0:
            # TypeVarIds are not stable in parallel checking, normalize.
            a = remove_typevar_ids(a)
            output = remove_typevar_ids(output)
        assert_string_arrays_equal(output, a, msg.format(testcase.file, testcase.line))

        if res:
            if options.cache_dir != os.devnull:
                self.verify_cache(module_data, res.manager, blocker, incremental_step)

            name = "targets"
            if incremental_step:
                name += str(incremental_step + 1)
            expected = testcase.expected_fine_grained_targets.get(incremental_step + 1)
            actual = [
                target
                for module, target in res.manager.processed_targets
                if module in testcase.test_modules
            ]
            # TODO: check targets in parallel mode (e.g. per SCC).
            if options.num_workers == 0 and expected is not None:
                assert_target_equivalence(name, expected, actual)
            if incremental_step > 1:
                suffix = "" if incremental_step == 2 else str(incremental_step - 1)
                expected_rechecked = testcase.expected_rechecked_modules.get(incremental_step - 1)
                if expected_rechecked is not None:
                    assert_module_equivalence(
                        "rechecked" + suffix, expected_rechecked, res.manager.rechecked_modules
                    )
                expected_stale = testcase.expected_stale_modules.get(incremental_step - 1)
                if expected_stale is not None:
                    assert_module_equivalence(
                        "stale" + suffix, expected_stale, res.manager.stale_modules
                    )

        if testcase.output_files:
            check_test_output_files(testcase, incremental_step, strip_prefix="tmp/")

    def verify_cache(
        self,
        module_data: list[tuple[str, str, str]],
        manager: build.BuildManager,
        blocker: bool,
        step: int,
    ) -> None:
        if not blocker:
            # There should be valid cache metadata for each module except
            # in case of a blocking error in themselves or one of their
            # dependencies.
            modules = self.find_module_files(manager)
            modules.update({module_name: path for module_name, path, text in module_data})
            missing_paths = self.find_missing_cache_files(modules, manager)
            if missing_paths:
                raise AssertionError(f"cache data missing for {missing_paths} on run {step}")
        assert os.path.isfile(os.path.join(manager.options.cache_dir, ".gitignore"))
        cachedir_tag = os.path.join(manager.options.cache_dir, "CACHEDIR.TAG")
        assert os.path.isfile(cachedir_tag)
        with open(cachedir_tag) as f:
            assert f.read().startswith("Signature: 8a477f597d28d172789f06886806bc55")

    def find_module_files(self, manager: build.BuildManager) -> dict[str, str]:
        return {id: module.path for id, module in manager.modules.items()}

    def find_missing_cache_files(
        self, modules: dict[str, str], manager: build.BuildManager
    ) -> set[str]:
        ignore_errors = True
        missing = {}
        for id, path in modules.items():
            meta = build.find_cache_meta(id, path, manager)
            if not build.validate_meta(meta, id, path, ignore_errors, manager):
                missing[id] = path
        return set(missing.values())

    def parse_module(
        self, program_text: str, incremental_step: int = 0
    ) -> list[tuple[str, str, str]]:
        """Return the module and program names for a test case.

        Normally, the unit tests will parse the default ('__main__')
        module and follow all the imports listed there. You can override
        this behavior and instruct the tests to check multiple modules
        by using a comment like this in the test case input:

          # cmd: mypy -m foo.bar foo.baz

        You can also use `# cmdN:` to have a different cmd for incremental
        step N (2, 3, ...).

        Return a list of tuples (module name, file name, program text).
        """
        m = re.search("# cmd: mypy -m ([a-zA-Z0-9_. ]+)$", program_text, flags=re.MULTILINE)
        if incremental_step > 1:
            alt_regex = f"# cmd{incremental_step}: mypy -m ([a-zA-Z0-9_. ]+)$"
            alt_m = re.search(alt_regex, program_text, flags=re.MULTILINE)
            if alt_m is not None:
                # Optionally return a different command if in a later step
                # of incremental mode, otherwise default to reusing the
                # original cmd.
                m = alt_m

        if m:
            # The test case wants to use a non-default main
            # module. Look up the module and give it as the thing to
            # analyze.
            module_names = m.group(1)
            out = []
            search_paths = SearchPaths((test_temp_dir,), (), (), ())
            cache = FindModuleCache(search_paths, fscache=None, options=None)
            for module_name in module_names.split(" "):
                path = cache.find_module(module_name)
                assert isinstance(path, str), f"Can't find ad hoc case file: {module_name}"
                with open(path, encoding="utf8") as f:
                    program_text = f.read()
                out.append((module_name, path, program_text))
            return out
        else:
            return [("__main__", "main", program_text)]<|MERGE_RESOLUTION|>--- conflicted
+++ resolved
@@ -30,15 +30,11 @@
 
 lxml: ModuleType | None  # lxml is an optional dependency
 try:
-<<<<<<< HEAD
-    import lxml
-=======
     if sys.version_info >= (3, 14) and bool(sysconfig.get_config_var("Py_GIL_DISABLED")):
         # lxml doesn't support free-threading yet
         lxml = None
     else:
-        import lxml  # type: ignore[import-untyped]
->>>>>>> 88a3c583
+        import lxml
 except ImportError:
     lxml = None
 
