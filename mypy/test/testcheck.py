--- conflicted
+++ resolved
@@ -6,14 +6,8 @@
 import re
 import sys
 import types
-<<<<<<< HEAD
 
 import pytest
-=======
-from typing import cast
-
-import lxml
->>>>>>> 4b1d260d
 
 from mypy import build
 from mypy.build import Graph
@@ -33,7 +27,6 @@
 )
 from mypy.test.update_data import update_testcase_output
 
-<<<<<<< HEAD
 lxml: types.ModuleType | None
 try:
     import importlib
@@ -41,16 +34,6 @@
     lxml = importlib.import_module("lxml")
 except ImportError:
     lxml = None
-=======
-# try:
-# import lxml as _lxml
-
-# lxml: Optional[types.ModuleType] = _lxml
-# except ImportError:
-# lxml: Optional[types.ModuleType] = None
-
-lxml = cast(types.ModuleType, lxml)
->>>>>>> 4b1d260d
 
 # List of files that contain test case descriptions.
 # Includes all check-* files with the .test extension in the test-data/unit directory
