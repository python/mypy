"""Test cases for running mypy programs using a Python interpreter.

Each test case type checks a program then runs it using Python. The
output (stdout) of the program is compared to expected output. Type checking
uses full builtins and other stubs.

Note: Currently Python interpreter paths are hard coded.

Note: These test cases are *not* included in the main test suite, as including
      this suite would slow down the main suite too much.
"""

from __future__ import annotations

import os
import os.path
import re
import subprocess
import sys
from tempfile import TemporaryDirectory

from mypy import api
from mypy.defaults import PYTHON3_VERSION
from mypy.test.config import test_temp_dir
from mypy.test.data import DataDrivenTestCase, DataSuite
from mypy.test.helpers import assert_string_arrays_equal, split_lines

# Path to Python 3 interpreter
python3_path = sys.executable
program_re = re.compile(r"\b_program.py\b")


class PythonEvaluationSuite(DataSuite):
    files = ["pythoneval.test", "pythoneval-asyncio.test"]
    cache_dir = TemporaryDirectory()

    def run_case(self, testcase: DataDrivenTestCase) -> None:
        test_python_evaluation(testcase, os.path.join(self.cache_dir.name, ".mypy_cache"))


def test_python_evaluation(testcase: DataDrivenTestCase, cache_dir: str) -> None:
    """Runs Mypy in a subprocess.

    If this passes without errors, executes the script again with a given Python
    version.
    """
    assert testcase.old_cwd is not None, "test was not properly set up"
    # We must enable site packages to get access to installed stubs.
    # TODO: Enable strict optional for these tests
    mypy_cmdline = [
        "--show-traceback",
        "--no-strict-optional",
        "--no-silence-site-packages",
        "--no-error-summary",
<<<<<<< HEAD
        "--allow-empty-bodies",
=======
        "--hide-error-codes",
>>>>>>> d560570c
    ]
    interpreter = python3_path
    mypy_cmdline.append(f"--python-version={'.'.join(map(str, PYTHON3_VERSION))}")

    m = re.search("# flags: (.*)$", "\n".join(testcase.input), re.MULTILINE)
    if m:
        mypy_cmdline.extend(m.group(1).split())

    # Write the program to a file.
    program = "_" + testcase.name + ".py"
    program_path = os.path.join(test_temp_dir, program)
    mypy_cmdline.append(program_path)
    with open(program_path, "w", encoding="utf8") as file:
        for s in testcase.input:
            file.write(f"{s}\n")
    mypy_cmdline.append(f"--cache-dir={cache_dir}")
    output = []
    # Type check the program.
    out, err, returncode = api.run(mypy_cmdline)
    # split lines, remove newlines, and remove directory of test case
    for line in (out + err).splitlines():
        if line.startswith(test_temp_dir + os.sep):
            output.append(line[len(test_temp_dir + os.sep) :].rstrip("\r\n"))
        else:
            # Normalize paths so that the output is the same on Windows and Linux/macOS.
            line = line.replace(test_temp_dir + os.sep, test_temp_dir + "/")
            output.append(line.rstrip("\r\n"))
    if returncode == 0:
        # Execute the program.
        proc = subprocess.run(
            [interpreter, "-Wignore", program], cwd=test_temp_dir, capture_output=True
        )
        output.extend(split_lines(proc.stdout, proc.stderr))
    # Remove temp file.
    os.remove(program_path)
    for i, line in enumerate(output):
        if os.path.sep + "typeshed" + os.path.sep in line:
            output[i] = line.split(os.path.sep)[-1]
    assert_string_arrays_equal(
        adapt_output(testcase), output, f"Invalid output ({testcase.file}, line {testcase.line})"
    )


def adapt_output(testcase: DataDrivenTestCase) -> list[str]:
    """Translates the generic _program.py into the actual filename."""
    program = "_" + testcase.name + ".py"
    return [program_re.sub(program, line) for line in testcase.output]<|MERGE_RESOLUTION|>--- conflicted
+++ resolved
@@ -52,11 +52,8 @@
         "--no-strict-optional",
         "--no-silence-site-packages",
         "--no-error-summary",
-<<<<<<< HEAD
+        "--hide-error-codes",
         "--allow-empty-bodies",
-=======
-        "--hide-error-codes",
->>>>>>> d560570c
     ]
     interpreter = python3_path
     mypy_cmdline.append(f"--python-version={'.'.join(map(str, PYTHON3_VERSION))}")
