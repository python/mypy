--- conflicted
+++ resolved
@@ -94,16 +94,9 @@
         output.extend(interp_out)
     # Remove temp file.
     os.remove(program_path)
-<<<<<<< HEAD
-    output = normalize_error_messages(output)
-    for i, line in enumerate(output):
-        if '/typeshed/' in line:
-            output[i] = line.split('/typeshed/')[-1]
-=======
     for i, line in enumerate(output):
         if os.path.sep + 'typeshed' + os.path.sep in line:
             output[i] = line.split(os.path.sep)[-1]
->>>>>>> 2ef066fa
     assert_string_arrays_equal(adapt_output(testcase), output,
                                'Invalid output ({}, line {})'.format(
                                    testcase.file, testcase.line))
