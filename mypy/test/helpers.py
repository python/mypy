--- conflicted
+++ resolved
@@ -4,11 +4,8 @@
 import sys
 import time
 
-<<<<<<< HEAD
+
 from typing import Any, Callable, Dict, List, Optional, Tuple
-=======
-from typing import List, Dict, Tuple, Callable, Any, Optional
->>>>>>> 2900fb6a
 
 from mypy import defaults
 
