--- conflicted
+++ resolved
@@ -6,14 +6,12 @@
 from typing import List, Dict, Tuple, Callable, Any, Optional
 
 from mypy import defaults
-<<<<<<< HEAD
+
 import pytest  # type: ignore  # no pytest in typeshed
 from unittest import TestCase as Suite
-=======
-from mypy.myunit import AssertionFailure
+
 from mypy.main import process_options
 from mypy.options import Options
->>>>>>> 3edf07b9
 from mypy.test.data import DataDrivenTestCase
 
 skip = pytest.mark.skip
@@ -257,7 +255,6 @@
             time.sleep(wait_time)
 
 
-<<<<<<< HEAD
 class AssertionFailure(Exception):
     """Exception used to signal failed test cases."""
     def __init__(self, s: Optional[str] = None) -> None:
@@ -305,7 +302,7 @@
     if type(value) != typ:
         raise AssertionFailure('Invalid type {}, expected {}'.format(
             typename(type(value)), typename(typ)))
-=======
+
 def parse_options(program_text: str, testcase: DataDrivenTestCase,
                   incremental_step: int) -> Options:
     """Parse comments like '# flags: --foo' in a test case."""
@@ -332,5 +329,4 @@
             all(flag not in flag_list for flag in ['--python-version', '-2', '--py2'])):
         options.python_version = testcase_pyversion(testcase.file, testcase.name)
 
-    return options
->>>>>>> 3edf07b9
+    return options