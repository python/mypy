--- conflicted
+++ resolved
@@ -8,13 +8,10 @@
 
 from mypy import defaults
 from mypy.myunit import AssertionFailure
-<<<<<<< HEAD
-from mypy.test.config import test_temp_dir
-=======
 from mypy.main import process_options
 from mypy.options import Options
->>>>>>> 53ebb6b0
 from mypy.test.data import DataDrivenTestCase
+from mypy.test.config import test_temp_dir
 
 
 # AssertStringArraysEqual displays special line alignment helper messages if
@@ -317,7 +314,36 @@
             time.sleep(wait_time)
 
 
-<<<<<<< HEAD
+            
+def parse_options(program_text: str, testcase: DataDrivenTestCase,
+                  incremental_step: int) -> Options:
+    """Parse comments like '# flags: --foo' in a test case."""
+    options = Options()
+    flags = re.search('# flags: (.*)$', program_text, flags=re.MULTILINE)
+    if incremental_step > 1:
+        flags2 = re.search('# flags{}: (.*)$'.format(incremental_step), program_text,
+                           flags=re.MULTILINE)
+        if flags2:
+            flags = flags2
+
+    flag_list = None
+    if flags:
+        flag_list = flags.group(1).split()
+        targets, options = process_options(flag_list, require_targets=False)
+        if targets:
+            # TODO: support specifying targets via the flags pragma
+            raise RuntimeError('Specifying targets via the flags pragma is not supported.')
+    else:
+        options = Options()
+
+    # Allow custom python version to override testcase_pyversion
+    if (not flag_list or
+            all(flag not in flag_list for flag in ['--python-version', '-2', '--py2'])):
+        options.python_version = testcase_pyversion(testcase.file, testcase.name)
+
+    return options
+
+
 def split_lines(*streams: bytes) -> List[str]:
     """Returns a single list of string lines from the byte streams in args."""
     return [
@@ -342,33 +368,4 @@
     except subprocess.TimeoutExpired:
         out = err = b''
         process.kill()
-    return process.returncode, split_lines(out, err)
-=======
-def parse_options(program_text: str, testcase: DataDrivenTestCase,
-                  incremental_step: int) -> Options:
-    """Parse comments like '# flags: --foo' in a test case."""
-    options = Options()
-    flags = re.search('# flags: (.*)$', program_text, flags=re.MULTILINE)
-    if incremental_step > 1:
-        flags2 = re.search('# flags{}: (.*)$'.format(incremental_step), program_text,
-                           flags=re.MULTILINE)
-        if flags2:
-            flags = flags2
-
-    flag_list = None
-    if flags:
-        flag_list = flags.group(1).split()
-        targets, options = process_options(flag_list, require_targets=False)
-        if targets:
-            # TODO: support specifying targets via the flags pragma
-            raise RuntimeError('Specifying targets via the flags pragma is not supported.')
-    else:
-        options = Options()
-
-    # Allow custom python version to override testcase_pyversion
-    if (not flag_list or
-            all(flag not in flag_list for flag in ['--python-version', '-2', '--py2'])):
-        options.python_version = testcase_pyversion(testcase.file, testcase.name)
-
-    return options
->>>>>>> 53ebb6b0
+    return process.returncode, split_lines(out, err)