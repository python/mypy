"""Test cases for the command line.

To begin we test that "mypy <directory>[/]" always recurses down the
whole tree.
"""

from __future__ import annotations

import os
import re
import subprocess
import sys
<<<<<<< HEAD
from types import ModuleType
=======
import sysconfig
>>>>>>> 88a3c583

from mypy.test.config import PREFIX, test_temp_dir
from mypy.test.data import DataDrivenTestCase, DataSuite
from mypy.test.helpers import (
    assert_string_arrays_equal,
    check_test_output_files,
    normalize_error_messages,
)

lxml: ModuleType | None  # lxml is an optional dependency
try:
<<<<<<< HEAD
    import lxml
=======
    if sys.version_info >= (3, 14) and bool(sysconfig.get_config_var("Py_GIL_DISABLED")):
        # lxml doesn't support free-threading yet
        lxml = None
    else:
        import lxml  # type: ignore[import-untyped]
>>>>>>> 88a3c583
except ImportError:
    lxml = None

import pytest

# Path to Python 3 interpreter
python3_path = sys.executable

# Files containing test case descriptions.
cmdline_files = ["cmdline.test", "cmdline.pyproject.test", "reports.test", "envvars.test"]


class PythonCmdlineSuite(DataSuite):
    files = cmdline_files
    native_sep = True

    def run_case(self, testcase: DataDrivenTestCase) -> None:
        if lxml is None and os.path.basename(testcase.file) == "reports.test":
            pytest.skip("Cannot import lxml. Is it installed?")
        for step in [1] + sorted(testcase.output2):
            test_python_cmdline(testcase, step)


def test_python_cmdline(testcase: DataDrivenTestCase, step: int) -> None:
    assert testcase.old_cwd is not None, "test was not properly set up"
    # Write the program to a file.
    program = "_program.py"
    program_path = os.path.join(test_temp_dir, program)
    with open(program_path, "w", encoding="utf8") as file:
        for s in testcase.input:
            file.write(f"{s}\n")
    args = parse_args(testcase.input[0])
    custom_cwd = parse_cwd(testcase.input[1]) if len(testcase.input) > 1 else None
    args.append("--show-traceback")
    args.append("--overwrite-union-syntax")
    if "--error-summary" not in args:
        args.append("--no-error-summary")
    if "--show-error-codes" not in args:
        args.append("--hide-error-codes")
    if "--disallow-empty-bodies" not in args:
        args.append("--allow-empty-bodies")
    # Type check the program.
    fixed = [python3_path, "-m", "mypy"]
    env = os.environ.copy()
    env.pop("COLUMNS", None)
    extra_path = os.path.join(os.path.abspath(test_temp_dir), "pypath")
    env["PYTHONPATH"] = PREFIX
    if os.path.isdir(extra_path):
        env["PYTHONPATH"] += os.pathsep + extra_path
    cwd = os.path.join(test_temp_dir, custom_cwd or "")
    args = [arg.replace("$CWD", os.path.abspath(cwd)) for arg in args]
    process = subprocess.Popen(
        fixed + args, stdout=subprocess.PIPE, stderr=subprocess.PIPE, cwd=cwd, env=env
    )
    outb, errb = process.communicate()
    result = process.returncode
    # Split output into lines.
    out = [s.rstrip("\n\r") for s in str(outb, "utf8").splitlines()]
    err = [s.rstrip("\n\r") for s in str(errb, "utf8").splitlines()]

    if "PYCHARM_HOSTED" in os.environ:
        for pos, line in enumerate(err):
            if line.startswith("pydev debugger: "):
                # Delete the attaching debugger message itself, plus the extra newline added.
                del err[pos : pos + 2]
                break

    # Remove temp file.
    os.remove(program_path)
    # Compare actual output to expected.
    if testcase.output_files:
        # Ignore stdout, but we insist on empty stderr and zero status.
        if err or result:
            raise AssertionError(
                "Expected zero status and empty stderr%s, got %d and\n%s"
                % (" on step %d" % step if testcase.output2 else "", result, "\n".join(err + out))
            )
        check_test_output_files(testcase, step)
    else:
        if testcase.normalize_output:
            out = normalize_error_messages(err + out)
        obvious_result = 1 if out else 0
        if obvious_result != result:
            out.append(f"== Return code: {result}")
        expected_out = testcase.output if step == 1 else testcase.output2[step]
        # Strip "tmp/" out of the test so that # E: works...
        expected_out = [s.replace("tmp" + os.sep, "") for s in expected_out]
        assert_string_arrays_equal(
            expected_out,
            out,
            "Invalid output ({}, line {}){}".format(
                testcase.file, testcase.line, " on step %d" % step if testcase.output2 else ""
            ),
        )


def parse_args(line: str) -> list[str]:
    """Parse the first line of the program for the command line.

    This should have the form

      # cmd: mypy <options>

    For example:

      # cmd: mypy pkg/
    """
    m = re.match("# cmd: mypy (.*)$", line)
    if not m:
        return []  # No args; mypy will spit out an error.
    return m.group(1).split()


def parse_cwd(line: str) -> str | None:
    """Parse the second line of the program for the command line.

    This should have the form

      # cwd: <directory>

    For example:

      # cwd: main/subdir
    """
    m = re.match("# cwd: (.*)$", line)
    return m.group(1) if m else None<|MERGE_RESOLUTION|>--- conflicted
+++ resolved
@@ -10,11 +10,8 @@
 import re
 import subprocess
 import sys
-<<<<<<< HEAD
+import sysconfig
 from types import ModuleType
-=======
-import sysconfig
->>>>>>> 88a3c583
 
 from mypy.test.config import PREFIX, test_temp_dir
 from mypy.test.data import DataDrivenTestCase, DataSuite
@@ -26,15 +23,11 @@
 
 lxml: ModuleType | None  # lxml is an optional dependency
 try:
-<<<<<<< HEAD
-    import lxml
-=======
     if sys.version_info >= (3, 14) and bool(sysconfig.get_config_var("Py_GIL_DISABLED")):
         # lxml doesn't support free-threading yet
         lxml = None
     else:
-        import lxml  # type: ignore[import-untyped]
->>>>>>> 88a3c583
+        import lxml
 except ImportError:
     lxml = None
 
