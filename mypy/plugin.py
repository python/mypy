"""Plugin system for extending mypy.

At large scale the plugin system works as following:

* Plugins are collected from the corresponding mypy config file option
  (either via paths to Python files, or installed Python modules)
  and imported using importlib.

* Every module should get an entry point function (called 'plugin' by default,
  but may be overridden in the config file) that should accept a single string
  argument that is a full mypy version (includes git commit hash for dev
  versions) and return a subclass of mypy.plugins.Plugin.

* All plugin class constructors should match the signature of mypy.plugin.Plugin
  (i.e. should accept an mypy.options.Options object), and *must* call
  super().__init__().

* At several steps during semantic analysis and type checking mypy calls
  special `get_xxx` methods on user plugins with a single string argument that
  is a fully qualified name (full name) of a relevant definition
  (see mypy.plugin.Plugin method docstrings for details).

* The plugins are called in the order they are passed in the config option.
  Every plugin must decide whether to act on a given full name. The first
  plugin that returns non-None object will be used.

* The above decision should be made using the limited common API specified by
  mypy.plugin.CommonPluginApi.

* The callback returned by the plugin will be called with a larger context that
  includes relevant current state (e.g. a default return type, or a default
  attribute type) and a wider relevant API provider (e.g.
  SemanticAnalyzerPluginInterface or CheckerPluginInterface).

* The result of this is used for further processing. See various `XxxContext`
  named tuples for details about which information is given to each hook.

Plugin developers should ensure that their plugins work well in incremental and
daemon modes. In particular, plugins should not hold global state, and should
always call add_plugin_dependency() in plugin hooks called during semantic
analysis. See the method docstring for more details.

There is no dedicated cache storage for plugins, but plugins can store
per-TypeInfo data in a special .metadata attribute that is serialized to the
mypy caches between incremental runs. To avoid collisions between plugins, they
are encouraged to store their state under a dedicated key coinciding with
plugin name in the metadata dictionary. Every value stored there must be
JSON-serializable.

## Notes about the semantic analyzer

Mypy 0.710 introduced a new semantic analyzer that changed how plugins are
expected to work in several notable ways (from mypy 0.730 the old semantic
analyzer is no longer available):

1. The order of processing AST nodes in modules is different. The old semantic
   analyzer processed modules in textual order, one module at a time. The new
   semantic analyzer first processes the module top levels, including bodies of
   any top-level classes and classes nested within classes. ("Top-level" here
   means "not nested within a function/method".) Functions and methods are
   processed only after module top levels have been finished. If there is an
   import cycle, all module top levels in the cycle are processed before
   processing any functions or methods. Each unit of processing (a module top
   level or a function/method) is called a *target*.

   This also means that function signatures in the same module have not been
   analyzed yet when analyzing the module top level. If you need access to
   a function signature, you'll need to explicitly analyze the signature first
   using `anal_type()`.

2. Each target can be processed multiple times. This may happen if some forward
   references are not ready yet, for example. This means that semantic analyzer
   related plugin hooks can be called multiple times for the same full name.
   These plugin methods must thus be idempotent.

3. The `anal_type` API function returns None if some part of the type is not
   available yet. If this happens, the current target being analyzed will be
   *deferred*, which means that it will be processed again soon, in the hope
   that additional dependencies will be available. This may happen if there are
   forward references to types or inter-module references to types within an
   import cycle.

   Note that if there is a circular definition, mypy may decide to stop
   processing to avoid an infinite number of iterations. When this happens,
   `anal_type` will generate an error and return an `AnyType` type object
   during the final iteration (instead of None).

4. There is a new API method `defer()`. This can be used to explicitly request
   the current target to be reprocessed one more time. You don't need this
   to call this if `anal_type` returns None, however.

5. There is a new API property `final_iteration`, which is true once mypy
   detected no progress during the previous iteration or if the maximum
   semantic analysis iteration count has been reached. You must never
   defer during the final iteration, as it will cause a crash.

6. The `node` attribute of SymbolTableNode objects may contain a reference to
   a PlaceholderNode object. This object means that this definition has not
   been fully processed yet. If you encounter a PlaceholderNode, you should
   defer unless it's the final iteration. If it's the final iteration, you
   should generate an error message. It usually means that there's a cyclic
   definition that cannot be resolved by mypy. PlaceholderNodes can only refer
   to references inside an import cycle. If you are looking up things from
   another module, such as the builtins, that is outside the current module or
   import cycle, you can safely assume that you won't receive a placeholder.

When testing your plugin, you should have a test case that forces a module top
level to be processed multiple times. The easiest way to do this is to include
a forward reference to a class in a top-level annotation. Example:

    c: C  # Forward reference causes second analysis pass
    class C: pass

Note that a forward reference in a function signature won't trigger another
pass, since all functions are processed only after the top level has been fully
analyzed.

You can use `api.options.new_semantic_analyzer` to check whether the new
semantic analyzer is enabled (it's always true in mypy 0.730 and later).
"""

from abc import abstractmethod
from typing import Any, Callable, List, Tuple, Optional, NamedTuple, TypeVar, Dict
from mypy_extensions import trait, mypyc_attr

from mypy.nodes import (
    Expression, Context, ClassDef, SymbolTableNode, MypyFile, CallExpr, ArgKind
)
from mypy.tvar_scope import TypeVarLikeScope
from mypy.types import (
    Type, Instance, CallableType, TypeList, UnboundType, ProperType, FunctionLike
)
from mypy.messages import MessageBuilder
from mypy.options import Options
from mypy.lookup import lookup_fully_qualified
from mypy.errorcodes import ErrorCode


@trait
class TypeAnalyzerPluginInterface:
    """Interface for accessing semantic analyzer functionality in plugins.

    Methods docstrings contain only basic info. Look for corresponding implementation
    docstrings in typeanal.py for more details.
    """

    # An options object. Note: these are the cloned options for the current file.
    # This might be different from Plugin.options (that contains default/global options)
    # if there are per-file options in the config. This applies to all other interfaces
    # in this file.
    options: Options

    @abstractmethod
    def fail(self, msg: str, ctx: Context, *, code: Optional[ErrorCode] = None) -> None:
        """Emit an error message at given location."""
        raise NotImplementedError

    @abstractmethod
    def named_type(self, name: str, args: List[Type]) -> Instance:
        """Construct an instance of a builtin type with given name."""
        raise NotImplementedError

    @abstractmethod
    def analyze_type(self, typ: Type) -> Type:
        """Analyze an unbound type using the default mypy logic."""
        raise NotImplementedError

    @abstractmethod
    def analyze_callable_args(self, arglist: TypeList) -> Optional[Tuple[List[Type],
                                                                         List[ArgKind],
                                                                         List[Optional[str]]]]:
        """Find types, kinds, and names of arguments from extended callable syntax."""
        raise NotImplementedError


# A context for a hook that semantically analyzes an unbound type.
AnalyzeTypeContext = NamedTuple(
    'AnalyzeTypeContext', [
        ('type', UnboundType),  # Type to analyze
        ('context', Context),   # Relevant location context (e.g. for error messages)
        ('api', TypeAnalyzerPluginInterface)])


@mypyc_attr(allow_interpreted_subclasses=True)
class CommonPluginApi:
    """
    A common plugin API (shared between semantic analysis and type checking phases)
    that all plugin hooks get independently of the context.
    """

    # Global mypy options.
    # Per-file options can be only accessed on various
    # XxxPluginInterface classes.
    options: Options

    @abstractmethod
    def lookup_fully_qualified(self, fullname: str) -> Optional[SymbolTableNode]:
        """Lookup a symbol by its full name (including module).

        This lookup function available for all plugins. Return None if a name
        is not found. This function doesn't support lookup from current scope.
        Use SemanticAnalyzerPluginInterface.lookup_qualified() for this."""
        raise NotImplementedError


@trait
class CheckerPluginInterface:
    """Interface for accessing type checker functionality in plugins.

    Methods docstrings contain only basic info. Look for corresponding implementation
    docstrings in checker.py for more details.
    """

<<<<<<< HEAD
    modules = None  # type: Dict[str, MypyFile]
    msg = None  # type: MessageBuilder
    options = None  # type: Options
    path = None  # type: str
=======
    msg: MessageBuilder
    options: Options
    path: str
>>>>>>> fbedea53

    # Type context for type inference
    @property
    @abstractmethod
    def type_context(self) -> List[Optional[Type]]:
        """Return the type context of the plugin"""
        raise NotImplementedError

    @abstractmethod
    def fail(self, msg: str, ctx: Context, *, code: Optional[ErrorCode] = None) -> None:
        """Emit an error message at given location."""
        raise NotImplementedError

    @abstractmethod
    def named_generic_type(self, name: str, args: List[Type]) -> Instance:
        """Construct an instance of a builtin type with given type arguments."""
        raise NotImplementedError

    @abstractmethod
    def named_type_or_none(self, qualified_name: str,
                           args: Optional[List[Type]] = None) -> Optional[Instance]:
        raise NotImplementedError

    @abstractmethod
    def add_plugin_dependency(self, trigger: str, target: Optional[str] = None) -> None:
        """Specify semantic dependencies for generated methods/variables.

        See the same function on SemanticAnalyzerPluginInterface for more details.
        """
        raise NotImplementedError


@trait
class SemanticAnalyzerPluginInterface:
    """Interface for accessing semantic analyzer functionality in plugins.

    Methods docstrings contain only basic info. Look for corresponding implementation
    docstrings in semanal.py for more details.

    # TODO: clean-up lookup functions.
    """

    modules: Dict[str, MypyFile]
    # Options for current file.
    options: Options
    cur_mod_id: str
    msg: MessageBuilder

    @abstractmethod
    def named_type(self, qualified_name: str, args: Optional[List[Type]] = None) -> Instance:
        """Construct an instance of a builtin type with given type arguments."""
        raise NotImplementedError

    @abstractmethod
    def parse_bool(self, expr: Expression) -> Optional[bool]:
        """Parse True/False literals."""
        raise NotImplementedError

    @abstractmethod
    def fail(self, msg: str, ctx: Context, serious: bool = False, *,
             blocker: bool = False, code: Optional[ErrorCode] = None) -> None:
        """Emit an error message at given location."""
        raise NotImplementedError

    @abstractmethod
    def anal_type(self, t: Type, *,
                  tvar_scope: Optional[TypeVarLikeScope] = None,
                  allow_tuple_literal: bool = False,
                  allow_unbound_tvars: bool = False,
                  report_invalid_types: bool = True,
                  third_pass: bool = False) -> Optional[Type]:
        """Analyze an unbound type.

        Return None if some part of the type is not ready yet. In this
        case the current target being analyzed will be deferred and
        analyzed again.
        """
        raise NotImplementedError

    @abstractmethod
    def class_type(self, self_type: Type) -> Type:
        """Generate type of first argument of class methods from type of self."""
        raise NotImplementedError

    @abstractmethod
    def builtin_type(self, fully_qualified_name: str) -> Instance:
        """Deprecated: use named_type instead."""
        raise NotImplementedError

    @abstractmethod
    def lookup_fully_qualified(self, name: str) -> SymbolTableNode:
        """Lookup a symbol by its fully qualified name.

        Raise an error if not found.
        """
        raise NotImplementedError

    @abstractmethod
    def lookup_fully_qualified_or_none(self, name: str) -> Optional[SymbolTableNode]:
        """Lookup a symbol by its fully qualified name.

        Return None if not found.
        """
        raise NotImplementedError

    @abstractmethod
    def lookup_qualified(self, name: str, ctx: Context,
                         suppress_errors: bool = False) -> Optional[SymbolTableNode]:
        """Lookup symbol using a name in current scope.

        This follows Python local->non-local->global->builtins rules.
        """
        raise NotImplementedError

    @abstractmethod
    def add_plugin_dependency(self, trigger: str, target: Optional[str] = None) -> None:
        """Specify semantic dependencies for generated methods/variables.

        If the symbol with full name given by trigger is found to be stale by mypy,
        then the body of node with full name given by target will be re-checked.
        By default, this is the node that is currently analyzed.

        For example, the dataclass plugin adds a generated __init__ method with
        a signature that depends on types of attributes in ancestor classes. If any
        attribute in an ancestor class gets stale (modified), we need to reprocess
        the subclasses (and thus regenerate __init__ methods).

        This is used by fine-grained incremental mode (mypy daemon). See mypy/server/deps.py
        for more details.
        """
        raise NotImplementedError

    @abstractmethod
    def add_symbol_table_node(self, name: str, stnode: SymbolTableNode) -> Any:
        """Add node to global symbol table (or to nearest class if there is one)."""
        raise NotImplementedError

    @abstractmethod
    def qualified_name(self, n: str) -> str:
        """Make qualified name using current module and enclosing class (if any)."""
        raise NotImplementedError

    @abstractmethod
    def defer(self) -> None:
        """Call this to defer the processing of the current node.

        This will request an additional iteration of semantic analysis.
        """
        raise NotImplementedError

    @property
    @abstractmethod
    def final_iteration(self) -> bool:
        """Is this the final iteration of semantic analysis?"""
        raise NotImplementedError

    @property
    @abstractmethod
    def is_stub_file(self) -> bool:
        raise NotImplementedError


# A context for querying for configuration data about a module for
# cache invalidation purposes.
ReportConfigContext = NamedTuple(
    'ReportConfigContext', [
        ('id', str),        # Module name
        ('path', str),      # Module file path
        ('is_check', bool)  # Is this invocation for checking whether the config matches
    ])

# A context for a function signature hook that infers a better signature for a
# function.  Note that argument types aren't available yet.  If you need them,
# you have to use a method hook instead.
FunctionSigContext = NamedTuple(
    'FunctionSigContext', [
        ('args', List[List[Expression]]),     # Actual expressions for each formal argument
        ('default_signature', CallableType),  # Original signature of the method
        ('context', Context),                 # Relevant location context (e.g. for error messages)
        ('api', CheckerPluginInterface)])

# A context for a function hook that infers the return type of a function with
# a special signature.
#
# A no-op callback would just return the inferred return type, but a useful
# callback at least sometimes can infer a more precise type.
FunctionContext = NamedTuple(
    'FunctionContext', [
        ('arg_types', List[List[Type]]),     # List of actual caller types for each formal argument
        ('arg_kinds', List[List[ArgKind]]),  # Ditto for argument kinds, see nodes.ARG_* constants
        # Names of formal parameters from the callee definition,
        # these will be sufficient in most cases.
        ('callee_arg_names', List[Optional[str]]),
        # Names of actual arguments in the call expression. For example,
        # in a situation like this:
        #     def func(**kwargs) -> None:
        #         pass
        #     func(kw1=1, kw2=2)
        # callee_arg_names will be ['kwargs'] and arg_names will be [['kw1', 'kw2']].
        ('arg_names', List[List[Optional[str]]]),
        ('default_return_type', Type),     # Return type inferred from signature
        ('args', List[List[Expression]]),  # Actual expressions for each formal argument
        ('context', Context),              # Relevant location context (e.g. for error messages)
        ('api', CheckerPluginInterface)])

# A context for a method signature hook that infers a better signature for a
# method.  Note that argument types aren't available yet.  If you need them,
# you have to use a method hook instead.
# TODO: document ProperType in the plugin changelog/update issue.
MethodSigContext = NamedTuple(
    'MethodSigContext', [
        ('type', ProperType),                 # Base object type for method call
        ('args', List[List[Expression]]),     # Actual expressions for each formal argument
        ('default_signature', CallableType),  # Original signature of the method
        ('context', Context),                 # Relevant location context (e.g. for error messages)
        ('api', CheckerPluginInterface)])

# A context for a method hook that infers the return type of a method with a
# special signature.
#
# This is very similar to FunctionContext (only differences are documented).
MethodContext = NamedTuple(
    'MethodContext', [
        ('type', ProperType),              # Base object type for method call
        ('arg_types', List[List[Type]]),   # List of actual caller types for each formal argument
        # see FunctionContext for details about names and kinds
        ('arg_kinds', List[List[ArgKind]]),
        ('callee_arg_names', List[Optional[str]]),
        ('arg_names', List[List[Optional[str]]]),
        ('default_return_type', Type),     # Return type inferred by mypy
        ('args', List[List[Expression]]),  # Lists of actual expressions for every formal argument
        ('context', Context),
        ('api', CheckerPluginInterface)])

# A context for an attribute type hook that infers the type of an attribute.
AttributeContext = NamedTuple(
    'AttributeContext', [
        ('type', ProperType),         # Type of object with attribute
        ('default_attr_type', Type),  # Original attribute type
        ('context', Context),         # Relevant location context (e.g. for error messages)
        ('api', CheckerPluginInterface)])

# A context for a class hook that modifies the class definition.
ClassDefContext = NamedTuple(
    'ClassDefContext', [
        ('cls', ClassDef),       # The class definition
        ('reason', Expression),  # The expression being applied (decorator, metaclass, base class)
        ('api', SemanticAnalyzerPluginInterface)
    ])

# A context for dynamic class definitions like
# Base = declarative_base()
DynamicClassDefContext = NamedTuple(
    'DynamicClassDefContext', [
        ('call', CallExpr),      # The r.h.s. of dynamic class definition
        ('name', str),           # The name this class is being assigned to
        ('api', SemanticAnalyzerPluginInterface)
    ])


@mypyc_attr(allow_interpreted_subclasses=True)
class Plugin(CommonPluginApi):
    """Base class of all type checker plugins.

    This defines a no-op plugin.  Subclasses can override some methods to
    provide some actual functionality.

    All get_ methods are treated as pure functions (you should assume that
    results might be cached). A plugin should return None from a get_ method
    to give way to other plugins.

    Look at the comments of various *Context objects for additional information on
    various hooks.
    """

    def __init__(self, options: Options) -> None:
        self.options = options
        self.python_version = options.python_version
        # This can't be set in __init__ because it is executed too soon in build.py.
        # Therefore, build.py *must* set it later before graph processing starts
        # by calling set_modules().
        self._modules: Optional[Dict[str, MypyFile]] = None

    def set_modules(self, modules: Dict[str, MypyFile]) -> None:
        self._modules = modules

    def lookup_fully_qualified(self, fullname: str) -> Optional[SymbolTableNode]:
        assert self._modules is not None
        return lookup_fully_qualified(fullname, self._modules)

    def report_config_data(self, ctx: ReportConfigContext) -> Any:
        """Get representation of configuration data for a module.

        The data must be encodable as JSON and will be stored in the
        cache metadata for the module. A mismatch between the cached
        values and the returned will result in that module's cache
        being invalidated and the module being rechecked.

        This can be called twice for each module, once after loading
        the cache to check if it is valid and once while writing new
        cache information.

        If is_check in the context is true, then the return of this
        call will be checked against the cached version. Otherwise the
        call is being made to determine what to put in the cache. This
        can be used to allow consulting extra cache files in certain
        complex situations.

        This can be used to incorporate external configuration information
        that might require changes to typechecking.
        """
        return None

    def get_additional_deps(self, file: MypyFile) -> List[Tuple[int, str, int]]:
        """Customize dependencies for a module.

        This hook allows adding in new dependencies for a module. It
        is called after parsing a file but before analysis. This can
        be useful if a library has dependencies that are dynamic based
        on configuration information, for example.

        Returns a list of (priority, module name, line number) tuples.

        The line number can be -1 when there is not a known real line number.

        Priorities are defined in mypy.build (but maybe shouldn't be).
        10 is a good choice for priority.
        """
        return []

    def get_type_analyze_hook(self, fullname: str
                              ) -> Optional[Callable[[AnalyzeTypeContext], Type]]:
        """Customize behaviour of the type analyzer for given full names.

        This method is called during the semantic analysis pass whenever mypy sees an
        unbound type. For example, while analysing this code:

            from lib import Special, Other

            var: Special
            def func(x: Other[int]) -> None:
                ...

        this method will be called with 'lib.Special', and then with 'lib.Other'.
        The callback returned by plugin must return an analyzed type,
        i.e. an instance of `mypy.types.Type`.
        """
        return None

    def get_function_signature_hook(self, fullname: str
                                    ) -> Optional[Callable[[FunctionSigContext], FunctionLike]]:
        """Adjust the signature of a function.

        This method is called before type checking a function call. Plugin
        may infer a better type for the function.

            from lib import Class, do_stuff

            do_stuff(42)
            Class()

        This method will be called with 'lib.do_stuff' and then with 'lib.Class'.
        """
        return None

    def get_function_hook(self, fullname: str
                          ) -> Optional[Callable[[FunctionContext], Type]]:
        """Adjust the return type of a function call.

        This method is called after type checking a call. Plugin may adjust the return
        type inferred by mypy, and/or emit some error messages. Note, this hook is also
        called for class instantiation calls, so that in this example:

            from lib import Class, do_stuff

            do_stuff(42)
            Class()

        This method will be called with 'lib.do_stuff' and then with 'lib.Class'.
        """
        return None

    def get_method_signature_hook(self, fullname: str
                                  ) -> Optional[Callable[[MethodSigContext], FunctionLike]]:
        """Adjust the signature of a method.

        This method is called before type checking a method call. Plugin
        may infer a better type for the method. The hook is also called for special
        Python dunder methods except __init__ and __new__ (use get_function_hook to customize
        class instantiation). This function is called with the method full name using
        the class where it was _defined_. For example, in this code:

            from lib import Special

            class Base:
                def method(self, arg: Any) -> Any:
                    ...
            class Derived(Base):
                ...

            var: Derived
            var.method(42)

            x: Special
            y = x[0]

        this method is called with '__main__.Base.method', and then with
        'lib.Special.__getitem__'.
        """
        return None

    def get_method_hook(self, fullname: str
                        ) -> Optional[Callable[[MethodContext], Type]]:
        """Adjust return type of a method call.

        This is the same as get_function_hook(), but is called with the
        method full name (again, using the class where the method is defined).
        """
        return None

    def get_attribute_hook(self, fullname: str
                           ) -> Optional[Callable[[AttributeContext], Type]]:
        """Adjust type of a class attribute.

        This method is called with attribute full name using the class where the attribute was
        defined (or Var.info.fullname for generated attributes).

        For classes without __getattr__ or __getattribute__, this hook is only called for
        names of fields/properties (but not methods) that exist in the instance MRO.

        For classes that implement __getattr__ or __getattribute__, this hook is called
        for all fields/properties, including nonexistent ones (but still not methods).

        For example:

            class Base:
                x: Any
                def __getattr__(self, attr: str) -> Any: ...

            class Derived(Base):
                ...

            var: Derived
            var.x
            var.y

        get_attribute_hook is called with '__main__.Base.x' and '__main__.Base.y'.
        However, if we had not implemented __getattr__ on Base, you would only get
        the callback for 'var.x'; 'var.y' would produce an error without calling the hook.
        """
        return None

    def get_class_decorator_hook(self, fullname: str
                                 ) -> Optional[Callable[[ClassDefContext], None]]:
        """Update class definition for given class decorators.

        The plugin can modify a TypeInfo _in place_ (for example add some generated
        methods to the symbol table). This hook is called after the class body was
        semantically analyzed.

        The hook is called with full names of all class decorators, for example
        """
        return None

    def get_metaclass_hook(self, fullname: str
                           ) -> Optional[Callable[[ClassDefContext], None]]:
        """Update class definition for given declared metaclasses.

        Same as get_class_decorator_hook() but for metaclasses. Note:
        this hook will be only called for explicit metaclasses, not for
        inherited ones.

        TODO: probably it should also be called on inherited metaclasses.
        """
        return None

    def get_base_class_hook(self, fullname: str
                            ) -> Optional[Callable[[ClassDefContext], None]]:
        """Update class definition for given base classes.

        Same as get_class_decorator_hook() but for base classes. Base classes
        don't need to refer to TypeInfos, if a base class refers to a variable with
        Any type, this hook will still be called.
        """
        return None

    def get_customize_class_mro_hook(self, fullname: str
                                     ) -> Optional[Callable[[ClassDefContext], None]]:
        """Customize MRO for given classes.

        The plugin can modify the class MRO _in place_. This method is called
        with the class full name before its body was semantically analyzed.
        """
        return None

    def get_dynamic_class_hook(self, fullname: str
                               ) -> Optional[Callable[[DynamicClassDefContext], None]]:
        """Semantically analyze a dynamic class definition.

        This plugin hook allows one to semantically analyze dynamic class definitions like:

            from lib import dynamic_class

            X = dynamic_class('X', [])

        For such definition, this hook will be called with 'lib.dynamic_class'.
        The plugin should create the corresponding TypeInfo, and place it into a relevant
        symbol table, e.g. using ctx.api.add_symbol_table_node().
        """
        return None


T = TypeVar('T')


class ChainedPlugin(Plugin):
    """A plugin that represents a sequence of chained plugins.

    Each lookup method returns the hook for the first plugin that
    reports a match.

    This class should not be subclassed -- use Plugin as the base class
    for all plugins.
    """

    # TODO: Support caching of lookup results (through a LRU cache, for example).

    def __init__(self, options: Options, plugins: List[Plugin]) -> None:
        """Initialize chained plugin.

        Assume that the child plugins aren't mutated (results may be cached).
        """
        super().__init__(options)
        self._plugins = plugins

    def set_modules(self, modules: Dict[str, MypyFile]) -> None:
        for plugin in self._plugins:
            plugin.set_modules(modules)

    def report_config_data(self, ctx: ReportConfigContext) -> Any:
        config_data = [plugin.report_config_data(ctx) for plugin in self._plugins]
        return config_data if any(x is not None for x in config_data) else None

    def get_additional_deps(self, file: MypyFile) -> List[Tuple[int, str, int]]:
        deps = []
        for plugin in self._plugins:
            deps.extend(plugin.get_additional_deps(file))
        return deps

    def get_type_analyze_hook(self, fullname: str
                              ) -> Optional[Callable[[AnalyzeTypeContext], Type]]:
        return self._find_hook(lambda plugin: plugin.get_type_analyze_hook(fullname))

    def get_function_signature_hook(self, fullname: str
                                    ) -> Optional[Callable[[FunctionSigContext], FunctionLike]]:
        return self._find_hook(lambda plugin: plugin.get_function_signature_hook(fullname))

    def get_function_hook(self, fullname: str
                          ) -> Optional[Callable[[FunctionContext], Type]]:
        return self._find_hook(lambda plugin: plugin.get_function_hook(fullname))

    def get_method_signature_hook(self, fullname: str
                                  ) -> Optional[Callable[[MethodSigContext], FunctionLike]]:
        return self._find_hook(lambda plugin: plugin.get_method_signature_hook(fullname))

    def get_method_hook(self, fullname: str
                        ) -> Optional[Callable[[MethodContext], Type]]:
        return self._find_hook(lambda plugin: plugin.get_method_hook(fullname))

    def get_attribute_hook(self, fullname: str
                           ) -> Optional[Callable[[AttributeContext], Type]]:
        return self._find_hook(lambda plugin: plugin.get_attribute_hook(fullname))

    def get_class_decorator_hook(self, fullname: str
                                 ) -> Optional[Callable[[ClassDefContext], None]]:
        return self._find_hook(lambda plugin: plugin.get_class_decorator_hook(fullname))

    def get_metaclass_hook(self, fullname: str
                           ) -> Optional[Callable[[ClassDefContext], None]]:
        return self._find_hook(lambda plugin: plugin.get_metaclass_hook(fullname))

    def get_base_class_hook(self, fullname: str
                            ) -> Optional[Callable[[ClassDefContext], None]]:
        return self._find_hook(lambda plugin: plugin.get_base_class_hook(fullname))

    def get_customize_class_mro_hook(self, fullname: str
                                     ) -> Optional[Callable[[ClassDefContext], None]]:
        return self._find_hook(lambda plugin: plugin.get_customize_class_mro_hook(fullname))

    def get_dynamic_class_hook(self, fullname: str
                               ) -> Optional[Callable[[DynamicClassDefContext], None]]:
        return self._find_hook(lambda plugin: plugin.get_dynamic_class_hook(fullname))

    def _find_hook(self, lookup: Callable[[Plugin], T]) -> Optional[T]:
        for plugin in self._plugins:
            hook = lookup(plugin)
            if hook:
                return hook
        return None<|MERGE_RESOLUTION|>--- conflicted
+++ resolved
@@ -211,16 +211,10 @@
     docstrings in checker.py for more details.
     """
 
-<<<<<<< HEAD
-    modules = None  # type: Dict[str, MypyFile]
-    msg = None  # type: MessageBuilder
-    options = None  # type: Options
-    path = None  # type: str
-=======
+    modules: Dict[str, MypyFile]
     msg: MessageBuilder
     options: Options
     path: str
->>>>>>> fbedea53
 
     # Type context for type inference
     @property
