"""Plugin system for extending mypy.

At large scale the plugin system works as following:
* Plugins are collected from the corresponding config option
  (either a paths to Python files, or installed Python modules)
  and imported using importlib
* Every module should get an entry point function (called 'plugin' by default,
  but may be overridden in the config file), that should accept a single string
  argument that is a full mypy version (includes git commit hash for dev versions)
  and return a subclass of mypy.plugins.Plugin
* All plugin class constructors should match the signature of mypy.plugin.Plugin
  (i.e. should accept an mypy.options.Options object), and *must* call super().__init__
* At several steps during semantic analysis and type checking mypy calls special `get_xxx`
  methods on user plugins with a single string argument that is a full name of a relevant
  node (see mypy.plugin.Plugin method docstrings for details)
* The plugins are called in the order they are passed in the config option. Every plugin must
  decide whether to act on a given full name. The first plugin that returns non-None object
  will be used
* The above decision should be made using the limited common API specified by
  mypy.plugin.CommonPluginApi
* The callback returned by the plugin will be called with a larger context that includes
  relevant current state (e.g. a default return type, or a default attribute type) and
  a wider relevant API provider (e.g. SemanticAnalyzerPluginInterface or
  CheckerPluginInterface)
* The result of this is used for further processing. See various `XxxContext` named tuples
  for details about which information is given to each hook.

Plugin developers should ensure that their plugins work well in incremental and
daemon modes. In particular, plugins should not hold global state, and should always call
add_plugin_dependency() in plugin hooks called during semantic analysis, see the method
docstring for more details.

There is no dedicated cache storage for plugins, but plugins can store per-TypeInfo data
in a special .metadata attribute that is serialized to cache between incremental runs.
To avoid collisions between plugins they are encouraged to store their state
under a dedicated key coinciding with plugin name in the metadata dictionary.
Every value stored there must be JSON-serializable.
"""

import types

from abc import abstractmethod
from typing import Callable, List, Tuple, Optional, NamedTuple, TypeVar, Dict
from mypy_extensions import trait

from mypy.nodes import (
    Expression, Context, ClassDef, SymbolTableNode, MypyFile, CallExpr
)
from mypy.tvar_scope import TypeVarScope
from mypy.types import Type, Instance, CallableType, TypeList, UnboundType
from mypy.messages import MessageBuilder
from mypy.options import Options
from mypy.lookup import lookup_fully_qualified
import mypy.interpreted_plugin


@trait
class TypeAnalyzerPluginInterface:
    """Interface for accessing semantic analyzer functionality in plugins.

    Methods docstrings contain only basic info. Look for corresponding implementation
    docstrings in typeanal.py for more details.
    """

    # An options object. Note: these are the cloned options for the current file.
    # This might be different from Plugin.options (that contains default/global options)
    # if there are per-file options in the config. This applies to all other interfaces
    # in this file.
    options = None  # type: Options

    @abstractmethod
    def fail(self, msg: str, ctx: Context) -> None:
        """Emmit an error message at given location."""
        raise NotImplementedError

    @abstractmethod
    def named_type(self, name: str, args: List[Type]) -> Instance:
        """Construct an instance of a builtin type with given name."""
        raise NotImplementedError

    @abstractmethod
    def analyze_type(self, typ: Type) -> Type:
        """Ananlyze an unbound type using the default mypy logic."""
        raise NotImplementedError

    @abstractmethod
    def analyze_callable_args(self, arglist: TypeList) -> Optional[Tuple[List[Type],
                                                                         List[int],
                                                                         List[Optional[str]]]]:
        """Find types, kinds, and names of arguments from extended callable syntax."""
        raise NotImplementedError


# A context for a hook that semantically analyzes an unbound type.
AnalyzeTypeContext = NamedTuple(
    'AnalyzeTypeContext', [
        ('type', UnboundType),  # Type to analyze
        ('context', Context),   # Relevant location context (e.g. for error messages)
        ('api', TypeAnalyzerPluginInterface)])


@trait
class CommonPluginApi:
    """
    A common plugin API (shared between semantic analysis and type checking phases)
    that all plugin hooks get independently of the context.
    """

    # Global mypy options
    options = None  # type: Options

    @abstractmethod
    def lookup_fully_qualified(self, fullname: str) -> Optional[SymbolTableNode]:
        raise NotImplementedError


@trait
class CheckerPluginInterface:
    """Interface for accessing type checker functionality in plugins.

    Methods docstrings contain only basic info. Look for corresponding implementation
    docstrings in checker.py for more details.
    """

    msg = None  # type: MessageBuilder
    options = None  # type: Options

    @abstractmethod
    def fail(self, msg: str, ctx: Context) -> None:
        """Emmit an error message at given location."""
        raise NotImplementedError

    @abstractmethod
    def named_generic_type(self, name: str, args: List[Type]) -> Instance:
        """Construct an instance of a builtin type with given type arguments."""
        raise NotImplementedError


@trait
class SemanticAnalyzerPluginInterface:
    """Interface for accessing semantic analyzer functionality in plugins.

    Methods docstrings contain only basic info. Look for corresponding implementation
    docstrings in semanal.py for more details.

    # TODO: clean-up lookup functions.
    """

    modules = None  # type: Dict[str, MypyFile]
    # Options for current file.
    options = None  # type: Options
    cur_mod_id = None  # type: str
    msg = None  # type: MessageBuilder

    @abstractmethod
    def named_type(self, qualified_name: str, args: Optional[List[Type]] = None) -> Instance:
        """Construct an instance of a builtin type with given type arguments."""
        raise NotImplementedError

    @abstractmethod
    def parse_bool(self, expr: Expression) -> Optional[bool]:
        """Parse True/False literals."""
        raise NotImplementedError

    @abstractmethod
    def fail(self, msg: str, ctx: Context, serious: bool = False, *,
             blocker: bool = False) -> None:
        """Emmit an error message at given location."""
        raise NotImplementedError

    @abstractmethod
    def anal_type(self, t: Type, *,
                  tvar_scope: Optional[TypeVarScope] = None,
                  allow_tuple_literal: bool = False,
                  allow_unbound_tvars: bool = False,
                  third_pass: bool = False) -> Type:
        """Analyze an unbound type."""
        raise NotImplementedError

    @abstractmethod
    def class_type(self, self_type: Type) -> Type:
        """Generate type of first argument of class methods from type of self."""
        raise NotImplementedError

    @abstractmethod
    def builtin_type(self, fully_qualified_name: str) -> Instance:
        """Deprecated: use named_type instead."""
        raise NotImplementedError

    @abstractmethod
    def lookup_fully_qualified(self, name: str) -> SymbolTableNode:
        """Lookup a symbol by its fully qualified name.

        Raise an error if not found.
        """
        raise NotImplementedError

    @abstractmethod
<<<<<<< HEAD
=======
    def lookup_fully_qualified_or_none(self, name: str) -> Optional[SymbolTableNode]:
        """Lookup a symbol by its fully qualified name.

        Return None if not found.
        """
        raise NotImplementedError

    @abstractmethod
>>>>>>> 36fcf4f8
    def lookup_qualified(self, name: str, ctx: Context,
                         suppress_errors: bool = False) -> Optional[SymbolTableNode]:
        """Lookup symbol using a name in current scope.

        This follows Python local->non-local->global->builtins rules.
        """
        raise NotImplementedError

    @abstractmethod
    def add_plugin_dependency(self, trigger: str, target: Optional[str] = None) -> None:
        """Specify semantic dependencies for generated methods/variables.

        If the symbol with full name given by trigger is found to be stale by mypy,
        then the body of node with full name given by target will be re-checked.
        By default, this is the node that is currently analyzed.

        For example, the dataclass plugin adds a generated __init__ method with
        a signature that depends on types of attributes in ancestor classes. If any
        attribute in an ancestor class gets stale (modified), we need to reprocess
        the subclasses (and thus regenerate __init__ methods).

        This is used by fine-grained incremental mode (mypy daemon). See mypy/server/deps.py
        for more details.
        """
        raise NotImplementedError

    @abstractmethod
    def add_symbol_table_node(self, name: str, stnode: SymbolTableNode) -> None:
        """Add node to global symbol table (or to nearest class if there is one)."""
        raise NotImplementedError

    @abstractmethod
    def qualified_name(self, n: str) -> str:
        """Make qualified name using current module and enclosing class (if any)."""
        raise NotImplementedError


# A context for a function hook that infers the return type of a function with
# a special signature.
#
# A no-op callback would just return the inferred return type, but a useful
# callback at least sometimes can infer a more precise type.
FunctionContext = NamedTuple(
    'FunctionContext', [
        ('arg_types', List[List[Type]]),   # List of actual caller types for each formal argument
        ('default_return_type', Type),     # Return type inferred from signature
        ('args', List[List[Expression]]),  # Actual expressions for each formal argument
        ('context', Context),              # Relevant location context (e.g. for error messages)
        ('api', CheckerPluginInterface)])

# A context for a method signature hook that infers a better signature for a
# method.  Note that argument types aren't available yet.  If you need them,
# you have to use a method hook instead.
MethodSigContext = NamedTuple(
    'MethodSigContext', [
        ('type', Type),                       # Base object type for method call
        ('args', List[List[Expression]]),     # Actual expressions for each formal argument
        ('default_signature', CallableType),  # Original signature of the method
        ('context', Context),                 # Relevant location context (e.g. for error messages)
        ('api', CheckerPluginInterface)])

# A context for a method hook that infers the return type of a method with a
# special signature.
#
# This is very similar to FunctionContext (only differences are documented).
MethodContext = NamedTuple(
    'MethodContext', [
        ('type', Type),                    # Base object type for method call
        ('arg_types', List[List[Type]]),   # Lists of actual argument types for every formal param
        ('default_return_type', Type),     # Return type inferred by mypy
        ('args', List[List[Expression]]),  # Lists of actual expressions for every formal argument
        ('context', Context),              # Relevant location context (e.g. for error messages)
        ('api', CheckerPluginInterface)])

# A context for an attribute type hook that infers the type of an attribute.
AttributeContext = NamedTuple(
    'AttributeContext', [
        ('type', Type),               # Type of object with attribute
        ('default_attr_type', Type),  # Original attribute type
        ('context', Context),         # Relevant location context (e.g. for error messages)
        ('api', CheckerPluginInterface)])

# A context for a class hook that modifies the class definition.
ClassDefContext = NamedTuple(
    'ClassDefContext', [
        ('cls', ClassDef),       # The class definition
        ('reason', Expression),  # The expression being applied (decorator, metaclass, base class)
        ('api', SemanticAnalyzerPluginInterface)
    ])

# A context for dynamic class definitions like
# Base = declarative_base()
DynamicClassDefContext = NamedTuple(
    'DynamicClassDefContext', [
        ('call', CallExpr),      # The r.h.s. of dynamic class definition
        ('name', str),           # The name this class is being assigned to
        ('api', SemanticAnalyzerPluginInterface)
    ])


class Plugin(CommonPluginApi):
    """Base class of all type checker plugins.

    This defines a no-op plugin.  Subclasses can override some methods to
    provide some actual functionality.

    All get_ methods are treated as pure functions (you should assume that
    results might be cached). A plugin should return None from a get_ method
    to give way to other plugins.

    Look at the comments of various *Context objects for additional information on
    various hooks.
    """

    def __init__(self, options: Options) -> None:
        self.options = options
        self.python_version = options.python_version
        # This can't be set in __init__ because it is executed too soon in build.py.
        # Therefore, build.py *must* set it later before graph processing starts
        # by calling set_modules().
        self._modules = None  # type: Optional[Dict[str, MypyFile]]

    def set_modules(self, modules: Dict[str, MypyFile]) -> None:
        self._modules = modules

    def lookup_fully_qualified(self, fullname: str) -> Optional[SymbolTableNode]:
        assert self._modules is not None
        return lookup_fully_qualified(fullname, self._modules)

    def get_type_analyze_hook(self, fullname: str
                              ) -> Optional[Callable[[AnalyzeTypeContext], Type]]:
        """Customize behaviour of the type analyzer for given full names.

        This method is called during the semantic analysis pass whenever mypy sees an
        unbound type. For example, while analysing this code:

            from lib import Special, Other

            var: Special
            def func(x: Other[int]) -> None:
                ...

        this method will be called with 'lib.Special', and then with 'lib.Other'.
        The callback returned by plugin must return an analyzed type,
        i.e. an instance of `mypy.types.Type`.
        """
        return None

    def get_function_hook(self, fullname: str
                          ) -> Optional[Callable[[FunctionContext], Type]]:
        """Adjust the return type of a function call.

        This method is called after type checking a call. Plugin may adjust the return
        type inferred by mypy, and/or emmit some error messages. Note, this hook is also
        called for class instantiation calls, so that in this example:

            from lib import Class, do_stuff

            do_stuff(42)
            Class()

        This method will be called with 'lib.do_stuff' and then with 'lib.Class'.
        """
        return None

    def get_method_signature_hook(self, fullname: str
                                  ) -> Optional[Callable[[MethodSigContext], CallableType]]:
        """Adjust the signature of a method.

        This method is called before type checking a method call. Plugin
        may infer a better type for the method. The hook is also called for special
        Python dunder methods except __init__ and __new__ (use get_function_hook to customize
        class instantiation). This function is called with the method full name using
        the class where it was _defined_. For example, in this code:

            from lib import Special

            class Base:
                def method(self, arg: Any) -> Any:
                    ...
            class Derived(Base):
                ...

            var: Derived
            var.method(42)

            x: Special
            y = x[0]

        this method is called with '__main__.Base.method', and then with
        'lib.Special.__getitem__'.
        """
        return None

    def get_method_hook(self, fullname: str
                        ) -> Optional[Callable[[MethodContext], Type]]:
        """Adjust return type of a method call.

        This is the same as get_function_hook(), but is called with the
        method full name (again, using the class where the method is defined).
        """
        return None

    def get_attribute_hook(self, fullname: str
                           ) -> Optional[Callable[[AttributeContext], Type]]:
        """Adjust type of a class attribute.

        This method is called with attribute full name using the class where the attribute was
        defined (or Var.info.fullname() for generated attributes). Currently, this hook is only
        called for names that exist in the class MRO, for example in:

            class Base:
                x: Any
                def __getattr__(self, attr: str) -> Any: ...

            class Derived(Base):
                ...

            var: Derived
            var.x
            var.y

        this method is only called with '__main__.Base.x'.
        """
        return None

    def get_class_decorator_hook(self, fullname: str
                                 ) -> Optional[Callable[[ClassDefContext], None]]:
        """Update class definition for given class decorators.

        The plugin can modify a TypeInfo _in place_ (for example add some generated
        methods to the symbol table). This hook is called after the class body was
        semantically analyzed.

        The hook is called with full names of all class decorators, for example
        """
        return None

    def get_metaclass_hook(self, fullname: str
                           ) -> Optional[Callable[[ClassDefContext], None]]:
        """Update class definition for given declared metaclasses.

        Same as get_class_decorator_hook() but for metaclasses. Note:
        this hook will be only called for explicit metaclasses, not for
        inherited ones.

        TODO: probably it should also be called on inherited metaclasses.
        """
        return None

    def get_base_class_hook(self, fullname: str
                            ) -> Optional[Callable[[ClassDefContext], None]]:
        """Update class definition for given base classes.

        Same as get_class_decorator_hook() but for base classes. Base classes
        don't need to refer to TypeInfos, if a base class refers to a variable with
        Any type, this hook will still be called.
        """
        return None

    def get_customize_class_mro_hook(self, fullname: str
                                     ) -> Optional[Callable[[ClassDefContext], None]]:
        """Customize MRO for given classes.

        The plugin can modify the class MRO _in place_. This method is called
        with the class full name before its body was semantically analyzed.
        """
        return None

    def get_dynamic_class_hook(self, fullname: str
                               ) -> Optional[Callable[[DynamicClassDefContext], None]]:
        """Semantically analyze a dynamic class definition.

        This plugin hook allows to semantically analyze dynamic class definitions like:

            from lib import dynamic_class

            X = dynamic_class('X', [])

        For such definition, this hook will be called with 'lib.dynamic_class'.
        The plugin should create the corresponding TypeInfo, and place it into a relevant
        symbol table, e.g. using ctx.api.add_symbol_table_node().
        """
        return None


T = TypeVar('T')


class WrapperPlugin(Plugin):
    """A plugin that wraps an interpreted plugin.

    This is a ugly workaround the limitation that mypyc-compiled
    classes can't be subclassed by interpreted ones, so instead we
    create a new class for interpreted clients to inherit from and
    dispatch to it from here.

    Eventually mypyc ought to do something like this automatically.
    """

    def __init__(self, plugin: mypy.interpreted_plugin.InterpretedPlugin) -> None:
        super().__init__(plugin.options)
        self.plugin = plugin

    def set_modules(self, modules: Dict[str, MypyFile]) -> None:
        self.plugin.set_modules(modules)

    def lookup_fully_qualified(self, fullname: str) -> Optional[SymbolTableNode]:
        return self.plugin.lookup_fully_qualified(fullname)

    def get_type_analyze_hook(self, fullname: str
                              ) -> Optional[Callable[[AnalyzeTypeContext], Type]]:
        return self.plugin.get_type_analyze_hook(fullname)

    def get_function_hook(self, fullname: str
                          ) -> Optional[Callable[[FunctionContext], Type]]:
        return self.plugin.get_function_hook(fullname)

    def get_method_signature_hook(self, fullname: str
                                  ) -> Optional[Callable[[MethodSigContext], CallableType]]:
        return self.plugin.get_method_signature_hook(fullname)

    def get_method_hook(self, fullname: str
                        ) -> Optional[Callable[[MethodContext], Type]]:
        return self.plugin.get_method_hook(fullname)

    def get_attribute_hook(self, fullname: str
                           ) -> Optional[Callable[[AttributeContext], Type]]:
        return self.plugin.get_attribute_hook(fullname)

    def get_class_decorator_hook(self, fullname: str
                                 ) -> Optional[Callable[[ClassDefContext], None]]:
        return self.plugin.get_class_decorator_hook(fullname)

    def get_metaclass_hook(self, fullname: str
                           ) -> Optional[Callable[[ClassDefContext], None]]:
        return self.plugin.get_metaclass_hook(fullname)

    def get_base_class_hook(self, fullname: str
                            ) -> Optional[Callable[[ClassDefContext], None]]:
        return self.plugin.get_base_class_hook(fullname)

    def get_customize_class_mro_hook(self, fullname: str
                                     ) -> Optional[Callable[[ClassDefContext], None]]:
        return self.plugin.get_customize_class_mro_hook(fullname)

    def get_dynamic_class_hook(self, fullname: str
                               ) -> Optional[Callable[[DynamicClassDefContext], None]]:
        return self.plugin.get_dynamic_class_hook(fullname)


class ChainedPlugin(Plugin):
    """A plugin that represents a sequence of chained plugins.

    Each lookup method returns the hook for the first plugin that
    reports a match.

    This class should not be subclassed -- use Plugin as the base class
    for all plugins.
    """

    # TODO: Support caching of lookup results (through a LRU cache, for example).

    def __init__(self, options: Options, plugins: List[Plugin]) -> None:
        """Initialize chained plugin.

        Assume that the child plugins aren't mutated (results may be cached).
        """
        super().__init__(options)
        self._plugins = plugins

    def set_modules(self, modules: Dict[str, MypyFile]) -> None:
        for plugin in self._plugins:
            plugin.set_modules(modules)

    def get_type_analyze_hook(self, fullname: str
                              ) -> Optional[Callable[[AnalyzeTypeContext], Type]]:
        return self._find_hook(lambda plugin: plugin.get_type_analyze_hook(fullname))

    def get_function_hook(self, fullname: str
                          ) -> Optional[Callable[[FunctionContext], Type]]:
        return self._find_hook(lambda plugin: plugin.get_function_hook(fullname))

    def get_method_signature_hook(self, fullname: str
                                  ) -> Optional[Callable[[MethodSigContext], CallableType]]:
        return self._find_hook(lambda plugin: plugin.get_method_signature_hook(fullname))

    def get_method_hook(self, fullname: str
                        ) -> Optional[Callable[[MethodContext], Type]]:
        return self._find_hook(lambda plugin: plugin.get_method_hook(fullname))

    def get_attribute_hook(self, fullname: str
                           ) -> Optional[Callable[[AttributeContext], Type]]:
        return self._find_hook(lambda plugin: plugin.get_attribute_hook(fullname))

    def get_class_decorator_hook(self, fullname: str
                                 ) -> Optional[Callable[[ClassDefContext], None]]:
        return self._find_hook(lambda plugin: plugin.get_class_decorator_hook(fullname))

    def get_metaclass_hook(self, fullname: str
                           ) -> Optional[Callable[[ClassDefContext], None]]:
        return self._find_hook(lambda plugin: plugin.get_metaclass_hook(fullname))

    def get_base_class_hook(self, fullname: str
                            ) -> Optional[Callable[[ClassDefContext], None]]:
        return self._find_hook(lambda plugin: plugin.get_base_class_hook(fullname))

    def get_customize_class_mro_hook(self, fullname: str
                                     ) -> Optional[Callable[[ClassDefContext], None]]:
        return self._find_hook(lambda plugin: plugin.get_customize_class_mro_hook(fullname))

    def get_dynamic_class_hook(self, fullname: str
                               ) -> Optional[Callable[[DynamicClassDefContext], None]]:
        return self._find_hook(lambda plugin: plugin.get_dynamic_class_hook(fullname))

    def _find_hook(self, lookup: Callable[[Plugin], T]) -> Optional[T]:
        for plugin in self._plugins:
            hook = lookup(plugin)
            if hook:
                return hook
        return None


def _dummy() -> None:
    """Only used to test whether we are running in compiled mode."""


# This is an incredibly frumious hack. If this module is compiled by mypyc,
# set the module 'Plugin' attribute to point to InterpretedPlugin. This means
# that anything interpreted that imports Plugin will get InterpretedPlugin
# while anything compiled alongside this module will get the real Plugin.
if isinstance(_dummy, types.BuiltinFunctionType):
    plugin_types = (Plugin, mypy.interpreted_plugin.InterpretedPlugin)  # type: Tuple[type, ...]
    globals()['Plugin'] = mypy.interpreted_plugin.InterpretedPlugin
else:
    plugin_types = (Plugin,)<|MERGE_RESOLUTION|>--- conflicted
+++ resolved
@@ -196,8 +196,6 @@
         raise NotImplementedError
 
     @abstractmethod
-<<<<<<< HEAD
-=======
     def lookup_fully_qualified_or_none(self, name: str) -> Optional[SymbolTableNode]:
         """Lookup a symbol by its fully qualified name.
 
@@ -206,7 +204,6 @@
         raise NotImplementedError
 
     @abstractmethod
->>>>>>> 36fcf4f8
     def lookup_qualified(self, name: str, ctx: Context,
                          suppress_errors: bool = False) -> Optional[SymbolTableNode]:
         """Lookup symbol using a name in current scope.
