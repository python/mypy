--- conflicted
+++ resolved
@@ -1303,16 +1303,6 @@
         inverse="--interactive",
     )
 
-<<<<<<< HEAD
-=======
-    if server_options:
-        other_group.add_argument(
-            "--use-fine-grained-cache",
-            action="store_true",
-            help="Use the cache in fine-grained incremental mode",
-        )
-
->>>>>>> 8bfecd4e
     # hidden options
     parser.add_argument(
         "--stats", action="store_true", dest="dump_type_stats", help=argparse.SUPPRESS
