"""Mypy type checker command line tool."""

from __future__ import annotations

import argparse
import os
import subprocess
import sys
import time
from collections import defaultdict
from collections.abc import Sequence
from gettext import gettext
from io import TextIOWrapper
from typing import IO, TYPE_CHECKING, Any, Final, NoReturn, TextIO

from mypy import build, defaults, state, util
from mypy.config_parser import (
    get_config_module_names,
    parse_config_file,
    parse_version,
    validate_package_allow_list,
)
from mypy.error_formatter import OUTPUT_CHOICES
from mypy.errors import CompileError
from mypy.find_sources import InvalidSourceList, create_source_list
from mypy.fscache import FileSystemCache
from mypy.modulefinder import (
    BuildSource,
    FindModuleCache,
    ModuleNotFoundReason,
    SearchPaths,
    get_search_dirs,
    mypy_path,
)
from mypy.options import INCOMPLETE_FEATURES, BuildType, Options
from mypy.split_namespace import SplitNamespace
from mypy.version import __version__

if TYPE_CHECKING:
    from _typeshed import SupportsWrite


orig_stat: Final = os.stat
MEM_PROFILE: Final = False  # If True, dump memory profile
RECURSION_LIMIT: Final = 2**14


def stat_proxy(path: str) -> os.stat_result:
    try:
        st = orig_stat(path)
    except OSError as err:
        print(f"stat({path!r}) -> {err}")
        raise
    else:
        print(
            "stat(%r) -> (st_mode=%o, st_mtime=%d, st_size=%d)"
            % (path, st.st_mode, st.st_mtime, st.st_size)
        )
        return st


def main(
    *,
    args: list[str] | None = None,
    stdout: TextIO = sys.stdout,
    stderr: TextIO = sys.stderr,
    clean_exit: bool = False,
) -> None:
    """Main entry point to the type checker.

    Args:
        args: Custom command-line arguments.  If not given, sys.argv[1:] will
            be used.
        clean_exit: Don't hard kill the process on exit. This allows catching
            SystemExit.
    """
    util.check_python_version("mypy")
    t0 = time.time()
    # To log stat() calls: os.stat = stat_proxy
    sys.setrecursionlimit(RECURSION_LIMIT)
    if args is None:
        args = sys.argv[1:]

    # Write an escape sequence instead of raising an exception on encoding errors.
    if isinstance(stdout, TextIOWrapper) and stdout.errors == "strict":
        stdout.reconfigure(errors="backslashreplace")

    fscache = FileSystemCache()
    sources, options = process_options(args, stdout=stdout, stderr=stderr, fscache=fscache)
    if clean_exit:
        options.fast_exit = False

    formatter = util.FancyFormatter(
        stdout, stderr, options.hide_error_codes, hide_success=bool(options.output)
    )

    if options.allow_redefinition_new and not options.local_partial_types:
        fail(
            "error: --local-partial-types must be enabled if using --allow-redefinition-new",
            stderr,
            options,
        )

    if options.install_types and (stdout is not sys.stdout or stderr is not sys.stderr):
        # Since --install-types performs user input, we want regular stdout and stderr.
        fail("error: --install-types not supported in this mode of running mypy", stderr, options)

    if options.non_interactive and not options.install_types:
        fail("error: --non-interactive is only supported with --install-types", stderr, options)

    if options.install_types and not options.incremental:
        fail(
            "error: --install-types not supported with incremental mode disabled", stderr, options
        )

    if options.install_types and options.python_executable is None:
        fail(
            "error: --install-types not supported without python executable or site packages",
            stderr,
            options,
        )

    if options.install_types and not sources:
        install_types(formatter, options, non_interactive=options.non_interactive)
        return

    res, messages, blockers = run_build(sources, options, fscache, t0, stdout, stderr)

    if options.non_interactive:
        missing_pkgs = read_types_packages_to_install(options.cache_dir, after_run=True)
        if missing_pkgs:
            # Install missing type packages and rerun build.
            install_types(formatter, options, after_run=True, non_interactive=True)
            fscache.flush()
            print()
            res, messages, blockers = run_build(sources, options, fscache, t0, stdout, stderr)
        show_messages(messages, stderr, formatter, options)

    if MEM_PROFILE:
        from mypy.memprofile import print_memory_profile

        print_memory_profile()

    code = 0
    n_errors, n_notes, n_files = util.count_stats(messages)
    if messages and n_notes < len(messages):
        code = 2 if blockers else 1
    if options.error_summary:
        if n_errors:
            summary = formatter.format_error(
                n_errors, n_files, len(sources), blockers=blockers, use_color=options.color_output
            )
            stdout.write(summary + "\n")
        # Only notes should also output success
        elif not messages or n_notes == len(messages):
            stdout.write(formatter.format_success(len(sources), options.color_output) + "\n")
        stdout.flush()

    if options.install_types and not options.non_interactive:
        result = install_types(formatter, options, after_run=True, non_interactive=False)
        if result:
            print()
            print("note: Run mypy again for up-to-date results with installed types")
            code = 2

    if options.fast_exit:
        # Exit without freeing objects -- it's faster.
        #
        # NOTE: We don't flush all open files on exit (or run other destructors)!
        util.hard_exit(code)
    elif code:
        sys.exit(code)

    # HACK: keep res alive so that mypyc won't free it before the hard_exit
    list([res])  # noqa: C410


def run_build(
    sources: list[BuildSource],
    options: Options,
    fscache: FileSystemCache,
    t0: float,
    stdout: TextIO,
    stderr: TextIO,
) -> tuple[build.BuildResult | None, list[str], bool]:
    formatter = util.FancyFormatter(
        stdout, stderr, options.hide_error_codes, hide_success=bool(options.output)
    )

    messages = []
    messages_by_file = defaultdict(list)

    def flush_errors(filename: str | None, new_messages: list[str], serious: bool) -> None:
        if options.pretty:
            new_messages = formatter.fit_in_terminal(new_messages)
        messages.extend(new_messages)
        if new_messages:
            messages_by_file[filename].extend(new_messages)
        if options.non_interactive:
            # Collect messages and possibly show them later.
            return
        f = stderr if serious else stdout
        show_messages(new_messages, f, formatter, options)

    serious = False
    blockers = False
    res = None
    try:
        # Keep a dummy reference (res) for memory profiling afterwards, as otherwise
        # the result could be freed.
        res = build.build(sources, options, None, flush_errors, fscache, stdout, stderr)
    except CompileError as e:
        blockers = True
        if not e.use_stdout:
            serious = True
    if (
        options.warn_unused_configs
        and options.unused_configs
        and not options.incremental
        and not options.non_interactive
    ):
        print(
            "Warning: unused section(s) in {}: {}".format(
                options.config_file,
                get_config_module_names(
                    options.config_file,
                    [
                        glob
                        for glob in options.per_module_options.keys()
                        if glob in options.unused_configs
                    ],
                ),
            ),
            file=stderr,
        )
    maybe_write_junit_xml(time.time() - t0, serious, messages, messages_by_file, options)
    return res, messages, blockers


def show_messages(
    messages: list[str], f: TextIO, formatter: util.FancyFormatter, options: Options
) -> None:
    for msg in messages:
        if options.color_output:
            msg = formatter.colorize(msg)
        f.write(msg + "\n")
    f.flush()


# Make the help output a little less jarring.
class AugmentedHelpFormatter(argparse.RawDescriptionHelpFormatter):
    def __init__(self, prog: str, **kwargs: Any) -> None:
        super().__init__(prog=prog, max_help_position=28, **kwargs)

    def _fill_text(self, text: str, width: int, indent: str) -> str:
        if "\n" in text:
            # Assume we want to manually format the text
            return super()._fill_text(text, width, indent)
        else:
            # Assume we want argparse to manage wrapping, indenting, and
            # formatting the text for us.
            return argparse.HelpFormatter._fill_text(self, text, width, indent)


# Define pairs of flag prefixes with inverse meaning.
flag_prefix_pairs: Final = [("allow", "disallow"), ("show", "hide")]
flag_prefix_map: Final[dict[str, str]] = {}
for a, b in flag_prefix_pairs:
    flag_prefix_map[a] = b
    flag_prefix_map[b] = a


def invert_flag_name(flag: str) -> str:
    split = flag[2:].split("-", 1)
    if len(split) == 2:
        prefix, rest = split
        if prefix in flag_prefix_map:
            return f"--{flag_prefix_map[prefix]}-{rest}"
        elif prefix == "no":
            return f"--{rest}"

    return f"--no-{flag[2:]}"


class PythonExecutableInferenceError(Exception):
    """Represents a failure to infer the version or executable while searching."""


def python_executable_prefix(v: str) -> list[str]:
    if sys.platform == "win32":
        # on Windows, all Python executables are named `python`. To handle this, there
        # is the `py` launcher, which can be passed a version e.g. `py -3.8`, and it will
        # execute an installed Python 3.8 interpreter. See also:
        # https://docs.python.org/3/using/windows.html#python-launcher-for-windows
        return ["py", f"-{v}"]
    else:
        return [f"python{v}"]


def _python_executable_from_version(python_version: tuple[int, int]) -> str:
    if sys.version_info[:2] == python_version:
        return sys.executable
    str_ver = ".".join(map(str, python_version))
    try:
        sys_exe = (
            subprocess.check_output(
                python_executable_prefix(str_ver) + ["-c", "import sys; print(sys.executable)"],
                stderr=subprocess.STDOUT,
            )
            .decode()
            .strip()
        )
        return sys_exe
    except (subprocess.CalledProcessError, FileNotFoundError) as e:
        raise PythonExecutableInferenceError(
            "failed to find a Python executable matching version {},"
            " perhaps try --python-executable, or --no-site-packages?".format(python_version)
        ) from e


def infer_python_executable(options: Options, special_opts: argparse.Namespace) -> None:
    """Infer the Python executable from the given version.

    This function mutates options based on special_opts to infer the correct Python executable
    to use.
    """
    # TODO: (ethanhs) Look at folding these checks and the site packages subprocess calls into
    # one subprocess call for speed.

    # Use the command line specified executable, or fall back to one set in the
    # config file. If an executable is not specified, infer it from the version
    # (unless no_executable is set)
    python_executable = special_opts.python_executable or options.python_executable

    if python_executable is None:
        if not special_opts.no_executable and not options.no_site_packages:
            python_executable = _python_executable_from_version(options.python_version)
    options.python_executable = python_executable


HEADER: Final = """%(prog)s [-h] [-v] [-V] [more options; see below]
            [-m MODULE] [-p PACKAGE] [-c PROGRAM_TEXT] [files ...]"""


DESCRIPTION: Final = """
Mypy is a program that will type check your Python code.

Pass in any files or folders you want to type check. Mypy will
recursively traverse any provided folders to find .py files:

    $ mypy my_program.py my_src_folder

For more information on getting started, see:

- https://mypy.readthedocs.io/en/stable/getting_started.html

For more details on both running mypy and using the flags below, see:

- https://mypy.readthedocs.io/en/stable/running_mypy.html
- https://mypy.readthedocs.io/en/stable/command_line.html

You can also use a config file to configure mypy instead of using
command line flags. For more details, see:

- https://mypy.readthedocs.io/en/stable/config_file.html
"""

FOOTER: Final = """Environment variables:
  Define MYPYPATH for additional module search path entries.
  Define MYPY_CACHE_DIR to override configuration cache_dir path."""


class CapturableArgumentParser(argparse.ArgumentParser):
    """Override ArgumentParser methods that use sys.stdout/sys.stderr directly.

    This is needed because hijacking sys.std* is not thread-safe,
    yet output must be captured to properly support mypy.api.run.
    """

    def __init__(self, *args: Any, **kwargs: Any) -> None:
        self.stdout = kwargs.pop("stdout", sys.stdout)
        self.stderr = kwargs.pop("stderr", sys.stderr)
        super().__init__(*args, **kwargs)

    # =====================
    # Help-printing methods
    # =====================
    def print_usage(self, file: SupportsWrite[str] | None = None) -> None:
        if file is None:
            file = self.stdout
        self._print_message(self.format_usage(), file)

    def print_help(self, file: SupportsWrite[str] | None = None) -> None:
        if file is None:
            file = self.stdout
        self._print_message(self.format_help(), file)

    def _print_message(self, message: str, file: SupportsWrite[str] | None = None) -> None:
        if message:
            if file is None:
                file = self.stderr
            file.write(message)

    # ===============
    # Exiting methods
    # ===============
    def exit(self, status: int = 0, message: str | None = None) -> NoReturn:
        if message:
            self._print_message(message, self.stderr)
        sys.exit(status)

    def error(self, message: str) -> NoReturn:
        """error(message: string)

        Prints a usage message incorporating the message to stderr and
        exits.

        If you override this in a subclass, it should not return -- it
        should either exit or raise an exception.
        """
        self.print_usage(self.stderr)
        args = {"prog": self.prog, "message": message}
        self.exit(2, gettext("%(prog)s: error: %(message)s\n") % args)


class CapturableVersionAction(argparse.Action):
    """Supplement CapturableArgumentParser to handle --version.

    This is nearly identical to argparse._VersionAction except,
    like CapturableArgumentParser, it allows output to be captured.

    Another notable difference is that version is mandatory.
    This allows removing a line in __call__ that falls back to parser.version
    (which does not appear to exist).
    """

    def __init__(
        self,
        option_strings: Sequence[str],
        version: str,
        dest: str = argparse.SUPPRESS,
        default: str = argparse.SUPPRESS,
        help: str = "show program's version number and exit",
        stdout: IO[str] | None = None,
    ) -> None:
        super().__init__(
            option_strings=option_strings, dest=dest, default=default, nargs=0, help=help
        )
        self.version = version
        self.stdout = stdout or sys.stdout

    def __call__(
        self,
        parser: argparse.ArgumentParser,
        namespace: argparse.Namespace,
        values: str | Sequence[Any] | None,
        option_string: str | None = None,
    ) -> NoReturn:
        formatter = parser._get_formatter()
        formatter.add_text(self.version)
        parser._print_message(formatter.format_help(), self.stdout)
        parser.exit()


def define_options(
    program: str = "mypy",
    header: str = HEADER,
    stdout: TextIO = sys.stdout,
    stderr: TextIO = sys.stderr,
    server_options: bool = False,
) -> tuple[CapturableArgumentParser, list[str], list[tuple[str, bool]]]:
    """Define the options in the parser (by calling a bunch of methods that express/build our desired command-line flags).
    Returns a tuple of:
      a parser object, that can parse command line arguments to mypy (expected consumer: main's process_options),
      a list of what flags are strict (expected consumer: docs' html_builder's _add_strict_list),
      strict_flag_assignments (expected consumer: main's process_options)."""
    parser = CapturableArgumentParser(
        prog=program,
        usage=header,
        description=DESCRIPTION,
        epilog=FOOTER,
        fromfile_prefix_chars="@",
        formatter_class=AugmentedHelpFormatter,
        add_help=False,
        stdout=stdout,
        stderr=stderr,
    )

    strict_flag_names: list[str] = []
    strict_flag_assignments: list[tuple[str, bool]] = []

    def add_invertible_flag(
        flag: str,
        *,
        inverse: str | None = None,
        default: bool,
        dest: str | None = None,
        help: str,
        strict_flag: bool = False,
        group: argparse._ActionsContainer | None = None,
    ) -> None:
        if inverse is None:
            inverse = invert_flag_name(flag)
        if group is None:
            group = parser

        if help is not argparse.SUPPRESS:
            help += f" (inverse: {inverse})"

        arg = group.add_argument(
            flag, action="store_false" if default else "store_true", dest=dest, help=help
        )
        dest = arg.dest
        group.add_argument(
            inverse,
            action="store_true" if default else "store_false",
            dest=dest,
            help=argparse.SUPPRESS,
        )
        if strict_flag:
            assert dest is not None
            strict_flag_names.append(flag)
            strict_flag_assignments.append((dest, not default))

    # Unless otherwise specified, arguments will be parsed directly onto an
    # Options object.  Options that require further processing should have
    # their `dest` prefixed with `special-opts:`, which will cause them to be
    # parsed into the separate special_opts namespace object.

    # Our style guide for formatting the output of running `mypy --help`:
    # Flags:
    # 1.  The flag help text should start with a capital letter but never end with a period.
    # 2.  Keep the flag help text brief -- ideally just a single sentence.
    # 3.  All flags must be a part of a group, unless the flag is deprecated or suppressed.
    # 4.  Avoid adding new flags to the "miscellaneous" groups -- instead add them to an
    #     existing group or, if applicable, create a new group. Feel free to move existing
    #     flags to a new group: just be sure to also update the documentation to match.
    #
    # Groups:
    # 1.  The group title and description should start with a capital letter.
    # 2.  The first sentence of a group description should be written in the bare infinitive.
    #     Tip: try substituting the group title and description into the following sentence:
    #     > {group_title}: these flags will {group_description}
    #     Feel free to add subsequent sentences that add additional details.
    # 3.  If you cannot think of a meaningful description for a new group, omit it entirely.
    #     (E.g. see the "miscellaneous" sections).
    # 4.  The group description should end with a period (unless the last line is a link). If you
    #     do end the group description with a link, omit the 'http://' prefix. (Some links are too
    #     long and will break up into multiple lines if we include that prefix, so for consistency
    #     we omit the prefix on all links.)

    general_group = parser.add_argument_group(title="Optional arguments")
    general_group.add_argument(
        "-h", "--help", action="help", help="Show this help message and exit"
    )
    general_group.add_argument(
        "-v", "--verbose", action="count", dest="verbosity", help="More verbose messages"
    )

    compilation_status = "no" if __file__.endswith(".py") else "yes"
    general_group.add_argument(
        "-V",
        "--version",
        action=CapturableVersionAction,
        version="%(prog)s " + __version__ + f" (compiled: {compilation_status})",
        help="Show program's version number and exit",
        stdout=stdout,
    )

    general_group.add_argument(
        "-O",
        "--output",
        metavar="FORMAT",
        help="Set a custom output format",
        choices=OUTPUT_CHOICES,
    )

    config_group = parser.add_argument_group(
        title="Config file",
        description="Use a config file instead of command line arguments. "
        "This is useful if you are using many flags or want "
        "to set different options per each module.",
    )
    config_group.add_argument(
        "--config-file",
        help=(
            f"Configuration file, must have a [mypy] section "
            f"(defaults to {', '.join(defaults.CONFIG_NAMES + defaults.SHARED_CONFIG_NAMES)})"
        ),
    )
    add_invertible_flag(
        "--warn-unused-configs",
        default=False,
        strict_flag=True,
        help="Warn about unused '[mypy-<pattern>]' or '[[tool.mypy.overrides]]' config sections",
        group=config_group,
    )

    imports_group = parser.add_argument_group(
        title="Import discovery", description="Configure how imports are discovered and followed."
    )
    add_invertible_flag(
        "--no-namespace-packages",
        dest="namespace_packages",
        default=True,
        help="Disable support for namespace packages (PEP 420, __init__.py-less)",
        group=imports_group,
    )
    imports_group.add_argument(
        "--ignore-missing-imports",
        action="store_true",
        help="Silently ignore imports of missing modules",
    )
    imports_group.add_argument(
        "--follow-untyped-imports",
        action="store_true",
        help="Typecheck modules without stubs or py.typed marker",
    )
    imports_group.add_argument(
        "--follow-imports",
        choices=["normal", "silent", "skip", "error"],
        default="normal",
        help="How to treat imports (default normal)",
    )
    imports_group.add_argument(
        "--python-executable",
        action="store",
        metavar="EXECUTABLE",
        help="Python executable used for finding PEP 561 compliant installed packages and stubs",
        dest="special-opts:python_executable",
    )
    imports_group.add_argument(
        "--no-site-packages",
        action="store_true",
        dest="special-opts:no_executable",
        help="Do not search for installed PEP 561 compliant packages",
    )
    imports_group.add_argument(
        "--no-silence-site-packages",
        action="store_true",
        help="Do not silence errors in PEP 561 compliant installed packages",
    )

    platform_group = parser.add_argument_group(
        title="Platform configuration",
        description="Type check code assuming it will be run under certain "
        "runtime conditions. By default, mypy assumes your code "
        "will be run using the same operating system and Python "
        "version you are using to run mypy itself.",
    )
    platform_group.add_argument(
        "--python-version",
        type=parse_version,
        metavar="x.y",
        help="Type check code assuming it will be running on Python x.y",
        dest="special-opts:python_version",
    )
    platform_group.add_argument(
        "--platform",
        action="store",
        metavar="PLATFORM",
        help="Type check special-cased code for the given OS platform (defaults to sys.platform)",
    )
    platform_group.add_argument(
        "--always-true",
        metavar="NAME",
        action="append",
        default=[],
        help="Additional variable to be considered True (may be repeated)",
    )
    platform_group.add_argument(
        "--always-false",
        metavar="NAME",
        action="append",
        default=[],
        help="Additional variable to be considered False (may be repeated)",
    )

    disallow_any_group = parser.add_argument_group(
        title="Disallow dynamic typing",
        description="Disallow the use of the dynamic 'Any' type under certain conditions.",
    )
    disallow_any_group.add_argument(
        "--disallow-any-expr",
        default=False,
        action="store_true",
        help="Disallow all expressions that have type Any",
    )
    disallow_any_group.add_argument(
        "--disallow-any-decorated",
        default=False,
        action="store_true",
        help="Disallow functions that have Any in their signature after decorator transformation",
    )
    disallow_any_group.add_argument(
        "--disallow-any-explicit",
        default=False,
        action="store_true",
        help="Disallow explicit Any in type positions",
    )
    add_invertible_flag(
        "--disallow-any-generics",
        default=False,
        strict_flag=True,
        help="Disallow usage of generic types that do not specify explicit type parameters",
        group=disallow_any_group,
    )
    add_invertible_flag(
        "--disallow-any-unimported",
        default=False,
        help="Disallow Any types resulting from unfollowed imports",
        group=disallow_any_group,
    )
    add_invertible_flag(
        "--disallow-subclassing-any",
        default=False,
        strict_flag=True,
        help="Disallow subclassing values of type 'Any' when defining classes",
        group=disallow_any_group,
    )

    untyped_group = parser.add_argument_group(
        title="Untyped definitions and calls",
        description="Configure how untyped definitions and calls are handled. "
        "Note: by default, mypy ignores any untyped function definitions "
        "and assumes any calls to such functions have a return "
        "type of 'Any'.",
    )
    add_invertible_flag(
        "--disallow-untyped-calls",
        default=False,
        strict_flag=True,
        help="Disallow calling functions without type annotations"
        " from functions with type annotations",
        group=untyped_group,
    )
    untyped_group.add_argument(
        "--untyped-calls-exclude",
        metavar="MODULE",
        action="append",
        default=[],
        help="Disable --disallow-untyped-calls for functions/methods coming"
        " from specific package, module, or class",
    )
    add_invertible_flag(
        "--disallow-untyped-defs",
        default=False,
        strict_flag=True,
        help="Disallow defining functions without type annotations"
        " or with incomplete type annotations",
        group=untyped_group,
    )
    add_invertible_flag(
        "--disallow-incomplete-defs",
        default=False,
        strict_flag=True,
        help="Disallow defining functions with incomplete type annotations "
        "(while still allowing entirely unannotated definitions)",
        group=untyped_group,
    )
    add_invertible_flag(
        "--check-untyped-defs",
        default=False,
        strict_flag=True,
        help="Type check the interior of functions without type annotations",
        group=untyped_group,
    )
    add_invertible_flag(
        "--disallow-untyped-decorators",
        default=False,
        strict_flag=True,
        help="Disallow decorating typed functions with untyped decorators",
        group=untyped_group,
    )

    none_group = parser.add_argument_group(
        title="None and Optional handling",
        description="Adjust how values of type 'None' are handled. For more context on "
        "how mypy handles values of type 'None', see: "
        "https://mypy.readthedocs.io/en/stable/kinds_of_types.html#optional-types-and-the-none-type",
    )
    add_invertible_flag(
        "--implicit-optional",
        default=False,
        help="Assume arguments with default values of None are Optional",
        group=none_group,
    )
    none_group.add_argument("--strict-optional", action="store_true", help=argparse.SUPPRESS)
    none_group.add_argument(
        "--no-strict-optional",
        action="store_false",
        dest="strict_optional",
        help="Disable strict Optional checks (inverse: --strict-optional)",
    )

    # This flag is deprecated, Mypy only supports Python 3.9+
    add_invertible_flag(
        "--force-uppercase-builtins", default=False, help=argparse.SUPPRESS, group=none_group
    )

    add_invertible_flag(
        "--force-union-syntax", default=False, help=argparse.SUPPRESS, group=none_group
    )

    lint_group = parser.add_argument_group(
        title="Configuring warnings",
        description="Detect code that is sound but redundant or problematic.",
    )
    add_invertible_flag(
        "--warn-redundant-casts",
        default=False,
        strict_flag=True,
        help="Warn about casting an expression to its inferred type",
        group=lint_group,
    )
    add_invertible_flag(
        "--warn-unused-ignores",
        default=False,
        strict_flag=True,
        help="Warn about unneeded '# type: ignore' comments",
        group=lint_group,
    )
    add_invertible_flag(
        "--no-warn-no-return",
        dest="warn_no_return",
        default=True,
        help="Do not warn about functions that end without returning",
        group=lint_group,
    )
    add_invertible_flag(
        "--warn-return-any",
        default=False,
        strict_flag=True,
        help="Warn about returning values of type Any from non-Any typed functions",
        group=lint_group,
    )
    add_invertible_flag(
        "--warn-unreachable",
        default=False,
        strict_flag=False,
        help="Warn about statements or expressions inferred to be unreachable",
        group=lint_group,
    )
    add_invertible_flag(
        "--report-deprecated-as-note",
        default=False,
        strict_flag=False,
        help="Report importing or using deprecated features as notes instead of errors",
        group=lint_group,
    )
    lint_group.add_argument(
        "--deprecated-calls-exclude",
        metavar="MODULE",
        action="append",
        default=[],
        help="Disable deprecated warnings for functions/methods coming"
        " from specific package, module, or class",
    )

    # Note: this group is intentionally added here even though we don't add
    # --strict to this group near the end.
    #
    # That way, this group will appear after the various strictness groups
    # but before the remaining flags.
    # We add `--strict` near the end so we don't accidentally miss any strictness
    # flags that are added after this group.
    strictness_group = parser.add_argument_group(title="Miscellaneous strictness flags")

    add_invertible_flag(
        "--allow-untyped-globals",
        default=False,
        strict_flag=False,
        help="Suppress toplevel errors caused by missing annotations",
        group=strictness_group,
    )

    add_invertible_flag(
        "--allow-redefinition",
        default=False,
        strict_flag=False,
        help="Allow restricted, unconditional variable redefinition with a new type",
        group=strictness_group,
    )

    add_invertible_flag(
        "--allow-redefinition-new",
        default=False,
        strict_flag=False,
        help="Allow more flexible variable redefinition semantics (experimental)",
        group=strictness_group,
    )

    add_invertible_flag(
        "--no-implicit-reexport",
        default=True,
        strict_flag=True,
        dest="implicit_reexport",
        help="Treat imports as private unless aliased",
        group=strictness_group,
    )

    add_invertible_flag(
        "--strict-equality",
        default=False,
        strict_flag=True,
        help="Prohibit equality, identity, and container checks for non-overlapping types "
        "(except `None`)",
        group=strictness_group,
    )

    add_invertible_flag(
        "--strict-equality-for-none",
        default=False,
        strict_flag=False,
        help="Extend `--strict-equality` for `None` checks",
        group=strictness_group,
    )

    add_invertible_flag(
        "--strict-bytes",
        default=False,
        strict_flag=True,
        help="Disable treating bytearray and memoryview as subtypes of bytes",
        group=strictness_group,
    )

    add_invertible_flag(
        "--extra-checks",
        default=False,
        strict_flag=True,
        help="Enable additional checks that are technically correct but may be impractical "
        "in real code. For example, this prohibits partial overlap in TypedDict updates, "
        "and makes arguments prepended via Concatenate positional-only",
        group=strictness_group,
    )

    strict_help = "Strict mode; enables the following flags: {}".format(
        ", ".join(strict_flag_names)
    )
    strictness_group.add_argument(
        "--strict", action="store_true", dest="special-opts:strict", help=strict_help
    )

    strictness_group.add_argument(
        "--disable-error-code",
        metavar="NAME",
        action="append",
        default=[],
        help="Disable a specific error code",
    )
    strictness_group.add_argument(
        "--enable-error-code",
        metavar="NAME",
        action="append",
        default=[],
        help="Enable a specific error code",
    )

    error_group = parser.add_argument_group(
        title="Configuring error messages",
        description="Adjust the amount of detail shown in error messages.",
    )
    add_invertible_flag(
        "--show-error-context",
        default=False,
        dest="show_error_context",
        help='Precede errors with "note:" messages explaining context',
        group=error_group,
    )
    add_invertible_flag(
        "--show-column-numbers",
        default=False,
        help="Show column numbers in error messages",
        group=error_group,
    )
    add_invertible_flag(
        "--show-error-end",
        default=False,
        help="Show end line/end column numbers in error messages."
        " This implies --show-column-numbers",
        group=error_group,
    )
    add_invertible_flag(
        "--hide-error-codes",
        default=False,
        help="Hide error codes in error messages",
        group=error_group,
    )
    add_invertible_flag(
        "--show-error-code-links",
        default=False,
        help="Show links to error code documentation",
        group=error_group,
    )
    add_invertible_flag(
        "--pretty",
        default=False,
        help="Use visually nicer output in error messages:"
        " Use soft word wrap, show source code snippets,"
        " and show error location markers",
        group=error_group,
    )
    add_invertible_flag(
        "--no-color-output",
        dest="color_output",
        default=True,
        help="Do not colorize error messages",
        group=error_group,
    )
    add_invertible_flag(
        "--no-error-summary",
        dest="error_summary",
        default=True,
        help="Do not show error stats summary",
        group=error_group,
    )
    add_invertible_flag(
        "--show-absolute-path",
        default=False,
        help="Show absolute paths to files",
        group=error_group,
    )
    error_group.add_argument(
        "--soft-error-limit",
        default=defaults.MANY_ERRORS_THRESHOLD,
        type=int,
        dest="many_errors_threshold",
        help=argparse.SUPPRESS,
    )

    incremental_group = parser.add_argument_group(
        title="Incremental mode",
        description="Adjust how mypy incrementally type checks and caches modules. "
        "Mypy caches type information about modules into a cache to "
        "let you speed up future invocations of mypy. Also see "
        "mypy's daemon mode: "
        "mypy.readthedocs.io/en/stable/mypy_daemon.html#mypy-daemon",
    )
    incremental_group.add_argument(
        "-i", "--incremental", action="store_true", help=argparse.SUPPRESS
    )
    incremental_group.add_argument(
        "--no-incremental",
        action="store_false",
        dest="incremental",
        help="Disable module cache (inverse: --incremental)",
    )
    incremental_group.add_argument(
        "--cache-dir",
        action="store",
        metavar="DIR",
        help="Store module cache info in the given folder in incremental mode "
        "(defaults to '{}')".format(defaults.CACHE_DIR),
    )
    add_invertible_flag(
        "--sqlite-cache",
        default=False,
        help="Use a sqlite database to store the cache",
        group=incremental_group,
    )
    incremental_group.add_argument(
        "--cache-fine-grained",
        action="store_true",
        help="Include fine-grained dependency information in the cache for the mypy daemon",
    )
    incremental_group.add_argument(
        "--fixed-format-cache",
        action="store_true",
        help=(
            "Use experimental fast and compact fixed format cache"
            if compilation_status == "yes"
            else argparse.SUPPRESS
        ),
    )
    incremental_group.add_argument(
        "--skip-version-check",
        action="store_true",
        help="Allow using cache written by older mypy version",
    )
    incremental_group.add_argument(
        "--skip-cache-mtime-checks",
        action="store_true",
        help="Skip cache internal consistency checks based on mtime",
    )

    internals_group = parser.add_argument_group(
        title="Advanced options", description="Debug and customize mypy internals."
    )
    internals_group.add_argument("--pdb", action="store_true", help="Invoke pdb on fatal error")
    internals_group.add_argument(
        "--show-traceback", "--tb", action="store_true", help="Show traceback on fatal error"
    )
    internals_group.add_argument(
        "--raise-exceptions", action="store_true", help="Raise exception on fatal error"
    )
    internals_group.add_argument(
        "--custom-typing-module",
        metavar="MODULE",
        dest="custom_typing_module",
        help="Use a custom typing module",
    )
    internals_group.add_argument(
        "--old-type-inference", action="store_true", help=argparse.SUPPRESS
    )
    internals_group.add_argument(
        "--disable-expression-cache", action="store_true", help=argparse.SUPPRESS
    )
    parser.add_argument(
        "--enable-incomplete-feature",
        action="append",
        metavar="{" + ",".join(sorted(INCOMPLETE_FEATURES)) + "}",
        help="Enable support of incomplete/experimental features for early preview",
    )
    internals_group.add_argument(
        "--custom-typeshed-dir", metavar="DIR", help="Use the custom typeshed in DIR"
    )
    add_invertible_flag(
        "--warn-incomplete-stub",
        default=False,
        help="Warn if missing type annotation in typeshed, only relevant with"
        " --disallow-untyped-defs or --disallow-incomplete-defs enabled",
        group=internals_group,
    )
    internals_group.add_argument(
        "--shadow-file",
        nargs=2,
        metavar=("SOURCE_FILE", "SHADOW_FILE"),
        dest="shadow_file",
        action="append",
        help="When encountering SOURCE_FILE, read and type check "
        "the contents of SHADOW_FILE instead.",
    )
    internals_group.add_argument("--fast-exit", action="store_true", help=argparse.SUPPRESS)
    internals_group.add_argument(
        "--no-fast-exit", action="store_false", dest="fast_exit", help=argparse.SUPPRESS
    )
    # This flag is useful for mypy tests, where function bodies may be omitted. Plugin developers
    # may want to use this as well in their tests.
    add_invertible_flag(
        "--allow-empty-bodies", default=False, help=argparse.SUPPRESS, group=internals_group
    )
    # This undocumented feature exports limited line-level dependency information.
    internals_group.add_argument("--export-ref-info", action="store_true", help=argparse.SUPPRESS)

    report_group = parser.add_argument_group(
        title="Report generation", description="Generate a report in the specified format."
    )
    for report_type in sorted(defaults.REPORTER_NAMES):
        if report_type not in {"memory-xml"}:
            report_group.add_argument(
                f"--{report_type.replace('_', '-')}-report",
                metavar="DIR",
                dest=f"special-opts:{report_type}_report",
            )

    # Undocumented mypyc feature: generate annotated HTML source file
    report_group.add_argument(
        "-a", dest="mypyc_annotation_file", type=str, default=None, help=argparse.SUPPRESS
    )
    # Hidden mypyc feature: do not write any C files (keep existing ones and assume they exist).
    # This can be useful when debugging mypyc bugs.
    report_group.add_argument(
        "--skip-c-gen", dest="mypyc_skip_c_generation", action="store_true", help=argparse.SUPPRESS
    )

    misc_group = parser.add_argument_group(title="Miscellaneous")
    misc_group.add_argument("--quickstart-file", help=argparse.SUPPRESS)
    misc_group.add_argument("--junit-xml", help="Write junit.xml to the given file")
    imports_group.add_argument(
        "--junit-format",
        choices=["global", "per_file"],
        default="global",
        help="If --junit-xml is set, specifies format. global: single test with all errors; per_file: one test entry per file with failures",
    )
    misc_group.add_argument(
        "--find-occurrences",
        metavar="CLASS.MEMBER",
        dest="special-opts:find_occurrences",
        help="Print out all usages of a class member (experimental)",
    )
    misc_group.add_argument(
        "--scripts-are-modules",
        action="store_true",
        help="Script x becomes module x instead of __main__",
    )

    add_invertible_flag(
        "--install-types",
        default=False,
        strict_flag=False,
        help="Install detected missing library stub packages using pip",
        group=misc_group,
    )
    add_invertible_flag(
        "--non-interactive",
        default=False,
        strict_flag=False,
        help=(
            "Install stubs without asking for confirmation and hide "
            + "errors, with --install-types"
        ),
        group=misc_group,
        inverse="--interactive",
    )

    if server_options:
<<<<<<< HEAD
        # TODO: This flag is superfluous; remove after a short transition (2018-03-16)
        misc_group.add_argument(
            "--experimental",
            action="store_true",
            dest="fine_grained_incremental",
            help="Enable fine-grained incremental mode",
        )
        misc_group.add_argument(
=======
        other_group.add_argument(
>>>>>>> 8bfecd4e
            "--use-fine-grained-cache",
            action="store_true",
            help="Use the cache in fine-grained incremental mode",
        )

    # hidden options
    parser.add_argument(
        "--stats", action="store_true", dest="dump_type_stats", help=argparse.SUPPRESS
    )
    parser.add_argument(
        "--inferstats", action="store_true", dest="dump_inference_stats", help=argparse.SUPPRESS
    )
    parser.add_argument("--dump-build-stats", action="store_true", help=argparse.SUPPRESS)
    # Dump timing stats for each processed file into the given output file
    parser.add_argument("--timing-stats", dest="timing_stats", help=argparse.SUPPRESS)
    # Dump per line type checking timing stats for each processed file into the given
    # output file. Only total time spent in each top level expression will be shown.
    # Times are show in microseconds.
    parser.add_argument(
        "--line-checking-stats", dest="line_checking_stats", help=argparse.SUPPRESS
    )
    # --debug-cache will disable any cache-related compressions/optimizations,
    # which will make the cache writing process output pretty-printed JSON (which
    # is easier to debug).
    parser.add_argument("--debug-cache", action="store_true", help=argparse.SUPPRESS)
    # --dump-deps will dump all fine-grained dependencies to stdout
    parser.add_argument("--dump-deps", action="store_true", help=argparse.SUPPRESS)
    # --dump-graph will dump the contents of the graph of SCCs and exit.
    parser.add_argument("--dump-graph", action="store_true", help=argparse.SUPPRESS)
    # --semantic-analysis-only does exactly that.
    parser.add_argument("--semantic-analysis-only", action="store_true", help=argparse.SUPPRESS)
    # Some tests use this to tell mypy that we are running a test.
    parser.add_argument("--test-env", action="store_true", help=argparse.SUPPRESS)
    # --local-partial-types disallows partial types spanning module top level and a function
    # (implicitly defined in fine-grained incremental mode)
    add_invertible_flag("--local-partial-types", default=False, help=argparse.SUPPRESS)
    # --logical-deps adds some more dependencies that are not semantically needed, but
    # may be helpful to determine relative importance of classes and functions for overall
    # type precision in a code base. It also _removes_ some deps, so this flag should be never
    # used except for generating code stats. This also automatically enables --cache-fine-grained.
    # NOTE: This is an experimental option that may be modified or removed at any time.
    parser.add_argument("--logical-deps", action="store_true", help=argparse.SUPPRESS)
    # --bazel changes some behaviors for use with Bazel (https://bazel.build).
    parser.add_argument("--bazel", action="store_true", help=argparse.SUPPRESS)
    # --package-root adds a directory below which directories are considered
    # packages even without __init__.py.  May be repeated.
    parser.add_argument(
        "--package-root", metavar="ROOT", action="append", default=[], help=argparse.SUPPRESS
    )
    # --cache-map FILE ... gives a mapping from source files to cache files.
    # Each triple of arguments is a source file, a cache meta file, and a cache data file.
    # Modules not mentioned in the file will go through cache_dir.
    # Must be followed by another flag or by '--' (and then only file args may follow).
    parser.add_argument(
        "--cache-map", nargs="+", dest="special-opts:cache_map", help=argparse.SUPPRESS
    )
    # --debug-serialize will run tree.serialize() even if cache generation is disabled.
    # Useful for mypy_primer to detect serialize errors earlier.
    parser.add_argument("--debug-serialize", action="store_true", help=argparse.SUPPRESS)

    parser.add_argument(
        "--disable-bytearray-promotion", action="store_true", help=argparse.SUPPRESS
    )
    parser.add_argument(
        "--disable-memoryview-promotion", action="store_true", help=argparse.SUPPRESS
    )
    # This flag is deprecated, it has been moved to --extra-checks
    parser.add_argument("--strict-concatenate", action="store_true", help=argparse.SUPPRESS)

    # options specifying code to check
    code_group = parser.add_argument_group(
        title="Running code",
        description="Specify the code you want to type check. For more details, see "
        "mypy.readthedocs.io/en/stable/running_mypy.html#running-mypy",
    )
    add_invertible_flag(
        "--explicit-package-bases",
        default=False,
        help="Use current directory and MYPYPATH to determine module names of files passed",
        group=code_group,
    )
    add_invertible_flag(
        "--fast-module-lookup", default=False, help=argparse.SUPPRESS, group=code_group
    )
    code_group.add_argument(
        "--exclude",
        action="append",
        metavar="PATTERN",
        default=[],
        help=(
            "Regular expression to match file names, directory names or paths which mypy should "
            "ignore while recursively discovering files to check, e.g. --exclude '/setup\\.py$'. "
            "May be specified more than once, eg. --exclude a --exclude b"
        ),
    )
    add_invertible_flag(
        "--exclude-gitignore",
        default=False,
        help=(
            "Use .gitignore file(s) to exclude files from checking "
            "(in addition to any explicit --exclude if present)"
        ),
        group=code_group,
    )
    code_group.add_argument(
        "-m",
        "--module",
        action="append",
        metavar="MODULE",
        default=[],
        dest="special-opts:modules",
        help="Type-check module; can repeat for more modules",
    )
    code_group.add_argument(
        "-p",
        "--package",
        action="append",
        metavar="PACKAGE",
        default=[],
        dest="special-opts:packages",
        help="Type-check package recursively; can be repeated",
    )
    code_group.add_argument(
        "-c",
        "--command",
        action="append",
        metavar="PROGRAM_TEXT",
        dest="special-opts:command",
        help="Type-check program passed in as string",
    )
    code_group.add_argument(
        metavar="files",
        nargs="*",
        dest="special-opts:files",
        help="Type-check given files or directories",
    )
    return parser, strict_flag_names, strict_flag_assignments


def process_options(
    args: list[str],
    stdout: TextIO | None = None,
    stderr: TextIO | None = None,
    require_targets: bool = True,
    server_options: bool = False,
    fscache: FileSystemCache | None = None,
    program: str = "mypy",
    header: str = HEADER,
) -> tuple[list[BuildSource], Options]:
    """Parse command line arguments.

    If a FileSystemCache is passed in, and package_root options are given,
    call fscache.set_package_root() to set the cache's package root.

    Returns a tuple of: a list of source files, an Options collected from flags.
    """
    stdout = stdout if stdout is not None else sys.stdout
    stderr = stderr if stderr is not None else sys.stderr

    parser, _, strict_flag_assignments = define_options(
        program, header, stdout, stderr, server_options
    )

    # Parse arguments once into a dummy namespace so we can get the
    # filename for the config file and know if the user requested all strict options.
    dummy = argparse.Namespace()
    parser.parse_args(args, dummy)
    config_file = dummy.config_file
    # Don't explicitly test if "config_file is not None" for this check.
    # This lets `--config-file=` (an empty string) be used to disable all config files.
    if config_file and not os.path.exists(config_file):
        parser.error(f"Cannot find config file '{config_file}'")

    options = Options()
    strict_option_set = False

    def set_strict_flags() -> None:
        nonlocal strict_option_set
        strict_option_set = True
        for dest, value in strict_flag_assignments:
            setattr(options, dest, value)

    # Parse config file first, so command line can override.
    parse_config_file(options, set_strict_flags, config_file, stdout, stderr)

    # Set strict flags before parsing (if strict mode enabled), so other command
    # line options can override.
    if getattr(dummy, "special-opts:strict"):
        set_strict_flags()

    # Override cache_dir if provided in the environment
    environ_cache_dir = os.getenv("MYPY_CACHE_DIR", "")
    if environ_cache_dir.strip():
        options.cache_dir = environ_cache_dir
    options.cache_dir = os.path.expanduser(options.cache_dir)

    # Parse command line for real, using a split namespace.
    special_opts = argparse.Namespace()
    parser.parse_args(args, SplitNamespace(options, special_opts, "special-opts:"))

    # The python_version is either the default, which can be overridden via a config file,
    # or stored in special_opts and is passed via the command line.
    options.python_version = special_opts.python_version or options.python_version
    if options.python_version < (3,):
        parser.error(
            "Mypy no longer supports checking Python 2 code. "
            "Consider pinning to mypy<0.980 if you need to check Python 2 code."
        )
    try:
        infer_python_executable(options, special_opts)
    except PythonExecutableInferenceError as e:
        parser.error(str(e))

    if special_opts.no_executable or options.no_site_packages:
        options.python_executable = None

    # Paths listed in the config file will be ignored if any paths, modules or packages
    # are passed on the command line.
    if not (special_opts.files or special_opts.packages or special_opts.modules):
        if options.files:
            special_opts.files = options.files
        if options.packages:
            special_opts.packages = options.packages
        if options.modules:
            special_opts.modules = options.modules

    # Check for invalid argument combinations.
    if require_targets:
        code_methods = sum(
            bool(c)
            for c in [
                special_opts.modules + special_opts.packages,
                special_opts.command,
                special_opts.files,
            ]
        )
        if code_methods == 0 and not options.install_types:
            parser.error("Missing target module, package, files, or command.")
        elif code_methods > 1:
            parser.error("May only specify one of: module/package, files, or command.")
    if options.explicit_package_bases and not options.namespace_packages:
        parser.error(
            "Can only use --explicit-package-bases with --namespace-packages, since otherwise "
            "examining __init__.py's is sufficient to determine module names for files"
        )

    # Check for overlapping `--always-true` and `--always-false` flags.
    overlap = set(options.always_true) & set(options.always_false)
    if overlap:
        parser.error(
            "You can't make a variable always true and always false (%s)"
            % ", ".join(sorted(overlap))
        )

    validate_package_allow_list(options.untyped_calls_exclude)
    validate_package_allow_list(options.deprecated_calls_exclude)

    options.process_error_codes(error_callback=parser.error)
    options.process_incomplete_features(error_callback=parser.error, warning_callback=print)

    # Compute absolute path for custom typeshed (if present).
    if options.custom_typeshed_dir is not None:
        options.abs_custom_typeshed_dir = os.path.abspath(options.custom_typeshed_dir)

    # Set build flags.
    if special_opts.find_occurrences:
        _find_occurrences = tuple(special_opts.find_occurrences.split("."))
        if len(_find_occurrences) < 2:
            parser.error("Can only find occurrences of class members.")
        if len(_find_occurrences) != 2:
            parser.error("Can only find occurrences of non-nested class members.")
        state.find_occurrences = _find_occurrences

    # Set reports.
    for flag, val in vars(special_opts).items():
        if flag.endswith("_report") and val is not None:
            report_type = flag[:-7].replace("_", "-")
            report_dir = val
            options.report_dirs[report_type] = report_dir

    # Process --package-root.
    if options.package_root:
        process_package_roots(fscache, parser, options)

    # Process --cache-map.
    if special_opts.cache_map:
        if options.sqlite_cache:
            parser.error("--cache-map is incompatible with --sqlite-cache")

        process_cache_map(parser, special_opts, options)

    # Process --strict-bytes
    options.process_strict_bytes()

    # An explicitly specified cache_fine_grained implies local_partial_types
    # (because otherwise the cache is not compatible with dmypy)
    if options.cache_fine_grained:
        options.local_partial_types = True

    #  Implicitly show column numbers if error location end is shown
    if options.show_error_end:
        options.show_column_numbers = True

    # Let logical_deps imply cache_fine_grained (otherwise the former is useless).
    if options.logical_deps:
        options.cache_fine_grained = True

    if options.strict_concatenate and not strict_option_set:
        print("Warning: --strict-concatenate is deprecated; use --extra-checks instead")

    if options.force_uppercase_builtins:
        print("Warning: --force-uppercase-builtins is deprecated; mypy only supports Python 3.9+")

    # Set target.
    if special_opts.modules + special_opts.packages:
        options.build_type = BuildType.MODULE
        sys_path, _ = get_search_dirs(options.python_executable)
        search_paths = SearchPaths(
            (os.getcwd(),), tuple(mypy_path() + options.mypy_path), tuple(sys_path), ()
        )
        targets = []
        # TODO: use the same cache that the BuildManager will
        cache = FindModuleCache(search_paths, fscache, options)
        for p in special_opts.packages:
            if os.sep in p or os.altsep and os.altsep in p:
                fail(f"Package name '{p}' cannot have a slash in it.", stderr, options)
            p_targets = cache.find_modules_recursive(p)
            if not p_targets:
                reason = cache.find_module(p)
                if reason is ModuleNotFoundReason.FOUND_WITHOUT_TYPE_HINTS:
                    fail(
                        f"Package '{p}' cannot be type checked due to missing py.typed marker. See https://mypy.readthedocs.io/en/stable/installed_packages.html for more details",
                        stderr,
                        options,
                    )
                else:
                    fail(f"Can't find package '{p}'", stderr, options)
            targets.extend(p_targets)
        for m in special_opts.modules:
            targets.append(BuildSource(None, m, None))
    elif special_opts.command:
        options.build_type = BuildType.PROGRAM_TEXT
        targets = [BuildSource(None, None, "\n".join(special_opts.command))]
    else:
        try:
            targets = create_source_list(special_opts.files, options, fscache)
        # Variable named e2 instead of e to work around mypyc bug #620
        # which causes issues when using the same variable to catch
        # exceptions of different types.
        except InvalidSourceList as e2:
            fail(str(e2), stderr, options)
    return targets, options


def process_package_roots(
    fscache: FileSystemCache | None, parser: argparse.ArgumentParser, options: Options
) -> None:
    """Validate and normalize package_root."""
    if fscache is None:
        parser.error("--package-root does not work here (no fscache)")
    assert fscache is not None  # Since mypy doesn't know parser.error() raises.
    # Do some stuff with drive letters to make Windows happy (esp. tests).
    current_drive, _ = os.path.splitdrive(os.getcwd())
    dot = os.curdir
    dotslash = os.curdir + os.sep
    dotdotslash = os.pardir + os.sep
    trivial_paths = {dot, dotslash}
    package_root = []
    for root in options.package_root:
        if os.path.isabs(root):
            parser.error(f"Package root cannot be absolute: {root!r}")
        drive, root = os.path.splitdrive(root)
        if drive and drive != current_drive:
            parser.error(f"Package root must be on current drive: {drive + root!r}")
        # Empty package root is always okay.
        if root:
            root = os.path.relpath(root)  # Normalize the heck out of it.
            if not root.endswith(os.sep):
                root = root + os.sep
            if root.startswith(dotdotslash):
                parser.error(f"Package root cannot be above current directory: {root!r}")
            if root in trivial_paths:
                root = ""
        package_root.append(root)
    options.package_root = package_root
    # Pass the package root on the filesystem cache.
    fscache.set_package_root(package_root)


def process_cache_map(
    parser: argparse.ArgumentParser, special_opts: argparse.Namespace, options: Options
) -> None:
    """Validate cache_map and copy into options.cache_map."""
    n = len(special_opts.cache_map)
    if n % 3 != 0:
        parser.error("--cache-map requires one or more triples (see source)")
    for i in range(0, n, 3):
        source, meta_file, data_file = special_opts.cache_map[i : i + 3]
        if source in options.cache_map:
            parser.error(f"Duplicate --cache-map source {source})")
        if not source.endswith(".py") and not source.endswith(".pyi"):
            parser.error(f"Invalid --cache-map source {source} (triple[0] must be *.py[i])")
        if not meta_file.endswith(".meta.json"):
            parser.error(
                "Invalid --cache-map meta_file %s (triple[1] must be *.meta.json)" % meta_file
            )
        if not data_file.endswith(".data.json"):
            parser.error(
                "Invalid --cache-map data_file %s (triple[2] must be *.data.json)" % data_file
            )
        options.cache_map[source] = (meta_file, data_file)


def maybe_write_junit_xml(
    td: float,
    serious: bool,
    all_messages: list[str],
    messages_by_file: dict[str | None, list[str]],
    options: Options,
) -> None:
    if options.junit_xml:
        py_version = f"{options.python_version[0]}_{options.python_version[1]}"
        if options.junit_format == "global":
            util.write_junit_xml(
                td,
                serious,
                {None: all_messages} if all_messages else {},
                options.junit_xml,
                py_version,
                options.platform,
            )
        else:
            # per_file
            util.write_junit_xml(
                td, serious, messages_by_file, options.junit_xml, py_version, options.platform
            )


def fail(msg: str, stderr: TextIO, options: Options) -> NoReturn:
    """Fail with a serious error."""
    stderr.write(f"{msg}\n")
    maybe_write_junit_xml(
        0.0, serious=True, all_messages=[msg], messages_by_file={None: [msg]}, options=options
    )
    sys.exit(2)


def read_types_packages_to_install(cache_dir: str, after_run: bool) -> list[str]:
    if not os.path.isdir(cache_dir):
        if not after_run:
            sys.stderr.write(
                "error: Can't determine which types to install with no files to check "
                + "(and no cache from previous mypy run)\n"
            )
        else:
            sys.stderr.write(
                "error: --install-types failed (an error blocked analysis of which types to install)\n"
            )
    fnam = build.missing_stubs_file(cache_dir)
    if not os.path.isfile(fnam):
        # No missing stubs.
        return []
    with open(fnam) as f:
        return [line.strip() for line in f]


def install_types(
    formatter: util.FancyFormatter,
    options: Options,
    *,
    after_run: bool = False,
    non_interactive: bool = False,
) -> bool:
    """Install stub packages using pip if some missing stubs were detected."""
    packages = read_types_packages_to_install(options.cache_dir, after_run)
    if not packages:
        # If there are no missing stubs, generate no output.
        return False
    if after_run and not non_interactive:
        print()
    print("Installing missing stub packages:")
    assert options.python_executable, "Python executable required to install types"
    cmd = [options.python_executable, "-m", "pip", "install"] + packages
    print(formatter.style(" ".join(cmd), "none", bold=True))
    print()
    if not non_interactive:
        x = input("Install? [yN] ")
        if not x.strip() or not x.lower().startswith("y"):
            print(formatter.style("mypy: Skipping installation", "red", bold=True))
            sys.exit(2)
        print()
    subprocess.run(cmd)
    return True<|MERGE_RESOLUTION|>--- conflicted
+++ resolved
@@ -1204,18 +1204,7 @@
     )
 
     if server_options:
-<<<<<<< HEAD
-        # TODO: This flag is superfluous; remove after a short transition (2018-03-16)
         misc_group.add_argument(
-            "--experimental",
-            action="store_true",
-            dest="fine_grained_incremental",
-            help="Enable fine-grained incremental mode",
-        )
-        misc_group.add_argument(
-=======
-        other_group.add_argument(
->>>>>>> 8bfecd4e
             "--use-fine-grained-cache",
             action="store_true",
             help="Use the cache in fine-grained incremental mode",
