--- conflicted
+++ resolved
@@ -640,8 +640,6 @@
     #     Feel free to add subsequent sentences that add additional details.
     # 3.  If you cannot think of a meaningful description for a new group, omit it entirely.
     #     (E.g. see the "miscellaneous" sections).
-<<<<<<< HEAD
-=======
     # 4.  The text of the group description should end with a period, optionally followed
     #     by a documentation reference (URL).
     # 5.  If you want to include a documentation reference, place it at the end of the
@@ -651,7 +649,6 @@
     #     Do not end with a period (or any other characters not part of the URL).
     #     URLs longer than the available terminal width will overflow without being
     #     broken apart. This facilitates both URL detection, and manual copy-pasting.
->>>>>>> 902acd15
 
     general_group = parser.add_argument_group(title="Optional arguments")
     general_group.add_argument(
@@ -1138,11 +1135,7 @@
         "Mypy caches type information about modules into a cache to "
         "let you speed up future invocations of mypy. Also see "
         "mypy's daemon mode: "
-<<<<<<< HEAD
-        "https://mypy.readthedocs.io/en/stable/mypy_daemon.html#mypy-daemon.",
-=======
         "https://mypy.readthedocs.io/en/stable/mypy_daemon.html#mypy-daemon",
->>>>>>> 902acd15
     )
     incremental_group.add_argument(
         "-i", "--incremental", action="store_true", help=argparse.SUPPRESS
@@ -1386,11 +1379,7 @@
     code_group = parser.add_argument_group(
         title="Running code",
         description="Specify the code you want to type check. For more details, see "
-<<<<<<< HEAD
-        "https://mypy.readthedocs.io/en/stable/running_mypy.html#running-mypy.",
-=======
         "https://mypy.readthedocs.io/en/stable/running_mypy.html#running-mypy",
->>>>>>> 902acd15
     )
     add_invertible_flag(
         "--explicit-package-bases",
