--- conflicted
+++ resolved
@@ -1530,7 +1530,6 @@
         # type to recommend the user adds
         recommended_type = None
         # Only gives hint if it's a variable declaration and the partial type is a builtin type
-<<<<<<< HEAD
         if python_version and isinstance(node, Var) and isinstance(node.type, PartialType):
             type_dec = '<type>'
             if not node.type.type:
@@ -1547,20 +1546,6 @@
                     type_dec = f'{type_dec}, {type_dec}'
                 recommended_type = f'{alias}[{type_dec}]'
         if recommended_type is not None:
-=======
-        if (
-            python_version
-            and isinstance(node, Var)
-            and isinstance(node.type, PartialType)
-            and node.type.type
-            and node.type.type.fullname in reverse_builtin_aliases
-        ):
-            alias = reverse_builtin_aliases[node.type.type.fullname]
-            alias = alias.split(".")[-1]
-            type_dec = "<type>"
-            if alias == "Dict":
-                type_dec = f"{type_dec}, {type_dec}"
->>>>>>> 38eb6e8a
             if has_variable_annotations:
                 hint = f' (hint: "{node.name}: {recommended_type} = ...")'
             else:
