"""Facilities and constants for generating error messages during type checking.

The type checker itself does not deal with message string literals to
improve code clarity and to simplify localization (in the future)."""

import re
import difflib

from typing import cast, List, Dict, Any, Sequence, Iterable, Tuple, Optional, Union

from mypy.erasetype import erase_type
from mypy.errors import Errors
from mypy.types import (
    Type, CallableType, Instance, TypeVarType, TupleType, TypedDictType,
    UnionType, NoneTyp, AnyType, Overloaded, FunctionLike, DeletedType, TypeType,
    UninhabitedType
)
from mypy.nodes import (
    TypeInfo, Context, MypyFile, op_methods, FuncDef, reverse_type_aliases,
    ARG_POS, ARG_OPT, ARG_NAMED, ARG_NAMED_OPT, ARG_STAR, ARG_STAR2,
    ReturnStmt, NameExpr, Var, CONTRAVARIANT, COVARIANT
)


# Constants that represent simple type checker error message, i.e. messages
# that do not have any parameters.

NO_RETURN_VALUE_EXPECTED = 'No return value expected'
MISSING_RETURN_STATEMENT = 'Missing return statement'
INVALID_IMPLICIT_RETURN = 'Implicit return in function which does not return'
INCOMPATIBLE_RETURN_VALUE_TYPE = 'Incompatible return value type'
RETURN_ANY = 'Returning Any from function with declared return type "{}"'
RETURN_VALUE_EXPECTED = 'Return value expected'
NO_RETURN_EXPECTED = 'Return statement in function which does not return'
INVALID_EXCEPTION = 'Exception must be derived from BaseException'
INVALID_EXCEPTION_TYPE = 'Exception type must be derived from BaseException'
INVALID_RETURN_TYPE_FOR_GENERATOR = \
    'The return type of a generator function should be "Generator" or one of its supertypes'
INVALID_RETURN_TYPE_FOR_ASYNC_GENERATOR = \
    'The return type of an async generator function should be "AsyncGenerator" or one of its ' \
    'supertypes'
INVALID_GENERATOR_RETURN_ITEM_TYPE = \
    'The return type of a generator function must be None in its third type parameter in Python 2'
YIELD_VALUE_EXPECTED = 'Yield value expected'
INCOMPATIBLE_TYPES = 'Incompatible types'
INCOMPATIBLE_TYPES_IN_ASSIGNMENT = 'Incompatible types in assignment'
INCOMPATIBLE_REDEFINITION = 'Incompatible redefinition'
INCOMPATIBLE_TYPES_IN_AWAIT = 'Incompatible types in await'
INCOMPATIBLE_TYPES_IN_ASYNC_WITH_AENTER = 'Incompatible types in "async with" for __aenter__'
INCOMPATIBLE_TYPES_IN_ASYNC_WITH_AEXIT = 'Incompatible types in "async with" for __aexit__'
INCOMPATIBLE_TYPES_IN_ASYNC_FOR = 'Incompatible types in "async for"'

INCOMPATIBLE_TYPES_IN_YIELD = 'Incompatible types in yield'
INCOMPATIBLE_TYPES_IN_YIELD_FROM = 'Incompatible types in "yield from"'
INCOMPATIBLE_TYPES_IN_STR_INTERPOLATION = 'Incompatible types in string interpolation'
MUST_HAVE_NONE_RETURN_TYPE = 'The return type of "{}" must be None'
INVALID_TUPLE_INDEX_TYPE = 'Invalid tuple index type'
TUPLE_INDEX_OUT_OF_RANGE = 'Tuple index out of range'
NEED_ANNOTATION_FOR_VAR = 'Need type annotation for variable'
ITERABLE_EXPECTED = 'Iterable expected'
ASYNC_ITERABLE_EXPECTED = 'AsyncIterable expected'
INVALID_SLICE_INDEX = 'Slice index must be an integer or None'
CANNOT_INFER_LAMBDA_TYPE = 'Cannot infer type of lambda'
CANNOT_INFER_ITEM_TYPE = 'Cannot infer iterable item type'
CANNOT_ACCESS_INIT = 'Cannot access "__init__" directly'
CANNOT_ASSIGN_TO_METHOD = 'Cannot assign to a method'
CANNOT_ASSIGN_TO_TYPE = 'Cannot assign to a type'
INCONSISTENT_ABSTRACT_OVERLOAD = \
    'Overloaded method has both abstract and non-abstract variants'
READ_ONLY_PROPERTY_OVERRIDES_READ_WRITE = \
    'Read-only property cannot override read-write property'
FORMAT_REQUIRES_MAPPING = 'Format requires a mapping'
RETURN_TYPE_CANNOT_BE_CONTRAVARIANT = "Cannot use a contravariant type variable as return type"
FUNCTION_PARAMETER_CANNOT_BE_COVARIANT = "Cannot use a covariant type variable as a parameter"
INCOMPATIBLE_IMPORT_OF = "Incompatible import of"
FUNCTION_TYPE_EXPECTED = "Function is missing a type annotation"
ONLY_CLASS_APPLICATION = "Type application is only supported for generic classes"
RETURN_TYPE_EXPECTED = "Function is missing a return type annotation"
ARGUMENT_TYPE_EXPECTED = "Function is missing a type annotation for one or more arguments"
KEYWORD_ARGUMENT_REQUIRES_STR_KEY_TYPE = \
    'Keyword argument only valid with "str" key type in call to "dict"'
ALL_MUST_BE_SEQ_STR = 'Type of __all__ must be {}, not {}'
INVALID_TYPEDDICT_ARGS = \
    'Expected keyword arguments, {...}, or dict(...) in TypedDict constructor'
TYPEDDICT_KEY_MUST_BE_STRING_LITERAL = \
    'Expected TypedDict key to be string literal'
MALFORMED_ASSERT = 'Assertion is always true, perhaps remove parentheses?'
NON_BOOLEAN_IN_CONDITIONAL = 'Condition must be a boolean'
DUPLICATE_TYPE_SIGNATURES = 'Function has duplicate type signatures'
GENERIC_INSTANCE_VAR_CLASS_ACCESS = 'Access to generic instance variables via class is ambiguous'
CANNOT_ISINSTANCE_TYPEDDICT = 'Cannot use isinstance() with a TypedDict type'
CANNOT_ISINSTANCE_NEWTYPE = 'Cannot use isinstance() with a NewType type'
BARE_GENERIC = 'Missing type parameters for generic type'
IMPLICIT_GENERIC_ANY_BUILTIN = 'Implicit generic "Any". Use \'{}\' and specify generic parameters'

ARG_CONSTRUCTOR_NAMES = {
    ARG_POS: "Arg",
    ARG_OPT: "DefaultArg",
    ARG_NAMED: "NamedArg",
    ARG_NAMED_OPT: "DefaultNamedArg",
    ARG_STAR: "VarArg",
    ARG_STAR2: "KwArg",
}


class MessageBuilder:
    """Helper class for reporting type checker error messages with parameters.

    The methods of this class need to be provided with the context within a
    file; the errors member manages the wider context.

    IDEA: Support a 'verbose mode' that includes full information about types
          in error messages and that may otherwise produce more detailed error
          messages.
    """

    # Report errors using this instance. It knows about the current file and
    # import context.
    errors = None  # type: Errors

    modules = None  # type: Dict[str, MypyFile]

    # Number of times errors have been disabled.
    disable_count = 0

    # Hack to deduplicate error messages from union types
    disable_type_names = 0

    def __init__(self, errors: Errors, modules: Dict[str, MypyFile]) -> None:
        self.errors = errors
        self.modules = modules
        self.disable_count = 0
        self.disable_type_names = 0

    #
    # Helpers
    #

    def copy(self) -> 'MessageBuilder':
        new = MessageBuilder(self.errors.copy(), self.modules)
        new.disable_count = self.disable_count
        new.disable_type_names = self.disable_type_names
        return new

    def add_errors(self, messages: 'MessageBuilder') -> None:
        """Add errors in messages to this builder."""
        if self.disable_count <= 0:
            for info in messages.errors.error_info:
                self.errors.add_error_info(info)

    def disable_errors(self) -> None:
        self.disable_count += 1

    def enable_errors(self) -> None:
        self.disable_count -= 1

    def is_errors(self) -> bool:
        return self.errors.is_errors()

    def report(self, msg: str, context: Context, severity: str,
<<<<<<< HEAD
               file: str = None, origin: Context = None, offset: int = 0) -> None:
=======
               file: Optional[str] = None, origin: Optional[Context] = None) -> None:
>>>>>>> 99100f73
        """Report an error or note (unless disabled)."""
        if self.disable_count <= 0:
            self.errors.report(context.get_line() if context else -1,
                               context.get_column() if context else -1,
                               msg.strip(), severity=severity, file=file, offset=offset,
                               origin_line=origin.get_line() if origin else None)

    def fail(self, msg: str, context: Context, file: Optional[str] = None,
             origin: Optional[Context] = None) -> None:
        """Report an error message (unless disabled)."""
        self.report(msg, context, 'error', file=file, origin=origin)

<<<<<<< HEAD
    def note(self, msg: str, context: Context, file: str = None,
             origin: Context = None, offset: int = 0) -> None:
=======
    def note(self, msg: str, context: Context, file: Optional[str] = None,
             origin: Optional[Context] = None) -> None:
>>>>>>> 99100f73
        """Report a note (unless disabled)."""
        self.report(msg, context, 'note', file=file, origin=origin, offset=offset)

    def warn(self, msg: str, context: Context, file: Optional[str] = None,
             origin: Optional[Context] = None) -> None:
        """Report a warning message (unless disabled)."""
        self.report(msg, context, 'warning', file=file, origin=origin)

    def format(self, typ: Type, verbosity: int = 0) -> str:
        """Convert a type to a relatively short string that is suitable for error messages.

        Mostly behave like format_simple below, but never return an empty string.
        """
        s = self.format_simple(typ, verbosity)
        if s != '':
            # If format_simple returns a non-trivial result, use that.
            return s
        elif isinstance(typ, FunctionLike):
            func = typ
            if func.is_type_obj():
                # The type of a type object type can be derived from the
                # return type (this always works).
                return self.format(TypeType.make_normalized(erase_type(func.items()[0].ret_type)),
                                   verbosity)
            elif isinstance(func, CallableType):
                return_type = strip_quotes(self.format(func.ret_type))
                if func.is_ellipsis_args:
                    return 'Callable[..., {}]'.format(return_type)
                arg_strings = []
                for arg_name, arg_type, arg_kind in zip(
                        func.arg_names, func.arg_types, func.arg_kinds):
                    if (arg_kind == ARG_POS and arg_name is None
                            or verbosity == 0 and arg_kind in (ARG_POS, ARG_OPT)):

                        arg_strings.append(
                            strip_quotes(
                                self.format(
                                    arg_type,
                                    verbosity = max(verbosity - 1, 0))))
                    else:
                        constructor = ARG_CONSTRUCTOR_NAMES[arg_kind]
                        if arg_kind in (ARG_STAR, ARG_STAR2) or arg_name is None:
                            arg_strings.append("{}({})".format(
                                constructor,
                                strip_quotes(self.format(arg_type))))
                        else:
                            arg_strings.append("{}({}, {})".format(
                                constructor,
                                strip_quotes(self.format(arg_type)),
                                repr(arg_name)))

                return 'Callable[[{}], {}]'.format(", ".join(arg_strings), return_type)
            else:
                # Use a simple representation for function types; proper
                # function types may result in long and difficult-to-read
                # error messages.
                return 'overloaded function'
        else:
            # Default case; we simply have to return something meaningful here.
            return 'object'

    def format_simple(self, typ: Type, verbosity: int = 0) -> str:
        """Convert simple types to string that is suitable for error messages.

        Return "" for complex types. Try to keep the length of the result
        relatively short to avoid overly long error messages.

        Examples:
          builtins.int -> 'int'
          Any type -> 'Any'
          None -> None
          callable type -> "" (empty string)
        """
        if isinstance(typ, Instance):
            itype = typ
            # Get the short name of the type.
            if itype.type.fullname() in ('types.ModuleType',
                                         '_importlib_modulespec.ModuleType'):
                # Make some common error messages simpler and tidier.
                return 'Module'
            if verbosity >= 2:
                base_str = itype.type.fullname()
            else:
                base_str = itype.type.name()
            if itype.args == []:
                # No type arguments. Place the type name in quotes to avoid
                # potential for confusion: otherwise, the type name could be
                # interpreted as a normal word.
                return '"{}"'.format(base_str)
            elif itype.type.fullname() == 'builtins.tuple':
                item_type_str = strip_quotes(self.format(itype.args[0]))
                return 'Tuple[{}, ...]'.format(item_type_str)
            elif itype.type.fullname() in reverse_type_aliases:
                alias = reverse_type_aliases[itype.type.fullname()]
                alias = alias.split('.')[-1]
                items = [strip_quotes(self.format(arg)) for arg in itype.args]
                return '{}[{}]'.format(alias, ', '.join(items))
            else:
                # There are type arguments. Convert the arguments to strings
                # (using format() instead of format_simple() to avoid empty
                # strings). If the result is too long, replace arguments
                # with [...].
                a = []  # type: List[str]
                for arg in itype.args:
                    a.append(strip_quotes(self.format(arg)))
                s = ', '.join(a)
                if len((base_str + s)) < 150:
                    return '{}[{}]'.format(base_str, s)
                else:
                    return '{}[...]'.format(base_str)
        elif isinstance(typ, TypeVarType):
            # This is similar to non-generic instance types.
            return '"{}"'.format(typ.name)
        elif isinstance(typ, TupleType):
            # Prefer the name of the fallback class (if not tuple), as it's more informative.
            if typ.fallback.type.fullname() != 'builtins.tuple':
                return self.format_simple(typ.fallback)
            items = []
            for t in typ.items:
                items.append(strip_quotes(self.format(t)))
            s = '"Tuple[{}]"'.format(', '.join(items))
            if len(s) < 400:
                return s
            else:
                return 'tuple(length {})'.format(len(items))
        elif isinstance(typ, TypedDictType):
            # If the TypedDictType is named, return the name
            if not typ.is_anonymous():
                return self.format_simple(typ.fallback)
            items = []
            for (item_name, item_type) in typ.items.items():
                modifier = '' if item_name in typ.required_keys else '?'
                items.append('{!r}{}: {}'.format(item_name,
                                                 modifier,
                                                 strip_quotes(self.format(item_type))))
            s = '"TypedDict({{{}}})"'.format(', '.join(items))
            return s
        elif isinstance(typ, UnionType):
            # Only print Unions as Optionals if the Optional wouldn't have to contain another Union
            print_as_optional = (len(typ.items) -
                                 sum(isinstance(t, NoneTyp) for t in typ.items) == 1)
            if print_as_optional:
                rest = [t for t in typ.items if not isinstance(t, NoneTyp)]
                return '"Optional[{}]"'.format(strip_quotes(self.format(rest[0])))
            else:
                items = []
                for t in typ.items:
                    items.append(strip_quotes(self.format(t)))
                s = '"Union[{}]"'.format(', '.join(items))
                if len(s) < 400:
                    return s
                else:
                    return 'union type ({} items)'.format(len(items))
        elif isinstance(typ, NoneTyp):
            return 'None'
        elif isinstance(typ, AnyType):
            return '"Any"'
        elif isinstance(typ, DeletedType):
            return '<deleted>'
        elif isinstance(typ, UninhabitedType):
            if typ.is_noreturn:
                return 'NoReturn'
            else:
                return '<nothing>'
        elif isinstance(typ, TypeType):
            return 'Type[{}]'.format(
                strip_quotes(self.format_simple(typ.item, verbosity)))
        elif typ is None:
            raise RuntimeError('Type is None')
        else:
            # No simple representation for this type that would convey very
            # useful information. No need to mention the type explicitly in a
            # message.
            return ''

    def format_distinctly(self, type1: Type, type2: Type) -> Tuple[str, str]:
        """Jointly format a pair of types to distinct strings.

        Increase the verbosity of the type strings until they become distinct.
        """
        verbosity = 0
        for verbosity in range(3):
            str1 = self.format(type1, verbosity=verbosity)
            str2 = self.format(type2, verbosity=verbosity)
            if str1 != str2:
                return (str1, str2)
        return (str1, str2)

    #
    # Specific operations
    #

    # The following operations are for generating specific error messages. They
    # get some information as arguments, and they build an error message based
    # on them.

    def has_no_attr(self, original_type: Type, typ: Type, member: str, context: Context) -> Type:
        """Report a missing or non-accessible member.

        original_type is the top-level type on which the error occurred.
        typ is the actual type that is missing the member. These can be
        different, e.g., in a union, original_type will be the union and typ
        will be the specific item in the union that does not have the member
        attribute.

        If member corresponds to an operator, use the corresponding operator
        name in the messages. Return type Any.
        """
        if (isinstance(original_type, Instance) and
                original_type.type.has_readable_member(member)):
            self.fail('Member "{}" is not assignable'.format(member), context)
        elif member == '__contains__':
            self.fail('Unsupported right operand type for in ({})'.format(
                self.format(original_type)), context)
        elif member in op_methods.values():
            # Access to a binary operator member (e.g. _add). This case does
            # not handle indexing operations.
            for op, method in op_methods.items():
                if method == member:
                    self.unsupported_left_operand(op, original_type, context)
                    break
        elif member == '__neg__':
            self.fail('Unsupported operand type for unary - ({})'.format(
                self.format(original_type)), context)
        elif member == '__pos__':
            self.fail('Unsupported operand type for unary + ({})'.format(
                self.format(original_type)), context)
        elif member == '__invert__':
            self.fail('Unsupported operand type for ~ ({})'.format(
                self.format(original_type)), context)
        elif member == '__getitem__':
            # Indexed get.
            # TODO: Fix this consistently in self.format
            if isinstance(original_type, CallableType) and original_type.is_type_obj():
                self.fail('The type {} is not generic and not indexable'.format(
                    self.format(original_type)), context)
            else:
                self.fail('Value of type {} is not indexable'.format(
                    self.format(original_type)), context)
        elif member == '__setitem__':
            # Indexed set.
            self.fail('Unsupported target for indexed assignment', context)
        elif member == '__call__':
            if isinstance(original_type, Instance) and \
                    (original_type.type.fullname() == 'builtins.function'):
                # "'function' not callable" is a confusing error message.
                # Explain that the problem is that the type of the function is not known.
                self.fail('Cannot call function of unknown type', context)
            else:
                self.fail('{} not callable'.format(self.format(original_type)), context)
        else:
            # The non-special case: a missing ordinary attribute.
            if not self.disable_type_names:
                failed = False
                if isinstance(original_type, Instance) and original_type.type.names:
                    alternatives = set(original_type.type.names.keys())
                    matches = [m for m in COMMON_MISTAKES.get(member, []) if m in alternatives]
                    matches.extend(best_matches(member, alternatives)[:3])
                    if matches:
                        self.fail('{} has no attribute "{}"; maybe {}?'.format(
                            self.format(original_type), member, pretty_or(matches)), context)
                        failed = True
                if not failed:
                    self.fail('{} has no attribute "{}"'.format(self.format(original_type),
                                                                member), context)
            elif isinstance(original_type, UnionType):
                # The checker passes "object" in lieu of "None" for attribute
                # checks, so we manually convert it back.
                typ_format = self.format(typ)
                if typ_format == '"object"' and \
                        any(type(item) == NoneTyp for item in original_type.items):
                    typ_format = '"None"'
                self.fail('Item {} of {} has no attribute "{}"'.format(
                    typ_format, self.format(original_type), member), context)
        return AnyType()

    def unsupported_operand_types(self, op: str, left_type: Any,
                                  right_type: Any, context: Context) -> None:
        """Report unsupported operand types for a binary operation.

        Types can be Type objects or strings.
        """
        left_str = ''
        if isinstance(left_type, str):
            left_str = left_type
        else:
            left_str = self.format(left_type)

        right_str = ''
        if isinstance(right_type, str):
            right_str = right_type
        else:
            right_str = self.format(right_type)

        if self.disable_type_names:
            msg = 'Unsupported operand types for {} (likely involving Union)'.format(op)
        else:
            msg = 'Unsupported operand types for {} ({} and {})'.format(
                op, left_str, right_str)
        self.fail(msg, context)

    def unsupported_left_operand(self, op: str, typ: Type,
                                 context: Context) -> None:
        if self.disable_type_names:
            msg = 'Unsupported left operand type for {} (some union)'.format(op)
        else:
            msg = 'Unsupported left operand type for {} ({})'.format(
                op, self.format(typ))
        self.fail(msg, context)

    def not_callable(self, typ: Type, context: Context) -> Type:
        self.fail('{} not callable'.format(self.format(typ)), context)
        return AnyType()

    def untyped_function_call(self, callee: CallableType, context: Context) -> Type:
        name = callee.name if callee.name is not None else '(unknown)'
        self.fail('Call to untyped function {} in typed context'.format(name), context)
        return AnyType()

    def incompatible_argument(self, n: int, m: int, callee: CallableType, arg_type: Type,
                              arg_kind: int, context: Context) -> None:
        """Report an error about an incompatible argument type.

        The argument type is arg_type, argument number is n and the
        callee type is 'callee'. If the callee represents a method
        that corresponds to an operator, use the corresponding
        operator name in the messages.
        """
        target = ''
        if callee.name:
            name = callee.name
            if callee.bound_args and callee.bound_args[0] is not None:
                base = self.format(callee.bound_args[0])
            else:
                base = extract_type(name)

            for op, method in op_methods.items():
                for variant in method, '__r' + method[2:]:
                    if name.startswith('"{}" of'.format(variant)):
                        if op == 'in' or variant != method:
                            # Reversed order of base/argument.
                            self.unsupported_operand_types(op, arg_type, base,
                                                           context)
                        else:
                            self.unsupported_operand_types(op, base, arg_type,
                                                           context)
                        return

            if name.startswith('"__getitem__" of'):
                self.invalid_index_type(arg_type, callee.arg_types[n - 1], base, context)
                return

            if name.startswith('"__setitem__" of'):
                if n == 1:
                    self.invalid_index_type(arg_type, callee.arg_types[n - 1], base, context)
                else:
                    msg = '{} (expression has type {}, target has type {})'
                    arg_type_str, callee_type_str = self.format_distinctly(arg_type,
                                                                           callee.arg_types[n - 1])
                    self.fail(msg.format(INCOMPATIBLE_TYPES_IN_ASSIGNMENT,
                                         arg_type_str, callee_type_str),
                              context)
                return

            target = 'to {} '.format(name)

        msg = ''
        if callee.name == '<list>':
            name = callee.name[1:-1]
            n -= 1
            actual_type_str, expected_type_str = self.format_distinctly(arg_type,
                                                                        callee.arg_types[0])
            msg = '{} item {} has incompatible type {}; expected {}'.format(
                name.title(), n, actual_type_str, expected_type_str)
        elif callee.name == '<dict>':
            name = callee.name[1:-1]
            n -= 1
            key_type, value_type = cast(TupleType, arg_type).items
            expected_key_type, expected_value_type = cast(TupleType, callee.arg_types[0]).items

            # don't increase verbosity unless there is need to do so
            from mypy.subtypes import is_subtype
            if is_subtype(key_type, expected_key_type):
                key_type_str = self.format(key_type)
                expected_key_type_str = self.format(expected_key_type)
            else:
                key_type_str, expected_key_type_str = self.format_distinctly(
                    key_type, expected_key_type)
            if is_subtype(value_type, expected_value_type):
                value_type_str = self.format(value_type)
                expected_value_type_str = self.format(expected_value_type)
            else:
                value_type_str, expected_value_type_str = self.format_distinctly(
                    value_type, expected_value_type)

            msg = '{} entry {} has incompatible type {}: {}; expected {}: {}'.format(
                name.title(), n, key_type_str, value_type_str,
                expected_key_type_str, expected_value_type_str)
        elif callee.name == '<list-comprehension>':
            actual_type_str, expected_type_str = map(strip_quotes,
                                                     self.format_distinctly(arg_type,
                                                                            callee.arg_types[0]))
            msg = 'List comprehension has incompatible type List[{}]; expected List[{}]'.format(
                actual_type_str, expected_type_str)
        elif callee.name == '<set-comprehension>':
            actual_type_str, expected_type_str = map(strip_quotes,
                                                     self.format_distinctly(arg_type,
                                                                            callee.arg_types[0]))
            msg = 'Set comprehension has incompatible type Set[{}]; expected Set[{}]'.format(
                actual_type_str, expected_type_str)
        elif callee.name == '<dictionary-comprehension>':
            actual_type_str, expected_type_str = self.format_distinctly(arg_type,
                                                                        callee.arg_types[n - 1])
            msg = ('{} expression in dictionary comprehension has incompatible type {}; '
                   'expected type {}').format(
                'Key' if n == 1 else 'Value',
                actual_type_str,
                expected_type_str)
        elif callee.name == '<generator>':
            actual_type_str, expected_type_str = self.format_distinctly(arg_type,
                                                                        callee.arg_types[0])
            msg = 'Generator has incompatible item type {}; expected {}'.format(
                actual_type_str, expected_type_str)
        else:
            try:
                expected_type = callee.arg_types[m - 1]
            except IndexError:  # Varargs callees
                expected_type = callee.arg_types[-1]
            arg_type_str, expected_type_str = self.format_distinctly(arg_type, expected_type)
            if arg_kind == ARG_STAR:
                arg_type_str = '*' + arg_type_str
            elif arg_kind == ARG_STAR2:
                arg_type_str = '**' + arg_type_str
            msg = 'Argument {} {}has incompatible type {}; expected {}'.format(
                n, target, arg_type_str, expected_type_str)
        self.fail(msg, context)

    def invalid_index_type(self, index_type: Type, expected_type: Type, base_str: str,
                           context: Context) -> None:
        self.fail('Invalid index type {} for {}; expected type {}'.format(
            self.format(index_type), base_str, self.format(expected_type)), context)

    def too_few_arguments(self, callee: CallableType, context: Context,
                          argument_names: List[str]) -> None:
        if (argument_names is not None and not all(k is None for k in argument_names)
                and len(argument_names) >= 1):
            diff = [k for k in callee.arg_names if k not in argument_names]
            if len(diff) == 1:
                msg = 'Missing positional argument'
            else:
                msg = 'Missing positional arguments'
            if callee.name and diff and all(d is not None for d in diff):
                msg += ' "{}" in call to {}'.format('", "'.join(cast(List[str], diff)),
                                                    callee.name)
        else:
            msg = 'Too few arguments'
            if callee.name:
                msg += ' for {}'.format(callee.name)
        self.fail(msg, context)

    def missing_named_argument(self, callee: CallableType, context: Context, name: str) -> None:
        msg = 'Missing named argument "{}"'.format(name)
        if callee.name:
            msg += ' for function {}'.format(callee.name)
        self.fail(msg, context)

    def too_many_arguments(self, callee: CallableType, context: Context) -> None:
        msg = 'Too many arguments'
        if callee.name:
            msg += ' for {}'.format(callee.name)
        self.fail(msg, context)

    def too_many_positional_arguments(self, callee: CallableType,
                                      context: Context) -> None:
        msg = 'Too many positional arguments'
        if callee.name:
            msg += ' for {}'.format(callee.name)
        self.fail(msg, context)

    def unexpected_keyword_argument(self, callee: CallableType, name: str,
                                    context: Context) -> None:
        msg = 'Unexpected keyword argument "{}"'.format(name)
        if callee.name:
            msg += ' for {}'.format(callee.name)
        self.fail(msg, context)
        module = find_defining_module(self.modules, callee)
        if module:
            assert callee.definition is not None
            self.note('{} defined here'.format(callee.name), callee.definition,
                      file=module.path, origin=context)

    def duplicate_argument_value(self, callee: CallableType, index: int,
                                 context: Context) -> None:
        self.fail('{} gets multiple values for keyword argument "{}"'.
                  format(capitalize(callable_name(callee)),
                         callee.arg_names[index]), context)

    def does_not_return_value(self, callee_type: Type, context: Context) -> None:
        """Report an error about use of an unusable type."""
        name = None  # type: Optional[str]
        if isinstance(callee_type, FunctionLike):
            name = callee_type.get_name()
        if name is not None:
            self.fail('{} does not return a value'.format(capitalize(name)), context)
        else:
            self.fail('Function does not return a value', context)

    def deleted_as_rvalue(self, typ: DeletedType, context: Context) -> None:
        """Report an error about using an deleted type as an rvalue."""
        if typ.source is None:
            s = ""
        else:
            s = " '{}'".format(typ.source)
        self.fail('Trying to read deleted variable{}'.format(s), context)

    def deleted_as_lvalue(self, typ: DeletedType, context: Context) -> None:
        """Report an error about using an deleted type as an lvalue.

        Currently, this only occurs when trying to assign to an
        exception variable outside the local except: blocks.
        """
        if typ.source is None:
            s = ""
        else:
            s = " '{}'".format(typ.source)
        self.fail('Assignment to variable{} outside except: block'.format(s), context)

    def no_variant_matches_arguments(self, overload: Overloaded, arg_types: List[Type],
                                     context: Context) -> None:
        if overload.name():
            self.fail('No overload variant of {} matches argument types {}'
                      .format(overload.name(), arg_types), context)
        else:
            self.fail('No overload variant matches argument types {}'.format(arg_types), context)

    def wrong_number_values_to_unpack(self, provided: int, expected: int,
                                      context: Context) -> None:
        if provided < expected:
            if provided == 1:
                self.fail('Need more than 1 value to unpack ({} expected)'.format(expected),
                          context)
            else:
                self.fail('Need more than {} values to unpack ({} expected)'.format(
                    provided, expected), context)
        elif provided > expected:
            self.fail('Too many values to unpack ({} expected, {} provided)'.format(
                expected, provided), context)

    def type_not_iterable(self, type: Type, context: Context) -> None:
        self.fail('\'{}\' object is not iterable'.format(type), context)

    def incompatible_operator_assignment(self, op: str,
                                         context: Context) -> None:
        self.fail('Result type of {} incompatible in assignment'.format(op),
                  context)

    def signature_incompatible_with_supertype(
            self, name: str, name_in_super: str, supertype: str,
            context: Context) -> None:
        target = self.override_target(name, name_in_super, supertype)
        self.fail('Signature of "{}" incompatible with {}'.format(
            name, target), context)

    def argument_incompatible_with_supertype(
            self, arg_num: int, name: str, name_in_supertype: str,
            supertype: str, context: Context) -> None:
        target = self.override_target(name, name_in_supertype, supertype)
        self.fail('Argument {} of "{}" incompatible with {}'
                  .format(arg_num, name, target), context)

    def return_type_incompatible_with_supertype(
            self, name: str, name_in_supertype: str, supertype: str,
            context: Context) -> None:
        target = self.override_target(name, name_in_supertype, supertype)
        self.fail('Return type of "{}" incompatible with {}'
                  .format(name, target), context)

    def override_target(self, name: str, name_in_super: str,
                        supertype: str) -> str:
        target = 'supertype "{}"'.format(supertype)
        if name_in_super != name:
            target = '"{}" of {}'.format(name_in_super, target)
        return target

    def incompatible_type_application(self, expected_arg_count: int,
                                      actual_arg_count: int,
                                      context: Context) -> None:
        if expected_arg_count == 0:
            self.fail('Type application targets a non-generic function or class',
                      context)
        elif actual_arg_count > expected_arg_count:
            self.fail('Type application has too many types ({} expected)'
                      .format(expected_arg_count), context)
        else:
            self.fail('Type application has too few types ({} expected)'
                      .format(expected_arg_count), context)

    def could_not_infer_type_arguments(self, callee_type: CallableType, n: int,
                                       context: Context) -> None:
        if callee_type.name and n > 0:
            self.fail('Cannot infer type argument {} of {}'.format(
                n, callee_type.name), context)
        else:
            self.fail('Cannot infer function type argument', context)

    def invalid_var_arg(self, typ: Type, context: Context) -> None:
        self.fail('List or tuple expected as variable arguments', context)

    def invalid_keyword_var_arg(self, typ: Type, is_mapping: bool, context: Context) -> None:
        if isinstance(typ, Instance) and is_mapping:
            self.fail('Keywords must be strings', context)
        else:
            suffix = ''
            if isinstance(typ, Instance):
                suffix = ', not {}'.format(self.format(typ))
            self.fail(
                'Argument after ** must be a mapping{}'.format(suffix),
                context)

    def undefined_in_superclass(self, member: str, context: Context) -> None:
        self.fail('"{}" undefined in superclass'.format(member), context)

    def too_few_string_formatting_arguments(self, context: Context) -> None:
        self.fail('Not enough arguments for format string', context)

    def too_many_string_formatting_arguments(self, context: Context) -> None:
        self.fail('Not all arguments converted during string formatting', context)

    def unsupported_placeholder(self, placeholder: str, context: Context) -> None:
        self.fail('Unsupported format character \'%s\'' % placeholder, context)

    def string_interpolation_with_star_and_key(self, context: Context) -> None:
        self.fail('String interpolation contains both stars and mapping keys', context)

    def requires_int_or_char(self, context: Context) -> None:
        self.fail('%c requires int or char', context)

    def key_not_in_mapping(self, key: str, context: Context) -> None:
        self.fail('Key \'%s\' not found in mapping' % key, context)

    def string_interpolation_mixing_key_and_non_keys(self, context: Context) -> None:
        self.fail('String interpolation mixes specifier with and without mapping keys', context)

    def cannot_determine_type(self, name: str, context: Context) -> None:
        self.fail("Cannot determine type of '%s'" % name, context)

    def cannot_determine_type_in_base(self, name: str, base: str, context: Context) -> None:
        self.fail("Cannot determine type of '%s' in base class '%s'" % (name, base), context)

    def invalid_method_type(self, sig: CallableType, context: Context) -> None:
        self.fail('Invalid method type', context)

    def invalid_class_method_type(self, sig: CallableType, context: Context) -> None:
        self.fail('Invalid class method type', context)

    def incompatible_conditional_function_def(self, defn: FuncDef) -> None:
        self.fail('All conditional function variants must have identical '
                  'signatures', defn)

    def cannot_instantiate_abstract_class(self, class_name: str,
                                          abstract_attributes: List[str],
                                          context: Context) -> None:
        attrs = format_string_list("'%s'" % a for a in abstract_attributes)
        self.fail("Cannot instantiate abstract class '%s' with abstract "
                  "attribute%s %s" % (class_name, plural_s(abstract_attributes),
                                   attrs),
                  context)

    def base_class_definitions_incompatible(self, name: str, base1: TypeInfo,
                                            base2: TypeInfo,
                                            context: Context) -> None:
        self.fail('Definition of "{}" in base class "{}" is incompatible '
                  'with definition in base class "{}"'.format(
                      name, base1.name(), base2.name()), context)

    def cant_assign_to_method(self, context: Context) -> None:
        self.fail(CANNOT_ASSIGN_TO_METHOD, context)

    def cant_assign_to_classvar(self, name: str, context: Context) -> None:
        self.fail('Cannot assign to class variable "%s" via instance' % name, context)

    def read_only_property(self, name: str, type: TypeInfo,
                           context: Context) -> None:
        self.fail('Property "{}" defined in "{}" is read-only'.format(
            name, type.name()), context)

    def incompatible_typevar_value(self, callee: CallableType, index: int,
                                   type: Type, context: Context) -> None:
        self.fail('Type argument {} of {} has incompatible value {}'.format(
            index, callable_name(callee), self.format(type)), context)

    def overloaded_signatures_overlap(self, index1: int, index2: int,
                                      context: Context) -> None:
        self.fail('Overloaded function signatures {} and {} overlap with '
                  'incompatible return types'.format(index1, index2), context)

    def overloaded_signatures_arg_specific(self, index1: int, context: Context) -> None:
        self.fail('Overloaded function implementation does not accept all possible arguments '
                  'of signature {}'.format(index1), context)

    def overloaded_signatures_ret_specific(self, index1: int, context: Context) -> None:
        self.fail('Overloaded function implementation cannot produce return type '
                  'of signature {}'.format(index1), context)

    def operator_method_signatures_overlap(
            self, reverse_class: str, reverse_method: str, forward_class: str,
            forward_method: str, context: Context) -> None:
        self.fail('Signatures of "{}" of "{}" and "{}" of "{}" '
                  'are unsafely overlapping'.format(
                      reverse_method, reverse_class,
                      forward_method, forward_class),
                  context)

    def forward_operator_not_callable(
            self, forward_method: str, context: Context) -> None:
        self.fail('Forward operator "{}" is not callable'.format(
            forward_method), context)

    def signatures_incompatible(self, method: str, other_method: str,
                                context: Context) -> None:
        self.fail('Signatures of "{}" and "{}" are incompatible'.format(
            method, other_method), context)

    def yield_from_invalid_operand_type(self, expr: Type, context: Context) -> Type:
        text = self.format(expr) if self.format(expr) != 'object' else expr
        self.fail('"yield from" can\'t be applied to {}'.format(text), context)
        return AnyType()

    def invalid_signature(self, func_type: Type, context: Context) -> None:
        self.fail('Invalid signature "{}"'.format(func_type), context)

    def reveal_type(self, typ: Type, context: Context) -> None:
        self.fail('Revealed type is \'{}\''.format(typ), context)

    def unsupported_type_type(self, item: Type, context: Context) -> None:
        self.fail('Unsupported type Type[{}]'.format(self.format(item)), context)

    def redundant_cast(self, typ: Type, context: Context) -> None:
        self.note('Redundant cast to {}'.format(self.format(typ)), context)

    def unimported_type_becomes_any(self, prefix: str, typ: Type, ctx: Context) -> None:
        self.fail("{} becomes {} due to an unfollowed import".format(prefix, self.format(typ)),
                  ctx)

    def explicit_any(self, ctx: Context) -> None:
        self.fail('Explicit "Any" is not allowed', ctx)

    def unexpected_typeddict_keys(
            self,
            typ: TypedDictType,
            expected_keys: List[str],
            actual_keys: List[str],
            context: Context) -> None:
        actual_set = set(actual_keys)
        expected_set = set(expected_keys)
        if not typ.is_anonymous():
            # Generate simpler messages for some common special cases.
            if actual_set < expected_set:
                # Use list comprehension instead of set operations to preserve order.
                missing = [key for key in expected_keys if key not in actual_set]
                self.fail('{} missing for TypedDict {}'.format(
                    format_key_list(missing, short=True).capitalize(), self.format(typ)),
                    context)
                return
            else:
                extra = [key for key in actual_keys if key not in expected_set]
                if extra:
                    # If there are both extra and missing keys, only report extra ones for
                    # simplicity.
                    self.fail('Extra {} for TypedDict {}'.format(
                        format_key_list(extra, short=True), self.format(typ)),
                        context)
                    return
        if not expected_keys:
            expected = '(no keys)'
        else:
            expected = format_key_list(expected_keys)
        found = format_key_list(actual_keys, short=True)
        if actual_keys and actual_set < expected_set:
            found = 'only {}'.format(found)
        self.fail('Expected {} but found {}'.format(expected, found), context)

    def typeddict_key_must_be_string_literal(
            self,
            typ: TypedDictType,
            context: Context) -> None:
        self.fail(
            'TypedDict key must be a string literal; expected one of {}'.format(
                format_item_name_list(typ.items.keys())), context)

    def typeddict_key_not_found(
            self,
            typ: TypedDictType,
            item_name: str,
            context: Context) -> None:
        if typ.is_anonymous():
            self.fail('\'{}\' is not a valid TypedDict key; expected one of {}'.format(
                item_name, format_item_name_list(typ.items.keys())), context)
        else:
            self.fail("TypedDict {} has no key '{}'".format(self.format(typ), item_name), context)

    def type_arguments_not_allowed(self, context: Context) -> None:
        self.fail('Parameterized generics cannot be used with class or instance checks', context)

    def disallowed_any_type(self, typ: Type, context: Context) -> None:
        if isinstance(typ, AnyType):
            message = 'Expression has type "Any"'
        else:
            message = 'Expression type contains "Any" (has type {})'.format(self.format(typ))
        self.fail(message, context)

    def untyped_decorated_function(self, typ: Type, context: Context) -> None:
        if isinstance(typ, AnyType):
            self.fail("Function is untyped after decorator transformation", context)
        else:
            self.fail('Type of decorated function contains type "Any" ({})'.format(
                self.format(typ)), context)

    def bad_proto_variance(self, actual: int, tvar_name: str, expected: int,
                           context: Context) -> None:
        msg = capitalize("{} type variable '{}' used in protocol where"
                         " {} one is expected".format(variance_string(actual),
                                                      tvar_name,
                                                      variance_string(expected)))
        self.fail(msg, context)

    def concrete_only_assign(self, typ: Type, context: Context) -> None:
        self.fail("Can only assign concrete classes to a variable of type '{}'"
                  .format(self.format(typ)), context)

    def concrete_only_call(self, typ: Type, context: Context) -> None:
        self.fail("Only concrete class can be given where '{}' is expected"
                  .format(self.format(typ)), context)

    def note_call(self, subtype: Type, call: Type, context: Context) -> None:
        self.note("'{}.__call__' has type '{}'".format(strip_quotes(self.format(subtype)),
                                                       self.format(call)), context)

    def report_protocol_problems(self, subtype: Union[Instance, TupleType], supertype: Instance,
                                 context: Context) -> None:
        """Report possible protocol conflicts between 'subtype' and 'supertype'.
        This includes missing members, incompatible types, and incompatible
        attribute flags, such as settable vs read-only or class variable vs
        instance variable.
        """
        from mypy.subtypes import (get_missing_members, get_conflict_types, get_all_flags,
                                   is_subtype, IS_SETTABLE, IS_CLASSVAR, IS_CLASS_OR_STATIC)
        OFFSET = 4  # Four spaces, so that notes will look like this:
        # note: 'Cls' is missing following 'Proto' members:
        # note:     method, attr
        MAX_ITEMS = 2  # Maximum number of conflicts, missing members, and overloads shown

        def pretty_overload(tp: Overloaded) -> None:
            for item in tp.items()[:MAX_ITEMS]:
                self.note('@overload', context, offset=2 * OFFSET)
                self.note(self.pretty_callable(item), context, offset=2 * OFFSET)
            if len(tp.items()) > MAX_ITEMS:
                self.note('<{} more overload(s) not shown>'.format(len(exp.items()) - MAX_ITEMS),
                          context, offset=2 * OFFSET)

        if isinstance(subtype, TupleType):
            if not isinstance(subtype.fallback, Instance):
                return
            subtype = subtype.fallback

        # Report missing members
        missing = get_missing_members(subtype, supertype)
        if (missing and len(missing) < len(supertype.type.protocol_members) and
                len(missing) <= MAX_ITEMS):
            self.note("'{}' is missing following '{}' protocol member{}:"
                      .format(subtype.type.name(), supertype.type.name(),
                              's' if len(missing) > 1 else ''),
                      context)
            self.note(', '.join(missing), context, offset=OFFSET)

        # Report member type conflicts
        conflict_types = get_conflict_types(subtype, supertype)
        if conflict_types and (not is_subtype(subtype, erase_type(supertype)) or
                               not subtype.type.defn.type_vars or
                               not supertype.type.defn.type_vars):
            self.note('Following member(s) of {} have '
                      'conflicts:'.format(self.format(subtype)), context)
            for name, got, exp in conflict_types[:MAX_ITEMS]:
                if (not isinstance(exp, (CallableType, Overloaded)) or
                        not isinstance(exp, (CallableType, Overloaded))):
                    self.note('{}: expected {}, got {}'.format(name,
                                                               *self.format_distinctly(exp, got)),
                              context, offset=OFFSET)
                else:
                    self.note('Expected:', context, offset=OFFSET)
                    if isinstance(exp, CallableType):
                        self.note(self.pretty_callable(exp), context, offset=2 * OFFSET)
                    else:
                        assert isinstance(exp, Overloaded)
                        pretty_overload(exp)
                    self.note('Got:', context, offset=OFFSET)
                    if isinstance(got, CallableType):
                        self.note(self.pretty_callable(got), context, offset=2 * OFFSET)
                    else:
                        assert isinstance(got, Overloaded)
                        pretty_overload(got)
            if len(conflict_types) > MAX_ITEMS:
                self.note('<{} more conflict(s) not shown>'
                          .format(len(conflict_types) - MAX_ITEMS),
                          context, offset=OFFSET)

        # Report flag conflicts (i.e. settable vs read-only etc.)
        for name, subflags, superflags in get_all_flags(subtype, supertype):
            if IS_CLASSVAR in subflags and IS_CLASSVAR not in superflags:
                self.note('Protocol member {}.{} expected instance variable,'
                          ' got class variable'.format(supertype.type.name(), name), context)
            if IS_CLASSVAR in superflags and IS_CLASSVAR not in subflags:
                self.note('Protocol member {}.{} expected class variable,'
                          ' got instance variable'.format(supertype.type.name(), name), context)
            if IS_SETTABLE in superflags and IS_SETTABLE not in subflags:
                self.note('Protocol member {}.{} expected settable variable,'
                          ' got read-only attribute'.format(supertype.type.name(), name), context)
            if IS_CLASS_OR_STATIC in superflags and IS_CLASS_OR_STATIC not in subflags:
                self.note('Protocol member {}.{} expected class or static method'
                          .format(supertype.type.name(), name), context)

    def pretty_callable(self, tp: CallableType) -> str:
        """Return a nice easily-readable representation of a callable type.
        For example:
            def [T <: int] f(self, x: int, y: T) -> None
        """
        s = ''
        bare_asterisk = False
        for i in range(len(tp.arg_types)):
            if s:
                s += ', '
            if tp.arg_kinds[i] in (ARG_NAMED, ARG_NAMED_OPT) and not bare_asterisk:
                s += '*, '
                bare_asterisk = True
            if tp.arg_kinds[i] == ARG_STAR:
                s += '*'
            if tp.arg_kinds[i] == ARG_STAR2:
                s += '**'
            name = tp.arg_names[i]
            if name:
                s += name + ': '
            s += strip_quotes(self.format(tp.arg_types[i]))
            if tp.arg_kinds[i] in (ARG_OPT, ARG_NAMED_OPT):
                s += ' ='

        # If we got a "special arg" (i.e: self, cls, etc...), prepend it to the arg list
        if tp.definition is not None and tp.definition.name() is not None:
            definition_args = getattr(tp.definition, 'arg_names')
            if definition_args and tp.arg_names != definition_args \
                    and len(definition_args) > 0:
                if s:
                    s = ', ' + s
                s = definition_args[0] + s
            s = '{}({})'.format(tp.definition.name(), s)
        else:
            s = '({})'.format(s)

        s += ' -> ' + strip_quotes(self.format(tp.ret_type))
        if tp.variables:
            tvars = []
            for tvar in tp.variables:
                if (tvar.upper_bound and isinstance(tvar.upper_bound, Instance) and
                        tvar.upper_bound.type.fullname() != 'builtins.object'):
                    tvars.append('{} <: {}'.format(tvar.name,
                                                   strip_quotes(self.format(tvar.upper_bound))))
                elif tvar.values:
                    tvars.append('{} in ({})'
                                 .format(tvar.name, ', '.join([strip_quotes(self.format(tp))
                                                               for tp in tvar.values])))
                else:
                    tvars.append(tvar.name)
            s = '[{}] {}'.format(', '.join(tvars), s)
        return 'def {}'.format(s)


def variance_string(variance: int) -> str:
    if variance == COVARIANT:
        return 'covariant'
    elif variance == CONTRAVARIANT:
        return 'contravariant'
    else:
        return 'invariant'


def capitalize(s: str) -> str:
    """Capitalize the first character of a string."""
    if s == '':
        return ''
    else:
        return s[0].upper() + s[1:]


def extract_type(name: str) -> str:
    """If the argument is the name of a method (of form C.m), return
    the type portion in quotes (e.g. "y"). Otherwise, return the string
    unmodified.
    """
    name = re.sub('^"[a-zA-Z0-9_]+" of ', '', name)
    return name


def strip_quotes(s: str) -> str:
    """Strip a double quote at the beginning and end of the string, if any."""
    s = re.sub('^"', '', s)
    s = re.sub('"$', '', s)
    return s


def plural_s(s: Sequence[Any]) -> str:
    if len(s) > 1:
        return 's'
    else:
        return ''


def format_string_list(s: Iterable[str]) -> str:
    l = list(s)
    assert len(l) > 0
    if len(l) == 1:
        return l[0]
    elif len(l) <= 5:
        return '%s and %s' % (', '.join(l[:-1]), l[-1])
    else:
        return '%s, ... and %s (%i methods suppressed)' % (', '.join(l[:2]), l[-1], len(l) - 3)


def format_item_name_list(s: Iterable[str]) -> str:
    l = list(s)
    if len(l) <= 5:
        return '(' + ', '.join(["'%s'" % name for name in l]) + ')'
    else:
        return '(' + ', '.join(["'%s'" % name for name in l[:5]]) + ', ...)'


def callable_name(type: CallableType) -> str:
    if type.name:
        return type.name
    else:
        return 'function'


def find_defining_module(modules: Dict[str, MypyFile], typ: CallableType) -> Optional[MypyFile]:
    if not typ.definition:
        return None
    fullname = typ.definition.fullname()
    if fullname is not None and '.' in fullname:
        for i in range(fullname.count('.')):
            module_name = fullname.rsplit('.', i + 1)[0]
            try:
                return modules[module_name]
            except KeyError:
                pass
        assert False, "Couldn't determine module from CallableType"
    return None


def temp_message_builder() -> MessageBuilder:
    """Return a message builder usable for throwaway errors (which may not format properly)."""
    return MessageBuilder(Errors(), {})


# For hard-coding suggested missing member alternatives.
COMMON_MISTAKES = {
    'add': ('append', 'extend'),
}  # type: Dict[str, Sequence[str]]


def best_matches(current: str, options: Iterable[str]) -> List[str]:
    ratios = {v: difflib.SequenceMatcher(a=current, b=v).ratio() for v in options}
    return sorted((o for o in options if ratios[o] > 0.75),
                  reverse=True, key=lambda v: (ratios[v], v))


def pretty_or(args: List[str]) -> str:
    quoted = ['"' + a + '"' for a in args]
    if len(quoted) == 1:
        return quoted[0]
    if len(quoted) == 2:
        return "{} or {}".format(quoted[0], quoted[1])
    return ", ".join(quoted[:-1]) + ", or " + quoted[-1]


def make_inferred_type_note(context: Context, subtype: Type,
                            supertype: Type, supertype_str: str) -> str:
    """Explain that the user may have forgotten to type a variable.

    The user does not expect an error if the inferred container type is the same as the return
    type of a function and the argument type(s) are a subtype of the argument type(s) of the
    return type. This note suggests that they add a type annotation with the return type instead
    of relying on the inferred type.
    """
    from mypy.subtypes import is_subtype
    if (isinstance(subtype, Instance) and
            isinstance(supertype, Instance) and
            subtype.type.fullname() == supertype.type.fullname() and
            subtype.args and
            supertype.args and
            isinstance(context, ReturnStmt) and
            isinstance(context.expr, NameExpr) and
            isinstance(context.expr.node, Var) and
            context.expr.node.is_inferred):
        for subtype_arg, supertype_arg in zip(subtype.args, supertype.args):
            if not is_subtype(subtype_arg, supertype_arg):
                return ''
        var_name = context.expr.name
        return 'Perhaps you need a type annotation for "{}"? Suggestion: {}'.format(
            var_name, supertype_str)
    return ''


def format_key_list(keys: List[str], *, short: bool = False) -> str:
    reprs = [repr(key) for key in keys]
    td = '' if short else 'TypedDict '
    if len(keys) == 0:
        return 'no {}keys'.format(td)
    elif len(keys) == 1:
        return '{}key {}'.format(td, reprs[0])
    else:
        return '{}keys ({})'.format(td, ', '.join(reprs))<|MERGE_RESOLUTION|>--- conflicted
+++ resolved
@@ -158,11 +158,8 @@
         return self.errors.is_errors()
 
     def report(self, msg: str, context: Context, severity: str,
-<<<<<<< HEAD
-               file: str = None, origin: Context = None, offset: int = 0) -> None:
-=======
-               file: Optional[str] = None, origin: Optional[Context] = None) -> None:
->>>>>>> 99100f73
+               file: Optional[str] = None, origin: Optional[Context] = None,
+               offset: int = 0) -> None:
         """Report an error or note (unless disabled)."""
         if self.disable_count <= 0:
             self.errors.report(context.get_line() if context else -1,
@@ -175,13 +172,8 @@
         """Report an error message (unless disabled)."""
         self.report(msg, context, 'error', file=file, origin=origin)
 
-<<<<<<< HEAD
-    def note(self, msg: str, context: Context, file: str = None,
-             origin: Context = None, offset: int = 0) -> None:
-=======
     def note(self, msg: str, context: Context, file: Optional[str] = None,
-             origin: Optional[Context] = None) -> None:
->>>>>>> 99100f73
+             origin: Optional[Context] = None offset: int = 0) -> None:
         """Report a note (unless disabled)."""
         self.report(msg, context, 'note', file=file, origin=origin, offset=offset)
 
