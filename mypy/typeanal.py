--- conflicted
+++ resolved
@@ -9,11 +9,7 @@
     Type, UnboundType, TypeVarType, TupleType, TypedDictType, UnionType, Instance,
     AnyType, CallableType, NoneTyp, DeletedType, TypeList, TypeVarDef, TypeVisitor,
     StarType, PartialType, EllipsisType, UninhabitedType, TypeType, get_typ_args, set_typ_args,
-<<<<<<< HEAD
-    get_type_vars, TypeQuery,
-=======
-    get_type_vars, union_items
->>>>>>> d6ed0834
+    get_type_vars, TypeQuery, union_items,
 )
 from mypy.nodes import (
     TVAR, TYPE_ALIAS, UNBOUND_IMPORTED,
@@ -54,11 +50,7 @@
         # Note that this misses the case where someone tried to use a
         # class-referenced type variable as a type alias.  It's easier to catch
         # that one in checkmember.py
-<<<<<<< HEAD
         if node.kind == TVAR:
-=======
-        if node.kind == UNBOUND_TVAR or node.kind == BOUND_TVAR:
->>>>>>> d6ed0834
             fail_func('Type variable "{}" is invalid as target for type alias'.format(
                 node.fullname), node)
             return None
@@ -621,7 +613,6 @@
         pass
 
 
-<<<<<<< HEAD
 TypeVarList = List[Tuple[str, TypeVarExpr]]
 
 
@@ -667,7 +658,6 @@
             return super().visit_callable_type(t)
         else:
             return self.default
-=======
 def make_optional_type(t: Type) -> Type:
     """Return the type corresponding to Optional[t].
 
@@ -683,5 +673,4 @@
         items = [item for item in union_items(t)
                  if not isinstance(item, NoneTyp)]
         return UnionType(items + [NoneTyp()], t.line, t.column)
-    return UnionType([t, NoneTyp()], t.line, t.column)
->>>>>>> d6ed0834
+    return UnionType([t, NoneTyp()], t.line, t.column)