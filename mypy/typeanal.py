--- conflicted
+++ resolved
@@ -16,12 +16,8 @@
     CallableType, NoneType, ErasedType, DeletedType, TypeList, TypeVarType, SyntheticTypeVisitor,
     StarType, PartialType, EllipsisType, UninhabitedType, TypeType, CallableArgument,
     TypeQuery, union_items, TypeOfAny, LiteralType, RawExpressionType,
-    PlaceholderType, Overloaded, get_proper_type, TypeAliasType,
-<<<<<<< HEAD
-    TypeVarLikeType, ParamSpecType, RequiredType
-=======
+    PlaceholderType, Overloaded, get_proper_type, TypeAliasType, RequiredType,
     TypeVarLikeType, ParamSpecType, ParamSpecFlavor, callable_with_ellipsis
->>>>>>> 1bcfc041
 )
 
 from mypy.nodes import (
@@ -1025,9 +1021,8 @@
         finally:
             if nested:
                 self.nesting_level -= 1
-<<<<<<< HEAD
             self.allow_required = old_allow_required
-=======
+            
         if (not allow_param_spec
                 and isinstance(analyzed, ParamSpecType)
                 and analyzed.flavor == ParamSpecFlavor.BARE):
@@ -1038,7 +1033,6 @@
                 t
             )
         return analyzed
->>>>>>> 1bcfc041
 
     def anal_var_def(self, var_def: TypeVarLikeType) -> TypeVarLikeType:
         if isinstance(var_def, TypeVarType):
