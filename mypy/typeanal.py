"""Semantic analysis of types"""

import itertools
from itertools import chain
from contextlib import contextmanager
from mypy.backports import OrderedDict

from typing import Callable, List, Optional, Set, Tuple, Iterator, TypeVar, Iterable, Sequence
from typing_extensions import Final
from mypy_extensions import DefaultNamedArg

from mypy.messages import MessageBuilder, quote_type_string, format_type_bare
from mypy.options import Options
from mypy.types import (
    NEVER_NAMES, Type, UnboundType, TupleType, TypedDictType, UnionType, Instance, AnyType,
    CallableType, NoneType, ErasedType, DeletedType, TypeList, TypeVarType, SyntheticTypeVisitor,
    StarType, PartialType, EllipsisType, UninhabitedType, TypeType, CallableArgument,
    Parameters, TypeQuery, union_items, TypeOfAny, LiteralType, RawExpressionType,
    PlaceholderType, Overloaded, get_proper_type, TypeAliasType, RequiredType,
    TypeVarLikeType, ParamSpecType, ParamSpecFlavor, UnpackType,
    callable_with_ellipsis, TYPE_ALIAS_NAMES, FINAL_TYPE_NAMES,
    LITERAL_TYPE_NAMES, ANNOTATED_TYPE_NAMES,
)

from mypy.nodes import (
    TypeInfo, Context, SymbolTableNode, Var, Expression,
    get_nongen_builtins, check_arg_names, check_arg_kinds, ArgKind, ARG_POS, ARG_NAMED,
    ARG_OPT, ARG_NAMED_OPT, ARG_STAR, ARG_STAR2, TypeVarExpr, TypeVarLikeExpr, ParamSpecExpr,
    TypeAlias, PlaceholderNode, SYMBOL_FUNCBASE_TYPES, Decorator, MypyFile
)
from mypy.typetraverser import TypeTraverserVisitor
from mypy.tvar_scope import TypeVarLikeScope
from mypy.exprtotype import expr_to_unanalyzed_type, TypeTranslationError
from mypy.plugin import Plugin, TypeAnalyzerPluginInterface, AnalyzeTypeContext
from mypy.semanal_shared import SemanticAnalyzerCoreInterface
from mypy.errorcodes import ErrorCode
from mypy import nodes, message_registry, errorcodes as codes

T = TypeVar('T')

type_constructors: Final = {
    'typing.Callable',
    'typing.Optional',
    'typing.Tuple',
    'typing.Type',
    'typing.Union',
    *LITERAL_TYPE_NAMES,
    *ANNOTATED_TYPE_NAMES,
}

ARG_KINDS_BY_CONSTRUCTOR: Final = {
    'mypy_extensions.Arg': ARG_POS,
    'mypy_extensions.DefaultArg': ARG_OPT,
    'mypy_extensions.NamedArg': ARG_NAMED,
    'mypy_extensions.DefaultNamedArg': ARG_NAMED_OPT,
    'mypy_extensions.VarArg': ARG_STAR,
    'mypy_extensions.KwArg': ARG_STAR2,
}

GENERIC_STUB_NOT_AT_RUNTIME_TYPES: Final = {
    'queue.Queue',
    'builtins._PathLike',
    'asyncio.futures.Future',
}


def analyze_type_alias(node: Expression,
                       api: SemanticAnalyzerCoreInterface,
                       tvar_scope: TypeVarLikeScope,
                       plugin: Plugin,
                       options: Options,
                       is_typeshed_stub: bool,
                       allow_placeholder: bool = False,
                       in_dynamic_func: bool = False,
                       global_scope: bool = True) -> Optional[Tuple[Type, Set[str]]]:
    """Analyze r.h.s. of a (potential) type alias definition.

    If `node` is valid as a type alias rvalue, return the resulting type and a set of
    full names of type aliases it depends on (directly or indirectly).
    Return None otherwise. 'node' must have been semantically analyzed.
    """
    try:
        type = expr_to_unanalyzed_type(node, options, api.is_stub_file)
    except TypeTranslationError:
        api.fail('Invalid type alias: expression is not a valid type', node)
        return None
    analyzer = TypeAnalyser(api, tvar_scope, plugin, options, is_typeshed_stub,
                            defining_alias=True,
                            allow_placeholder=allow_placeholder)
    analyzer.in_dynamic_func = in_dynamic_func
    analyzer.global_scope = global_scope
    res = type.accept(analyzer)
    return res, analyzer.aliases_used


def no_subscript_builtin_alias(name: str, propose_alt: bool = True) -> str:
    msg = '"{}" is not subscriptable'.format(name.split('.')[-1])
    # This should never be called if the python_version is 3.9 or newer
    nongen_builtins = get_nongen_builtins((3, 8))
    replacement = nongen_builtins[name]
    if replacement and propose_alt:
        msg += ', use "{}" instead'.format(replacement)
    return msg


class TypeAnalyser(SyntheticTypeVisitor[Type], TypeAnalyzerPluginInterface):
    """Semantic analyzer for types.

    Converts unbound types into bound types. This is a no-op for already
    bound types.

    If an incomplete reference is encountered, this does a defer. The
    caller never needs to defer.
    """

    # Is this called from an untyped function definition?
    in_dynamic_func: bool = False
    # Is this called from global scope?
    global_scope: bool = True

    def __init__(self,
                 api: SemanticAnalyzerCoreInterface,
                 tvar_scope: TypeVarLikeScope,
                 plugin: Plugin,
                 options: Options,
                 is_typeshed_stub: bool, *,
                 defining_alias: bool = False,
                 allow_tuple_literal: bool = False,
                 allow_unbound_tvars: bool = False,
                 allow_placeholder: bool = False,
                 allow_required: bool = False,
                 allow_param_spec_literals: bool = False,
                 report_invalid_types: bool = True) -> None:
        self.api = api
        self.lookup_qualified = api.lookup_qualified
        self.lookup_fqn_func = api.lookup_fully_qualified
        self.fail_func = api.fail
        self.note_func = api.note
        self.tvar_scope = tvar_scope
        # Are we analysing a type alias definition rvalue?
        self.defining_alias = defining_alias
        self.allow_tuple_literal = allow_tuple_literal
        # Positive if we are analyzing arguments of another (outer) type
        self.nesting_level = 0
        # Should we allow new type syntax when targeting older Python versions
        # like 'list[int]' or 'X | Y' (allowed in stubs and with `__future__` import)?
        self.always_allow_new_syntax = (
            self.api.is_stub_file
            or self.api.is_future_flag_set('annotations')
        )
        # Should we accept unbound type variables (always OK in aliases)?
        self.allow_unbound_tvars = allow_unbound_tvars or defining_alias
        # If false, record incomplete ref if we generate PlaceholderType.
        self.allow_placeholder = allow_placeholder
        # Are we in a context where Required[] is allowed?
        self.allow_required = allow_required
        # Are we in a context where ParamSpec literals are allowed?
        self.allow_param_spec_literals = allow_param_spec_literals
        # Should we report an error whenever we encounter a RawExpressionType outside
        # of a Literal context: e.g. whenever we encounter an invalid type? Normally,
        # we want to report an error, but the caller may want to do more specialized
        # error handling.
        self.report_invalid_types = report_invalid_types
        self.plugin = plugin
        self.options = options
        self.is_typeshed_stub = is_typeshed_stub
        # Names of type aliases encountered while analysing a type will be collected here.
        self.aliases_used: Set[str] = set()

    def visit_unbound_type(self, t: UnboundType, defining_literal: bool = False) -> Type:
        typ = self.visit_unbound_type_nonoptional(t, defining_literal)
        if t.optional:
            # We don't need to worry about double-wrapping Optionals or
            # wrapping Anys: Union simplification will take care of that.
            return make_optional_type(typ)
        return typ

    def visit_unbound_type_nonoptional(self, t: UnboundType, defining_literal: bool) -> Type:
        sym = self.lookup_qualified(t.name, t)
        if sym is not None:
            node = sym.node
            if isinstance(node, PlaceholderNode):
                if node.becomes_typeinfo:
                    # Reference to placeholder type.
                    if self.api.final_iteration:
                        self.cannot_resolve_type(t)
                        return AnyType(TypeOfAny.from_error)
                    elif self.allow_placeholder:
                        self.api.defer()
                    else:
                        self.api.record_incomplete_ref()
                    return PlaceholderType(node.fullname, self.anal_array(t.args), t.line)
                else:
                    if self.api.final_iteration:
                        self.cannot_resolve_type(t)
                        return AnyType(TypeOfAny.from_error)
                    else:
                        # Reference to an unknown placeholder node.
                        self.api.record_incomplete_ref()
                        return AnyType(TypeOfAny.special_form)
            if node is None:
                self.fail('Internal error (node is None, kind={})'.format(sym.kind), t)
                return AnyType(TypeOfAny.special_form)
            fullname = node.fullname
            hook = self.plugin.get_type_analyze_hook(fullname)
            if hook is not None:
                return hook(AnalyzeTypeContext(t, t, self))
            if (fullname in get_nongen_builtins(self.options.python_version)
                    and t.args
                    and not self.always_allow_new_syntax):
                self.fail(no_subscript_builtin_alias(fullname,
                                                     propose_alt=not self.defining_alias), t)
            tvar_def = self.tvar_scope.get_binding(sym)
            if isinstance(sym.node, ParamSpecExpr):
                if tvar_def is None:
                    self.fail('ParamSpec "{}" is unbound'.format(t.name), t)
                    return AnyType(TypeOfAny.from_error)
                assert isinstance(tvar_def, ParamSpecType)
                if len(t.args) > 0:
                    self.fail('ParamSpec "{}" used with arguments'.format(t.name), t)
                # Change the line number
                return ParamSpecType(
                    tvar_def.name, tvar_def.fullname, tvar_def.id, tvar_def.flavor,
                    tvar_def.upper_bound, line=t.line, column=t.column,
                )
            if isinstance(sym.node, TypeVarExpr) and tvar_def is not None and self.defining_alias:
                self.fail('Can\'t use bound type variable "{}"'
                          ' to define generic alias'.format(t.name), t)
                return AnyType(TypeOfAny.from_error)
            if isinstance(sym.node, TypeVarExpr) and tvar_def is not None:
                assert isinstance(tvar_def, TypeVarType)
                if len(t.args) > 0:
                    self.fail('Type variable "{}" used with arguments'.format(t.name), t)
                # Change the line number
                return TypeVarType(
                    tvar_def.name, tvar_def.fullname, tvar_def.id, tvar_def.values,
                    tvar_def.upper_bound, tvar_def.variance, line=t.line, column=t.column,
                )
            special = self.try_analyze_special_unbound_type(t, fullname)
            if special is not None:
                return special
            if isinstance(node, TypeAlias):
                self.aliases_used.add(fullname)
                an_args = self.anal_array(t.args)
                disallow_any = self.options.disallow_any_generics and not self.is_typeshed_stub
                res = expand_type_alias(node, an_args, self.fail, node.no_args, t,
                                        unexpanded_type=t,
                                        disallow_any=disallow_any)
                # The only case where expand_type_alias() can return an incorrect instance is
                # when it is top-level instance, so no need to recurse.
                if (isinstance(res, Instance) and  # type: ignore[misc]
                        len(res.args) != len(res.type.type_vars) and
                        not self.defining_alias):
                    fix_instance(
                        res,
                        self.fail,
                        self.note,
                        disallow_any=disallow_any,
                        python_version=self.options.python_version,
                        use_generic_error=True,
                        unexpanded_type=t)
                if node.eager:
                    # TODO: Generate error if recursive (once we have recursive types)
                    res = get_proper_type(res)
                return res
            elif isinstance(node, TypeInfo):
                return self.analyze_type_with_type_info(node, t.args, t)
            elif node.fullname in TYPE_ALIAS_NAMES:
                return AnyType(TypeOfAny.special_form)
            # Concatenate is an operator, no need for a proper type
            elif node.fullname in ('typing_extensions.Concatenate', 'typing.Concatenate'):
                # We check the return type further up the stack for valid use locations
                return self.apply_concatenate_operator(t)
            else:
                return self.analyze_unbound_type_without_type_info(t, sym, defining_literal)
        else:  # sym is None
            return AnyType(TypeOfAny.special_form)

    def cannot_resolve_type(self, t: UnboundType) -> None:
        # TODO: Move error message generation to messages.py. We'd first
        #       need access to MessageBuilder here. Also move the similar
        #       message generation logic in semanal.py.
        self.api.fail(
            'Cannot resolve name "{}" (possible cyclic definition)'.format(t.name),
            t)

    def apply_concatenate_operator(self, t: UnboundType) -> Type:
        if len(t.args) == 0:
            self.api.fail('Concatenate needs type arguments', t)
            return AnyType(TypeOfAny.from_error)

        # last argument has to be ParamSpec
        ps = self.anal_type(t.args[-1], allow_param_spec=True)
        if not isinstance(ps, ParamSpecType):
            self.api.fail('The last parameter to Concatenate needs to be a ParamSpec', t)
            return AnyType(TypeOfAny.from_error)

        # TODO: this may not work well with aliases, if those worked.
        #   Those should be special-cased.
        elif ps.prefix.arg_types:
            self.api.fail('Nested Concatenates are invalid', t)

        args = self.anal_array(t.args[:-1])
        pre = ps.prefix

        # mypy can't infer this :(
        names: List[Optional[str]] = [None] * len(args)

        pre = Parameters(args + pre.arg_types,
                         [ARG_POS] * len(args) + pre.arg_kinds,
                         names + pre.arg_names)
        return ps.copy_modified(prefix=pre)

    def try_analyze_special_unbound_type(self, t: UnboundType, fullname: str) -> Optional[Type]:
        """Bind special type that is recognized through magic name such as 'typing.Any'.

        Return the bound type if successful, and return None if the type is a normal type.
        """
        if fullname == 'builtins.None':
            return NoneType()
        elif fullname == 'typing.Any' or fullname == 'builtins.Any':
            return AnyType(TypeOfAny.explicit)
        elif fullname in FINAL_TYPE_NAMES:
            self.fail("Final can be only used as an outermost qualifier"
                      " in a variable annotation", t)
            return AnyType(TypeOfAny.from_error)
        elif (fullname == 'typing.Tuple' or
             (fullname == 'builtins.tuple'
                and (self.always_allow_new_syntax or self.options.python_version >= (3, 9)))):
            # Tuple is special because it is involved in builtin import cycle
            # and may be not ready when used.
            sym = self.api.lookup_fully_qualified_or_none('builtins.tuple')
            if not sym or isinstance(sym.node, PlaceholderNode):
                if self.api.is_incomplete_namespace('builtins'):
                    self.api.record_incomplete_ref()
                else:
                    self.fail('Name "tuple" is not defined', t)
                return AnyType(TypeOfAny.special_form)
            if len(t.args) == 0 and not t.empty_tuple_index:
                # Bare 'Tuple' is same as 'tuple'
                any_type = self.get_omitted_any(t)
                return self.named_type('builtins.tuple', [any_type],
                                       line=t.line, column=t.column)
            if len(t.args) == 2 and isinstance(t.args[1], EllipsisType):
                # Tuple[T, ...] (uniform, variable-length tuple)
                instance = self.named_type('builtins.tuple', [self.anal_type(t.args[0])])
                instance.line = t.line
                return instance
            return self.tuple_type(self.anal_array(t.args))
        elif fullname == 'typing.Union':
            items = self.anal_array(t.args)
            return UnionType.make_union(items)
        elif fullname == 'typing.Optional':
            if len(t.args) != 1:
                self.fail('Optional[...] must have exactly one type argument', t)
                return AnyType(TypeOfAny.from_error)
            item = self.anal_type(t.args[0])
            return make_optional_type(item)
        elif fullname == 'typing.Callable':
            return self.analyze_callable_type(t)
        elif (fullname == 'typing.Type' or
             (fullname == 'builtins.type'
                and (self.always_allow_new_syntax or self.options.python_version >= (3, 9)))):
            if len(t.args) == 0:
                if fullname == 'typing.Type':
                    any_type = self.get_omitted_any(t)
                    return TypeType(any_type, line=t.line, column=t.column)
                else:
                    # To prevent assignment of 'builtins.type' inferred as 'builtins.object'
                    # See https://github.com/python/mypy/issues/9476 for more information
                    return None
            if len(t.args) != 1:
                type_str = 'Type[...]' if fullname == 'typing.Type' else 'type[...]'
                self.fail(type_str + ' must have exactly one type argument', t)
            item = self.anal_type(t.args[0])
            return TypeType.make_normalized(item, line=t.line)
        elif fullname == 'typing.ClassVar':
            if self.nesting_level > 0:
                self.fail('Invalid type: ClassVar nested inside other type', t)
            if len(t.args) == 0:
                return AnyType(TypeOfAny.from_omitted_generics, line=t.line, column=t.column)
            if len(t.args) != 1:
                self.fail('ClassVar[...] must have at most one type argument', t)
                return AnyType(TypeOfAny.from_error)
            return self.anal_type(t.args[0])
        elif fullname in NEVER_NAMES:
            return UninhabitedType(is_noreturn=True)
        elif fullname in LITERAL_TYPE_NAMES:
            return self.analyze_literal_type(t)
        elif fullname in ANNOTATED_TYPE_NAMES:
            if len(t.args) < 2:
                self.fail("Annotated[...] must have exactly one type argument"
                          " and at least one annotation", t)
                return AnyType(TypeOfAny.from_error)
            return self.anal_type(t.args[0])
        elif fullname in ('typing_extensions.Required', 'typing.Required'):
            if not self.allow_required:
                self.fail("Required[] can be only used in a TypedDict definition", t)
                return AnyType(TypeOfAny.from_error)
            if len(t.args) != 1:
                self.fail("Required[] must have exactly one type argument", t)
                return AnyType(TypeOfAny.from_error)
            return RequiredType(self.anal_type(t.args[0]), required=True)
        elif fullname in ('typing_extensions.NotRequired', 'typing.NotRequired'):
            if not self.allow_required:
                self.fail("NotRequired[] can be only used in a TypedDict definition", t)
                return AnyType(TypeOfAny.from_error)
            if len(t.args) != 1:
                self.fail("NotRequired[] must have exactly one type argument", t)
                return AnyType(TypeOfAny.from_error)
            return RequiredType(self.anal_type(t.args[0]), required=False)
        elif self.anal_type_guard_arg(t, fullname) is not None:
            # In most contexts, TypeGuard[...] acts as an alias for bool (ignoring its args)
            return self.named_type('builtins.bool')
        elif fullname in ('typing.Unpack', 'typing_extensions.Unpack'):
            # We don't want people to try to use this yet.
            if not self.options.enable_incomplete_features:
                self.fail('"Unpack" is not supported by mypy yet', t)
                return AnyType(TypeOfAny.from_error)
            return UnpackType(
                self.anal_type(t.args[0]), line=t.line, column=t.column,
            )
        return None

    def get_omitted_any(self, typ: Type, fullname: Optional[str] = None) -> AnyType:
        disallow_any = not self.is_typeshed_stub and self.options.disallow_any_generics
        return get_omitted_any(disallow_any, self.fail, self.note, typ,
                               self.options.python_version, fullname)

    def analyze_type_with_type_info(
            self, info: TypeInfo, args: Sequence[Type], ctx: Context) -> Type:
        """Bind unbound type when were able to find target TypeInfo.

        This handles simple cases like 'int', 'modname.UserClass[str]', etc.
        """

        if len(args) > 0 and info.fullname == 'builtins.tuple':
            fallback = Instance(info, [AnyType(TypeOfAny.special_form)], ctx.line)
            return TupleType(self.anal_array(args), fallback, ctx.line)

        # This is a heuristic: it will be checked later anyways but the error
        # message may be worse.
        with self.set_allow_param_spec_literals(info.has_param_spec_type):
            # Analyze arguments and (usually) construct Instance type. The
            # number of type arguments and their values are
            # checked only later, since we do not always know the
            # valid count at this point. Thus we may construct an
            # Instance with an invalid number of type arguments.
            instance = Instance(info, self.anal_array(args, allow_param_spec=True),
                                ctx.line, ctx.column)

        # "aesthetic" paramspec literals
        # these do not support mypy_extensions VarArgs, etc. as they were already analyzed
        #   TODO: should these be re-analyzed to get rid of this inconsistency?
        # another inconsistency is with empty type args (Z[] is more possibly an error imo)
        if len(info.type_vars) == 1 and info.has_param_spec_type and len(instance.args) > 0:
            first_arg = get_proper_type(instance.args[0])

            # TODO: can I use tuple syntax to isinstance multiple in 3.6?
            if not (len(instance.args) == 1 and (isinstance(first_arg, Parameters) or
                                                 isinstance(first_arg, ParamSpecType) or
                                                 isinstance(first_arg, AnyType))):
                args = instance.args
                instance.args = (Parameters(args, [ARG_POS] * len(args), [None] * len(args)),)

        # Check type argument count.
        if len(instance.args) != len(info.type_vars) and not self.defining_alias:
            fix_instance(instance, self.fail, self.note,
                         disallow_any=self.options.disallow_any_generics and
                         not self.is_typeshed_stub,
                         python_version=self.options.python_version)

        tup = info.tuple_type
        if tup is not None:
            # The class has a Tuple[...] base class so it will be
            # represented as a tuple type.
            if args:
                self.fail('Generic tuple types not supported', ctx)
                return AnyType(TypeOfAny.from_error)
            return tup.copy_modified(items=self.anal_array(tup.items),
                                     fallback=instance)
        td = info.typeddict_type
        if td is not None:
            # The class has a TypedDict[...] base class so it will be
            # represented as a typeddict type.
            if args:
                self.fail('Generic TypedDict types not supported', ctx)
                return AnyType(TypeOfAny.from_error)
            # Create a named TypedDictType
            return td.copy_modified(item_types=self.anal_array(list(td.items.values())),
                                    fallback=instance)
        return instance

    def analyze_unbound_type_without_type_info(self, t: UnboundType, sym: SymbolTableNode,
                                               defining_literal: bool) -> Type:
        """Figure out what an unbound type that doesn't refer to a TypeInfo node means.

        This is something unusual. We try our best to find out what it is.
        """
        name = sym.fullname
        if name is None:
            assert sym.node is not None
            name = sym.node.name
        # Option 1:
        # Something with an Any type -- make it an alias for Any in a type
        # context. This is slightly problematic as it allows using the type 'Any'
        # as a base class -- however, this will fail soon at runtime so the problem
        # is pretty minor.
        if isinstance(sym.node, Var):
            typ = get_proper_type(sym.node.type)
            if isinstance(typ, AnyType):
                return AnyType(TypeOfAny.from_unimported_type,
                               missing_import_name=typ.missing_import_name)
        # Option 2:
        # Unbound type variable. Currently these may be still valid,
        # for example when defining a generic type alias.
        unbound_tvar = (isinstance(sym.node, TypeVarExpr) and
                        self.tvar_scope.get_binding(sym) is None)
        if self.allow_unbound_tvars and unbound_tvar:
            return t

        # Option 3:
        # Enum value. Note: we only want to return a LiteralType when
        # we're using this enum value specifically within context of
        # a "Literal[...]" type. So, if `defining_literal` is not set,
        # we bail out early with an error.
        #
        # If, in the distant future, we decide to permit things like
        # `def foo(x: Color.RED) -> None: ...`, we can remove that
        # check entirely.
        if isinstance(sym.node, Var) and sym.node.info and sym.node.info.is_enum:
            value = sym.node.name
            base_enum_short_name = sym.node.info.name
            if not defining_literal:
                msg = message_registry.INVALID_TYPE_RAW_ENUM_VALUE.format(
                    base_enum_short_name, value)
                self.fail(msg, t)
                return AnyType(TypeOfAny.from_error)
            return LiteralType(
                value=value,
                fallback=Instance(sym.node.info, [], line=t.line, column=t.column),
                line=t.line,
                column=t.column,
            )

        # None of the above options worked. We parse the args (if there are any)
        # to make sure there are no remaining semanal-only types, then give up.
        t = t.copy_modified(args=self.anal_array(t.args))
        # TODO: Move this message building logic to messages.py.
        notes: List[str] = []
        if isinstance(sym.node, Var):
            notes.append('See https://mypy.readthedocs.io/en/'
                         'stable/common_issues.html#variables-vs-type-aliases')
            message = 'Variable "{}" is not valid as a type'
        elif isinstance(sym.node, (SYMBOL_FUNCBASE_TYPES, Decorator)):
            message = 'Function "{}" is not valid as a type'
            if name == 'builtins.any':
                notes.append('Perhaps you meant "typing.Any" instead of "any"?')
            elif name == 'builtins.callable':
                notes.append('Perhaps you meant "typing.Callable" instead of "callable"?')
            else:
                notes.append('Perhaps you need "Callable[...]" or a callback protocol?')
        elif isinstance(sym.node, MypyFile):
            # TODO: suggest a protocol when supported.
            message = 'Module "{}" is not valid as a type'
        elif unbound_tvar:
            message = 'Type variable "{}" is unbound'
            short = name.split('.')[-1]
            notes.append(('(Hint: Use "Generic[{}]" or "Protocol[{}]" base class'
                          ' to bind "{}" inside a class)').format(short, short, short))
            notes.append('(Hint: Use "{}" in function signature to bind "{}"'
                         ' inside a function)'.format(short, short))
        else:
            message = 'Cannot interpret reference "{}" as a type'
        self.fail(message.format(name), t, code=codes.VALID_TYPE)
        for note in notes:
            self.note(note, t, code=codes.VALID_TYPE)

        # TODO: Would it be better to always return Any instead of UnboundType
        # in case of an error? On one hand, UnboundType has a name so error messages
        # are more detailed, on the other hand, some of them may be bogus,
        # see https://github.com/python/mypy/issues/4987.
        return t

    def visit_any(self, t: AnyType) -> Type:
        return t

    def visit_none_type(self, t: NoneType) -> Type:
        return t

    def visit_uninhabited_type(self, t: UninhabitedType) -> Type:
        return t

    def visit_erased_type(self, t: ErasedType) -> Type:
        # This type should exist only temporarily during type inference
        assert False, "Internal error: Unexpected erased type"

    def visit_deleted_type(self, t: DeletedType) -> Type:
        return t

    def visit_type_list(self, t: TypeList) -> Type:
        # paramspec literal (Z[[int, str, Whatever]])
        if self.allow_param_spec_literals:
            params = self.analyze_callable_args(t)
            if params:
                ts, kinds, names = params
                # bind these types
                return Parameters(self.anal_array(ts), kinds, names)
            else:
                return AnyType(TypeOfAny.from_error)
        else:
            self.fail('Bracketed expression "[...]" is not valid as a type', t)
            self.note('Did you mean "List[...]"?', t)
            return AnyType(TypeOfAny.from_error)

    def visit_callable_argument(self, t: CallableArgument) -> Type:
        self.fail('Invalid type', t)
        return AnyType(TypeOfAny.from_error)

    def visit_instance(self, t: Instance) -> Type:
        return t

    def visit_type_alias_type(self, t: TypeAliasType) -> Type:
        # TODO: should we do something here?
        return t

    def visit_type_var(self, t: TypeVarType) -> Type:
        return t

    def visit_param_spec(self, t: ParamSpecType) -> Type:
        return t

<<<<<<< HEAD
    def visit_parameters(self, t: Parameters) -> Type:
        raise NotImplementedError("ParamSpec literals cannot have unbound TypeVars")
=======
    def visit_unpack_type(self, t: UnpackType) -> Type:
        raise NotImplementedError
>>>>>>> 82bc8df2

    def visit_callable_type(self, t: CallableType, nested: bool = True) -> Type:
        # Every Callable can bind its own type variables, if they're not in the outer scope
        with self.tvar_scope_frame():
            if self.defining_alias:
                variables = t.variables
            else:
                variables = self.bind_function_type_variables(t, t)
            special = self.anal_type_guard(t.ret_type)
            arg_kinds = t.arg_kinds
            if len(arg_kinds) >= 2 and arg_kinds[-2] == ARG_STAR and arg_kinds[-1] == ARG_STAR2:
                arg_types = self.anal_array(t.arg_types[:-2], nested=nested) + [
                    self.anal_star_arg_type(t.arg_types[-2], ARG_STAR, nested=nested),
                    self.anal_star_arg_type(t.arg_types[-1], ARG_STAR2, nested=nested),
                ]
            else:
                arg_types = self.anal_array(t.arg_types, nested=nested)
            ret = t.copy_modified(arg_types=arg_types,
                                  ret_type=self.anal_type(t.ret_type, nested=nested),
                                  # If the fallback isn't filled in yet,
                                  # its type will be the falsey FakeInfo
                                  fallback=(t.fallback if t.fallback.type
                                            else self.named_type('builtins.function')),
                                  variables=self.anal_var_defs(variables),
                                  type_guard=special,
                                  )
        return ret

    def anal_type_guard(self, t: Type) -> Optional[Type]:
        if isinstance(t, UnboundType):
            sym = self.lookup_qualified(t.name, t)
            if sym is not None and sym.node is not None:
                return self.anal_type_guard_arg(t, sym.node.fullname)
        # TODO: What if it's an Instance? Then use t.type.fullname?
        return None

    def anal_type_guard_arg(self, t: UnboundType, fullname: str) -> Optional[Type]:
        if fullname in ('typing_extensions.TypeGuard', 'typing.TypeGuard'):
            if len(t.args) != 1:
                self.fail("TypeGuard must have exactly one type argument", t)
                return AnyType(TypeOfAny.from_error)
            return self.anal_type(t.args[0])
        return None

    def anal_star_arg_type(self, t: Type, kind: ArgKind, nested: bool) -> Type:
        """Analyze signature argument type for *args and **kwargs argument."""
        # TODO: Check that suffix and kind match
        if isinstance(t, UnboundType) and t.name and '.' in t.name and not t.args:
            components = t.name.split('.')
            sym = self.lookup_qualified('.'.join(components[:-1]), t)
            if sym is not None and isinstance(sym.node, ParamSpecExpr):
                tvar_def = self.tvar_scope.get_binding(sym)
                if isinstance(tvar_def, ParamSpecType):
                    if kind == ARG_STAR:
                        flavor = ParamSpecFlavor.ARGS
                    elif kind == ARG_STAR2:
                        flavor = ParamSpecFlavor.KWARGS
                    else:
                        assert False, kind
                    return ParamSpecType(tvar_def.name, tvar_def.fullname, tvar_def.id, flavor,
                                         upper_bound=self.named_type('builtins.object'),
                                         line=t.line, column=t.column)
        return self.anal_type(t, nested=nested)

    def visit_overloaded(self, t: Overloaded) -> Type:
        # Overloaded types are manually constructed in semanal.py by analyzing the
        # AST and combining together the Callable types this visitor converts.
        #
        # So if we're ever asked to reanalyze an Overloaded type, we know it's
        # fine to just return it as-is.
        return t

    def visit_tuple_type(self, t: TupleType) -> Type:
        # Types such as (t1, t2, ...) only allowed in assignment statements. They'll
        # generate errors elsewhere, and Tuple[t1, t2, ...] must be used instead.
        if t.implicit and not self.allow_tuple_literal:
            self.fail('Syntax error in type annotation', t, code=codes.SYNTAX)
            if len(t.items) == 0:
                self.note('Suggestion: Use Tuple[()] instead of () for an empty tuple, or '
                'None for a function without a return value', t, code=codes.SYNTAX)
            elif len(t.items) == 1:
                self.note('Suggestion: Is there a spurious trailing comma?', t, code=codes.SYNTAX)
            else:
                self.note('Suggestion: Use Tuple[T1, ..., Tn] instead of (T1, ..., Tn)', t,
                          code=codes.SYNTAX)
            return AnyType(TypeOfAny.from_error)
        star_count = sum(1 for item in t.items if isinstance(item, StarType))
        if star_count > 1:
            self.fail('At most one star type allowed in a tuple', t)
            if t.implicit:
                return TupleType([AnyType(TypeOfAny.from_error) for _ in t.items],
                                 self.named_type('builtins.tuple'),
                                 t.line)
            else:
                return AnyType(TypeOfAny.from_error)
        any_type = AnyType(TypeOfAny.special_form)
        # If the fallback isn't filled in yet, its type will be the falsey FakeInfo
        fallback = (t.partial_fallback if t.partial_fallback.type
                    else self.named_type('builtins.tuple', [any_type]))
        return TupleType(self.anal_array(t.items), fallback, t.line)

    def visit_typeddict_type(self, t: TypedDictType) -> Type:
        items = OrderedDict([
            (item_name, self.anal_type(item_type))
            for (item_name, item_type) in t.items.items()
        ])
        return TypedDictType(items, set(t.required_keys), t.fallback)

    def visit_raw_expression_type(self, t: RawExpressionType) -> Type:
        # We should never see a bare Literal. We synthesize these raw literals
        # in the earlier stages of semantic analysis, but those
        # "fake literals" should always be wrapped in an UnboundType
        # corresponding to 'Literal'.
        #
        # Note: if at some point in the distant future, we decide to
        # make signatures like "foo(x: 20) -> None" legal, we can change
        # this method so it generates and returns an actual LiteralType
        # instead.

        if self.report_invalid_types:
            if t.base_type_name in ('builtins.int', 'builtins.bool'):
                # The only time it makes sense to use an int or bool is inside of
                # a literal type.
                msg = "Invalid type: try using Literal[{}] instead?".format(repr(t.literal_value))
            elif t.base_type_name in ('builtins.float', 'builtins.complex'):
                # We special-case warnings for floats and complex numbers.
                msg = "Invalid type: {} literals cannot be used as a type".format(t.simple_name())
            else:
                # And in all other cases, we default to a generic error message.
                # Note: the reason why we use a generic error message for strings
                # but not ints or bools is because whenever we see an out-of-place
                # string, it's unclear if the user meant to construct a literal type
                # or just misspelled a regular type. So we avoid guessing.
                msg = 'Invalid type comment or annotation'

            self.fail(msg, t, code=codes.VALID_TYPE)
            if t.note is not None:
                self.note(t.note, t, code=codes.VALID_TYPE)

        return AnyType(TypeOfAny.from_error, line=t.line, column=t.column)

    def visit_literal_type(self, t: LiteralType) -> Type:
        return t

    def visit_star_type(self, t: StarType) -> Type:
        return StarType(self.anal_type(t.type), t.line)

    def visit_union_type(self, t: UnionType) -> Type:
        if (t.uses_pep604_syntax is True
                and t.is_evaluated is True
                and not self.always_allow_new_syntax
                and not self.options.python_version >= (3, 10)):
            self.fail("X | Y syntax for unions requires Python 3.10", t)
        return UnionType(self.anal_array(t.items), t.line)

    def visit_partial_type(self, t: PartialType) -> Type:
        assert False, "Internal error: Unexpected partial type"

    def visit_ellipsis_type(self, t: EllipsisType) -> Type:
        if self.allow_param_spec_literals:
            any_type = AnyType(TypeOfAny.explicit)
            return Parameters([any_type, any_type],
                              [ARG_STAR, ARG_STAR2],
                              [None, None],
                              is_ellipsis_args=True)
        else:
            self.fail('Unexpected "..."', t)
            return AnyType(TypeOfAny.from_error)

    def visit_type_type(self, t: TypeType) -> Type:
        return TypeType.make_normalized(self.anal_type(t.item), line=t.line)

    def visit_placeholder_type(self, t: PlaceholderType) -> Type:
        n = None if t.fullname is None else self.api.lookup_fully_qualified(t.fullname)
        if not n or isinstance(n.node, PlaceholderNode):
            self.api.defer()  # Still incomplete
            return t
        else:
            # TODO: Handle non-TypeInfo
            assert isinstance(n.node, TypeInfo)
            return self.analyze_type_with_type_info(n.node, t.args, t)

    def analyze_callable_args_for_paramspec(
        self,
        callable_args: Type,
        ret_type: Type,
        fallback: Instance,
    ) -> Optional[CallableType]:
        """Construct a 'Callable[P, RET]', where P is ParamSpec, return None if we cannot."""
        if not isinstance(callable_args, UnboundType):
            return None
        sym = self.lookup_qualified(callable_args.name, callable_args)
        if sym is None:
            return None
        tvar_def = self.tvar_scope.get_binding(sym)
        if not isinstance(tvar_def, ParamSpecType):
            return None

        # TODO: Use tuple[...] or Mapping[..] instead?
        obj = self.named_type('builtins.object')
        return CallableType(
            [ParamSpecType(tvar_def.name, tvar_def.fullname, tvar_def.id, ParamSpecFlavor.ARGS,
                           upper_bound=obj),
             ParamSpecType(tvar_def.name, tvar_def.fullname, tvar_def.id, ParamSpecFlavor.KWARGS,
                           upper_bound=obj)],
            [nodes.ARG_STAR, nodes.ARG_STAR2],
            [None, None],
            ret_type=ret_type,
            fallback=fallback,
        )

    def analyze_callable_args_for_concatenate(
        self,
        callable_args: Type,
        ret_type: Type,
        fallback: Instance,
    ) -> Optional[CallableType]:
        """Construct a 'Callable[C, RET]', where C is Concatenate[..., P], returning None if we
        cannot.
        """
        if not isinstance(callable_args, UnboundType):
            return None
        sym = self.lookup_qualified(callable_args.name, callable_args)
        if sym is None:
            return None
        if sym.node is None:
            return None
        if sym.node.fullname not in ('typing_extensions.Concatenate', 'typing.Concatenate'):
            return None

        tvar_def = self.anal_type(callable_args, allow_param_spec=True)
        if not isinstance(tvar_def, ParamSpecType):
            return None

        # TODO: Use tuple[...] or Mapping[..] instead?
        obj = self.named_type('builtins.object')
        # ick, CallableType should take ParamSpecType
        prefix = tvar_def.prefix
        # we don't set the prefix here as generic arguments will get updated at some point
        # in the future. CallableType.param_spec() accounts for this.
        return CallableType(
            [*prefix.arg_types,
             ParamSpecType(tvar_def.name, tvar_def.fullname, tvar_def.id, ParamSpecFlavor.ARGS,
                           upper_bound=obj),
             ParamSpecType(tvar_def.name, tvar_def.fullname, tvar_def.id, ParamSpecFlavor.KWARGS,
                           upper_bound=obj)],
            [*prefix.arg_kinds, nodes.ARG_STAR, nodes.ARG_STAR2],
            [*prefix.arg_names, None, None],
            ret_type=ret_type,
            fallback=fallback,
            from_concatenate=True,
        )

    def analyze_callable_type(self, t: UnboundType) -> Type:
        fallback = self.named_type('builtins.function')
        if len(t.args) == 0:
            # Callable (bare). Treat as Callable[..., Any].
            any_type = self.get_omitted_any(t)
            ret = callable_with_ellipsis(any_type, any_type, fallback)
        elif len(t.args) == 2:
            callable_args = t.args[0]
            ret_type = t.args[1]
            if isinstance(callable_args, TypeList):
                # Callable[[ARG, ...], RET] (ordinary callable type)
                analyzed_args = self.analyze_callable_args(callable_args)
                if analyzed_args is None:
                    return AnyType(TypeOfAny.from_error)
                args, kinds, names = analyzed_args
                ret = CallableType(args,
                                   kinds,
                                   names,
                                   ret_type=ret_type,
                                   fallback=fallback)
            elif isinstance(callable_args, EllipsisType):
                # Callable[..., RET] (with literal ellipsis; accept arbitrary arguments)
                ret = callable_with_ellipsis(AnyType(TypeOfAny.explicit),
                                             ret_type=ret_type,
                                             fallback=fallback)
            else:
                # Callable[P, RET] (where P is ParamSpec)
                maybe_ret = self.analyze_callable_args_for_paramspec(
                    callable_args,
                    ret_type,
                    fallback
                ) or self.analyze_callable_args_for_concatenate(
                    callable_args,
                    ret_type,
                    fallback
                )
                if maybe_ret is None:
                    # Callable[?, RET] (where ? is something invalid)
                    # TODO(PEP612): change error to mention paramspec, once we actually have some
                    # support for it
                    self.fail('The first argument to Callable must be a list of types or "..."', t)
                    return AnyType(TypeOfAny.from_error)
                ret = maybe_ret
        else:
            self.fail('Please use "Callable[[<parameters>], <return type>]" or "Callable"', t)
            return AnyType(TypeOfAny.from_error)
        assert isinstance(ret, CallableType)
        return ret.accept(self)

    def analyze_callable_args(self, arglist: TypeList) -> Optional[Tuple[List[Type],
                                                                         List[ArgKind],
                                                                         List[Optional[str]]]]:
        args: List[Type] = []
        kinds: List[ArgKind] = []
        names: List[Optional[str]] = []
        for arg in arglist.items:
            if isinstance(arg, CallableArgument):
                args.append(arg.typ)
                names.append(arg.name)
                if arg.constructor is None:
                    return None
                found = self.lookup_qualified(arg.constructor, arg)
                if found is None:
                    # Looking it up already put an error message in
                    return None
                elif found.fullname not in ARG_KINDS_BY_CONSTRUCTOR:
                    self.fail('Invalid argument constructor "{}"'.format(
                        found.fullname), arg)
                    return None
                else:
                    assert found.fullname is not None
                    kind = ARG_KINDS_BY_CONSTRUCTOR[found.fullname]
                    kinds.append(kind)
                    if arg.name is not None and kind.is_star():
                        self.fail("{} arguments should not have names".format(
                            arg.constructor), arg)
                        return None
            else:
                args.append(arg)
                kinds.append(ARG_POS)
                names.append(None)
        # Note that arglist below is only used for error context.
        check_arg_names(names, [arglist] * len(args), self.fail, "Callable")
        check_arg_kinds(kinds, [arglist] * len(args), self.fail)
        return args, kinds, names

    def analyze_literal_type(self, t: UnboundType) -> Type:
        if len(t.args) == 0:
            self.fail('Literal[...] must have at least one parameter', t)
            return AnyType(TypeOfAny.from_error)

        output: List[Type] = []
        for i, arg in enumerate(t.args):
            analyzed_types = self.analyze_literal_param(i + 1, arg, t)
            if analyzed_types is None:
                return AnyType(TypeOfAny.from_error)
            else:
                output.extend(analyzed_types)
        return UnionType.make_union(output, line=t.line)

    def analyze_literal_param(self, idx: int, arg: Type, ctx: Context) -> Optional[List[Type]]:
        # This UnboundType was originally defined as a string.
        if isinstance(arg, UnboundType) and arg.original_str_expr is not None:
            assert arg.original_str_fallback is not None
            return [LiteralType(
                value=arg.original_str_expr,
                fallback=self.named_type_with_normalized_str(arg.original_str_fallback),
                line=arg.line,
                column=arg.column,
            )]

        # If arg is an UnboundType that was *not* originally defined as
        # a string, try expanding it in case it's a type alias or something.
        if isinstance(arg, UnboundType):
            self.nesting_level += 1
            try:
                arg = self.visit_unbound_type(arg, defining_literal=True)
            finally:
                self.nesting_level -= 1

        # Literal[...] cannot contain Any. Give up and add an error message
        # (if we haven't already).
        arg = get_proper_type(arg)
        if isinstance(arg, AnyType):
            # Note: We can encounter Literals containing 'Any' under three circumstances:
            #
            # 1. If the user attempts use an explicit Any as a parameter
            # 2. If the user is trying to use an enum value imported from a module with
            #    no type hints, giving it an implicit type of 'Any'
            # 3. If there's some other underlying problem with the parameter.
            #
            # We report an error in only the first two cases. In the third case, we assume
            # some other region of the code has already reported a more relevant error.
            #
            # TODO: Once we start adding support for enums, make sure we report a custom
            # error for case 2 as well.
            if arg.type_of_any not in (TypeOfAny.from_error, TypeOfAny.special_form):
                self.fail('Parameter {} of Literal[...] cannot be of type "Any"'.format(idx), ctx)
            return None
        elif isinstance(arg, RawExpressionType):
            # A raw literal. Convert it directly into a literal if we can.
            if arg.literal_value is None:
                name = arg.simple_name()
                if name in ('float', 'complex'):
                    msg = 'Parameter {} of Literal[...] cannot be of type "{}"'.format(idx, name)
                else:
                    msg = 'Invalid type: Literal[...] cannot contain arbitrary expressions'
                self.fail(msg, ctx)
                # Note: we deliberately ignore arg.note here: the extra info might normally be
                # helpful, but it generally won't make sense in the context of a Literal[...].
                return None

            # Remap bytes and unicode into the appropriate type for the correct Python version
            fallback = self.named_type_with_normalized_str(arg.base_type_name)
            assert isinstance(fallback, Instance)
            return [LiteralType(arg.literal_value, fallback, line=arg.line, column=arg.column)]
        elif isinstance(arg, (NoneType, LiteralType)):
            # Types that we can just add directly to the literal/potential union of literals.
            return [arg]
        elif isinstance(arg, Instance) and arg.last_known_value is not None:
            # Types generated from declarations like "var: Final = 4".
            return [arg.last_known_value]
        elif isinstance(arg, UnionType):
            out = []
            for union_arg in arg.items:
                union_result = self.analyze_literal_param(idx, union_arg, ctx)
                if union_result is None:
                    return None
                out.extend(union_result)
            return out
        else:
            self.fail('Parameter {} of Literal[...] is invalid'.format(idx), ctx)
            return None

    def analyze_type(self, t: Type) -> Type:
        return t.accept(self)

    def fail(self, msg: str, ctx: Context, *, code: Optional[ErrorCode] = None) -> None:
        self.fail_func(msg, ctx, code=code)

    def note(self, msg: str, ctx: Context, *, code: Optional[ErrorCode] = None) -> None:
        self.note_func(msg, ctx, code=code)

    @contextmanager
    def tvar_scope_frame(self) -> Iterator[None]:
        old_scope = self.tvar_scope
        self.tvar_scope = self.tvar_scope.method_frame()
        yield
        self.tvar_scope = old_scope

    def infer_type_variables(self,
                             type: CallableType) -> List[Tuple[str, TypeVarLikeExpr]]:
        """Return list of unique type variables referred to in a callable."""
        names: List[str] = []
        tvars: List[TypeVarLikeExpr] = []
        for arg in type.arg_types:
            for name, tvar_expr in arg.accept(
                TypeVarLikeQuery(self.lookup_qualified, self.tvar_scope)
            ):
                if name not in names:
                    names.append(name)
                    tvars.append(tvar_expr)
        # When finding type variables in the return type of a function, don't
        # look inside Callable types.  Type variables only appearing in
        # functions in the return type belong to those functions, not the
        # function we're currently analyzing.
        for name, tvar_expr in type.ret_type.accept(
            TypeVarLikeQuery(self.lookup_qualified, self.tvar_scope, include_callables=False)
        ):
            if name not in names:
                names.append(name)
                tvars.append(tvar_expr)
        return list(zip(names, tvars))

    def bind_function_type_variables(
        self, fun_type: CallableType, defn: Context
    ) -> Sequence[TypeVarLikeType]:
        """Find the type variables of the function type and bind them in our tvar_scope"""
        if fun_type.variables:
            for var in fun_type.variables:
                var_node = self.lookup_qualified(var.name, defn)
                assert var_node, "Binding for function type variable not found within function"
                var_expr = var_node.node
                assert isinstance(var_expr, TypeVarLikeExpr)
                self.tvar_scope.bind_new(var.name, var_expr)
            return fun_type.variables
        typevars = self.infer_type_variables(fun_type)
        # Do not define a new type variable if already defined in scope.
        typevars = [(name, tvar) for name, tvar in typevars
                    if not self.is_defined_type_var(name, defn)]
        defs: List[TypeVarLikeType] = []
        for name, tvar in typevars:
            if not self.tvar_scope.allow_binding(tvar.fullname):
                self.fail('Type variable "{}" is bound by an outer class'.format(name), defn)
            self.tvar_scope.bind_new(name, tvar)
            binding = self.tvar_scope.get_binding(tvar.fullname)
            assert binding is not None
            defs.append(binding)

        return defs

    def is_defined_type_var(self, tvar: str, context: Context) -> bool:
        tvar_node = self.lookup_qualified(tvar, context)
        if not tvar_node:
            return False
        return self.tvar_scope.get_binding(tvar_node) is not None

    def anal_array(self,
                   a: Iterable[Type],
                   nested: bool = True, *,
                   allow_param_spec: bool = False) -> List[Type]:
        res: List[Type] = []
        for t in a:
            res.append(self.anal_type(t, nested, allow_param_spec=allow_param_spec))
        return res

    def anal_type(self, t: Type, nested: bool = True, *, allow_param_spec: bool = False) -> Type:
        if nested:
            self.nesting_level += 1
        old_allow_required = self.allow_required
        self.allow_required = False
        try:
            analyzed = t.accept(self)
        finally:
            if nested:
                self.nesting_level -= 1
            self.allow_required = old_allow_required
        if (not allow_param_spec
                and isinstance(analyzed, ParamSpecType)
                and analyzed.flavor == ParamSpecFlavor.BARE):
            if analyzed.prefix.arg_types:
                self.fail('Invalid location for Concatenate', t)
            else:
                self.fail('Invalid location for ParamSpec "{}"'.format(analyzed.name), t)
                self.note(
                    'You can use ParamSpec as the first argument to Callable, e.g., '
                    "'Callable[{}, int]'".format(analyzed.name),
                    t
                )
        return analyzed

    def anal_var_def(self, var_def: TypeVarLikeType) -> TypeVarLikeType:
        if isinstance(var_def, TypeVarType):
            return TypeVarType(
                var_def.name,
                var_def.fullname,
                var_def.id.raw_id,
                self.anal_array(var_def.values),
                var_def.upper_bound.accept(self),
                var_def.variance,
                var_def.line
            )
        else:
            return var_def

    def anal_var_defs(self, var_defs: Sequence[TypeVarLikeType]) -> List[TypeVarLikeType]:
        return [self.anal_var_def(vd) for vd in var_defs]

    def named_type_with_normalized_str(self, fully_qualified_name: str) -> Instance:
        """Does almost the same thing as `named_type`, except that we immediately
        unalias `builtins.bytes` and `builtins.unicode` to `builtins.str` as appropriate.
        """
        python_version = self.options.python_version
        if python_version[0] == 2 and fully_qualified_name == 'builtins.bytes':
            fully_qualified_name = 'builtins.str'
        if python_version[0] >= 3 and fully_qualified_name == 'builtins.unicode':
            fully_qualified_name = 'builtins.str'
        return self.named_type(fully_qualified_name)

    def named_type(self, fully_qualified_name: str,
                   args: Optional[List[Type]] = None,
                   line: int = -1,
                   column: int = -1) -> Instance:
        node = self.lookup_fqn_func(fully_qualified_name)
        assert isinstance(node.node, TypeInfo)
        any_type = AnyType(TypeOfAny.special_form)
        return Instance(node.node, args or [any_type] * len(node.node.defn.type_vars),
                        line=line, column=column)

    def tuple_type(self, items: List[Type]) -> TupleType:
        any_type = AnyType(TypeOfAny.special_form)
        return TupleType(items, fallback=self.named_type('builtins.tuple', [any_type]))

    @contextmanager
    def set_allow_param_spec_literals(self, to: bool) -> Iterator[None]:
        old = self.allow_param_spec_literals
        try:
            self.allow_param_spec_literals = to
            yield
        finally:
            self.allow_param_spec_literals = old


TypeVarLikeList = List[Tuple[str, TypeVarLikeExpr]]

# Mypyc doesn't support callback protocols yet.
MsgCallback = Callable[[str, Context, DefaultNamedArg(Optional[ErrorCode], 'code')], None]


def get_omitted_any(disallow_any: bool, fail: MsgCallback, note: MsgCallback,
                    orig_type: Type, python_version: Tuple[int, int],
                    fullname: Optional[str] = None,
                    unexpanded_type: Optional[Type] = None) -> AnyType:
    if disallow_any:
        nongen_builtins = get_nongen_builtins(python_version)
        if fullname in nongen_builtins:
            typ = orig_type
            # We use a dedicated error message for builtin generics (as the most common case).
            alternative = nongen_builtins[fullname]
            fail(message_registry.IMPLICIT_GENERIC_ANY_BUILTIN.format(alternative), typ,
                 code=codes.TYPE_ARG)
        else:
            typ = unexpanded_type or orig_type
            type_str = typ.name if isinstance(typ, UnboundType) else format_type_bare(typ)

            fail(
                message_registry.BARE_GENERIC.format(quote_type_string(type_str)),
                typ,
                code=codes.TYPE_ARG)
            base_type = get_proper_type(orig_type)
            base_fullname = (
                base_type.type.fullname if isinstance(base_type, Instance) else fullname
            )
            # Ideally, we'd check whether the type is quoted or `from __future__ annotations`
            # is set before issuing this note
            if python_version < (3, 9) and base_fullname in GENERIC_STUB_NOT_AT_RUNTIME_TYPES:
                # Recommend `from __future__ import annotations` or to put type in quotes
                # (string literal escaping) for classes not generic at runtime
                note(
                    "Subscripting classes that are not generic at runtime may require "
                    "escaping, see https://mypy.readthedocs.io/en/stable/runtime_troubles.html"
                    "#not-generic-runtime",
                    typ,
                    code=codes.TYPE_ARG)

        any_type = AnyType(TypeOfAny.from_error, line=typ.line, column=typ.column)
    else:
        any_type = AnyType(
            TypeOfAny.from_omitted_generics, line=orig_type.line, column=orig_type.column
        )
    return any_type


def fix_instance(t: Instance, fail: MsgCallback, note: MsgCallback,
                 disallow_any: bool, python_version: Tuple[int, int],
                 use_generic_error: bool = False,
                 unexpanded_type: Optional[Type] = None,) -> None:
    """Fix a malformed instance by replacing all type arguments with Any.

    Also emit a suitable error if this is not due to implicit Any's.
    """
    if len(t.args) == 0:
        if use_generic_error:
            fullname: Optional[str] = None
        else:
            fullname = t.type.fullname
        any_type = get_omitted_any(disallow_any, fail, note, t, python_version, fullname,
                                   unexpanded_type)
        t.args = (any_type,) * len(t.type.type_vars)
        return
    # Invalid number of type parameters.
    n = len(t.type.type_vars)
    s = '{} type arguments'.format(n)
    if n == 0:
        s = 'no type arguments'
    elif n == 1:
        s = '1 type argument'
    act = str(len(t.args))
    if act == '0':
        act = 'none'
    fail('"{}" expects {}, but {} given'.format(
        t.type.name, s, act), t, code=codes.TYPE_ARG)
    # Construct the correct number of type arguments, as
    # otherwise the type checker may crash as it expects
    # things to be right.
    t.args = tuple(AnyType(TypeOfAny.from_error) for _ in t.type.type_vars)
    t.invalid = True


def expand_type_alias(node: TypeAlias, args: List[Type],
                      fail: MsgCallback, no_args: bool, ctx: Context, *,
                      unexpanded_type: Optional[Type] = None,
                      disallow_any: bool = False) -> Type:
    """Expand a (generic) type alias target following the rules outlined in TypeAlias docstring.

    Here:
        target: original target type (contains unbound type variables)
        alias_tvars: type variable names
        args: types to be substituted in place of type variables
        fail: error reporter callback
        no_args: whether original definition used a bare generic `A = List`
        ctx: context where expansion happens
    """
    exp_len = len(node.alias_tvars)
    act_len = len(args)
    if exp_len > 0 and act_len == 0:
        # Interpret bare Alias same as normal generic, i.e., Alias[Any, Any, ...]
        return set_any_tvars(node, ctx.line, ctx.column,
                             disallow_any=disallow_any, fail=fail,
                             unexpanded_type=unexpanded_type)
    if exp_len == 0 and act_len == 0:
        if no_args:
            assert isinstance(node.target, Instance)  # type: ignore[misc]
            # Note: this is the only case where we use an eager expansion. See more info about
            # no_args aliases like L = List in the docstring for TypeAlias class.
            return Instance(node.target.type, [], line=ctx.line, column=ctx.column)
        return TypeAliasType(node, [], line=ctx.line, column=ctx.column)
    if (exp_len == 0 and act_len > 0
            and isinstance(node.target, Instance)  # type: ignore[misc]
            and no_args):
        tp = Instance(node.target.type, args)
        tp.line = ctx.line
        tp.column = ctx.column
        return tp
    if act_len != exp_len:
        fail('Bad number of arguments for type alias, expected: %s, given: %s'
             % (exp_len, act_len), ctx)
        return set_any_tvars(node, ctx.line, ctx.column, from_error=True)
    typ = TypeAliasType(node, args, ctx.line, ctx.column)
    assert typ.alias is not None
    # HACK: Implement FlexibleAlias[T, typ] by expanding it to typ here.
    if (isinstance(typ.alias.target, Instance)  # type: ignore
            and typ.alias.target.type.fullname == 'mypy_extensions.FlexibleAlias'):
        exp = get_proper_type(typ)
        assert isinstance(exp, Instance)
        return exp.args[-1]
    return typ


def set_any_tvars(node: TypeAlias,
                  newline: int, newcolumn: int, *,
                  from_error: bool = False,
                  disallow_any: bool = False,
                  fail: Optional[MsgCallback] = None,
                  unexpanded_type: Optional[Type] = None) -> Type:
    if from_error or disallow_any:
        type_of_any = TypeOfAny.from_error
    else:
        type_of_any = TypeOfAny.from_omitted_generics
    if disallow_any:
        assert fail is not None
        otype = unexpanded_type or node.target
        type_str = otype.name if isinstance(otype, UnboundType) else format_type_bare(otype)

        fail(message_registry.BARE_GENERIC.format(quote_type_string(type_str)),
             Context(newline, newcolumn), code=codes.TYPE_ARG)
    any_type = AnyType(type_of_any, line=newline, column=newcolumn)
    return TypeAliasType(node, [any_type] * len(node.alias_tvars), newline, newcolumn)


def remove_dups(tvars: Iterable[T]) -> List[T]:
    # Get unique elements in order of appearance
    all_tvars: Set[T] = set()
    new_tvars: List[T] = []
    for t in tvars:
        if t not in all_tvars:
            new_tvars.append(t)
            all_tvars.add(t)
    return new_tvars


def flatten_tvars(ll: Iterable[List[T]]) -> List[T]:
    return remove_dups(chain.from_iterable(ll))


class TypeVarLikeQuery(TypeQuery[TypeVarLikeList]):
    """Find TypeVar and ParamSpec references in an unbound type."""

    def __init__(self,
                 lookup: Callable[[str, Context], Optional[SymbolTableNode]],
                 scope: 'TypeVarLikeScope',
                 *,
                 include_callables: bool = True,
                 include_bound_tvars: bool = False) -> None:
        self.include_callables = include_callables
        self.lookup = lookup
        self.scope = scope
        self.include_bound_tvars = include_bound_tvars
        super().__init__(flatten_tvars)

    def _seems_like_callable(self, type: UnboundType) -> bool:
        if not type.args:
            return False
        if isinstance(type.args[0], (EllipsisType, TypeList, ParamSpecType)):
            return True
        return False

    def visit_unbound_type(self, t: UnboundType) -> TypeVarLikeList:
        name = t.name
        node = None
        # Special case P.args and P.kwargs for ParamSpecs only.
        if name.endswith('args'):
            if name.endswith('.args') or name.endswith('.kwargs'):
                base = '.'.join(name.split('.')[:-1])
                n = self.lookup(base, t)
                if n is not None and isinstance(n.node, ParamSpecExpr):
                    node = n
                    name = base
        if node is None:
            node = self.lookup(name, t)
        if node and isinstance(node.node, TypeVarLikeExpr) and (
                self.include_bound_tvars or self.scope.get_binding(node) is None):
            assert isinstance(node.node, TypeVarLikeExpr)
            return [(name, node.node)]
        elif not self.include_callables and self._seems_like_callable(t):
            return []
        elif node and node.fullname in LITERAL_TYPE_NAMES:
            return []
        elif node and node.fullname in ANNOTATED_TYPE_NAMES and t.args:
            # Don't query the second argument to Annotated for TypeVars
            return self.query_types([t.args[0]])
        else:
            return super().visit_unbound_type(t)

    def visit_callable_type(self, t: CallableType) -> TypeVarLikeList:
        if self.include_callables:
            return super().visit_callable_type(t)
        else:
            return []


def check_for_explicit_any(typ: Optional[Type],
                           options: Options,
                           is_typeshed_stub: bool,
                           msg: MessageBuilder,
                           context: Context) -> None:
    if (options.disallow_any_explicit and
            not is_typeshed_stub and
            typ and
            has_explicit_any(typ)):
        msg.explicit_any(context)


def has_explicit_any(t: Type) -> bool:
    """
    Whether this type is or type it contains is an Any coming from explicit type annotation
    """
    return t.accept(HasExplicitAny())


class HasExplicitAny(TypeQuery[bool]):
    def __init__(self) -> None:
        super().__init__(any)

    def visit_any(self, t: AnyType) -> bool:
        return t.type_of_any == TypeOfAny.explicit

    def visit_typeddict_type(self, t: TypedDictType) -> bool:
        # typeddict is checked during TypedDict declaration, so don't typecheck it here.
        return False


def has_any_from_unimported_type(t: Type) -> bool:
    """Return true if this type is Any because an import was not followed.

    If type t is such Any type or has type arguments that contain such Any type
    this function will return true.
    """
    return t.accept(HasAnyFromUnimportedType())


class HasAnyFromUnimportedType(TypeQuery[bool]):
    def __init__(self) -> None:
        super().__init__(any)

    def visit_any(self, t: AnyType) -> bool:
        return t.type_of_any == TypeOfAny.from_unimported_type

    def visit_typeddict_type(self, t: TypedDictType) -> bool:
        # typeddict is checked during TypedDict declaration, so don't typecheck it here
        return False


def collect_all_inner_types(t: Type) -> List[Type]:
    """
    Return all types that `t` contains
    """
    return t.accept(CollectAllInnerTypesQuery())


class CollectAllInnerTypesQuery(TypeQuery[List[Type]]):
    def __init__(self) -> None:
        super().__init__(self.combine_lists_strategy)

    def query_types(self, types: Iterable[Type]) -> List[Type]:
        return self.strategy([t.accept(self) for t in types]) + list(types)

    @classmethod
    def combine_lists_strategy(cls, it: Iterable[List[Type]]) -> List[Type]:
        return list(itertools.chain.from_iterable(it))


def make_optional_type(t: Type) -> Type:
    """Return the type corresponding to Optional[t].

    Note that we can't use normal union simplification, since this function
    is called during semantic analysis and simplification only works during
    type checking.
    """
    t = get_proper_type(t)
    if isinstance(t, NoneType):
        return t
    elif isinstance(t, UnionType):
        items = [item for item in union_items(t)
                 if not isinstance(item, NoneType)]
        return UnionType(items + [NoneType()], t.line, t.column)
    else:
        return UnionType([t, NoneType()], t.line, t.column)


def fix_instance_types(t: Type, fail: MsgCallback, note: MsgCallback,
                       python_version: Tuple[int, int]) -> None:
    """Recursively fix all instance types (type argument count) in a given type.

    For example 'Union[Dict, List[str, int]]' will be transformed into
    'Union[Dict[Any, Any], List[Any]]' in place.
    """
    t.accept(InstanceFixer(fail, note, python_version))


class InstanceFixer(TypeTraverserVisitor):
    def __init__(
        self, fail: MsgCallback, note: MsgCallback, python_version: Tuple[int, int]
    ) -> None:
        self.fail = fail
        self.note = note
        self.python_version = python_version

    def visit_instance(self, typ: Instance) -> None:
        super().visit_instance(typ)
        if len(typ.args) != len(typ.type.type_vars):
            fix_instance(typ, self.fail, self.note, disallow_any=False,
                         python_version=self.python_version, use_generic_error=True)<|MERGE_RESOLUTION|>--- conflicted
+++ resolved
@@ -630,13 +630,11 @@
     def visit_param_spec(self, t: ParamSpecType) -> Type:
         return t
 
-<<<<<<< HEAD
+    def visit_unpack_type(self, t: UnpackType) -> Type:
+        raise NotImplementedError
+
     def visit_parameters(self, t: Parameters) -> Type:
         raise NotImplementedError("ParamSpec literals cannot have unbound TypeVars")
-=======
-    def visit_unpack_type(self, t: UnpackType) -> Type:
-        raise NotImplementedError
->>>>>>> 82bc8df2
 
     def visit_callable_type(self, t: CallableType, nested: bool = True) -> Type:
         # Every Callable can bind its own type variables, if they're not in the outer scope
