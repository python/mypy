"""Semantic analysis of types"""

from collections import OrderedDict
from typing import Callable, List, Optional, Set, Tuple, Iterator, TypeVar, Iterable
from itertools import chain

from contextlib import contextmanager

from mypy.messages import MessageBuilder
from mypy.options import Options
from mypy.types import (
    Type, UnboundType, TypeVarType, TupleType, TypedDictType, UnionType, Instance,
    AnyType, CallableType, NoneTyp, DeletedType, TypeList, TypeVarDef, TypeVisitor,
    SyntheticTypeVisitor,
    StarType, PartialType, EllipsisType, UninhabitedType, TypeType, get_typ_args, set_typ_args,
    CallableArgument, get_type_vars, TypeQuery, union_items
)

from mypy.nodes import (
    TVAR, TYPE_ALIAS, UNBOUND_IMPORTED, TypeInfo, Context, SymbolTableNode, Var, Expression,
    IndexExpr, RefExpr, nongen_builtins, check_arg_names, check_arg_kinds, ARG_POS, ARG_NAMED,
    ARG_OPT, ARG_NAMED_OPT, ARG_STAR, ARG_STAR2, TypeVarExpr
)
from mypy.tvar_scope import TypeVarScope
from mypy.sametypes import is_same_type
from mypy.exprtotype import expr_to_unanalyzed_type, TypeTranslationError
from mypy.subtypes import is_subtype
from mypy.plugin import Plugin, AnalyzerPluginInterface, AnalyzeTypeContext
from mypy import nodes, messages


T = TypeVar('T')


type_constructors = {
    'typing.Callable',
    'typing.Optional',
    'typing.Tuple',
    'typing.Type',
    'typing.Union',
}

ARG_KINDS_BY_CONSTRUCTOR = {
    'mypy_extensions.Arg': ARG_POS,
    'mypy_extensions.DefaultArg': ARG_OPT,
    'mypy_extensions.NamedArg': ARG_NAMED,
    'mypy_extensions.DefaultNamedArg': ARG_NAMED_OPT,
    'mypy_extensions.VarArg': ARG_STAR,
    'mypy_extensions.KwArg': ARG_STAR2,
}


def analyze_type_alias(node: Expression,
                       lookup_func: Callable[[str, Context], SymbolTableNode],
                       lookup_fqn_func: Callable[[str], SymbolTableNode],
                       tvar_scope: TypeVarScope,
                       fail_func: Callable[[str, Context], None],
                       plugin: Plugin,
                       options: Options,
                       is_typeshed_stub: bool,
                       allow_unnormalized: bool = False) -> Optional[Type]:
    """Return type if node is valid as a type alias rvalue.

    Return None otherwise. 'node' must have been semantically analyzed.
    """
    # Quickly return None if the expression doesn't look like a type. Note
    # that we don't support straight string literals as type aliases
    # (only string literals within index expressions).
    if isinstance(node, RefExpr):
        # Note that this misses the case where someone tried to use a
        # class-referenced type variable as a type alias.  It's easier to catch
        # that one in checkmember.py
        if node.kind == TVAR:
            fail_func('Type variable "{}" is invalid as target for type alias'.format(
                node.fullname), node)
            return None
        if not (isinstance(node.node, TypeInfo) or
                node.fullname == 'typing.Any' or
                node.kind == TYPE_ALIAS):
            return None
    elif isinstance(node, IndexExpr):
        base = node.base
        if isinstance(base, RefExpr):
            if not (isinstance(base.node, TypeInfo) or
                    base.fullname in type_constructors or
                    base.kind == TYPE_ALIAS):
                return None
            # Enums can't be generic, and without this check we may incorrectly interpret indexing
            # an Enum class as creating a type alias.
            if isinstance(base.node, TypeInfo) and base.node.is_enum:
                return None
        else:
            return None
    else:
        return None

    # It's a type alias (though it may be an invalid one).
    try:
        type = expr_to_unanalyzed_type(node)
    except TypeTranslationError:
        fail_func('Invalid type alias', node)
        return None
    analyzer = TypeAnalyser(lookup_func, lookup_fqn_func, tvar_scope, fail_func, plugin, options,
                            is_typeshed_stub, aliasing=True, allow_unnormalized=allow_unnormalized)
    return type.accept(analyzer)


def no_subscript_builtin_alias(name: str, propose_alt: bool = True) -> str:
    msg = '"{}" is not subscriptable'.format(name.split('.')[-1])
    replacement = nongen_builtins[name]
    if replacement and propose_alt:
        msg += ', use "{}" instead'.format(replacement)
    return msg


class TypeAnalyser(SyntheticTypeVisitor[Type], AnalyzerPluginInterface):
    """Semantic analyzer for types (semantic analysis pass 2).

    Converts unbound types into bound types.
    """

    def __init__(self,
                 lookup_func: Callable[[str, Context], SymbolTableNode],
                 lookup_fqn_func: Callable[[str], SymbolTableNode],
                 tvar_scope: TypeVarScope,
                 fail_func: Callable[[str, Context], None],
                 plugin: Plugin,
                 options: Options,
                 is_typeshed_stub: bool, *,
                 aliasing: bool = False,
                 allow_tuple_literal: bool = False,
                 allow_unnormalized: bool = False) -> None:
        self.lookup = lookup_func
        self.lookup_fqn_func = lookup_fqn_func
        self.fail_func = fail_func
        self.tvar_scope = tvar_scope
        self.aliasing = aliasing
        self.allow_tuple_literal = allow_tuple_literal
        # Positive if we are analyzing arguments of another (outer) type
        self.nesting_level = 0
        self.allow_unnormalized = allow_unnormalized
        self.plugin = plugin
        self.options = options
        self.is_typeshed_stub = is_typeshed_stub

    def visit_unbound_type(self, t: UnboundType) -> Type:
        if t.optional:
            t.optional = False
            # We don't need to worry about double-wrapping Optionals or
            # wrapping Anys: Union simplification will take care of that.
            return make_optional_type(self.visit_unbound_type(t))
        sym = self.lookup(t.name, t)
        if sym is not None:
            if sym.node is None:
                # UNBOUND_IMPORTED can happen if an unknown name was imported.
                if sym.kind != UNBOUND_IMPORTED:
                    self.fail('Internal error (node is None, kind={})'.format(sym.kind), t)
                return AnyType()
            fullname = sym.node.fullname()
            hook = self.plugin.get_type_analyze_hook(fullname)
            if hook:
                return hook(AnalyzeTypeContext(t, t, self))
            if (fullname in nongen_builtins and t.args and
                    not sym.normalized and not self.allow_unnormalized):
                self.fail(no_subscript_builtin_alias(fullname), t)
            tvar_def = self.tvar_scope.get_binding(sym)
            if sym.kind == TVAR and tvar_def is not None:
                if len(t.args) > 0:
                    self.fail('Type variable "{}" used with arguments'.format(
                        t.name), t)
                return TypeVarType(tvar_def, t.line)
            elif fullname == 'builtins.None':
                return NoneTyp()
            elif fullname == 'typing.Any' or fullname == 'builtins.Any':
                return AnyType(explicit=True)
            elif fullname == 'typing.Tuple':
                if len(t.args) == 0 and not t.empty_tuple_index:
                    # Bare 'Tuple' is same as 'tuple'
<<<<<<< HEAD
                    return self.named_type('builtins.tuple', [AnyType()])
=======
                    if 'generics' in self.options.disallow_any and not self.is_typeshed_stub:
                        self.fail(messages.BARE_GENERIC, t)
                    typ = self.named_type('builtins.tuple', line=t.line, column=t.column)
                    typ.from_generic_builtin = True
                    return typ
>>>>>>> 86ef4ae8
                if len(t.args) == 2 and isinstance(t.args[1], EllipsisType):
                    # Tuple[T, ...] (uniform, variable-length tuple)
                    instance = self.named_type('builtins.tuple', [self.anal_type(t.args[0])])
                    instance.line = t.line
                    return instance
                return self.tuple_type(self.anal_array(t.args))
            elif fullname == 'typing.Union':
                items = self.anal_array(t.args)
                return UnionType.make_union(items)
            elif fullname == 'typing.Optional':
                if len(t.args) != 1:
                    self.fail('Optional[...] must have exactly one type argument', t)
                    return AnyType()
                item = self.anal_type(t.args[0])
                return make_optional_type(item)
            elif fullname == 'typing.Callable':
                return self.analyze_callable_type(t)
            elif fullname == 'typing.Type':
                if len(t.args) == 0:
                    any_type = AnyType(from_omitted_generics=True, line=t.line, column=t.column)
                    return TypeType(any_type, line=t.line, column=t.column)
                if len(t.args) != 1:
                    self.fail('Type[...] must have exactly one type argument', t)
                item = self.anal_type(t.args[0])
                return TypeType.make_normalized(item, line=t.line)
            elif fullname == 'typing.ClassVar':
                if self.nesting_level > 0:
                    self.fail('Invalid type: ClassVar nested inside other type', t)
                if len(t.args) == 0:
                    return AnyType(line=t.line)
                if len(t.args) != 1:
                    self.fail('ClassVar[...] must have at most one type argument', t)
                    return AnyType()
                item = self.anal_type(t.args[0])
                if isinstance(item, TypeVarType) or get_type_vars(item):
                    self.fail('Invalid type: ClassVar cannot be generic', t)
                    return AnyType()
                return item
            elif fullname in ('mypy_extensions.NoReturn', 'typing.NoReturn'):
                return UninhabitedType(is_noreturn=True)
            elif sym.kind == TYPE_ALIAS:
                override = sym.type_override
                all_vars = sym.alias_tvars
                assert override is not None
                an_args = self.anal_array(t.args)
                if all_vars is not None:
                    exp_len = len(all_vars)
                else:
                    exp_len = 0
                act_len = len(an_args)
                if exp_len > 0 and act_len == 0:
                    # Interpret bare Alias same as normal generic, i.e., Alias[Any, Any, ...]
                    assert all_vars is not None
                    return set_any_tvars(override, all_vars, t.line, t.column)
                if exp_len == 0 and act_len == 0:
                    return override
                if act_len != exp_len:
                    self.fail('Bad number of arguments for type alias, expected: %s, given: %s'
                              % (exp_len, act_len), t)
                    return set_any_tvars(override, all_vars or [],
                                         t.line, t.column, implicit=False)
                assert all_vars is not None
                return replace_alias_tvars(override, all_vars, an_args, t.line, t.column)
            elif not isinstance(sym.node, TypeInfo):
                name = sym.fullname
                if name is None:
                    name = sym.node.name()
                if isinstance(sym.node, Var) and isinstance(sym.node.type, AnyType):
                    # Something with an Any type -- make it an alias for Any in a type
                    # context. This is slightly problematic as it allows using the type 'Any'
                    # as a base class -- however, this will fail soon at runtime so the problem
                    # is pretty minor.
                    return AnyType(from_unimported_type=True)
                # Allow unbound type variables when defining an alias
                if not (self.aliasing and sym.kind == TVAR and
                        self.tvar_scope.get_binding(sym) is None):
                    self.fail('Invalid type "{}"'.format(name), t)
                return t
            info = sym.node  # type: TypeInfo
            if info.fullname() == 'builtins.tuple':
                # tuple[int] or tuple[int, ...] are invalid
                # The naked tuple should use canonical representation with type argument Any
                assert not t.args
                return Instance(info, self.anal_array([AnyType()]), t.line, t.column)
            else:
                # Analyze arguments and construct Instance type. The
                # number of type arguments and their values are
                # checked only later, since we do not always know the
                # valid count at this point. Thus we may construct an
                # Instance with an invalid number of type arguments.
                instance = Instance(info, self.anal_array(t.args), t.line, t.column)
                instance.from_generic_builtin = sym.normalized
                tup = info.tuple_type
                if tup is not None:
                    # The class has a Tuple[...] base class so it will be
                    # represented as a tuple type.
                    if t.args:
                        self.fail('Generic tuple types not supported', t)
                        return AnyType()
                    return tup.copy_modified(items=self.anal_array(tup.items),
                                             fallback=instance)
                td = info.typeddict_type
                if td is not None:
                    # The class has a TypedDict[...] base class so it will be
                    # represented as a typeddict type.
                    if t.args:
                        self.fail('Generic TypedDict types not supported', t)
                        return AnyType()
                    # Create a named TypedDictType
                    return td.copy_modified(item_types=self.anal_array(list(td.items.values())),
                                            fallback=instance)
                return instance
        else:
            return AnyType()

    def visit_any(self, t: AnyType) -> Type:
        return t

    def visit_none_type(self, t: NoneTyp) -> Type:
        return t

    def visit_uninhabited_type(self, t: UninhabitedType) -> Type:
        return t

    def visit_deleted_type(self, t: DeletedType) -> Type:
        return t

    def visit_type_list(self, t: TypeList) -> Type:
        self.fail('Invalid type', t)
        return AnyType()

    def visit_callable_argument(self, t: CallableArgument) -> Type:
        self.fail('Invalid type', t)
        return AnyType()

    def visit_instance(self, t: Instance) -> Type:
        return t

    def visit_type_var(self, t: TypeVarType) -> Type:
        return t

    def visit_callable_type(self, t: CallableType, nested: bool = True) -> Type:
        # Every Callable can bind its own type variables, if they're not in the outer scope
        with self.tvar_scope_frame():
            if self.aliasing:
                variables = t.variables
            else:
                variables = self.bind_function_type_variables(t, t)
            ret = t.copy_modified(arg_types=self.anal_array(t.arg_types, nested=nested),
                                  ret_type=self.anal_type(t.ret_type, nested=nested),
                                  fallback=t.fallback or self.named_type('builtins.function'),
                                  variables=self.anal_var_defs(variables))
        return ret

    def visit_tuple_type(self, t: TupleType) -> Type:
        # Types such as (t1, t2, ...) only allowed in assignment statements. They'll
        # generate errors elsewhere, and Tuple[t1, t2, ...] must be used instead.
        if t.implicit and not self.allow_tuple_literal:
            self.fail('Invalid tuple literal type', t)
            return AnyType()
        star_count = sum(1 for item in t.items if isinstance(item, StarType))
        if star_count > 1:
            self.fail('At most one star type allowed in a tuple', t)
            if t.implicit:
                return TupleType([AnyType() for _ in t.items],
                                 self.named_type('builtins.tuple', [AnyType()]),
                                 t.line)
            else:
                return AnyType()
        fallback = t.fallback if t.fallback else self.named_type('builtins.tuple', [AnyType()])
        return TupleType(self.anal_array(t.items), fallback, t.line)

    def visit_typeddict_type(self, t: TypedDictType) -> Type:
        items = OrderedDict([
            (item_name, self.anal_type(item_type))
            for (item_name, item_type) in t.items.items()
        ])
        return TypedDictType(items, set(t.required_keys), t.fallback)

    def visit_star_type(self, t: StarType) -> Type:
        return StarType(self.anal_type(t.type), t.line)

    def visit_union_type(self, t: UnionType) -> Type:
        return UnionType(self.anal_array(t.items), t.line)

    def visit_partial_type(self, t: PartialType) -> Type:
        assert False, "Internal error: Unexpected partial type"

    def visit_ellipsis_type(self, t: EllipsisType) -> Type:
        self.fail("Unexpected '...'", t)
        return AnyType()

    def visit_type_type(self, t: TypeType) -> Type:
        return TypeType.make_normalized(self.anal_type(t.item), line=t.line)

    def analyze_callable_type(self, t: UnboundType) -> Type:
        fallback = self.named_type('builtins.function')
        if len(t.args) == 0:
            # Callable (bare). Treat as Callable[..., Any].
            any_type = AnyType(from_omitted_generics=True, line=t.line, column=t.column)
            ret = CallableType([any_type, any_type],
                               [nodes.ARG_STAR, nodes.ARG_STAR2],
                               [None, None],
                               ret_type=any_type,
                               fallback=fallback,
                               is_ellipsis_args=True)
        elif len(t.args) == 2:
            ret_type = t.args[1]
            if isinstance(t.args[0], TypeList):
                # Callable[[ARG, ...], RET] (ordinary callable type)
                analyzed_args = self.analyze_callable_args(t.args[0])
                if analyzed_args is None:
                    return AnyType()
                args, kinds, names = analyzed_args
                ret = CallableType(args,
                                   kinds,
                                   names,
                                   ret_type=ret_type,
                                   fallback=fallback)
            elif isinstance(t.args[0], EllipsisType):
                # Callable[..., RET] (with literal ellipsis; accept arbitrary arguments)
                ret = CallableType([AnyType(), AnyType()],
                                   [nodes.ARG_STAR, nodes.ARG_STAR2],
                                   [None, None],
                                   ret_type=ret_type,
                                   fallback=fallback,
                                   is_ellipsis_args=True)
            else:
                self.fail('The first argument to Callable must be a list of types or "..."', t)
                return AnyType()
        else:
            self.fail('Invalid function type', t)
            return AnyType()
        assert isinstance(ret, CallableType)
        return ret.accept(self)

    def analyze_callable_args(self, arglist: TypeList) -> Optional[Tuple[List[Type],
                                                                         List[int],
                                                                         List[Optional[str]]]]:
        args = []   # type: List[Type]
        kinds = []  # type: List[int]
        names = []  # type: List[Optional[str]]
        for arg in arglist.items:
            if isinstance(arg, CallableArgument):
                args.append(arg.typ)
                names.append(arg.name)
                if arg.constructor is None:
                    return None
                found = self.lookup(arg.constructor, arg)
                if found is None:
                    # Looking it up already put an error message in
                    return None
                elif found.fullname not in ARG_KINDS_BY_CONSTRUCTOR:
                    self.fail('Invalid argument constructor "{}"'.format(
                        found.fullname), arg)
                    return None
                else:
                    assert found.fullname is not None
                    kind = ARG_KINDS_BY_CONSTRUCTOR[found.fullname]
                    kinds.append(kind)
                    if arg.name is not None and kind in {ARG_STAR, ARG_STAR2}:
                        self.fail("{} arguments should not have names".format(
                            arg.constructor), arg)
                        return None
            else:
                args.append(arg)
                kinds.append(ARG_POS)
                names.append(None)
        # Note that arglist below is only used for error context.
        check_arg_names(names, [arglist] * len(args), self.fail, "Callable")
        check_arg_kinds(kinds, [arglist] * len(args), self.fail)
        return args, kinds, names

    def analyze_type(self, t: Type) -> Type:
        return t.accept(self)

    def fail(self, msg: str, ctx: Context) -> None:
        self.fail_func(msg, ctx)

    @contextmanager
    def tvar_scope_frame(self) -> Iterator[None]:
        old_scope = self.tvar_scope
        self.tvar_scope = self.tvar_scope.method_frame()
        yield
        self.tvar_scope = old_scope

    def infer_type_variables(self,
                             type: CallableType) -> List[Tuple[str, TypeVarExpr]]:
        """Return list of unique type variables referred to in a callable."""
        names = []  # type: List[str]
        tvars = []  # type: List[TypeVarExpr]
        for arg in type.arg_types:
            for name, tvar_expr in arg.accept(TypeVariableQuery(self.lookup, self.tvar_scope)):
                if name not in names:
                    names.append(name)
                    tvars.append(tvar_expr)
        # When finding type variables in the return type of a function, don't
        # look inside Callable types.  Type variables only appearing in
        # functions in the return type belong to those functions, not the
        # function we're currently analyzing.
        for name, tvar_expr in type.ret_type.accept(
                TypeVariableQuery(self.lookup, self.tvar_scope, include_callables=False)):
            if name not in names:
                names.append(name)
                tvars.append(tvar_expr)
        return list(zip(names, tvars))

    def bind_function_type_variables(self,
                                     fun_type: CallableType, defn: Context) -> List[TypeVarDef]:
        """Find the type variables of the function type and bind them in our tvar_scope"""
        if fun_type.variables:
            for var in fun_type.variables:
                var_expr = self.lookup(var.name, var).node
                assert isinstance(var_expr, TypeVarExpr)
                self.tvar_scope.bind(var.name, var_expr)
            return fun_type.variables
        typevars = self.infer_type_variables(fun_type)
        # Do not define a new type variable if already defined in scope.
        typevars = [(name, tvar) for name, tvar in typevars
                    if not self.is_defined_type_var(name, defn)]
        defs = []  # type: List[TypeVarDef]
        for name, tvar in typevars:
            if not self.tvar_scope.allow_binding(tvar.fullname()):
                self.fail("Type variable '{}' is bound by an outer class".format(name), defn)
            self.tvar_scope.bind(name, tvar)
            binding = self.tvar_scope.get_binding(tvar.fullname())
            assert binding is not None
            defs.append(binding)

        return defs

    def is_defined_type_var(self, tvar: str, context: Context) -> bool:
        return self.tvar_scope.get_binding(self.lookup(tvar, context)) is not None

    def anal_array(self, a: List[Type], nested: bool = True) -> List[Type]:
        res = []  # type: List[Type]
        for t in a:
            res.append(self.anal_type(t, nested))
        return res

    def anal_type(self, t: Type, nested: bool = True) -> Type:
        if nested:
            self.nesting_level += 1
        try:
            return t.accept(self)
        finally:
            if nested:
                self.nesting_level -= 1

    def anal_var_defs(self, var_defs: List[TypeVarDef]) -> List[TypeVarDef]:
        a = []  # type: List[TypeVarDef]
        for vd in var_defs:
            a.append(TypeVarDef(vd.name, vd.id.raw_id, self.anal_array(vd.values),
                                vd.upper_bound.accept(self),
                                vd.variance,
                                vd.line))
        return a

    def named_type(self, fully_qualified_name: str,
                   args: Optional[List[Type]] = None,
                   line: int = -1,
                   column: int = -1) -> Instance:
        node = self.lookup_fqn_func(fully_qualified_name)
        assert isinstance(node.node, TypeInfo)
        return Instance(node.node, args or [AnyType()] * len(node.node.defn.type_vars),
                        line=line, column=column)

    def tuple_type(self, items: List[Type]) -> TupleType:
        return TupleType(items, fallback=self.named_type('builtins.tuple', [AnyType()]))


class TypeAnalyserPass3(TypeVisitor[None]):
    """Analyze type argument counts and values of generic types.

    This is semantic analysis pass 3 for types.

    Perform these operations:

     * Report error for invalid type argument counts, such as List[x, y].
     * Make implicit Any type arguments explicit my modifying types
       in-place. For example, modify Foo into Foo[Any] if Foo expects a single
       type argument.
     * If a type variable has a value restriction, ensure that the value is
       valid. For example, reject IO[int] if the type argument must be str
       or bytes.

    We can't do this earlier than the third pass, since type argument counts
    are only determined in pass 2, and we have to support forward references
    to types.
    """

    def __init__(self,
                 fail_func: Callable[[str, Context], None],
                 options: Options,
                 is_typeshed_stub: bool) -> None:
        self.fail = fail_func
        self.options = options
        self.is_typeshed_stub = is_typeshed_stub

    def visit_instance(self, t: Instance) -> None:
        info = t.type
        # Check type argument count.
        if len(t.args) != len(info.type_vars):
            if len(t.args) == 0:
                from_builtins = t.type.fullname() in nongen_builtins and not t.from_generic_builtin
                if ('generics' in self.options.disallow_any and
                        not self.is_typeshed_stub and
                        from_builtins):
                    alternative = nongen_builtins[t.type.fullname()]
                    self.fail(messages.IMPLICIT_GENERIC_ANY_BUILTIN.format(alternative), t)
                # Insert implicit 'Any' type arguments.
                any_type = AnyType(from_omitted_generics=not from_builtins, line=t.line,
                                   column=t.line)
                t.args = [any_type] * len(info.type_vars)
                return
            # Invalid number of type parameters.
            n = len(info.type_vars)
            s = '{} type arguments'.format(n)
            if n == 0:
                s = 'no type arguments'
            elif n == 1:
                s = '1 type argument'
            act = str(len(t.args))
            if act == '0':
                act = 'none'
            self.fail('"{}" expects {}, but {} given'.format(
                info.name(), s, act), t)
            # Construct the correct number of type arguments, as
            # otherwise the type checker may crash as it expects
            # things to be right.
            t.args = [AnyType() for _ in info.type_vars]
            t.invalid = True
        elif info.defn.type_vars:
            # Check type argument values.
            for (i, arg), tvar in zip(enumerate(t.args), info.defn.type_vars):
                if tvar.values:
                    if isinstance(arg, TypeVarType):
                        arg_values = arg.values
                        if not arg_values:
                            self.fail('Type variable "{}" not valid as type '
                                      'argument value for "{}"'.format(
                                          arg.name, info.name()), t)
                            continue
                    else:
                        arg_values = [arg]
                    self.check_type_var_values(info, arg_values,
                                               tvar.values, i + 1, t)
                if not is_subtype(arg, tvar.upper_bound):
                    self.fail('Type argument "{}" of "{}" must be '
                              'a subtype of "{}"'.format(
                                  arg, info.name(), tvar.upper_bound), t)
        for arg in t.args:
            arg.accept(self)
        if info.is_newtype:
            for base in info.bases:
                base.accept(self)

    def check_type_var_values(self, type: TypeInfo, actuals: List[Type],
                              valids: List[Type], arg_number: int, context: Context) -> None:
        for actual in actuals:
            if (not isinstance(actual, AnyType) and
                    not any(is_same_type(actual, value) for value in valids)):
                if len(actuals) > 1 or not isinstance(actual, Instance):
                    self.fail('Invalid type argument value for "{}"'.format(
                        type.name()), context)
                else:
                    self.fail('Type argument {} of "{}" has incompatible value "{}"'.format(
                        arg_number, type.name(), actual.type.name()), context)

    def visit_callable_type(self, t: CallableType) -> None:
        t.ret_type.accept(self)
        for arg_type in t.arg_types:
            arg_type.accept(self)

    def visit_tuple_type(self, t: TupleType) -> None:
        for item in t.items:
            item.accept(self)

    def visit_typeddict_type(self, t: TypedDictType) -> None:
        for item_type in t.items.values():
            item_type.accept(self)

    def visit_union_type(self, t: UnionType) -> None:
        for item in t.items:
            item.accept(self)

    def visit_star_type(self, t: StarType) -> None:
        t.type.accept(self)

    # Other kinds of type are trivial, since they are atomic (or invalid).

    def visit_unbound_type(self, t: UnboundType) -> None:
        pass

    def visit_any(self, t: AnyType) -> None:
        pass

    def visit_none_type(self, t: NoneTyp) -> None:
        pass

    def visit_uninhabited_type(self, t: UninhabitedType) -> None:
        pass

    def visit_deleted_type(self, t: DeletedType) -> None:
        pass

    def visit_type_list(self, t: TypeList) -> None:
        self.fail('Invalid type', t)

    def visit_type_var(self, t: TypeVarType) -> None:
        pass

    def visit_partial_type(self, t: PartialType) -> None:
        pass

    def visit_type_type(self, t: TypeType) -> None:
        pass


TypeVarList = List[Tuple[str, TypeVarExpr]]


def replace_alias_tvars(tp: Type, vars: List[str], subs: List[Type],
                        newline: int, newcolumn: int) -> Type:
    """Replace type variables in a generic type alias tp with substitutions subs
    resetting context. Length of subs should be already checked.
    """
    typ_args = get_typ_args(tp)
    new_args = typ_args[:]
    for i, arg in enumerate(typ_args):
        if isinstance(arg, (UnboundType, TypeVarType)):
            tvar = arg.name  # type: Optional[str]
        else:
            tvar = None
        if tvar and tvar in vars:
            # Perform actual substitution...
            new_args[i] = subs[vars.index(tvar)]
        else:
            # ...recursively, if needed.
            new_args[i] = replace_alias_tvars(arg, vars, subs, newline, newcolumn)
    return set_typ_args(tp, new_args, newline, newcolumn)


def set_any_tvars(tp: Type, vars: List[str],
                  newline: int, newcolumn: int, implicit: bool = True) -> Type:
    any_type = AnyType(from_omitted_generics=implicit, line=newline, column=newcolumn)
    return replace_alias_tvars(tp, vars, [any_type] * len(vars), newline, newcolumn)


def remove_dups(tvars: Iterable[T]) -> List[T]:
    # Get unique elements in order of appearance
    all_tvars = set()  # type: Set[T]
    new_tvars = []  # type: List[T]
    for t in tvars:
        if t not in all_tvars:
            new_tvars.append(t)
            all_tvars.add(t)
    return new_tvars


def flatten_tvars(ll: Iterable[List[T]]) -> List[T]:
    return remove_dups(chain.from_iterable(ll))


class TypeVariableQuery(TypeQuery[TypeVarList]):

    def __init__(self,
                 lookup: Callable[[str, Context], SymbolTableNode],
                 scope: 'TypeVarScope',
                 *,
                 include_callables: bool = True,
                 include_bound_tvars: bool = False) -> None:
        self.include_callables = include_callables
        self.lookup = lookup
        self.scope = scope
        self.include_bound_tvars = include_bound_tvars
        super().__init__(flatten_tvars)

    def _seems_like_callable(self, type: UnboundType) -> bool:
        if not type.args:
            return False
        if isinstance(type.args[0], (EllipsisType, TypeList)):
            return True
        return False

    def visit_unbound_type(self, t: UnboundType) -> TypeVarList:
        name = t.name
        node = self.lookup(name, t)
        if node and node.kind == TVAR and (
                self.include_bound_tvars or self.scope.get_binding(node) is None):
            assert isinstance(node.node, TypeVarExpr)
            return [(name, node.node)]
        elif not self.include_callables and self._seems_like_callable(t):
            return []
        else:
            return super().visit_unbound_type(t)

    def visit_callable_type(self, t: CallableType) -> TypeVarList:
        if self.include_callables:
            return super().visit_callable_type(t)
        else:
            return []


def check_for_explicit_any(typ: Optional[Type],
                           options: Options,
                           is_typeshed_stub: bool,
                           msg: MessageBuilder,
                           context: Context) -> None:
    if ('explicit' in options.disallow_any and
            not is_typeshed_stub and
            typ and
            has_explicit_any(typ)):
        msg.explicit_any(context)


def has_explicit_any(t: Type) -> bool:
    """
    Whether this type is or type it contains is an Any coming from explicit type annotation
    """
    return t.accept(HasExplicitAny())


class HasExplicitAny(TypeQuery[bool]):
    def __init__(self) -> None:
        super().__init__(any)

    def visit_any(self, t: AnyType) -> bool:
        return t.explicit

    def visit_typeddict_type(self, t: TypedDictType) -> bool:
        # typeddict is checked during TypedDict declaration, so don't typecheck it here.
        return False


def has_any_from_unimported_type(t: Type) -> bool:
    """Return true if this type is Any because an import was not followed.

    If type t is such Any type or has type arguments that contain such Any type
    this function will return true.
    """
    return t.accept(HasAnyFromUnimportedType())


class HasAnyFromUnimportedType(TypeQuery[bool]):
    def __init__(self) -> None:
        super().__init__(any)

    def visit_any(self, t: AnyType) -> bool:
        return t.from_unimported_type

    def visit_typeddict_type(self, t: TypedDictType) -> bool:
        # typeddict is checked during TypedDict declaration, so don't typecheck it here
        return False


def collect_any_types(t: Type) -> List[AnyType]:
    """Return all inner `AnyType`s of type t"""
    return t.accept(CollectAnyTypesQuery())


class CollectAnyTypesQuery(TypeQuery[List[AnyType]]):
    def __init__(self) -> None:
        super().__init__(self.combine_lists_strategy)

    def visit_any(self, t: AnyType) -> List[AnyType]:
        return [t]

    @classmethod
    def combine_lists_strategy(cls, it: Iterable[List[AnyType]]) -> List[AnyType]:
        result = []  # type: List[AnyType]
        for l in it:
            result.extend(l)
        return result


def make_optional_type(t: Type) -> Type:
    """Return the type corresponding to Optional[t].

    Note that we can't use normal union simplification, since this function
    is called during semantic analysis and simplification only works during
    type checking.
    """
    if isinstance(t, NoneTyp):
        return t
    elif isinstance(t, UnionType):
        items = [item for item in union_items(t)
                 if not isinstance(item, NoneTyp)]
        return UnionType(items + [NoneTyp()], t.line, t.column)
    else:
        return UnionType([t, NoneTyp()], t.line, t.column)<|MERGE_RESOLUTION|>--- conflicted
+++ resolved
@@ -176,15 +176,11 @@
             elif fullname == 'typing.Tuple':
                 if len(t.args) == 0 and not t.empty_tuple_index:
                     # Bare 'Tuple' is same as 'tuple'
-<<<<<<< HEAD
-                    return self.named_type('builtins.tuple', [AnyType()])
-=======
                     if 'generics' in self.options.disallow_any and not self.is_typeshed_stub:
                         self.fail(messages.BARE_GENERIC, t)
                     typ = self.named_type('builtins.tuple', line=t.line, column=t.column)
                     typ.from_generic_builtin = True
                     return typ
->>>>>>> 86ef4ae8
                 if len(t.args) == 2 and isinstance(t.args[1], EllipsisType):
                     # Tuple[T, ...] (uniform, variable-length tuple)
                     instance = self.named_type('builtins.tuple', [self.anal_type(t.args[0])])
