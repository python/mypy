"""Semantic analysis of types"""

from __future__ import annotations

import itertools
from contextlib import contextmanager
from itertools import chain
from typing import Callable, Iterable, Iterator, List, Sequence, Tuple, TypeVar
from typing_extensions import Final, Protocol

from mypy import errorcodes as codes, message_registry, nodes
from mypy.errorcodes import ErrorCode
from mypy.messages import MessageBuilder, format_type_bare, quote_type_string, wrong_type_arg_count
from mypy.nodes import (
    ARG_NAMED,
    ARG_NAMED_OPT,
    ARG_OPT,
    ARG_POS,
    ARG_STAR,
    ARG_STAR2,
    SYMBOL_FUNCBASE_TYPES,
    ArgKind,
    Context,
    Decorator,
    MypyFile,
    ParamSpecExpr,
    PlaceholderNode,
    SymbolTableNode,
    TypeAlias,
    TypeInfo,
    TypeVarExpr,
    TypeVarLikeExpr,
    TypeVarTupleExpr,
    Var,
    check_arg_kinds,
    check_arg_names,
    get_nongen_builtins,
)
from mypy.options import UNPACK, Options
from mypy.plugin import AnalyzeTypeContext, Plugin, TypeAnalyzerPluginInterface
from mypy.semanal_shared import SemanticAnalyzerCoreInterface, paramspec_args, paramspec_kwargs
from mypy.tvar_scope import TypeVarLikeScope
from mypy.types import (
    ANNOTATED_TYPE_NAMES,
    FINAL_TYPE_NAMES,
    LITERAL_TYPE_NAMES,
    NEVER_NAMES,
    TYPE_ALIAS_NAMES,
    AnyType,
    CallableArgument,
    CallableType,
    DeletedType,
    EllipsisType,
    ErasedType,
    Instance,
    LiteralType,
    NoneType,
    Overloaded,
    Parameters,
    ParamSpecFlavor,
    ParamSpecType,
    PartialType,
    PlaceholderType,
    RawExpressionType,
    RequiredType,
    StarType,
    SyntheticTypeVisitor,
    TrivialSyntheticTypeTranslator,
    TupleType,
    Type,
    TypeAliasType,
    TypedDictType,
    TypeList,
    TypeOfAny,
    TypeQuery,
    TypeType,
    TypeVarLikeType,
    TypeVarTupleType,
    TypeVarType,
    UnboundType,
    UninhabitedType,
    UnionType,
    UnpackType,
    bad_type_type_item,
    callable_with_ellipsis,
    flatten_nested_unions,
    get_proper_type,
    has_type_vars,
)
from mypy.typetraverser import TypeTraverserVisitor
from mypy.typevars import fill_typevars

T = TypeVar("T")

type_constructors: Final = {
    "typing.Callable",
    "typing.Optional",
    "typing.Tuple",
    "typing.Type",
    "typing.Union",
    *LITERAL_TYPE_NAMES,
    *ANNOTATED_TYPE_NAMES,
}

ARG_KINDS_BY_CONSTRUCTOR: Final = {
    "mypy_extensions.Arg": ARG_POS,
    "mypy_extensions.DefaultArg": ARG_OPT,
    "mypy_extensions.NamedArg": ARG_NAMED,
    "mypy_extensions.DefaultNamedArg": ARG_NAMED_OPT,
    "mypy_extensions.VarArg": ARG_STAR,
    "mypy_extensions.KwArg": ARG_STAR2,
}

GENERIC_STUB_NOT_AT_RUNTIME_TYPES: Final = {
    "queue.Queue",
    "builtins._PathLike",
    "asyncio.futures.Future",
}

SELF_TYPE_NAMES: Final = {"typing.Self", "typing_extensions.Self"}


def analyze_type_alias(
    type: Type,
    api: SemanticAnalyzerCoreInterface,
    tvar_scope: TypeVarLikeScope,
    plugin: Plugin,
    options: Options,
    is_typeshed_stub: bool,
    allow_placeholder: bool = False,
    in_dynamic_func: bool = False,
    global_scope: bool = True,
    allowed_alias_tvars: list[TypeVarLikeType] | None = None,
) -> tuple[Type, set[str]] | None:
    """Analyze r.h.s. of a (potential) type alias definition.

    If `node` is valid as a type alias rvalue, return the resulting type and a set of
    full names of type aliases it depends on (directly or indirectly).
    Return None otherwise. 'node' must have been semantically analyzed.
    """
    analyzer = TypeAnalyser(
        api,
        tvar_scope,
        plugin,
        options,
        is_typeshed_stub,
        defining_alias=True,
        allow_placeholder=allow_placeholder,
        prohibit_self_type="type alias target",
        allowed_alias_tvars=allowed_alias_tvars,
    )
    analyzer.in_dynamic_func = in_dynamic_func
    analyzer.global_scope = global_scope
    res = type.accept(analyzer)
    return res, analyzer.aliases_used


def no_subscript_builtin_alias(name: str, propose_alt: bool = True) -> str:
    class_name = name.split(".")[-1]
    msg = f'"{class_name}" is not subscriptable'
    # This should never be called if the python_version is 3.9 or newer
    nongen_builtins = get_nongen_builtins((3, 8))
    replacement = nongen_builtins[name]
    if replacement and propose_alt:
        msg += f', use "{replacement}" instead'
    return msg


class TypeAnalyser(SyntheticTypeVisitor[Type], TypeAnalyzerPluginInterface):
    """Semantic analyzer for types.

    Converts unbound types into bound types. This is a no-op for already
    bound types.

    If an incomplete reference is encountered, this does a defer. The
    caller never needs to defer.
    """

    # Is this called from an untyped function definition?
    in_dynamic_func: bool = False
    # Is this called from global scope?
    global_scope: bool = True

    def __init__(
        self,
        api: SemanticAnalyzerCoreInterface,
        tvar_scope: TypeVarLikeScope,
        plugin: Plugin,
        options: Options,
        is_typeshed_stub: bool,
        *,
        defining_alias: bool = False,
        allow_tuple_literal: bool = False,
        allow_unbound_tvars: bool = False,
        allow_placeholder: bool = False,
        allow_required: bool = False,
        allow_param_spec_literals: bool = False,
        report_invalid_types: bool = True,
        prohibit_self_type: str | None = None,
<<<<<<< HEAD
        allowed_alias_tvars: list[TypeVarLikeType] | None = None,
=======
        allow_type_any: bool = False,
>>>>>>> 3c5f3688
    ) -> None:
        self.api = api
        self.lookup_qualified = api.lookup_qualified
        self.lookup_fqn_func = api.lookup_fully_qualified
        self.fail_func = api.fail
        self.note_func = api.note
        self.tvar_scope = tvar_scope
        # Are we analysing a type alias definition rvalue?
        self.defining_alias = defining_alias
        self.allow_tuple_literal = allow_tuple_literal
        # Positive if we are analyzing arguments of another (outer) type
        self.nesting_level = 0
        # Should we allow new type syntax when targeting older Python versions
        # like 'list[int]' or 'X | Y' (allowed in stubs and with `__future__` import)?
        self.always_allow_new_syntax = self.api.is_stub_file or self.api.is_future_flag_set(
            "annotations"
        )
        # Should we accept unbound type variables? This is currently only used for class bases.
        self.allow_unbound_tvars = allow_unbound_tvars
        if allowed_alias_tvars is None:
            allowed_alias_tvars = []
        self.allowed_alias_tvars = allowed_alias_tvars
        # If false, record incomplete ref if we generate PlaceholderType.
        self.allow_placeholder = allow_placeholder
        # Are we in a context where Required[] is allowed?
        self.allow_required = allow_required
        # Are we in a context where ParamSpec literals are allowed?
        self.allow_param_spec_literals = allow_param_spec_literals
        # Should we report an error whenever we encounter a RawExpressionType outside
        # of a Literal context: e.g. whenever we encounter an invalid type? Normally,
        # we want to report an error, but the caller may want to do more specialized
        # error handling.
        self.report_invalid_types = report_invalid_types
        self.plugin = plugin
        self.options = options
        self.is_typeshed_stub = is_typeshed_stub
        # Names of type aliases encountered while analysing a type will be collected here.
        self.aliases_used: set[str] = set()
        self.prohibit_self_type = prohibit_self_type
        # Allow variables typed as Type[Any] and type (useful for base classes).
        self.allow_type_any = allow_type_any

    def visit_unbound_type(self, t: UnboundType, defining_literal: bool = False) -> Type:
        typ = self.visit_unbound_type_nonoptional(t, defining_literal)
        if t.optional:
            # We don't need to worry about double-wrapping Optionals or
            # wrapping Anys: Union simplification will take care of that.
            return make_optional_type(typ)
        return typ

    def visit_unbound_type_nonoptional(self, t: UnboundType, defining_literal: bool) -> Type:
        sym = self.lookup_qualified(t.name, t)
        if sym is not None:
            node = sym.node
            if isinstance(node, PlaceholderNode):
                if node.becomes_typeinfo:
                    # Reference to placeholder type.
                    if self.api.final_iteration:
                        self.cannot_resolve_type(t)
                        return AnyType(TypeOfAny.from_error)
                    elif self.allow_placeholder:
                        self.api.defer()
                    else:
                        self.api.record_incomplete_ref()
                    # Always allow ParamSpec for placeholders, if they are actually not valid,
                    # they will be reported later, after we resolve placeholders.
                    with self.set_allow_param_spec_literals(True):
                        return PlaceholderType(
                            node.fullname, self.anal_array(t.args, allow_param_spec=True), t.line
                        )
                else:
                    if self.api.final_iteration:
                        self.cannot_resolve_type(t)
                        return AnyType(TypeOfAny.from_error)
                    else:
                        # Reference to an unknown placeholder node.
                        self.api.record_incomplete_ref()
                        return AnyType(TypeOfAny.special_form)
            if node is None:
                self.fail(f"Internal error (node is None, kind={sym.kind})", t)
                return AnyType(TypeOfAny.special_form)
            fullname = node.fullname
            hook = self.plugin.get_type_analyze_hook(fullname)
            if hook is not None:
                return hook(AnalyzeTypeContext(t, t, self))
            if (
                fullname in get_nongen_builtins(self.options.python_version)
                and t.args
                and not self.always_allow_new_syntax
            ):
                self.fail(
                    no_subscript_builtin_alias(fullname, propose_alt=not self.defining_alias), t
                )
            tvar_def = self.tvar_scope.get_binding(sym)
            if isinstance(sym.node, ParamSpecExpr):
                if tvar_def is None:
                    if self.allow_unbound_tvars:
                        return t
                    self.fail(f'ParamSpec "{t.name}" is unbound', t, code=codes.VALID_TYPE)
                    return AnyType(TypeOfAny.from_error)
                assert isinstance(tvar_def, ParamSpecType)
                if len(t.args) > 0:
                    self.fail(
                        f'ParamSpec "{t.name}" used with arguments', t, code=codes.VALID_TYPE
                    )
                # Change the line number
                return ParamSpecType(
                    tvar_def.name,
                    tvar_def.fullname,
                    tvar_def.id,
                    tvar_def.flavor,
                    tvar_def.upper_bound,
                    line=t.line,
                    column=t.column,
                )
            if (
                isinstance(sym.node, TypeVarExpr)
                and self.defining_alias
                and not defining_literal
                and (tvar_def is None or tvar_def not in self.allowed_alias_tvars)
            ):
                self.fail(
                    f'Can\'t use bound type variable "{t.name}" to define generic alias',
                    t,
                    code=codes.VALID_TYPE,
                )
                return AnyType(TypeOfAny.from_error)
            if isinstance(sym.node, TypeVarExpr) and tvar_def is not None:
                assert isinstance(tvar_def, TypeVarType)
                if len(t.args) > 0:
                    self.fail(
                        f'Type variable "{t.name}" used with arguments', t, code=codes.VALID_TYPE
                    )
                # Change the line number
                return TypeVarType(
                    tvar_def.name,
                    tvar_def.fullname,
                    tvar_def.id,
                    tvar_def.values,
                    tvar_def.upper_bound,
                    tvar_def.variance,
                    line=t.line,
                    column=t.column,
                )
            if isinstance(sym.node, TypeVarTupleExpr) and (
                tvar_def is not None
                and self.defining_alias
                and tvar_def not in self.allowed_alias_tvars
            ):
                self.fail(
                    f'Can\'t use bound type variable "{t.name}" to define generic alias',
                    t,
                    code=codes.VALID_TYPE,
                )
                return AnyType(TypeOfAny.from_error)
            if isinstance(sym.node, TypeVarTupleExpr):
                if tvar_def is None:
                    self.fail(f'TypeVarTuple "{t.name}" is unbound', t, code=codes.VALID_TYPE)
                    return AnyType(TypeOfAny.from_error)
                assert isinstance(tvar_def, TypeVarTupleType)
                if len(t.args) > 0:
                    self.fail(
                        f'Type variable "{t.name}" used with arguments', t, code=codes.VALID_TYPE
                    )
                # Change the line number
                return TypeVarTupleType(
                    tvar_def.name,
                    tvar_def.fullname,
                    tvar_def.id,
                    tvar_def.upper_bound,
                    line=t.line,
                    column=t.column,
                )
            special = self.try_analyze_special_unbound_type(t, fullname)
            if special is not None:
                return special
            if isinstance(node, TypeAlias):
                self.aliases_used.add(fullname)
                with self.set_allow_param_spec_literals(node.has_param_spec_type):
                    an_args = self.anal_array(t.args, allow_param_spec=True)
                    if node.has_param_spec_type and len(node.alias_tvars) == 1:
                        an_args = self.pack_paramspec_args(an_args)

                disallow_any = self.options.disallow_any_generics and not self.is_typeshed_stub
                res = expand_type_alias(
                    node,
                    an_args,
                    self.fail,
                    node.no_args,
                    t,
                    unexpanded_type=t,
                    disallow_any=disallow_any,
                )
                # The only case where expand_type_alias() can return an incorrect instance is
                # when it is top-level instance, so no need to recurse.
                if (
                    isinstance(res, Instance)  # type: ignore[misc]
                    and len(res.args) != len(res.type.type_vars)
                    and not self.defining_alias
                ):
                    fix_instance(
                        res,
                        self.fail,
                        self.note,
                        disallow_any=disallow_any,
                        python_version=self.options.python_version,
                        use_generic_error=True,
                        unexpanded_type=t,
                    )
                if node.eager:
                    res = get_proper_type(res)
                return res
            elif isinstance(node, TypeInfo):
                return self.analyze_type_with_type_info(node, t.args, t)
            elif node.fullname in TYPE_ALIAS_NAMES:
                return AnyType(TypeOfAny.special_form)
            # Concatenate is an operator, no need for a proper type
            elif node.fullname in ("typing_extensions.Concatenate", "typing.Concatenate"):
                # We check the return type further up the stack for valid use locations
                return self.apply_concatenate_operator(t)
            else:
                return self.analyze_unbound_type_without_type_info(t, sym, defining_literal)
        else:  # sym is None
            return AnyType(TypeOfAny.special_form)

    def pack_paramspec_args(self, an_args: Sequence[Type]) -> list[Type]:
        # "Aesthetic" paramspec literals
        # these do not support mypy_extensions VarArgs, etc. as they were already analyzed
        #   TODO: should these be re-analyzed to get rid of this inconsistency?
        # another inconsistency is with empty type args (Z[] is more possibly an error imo)
        count = len(an_args)
        if count > 0:
            first_arg = get_proper_type(an_args[0])

            # TODO: can I use tuple syntax to isinstance multiple in 3.6?
            if not (
                count == 1
                and (
                    isinstance(first_arg, Parameters)
                    or isinstance(first_arg, ParamSpecType)
                    or isinstance(first_arg, AnyType)
                )
            ):
                return [Parameters(an_args, [ARG_POS] * count, [None] * count)]
        return list(an_args)

    def cannot_resolve_type(self, t: UnboundType) -> None:
        # TODO: Move error message generation to messages.py. We'd first
        #       need access to MessageBuilder here. Also move the similar
        #       message generation logic in semanal.py.
        self.api.fail(f'Cannot resolve name "{t.name}" (possible cyclic definition)', t)
        if not self.options.disable_recursive_aliases and self.api.is_func_scope():
            self.note("Recursive types are not allowed at function scope", t)

    def apply_concatenate_operator(self, t: UnboundType) -> Type:
        if len(t.args) == 0:
            self.api.fail("Concatenate needs type arguments", t, code=codes.VALID_TYPE)
            return AnyType(TypeOfAny.from_error)

        # last argument has to be ParamSpec
        ps = self.anal_type(t.args[-1], allow_param_spec=True)
        if not isinstance(ps, ParamSpecType):
            self.api.fail(
                "The last parameter to Concatenate needs to be a ParamSpec",
                t,
                code=codes.VALID_TYPE,
            )
            return AnyType(TypeOfAny.from_error)

        # TODO: this may not work well with aliases, if those worked.
        #   Those should be special-cased.
        elif ps.prefix.arg_types:
            self.api.fail("Nested Concatenates are invalid", t, code=codes.VALID_TYPE)

        args = self.anal_array(t.args[:-1])
        pre = ps.prefix

        # mypy can't infer this :(
        names: list[str | None] = [None] * len(args)

        pre = Parameters(
            args + pre.arg_types, [ARG_POS] * len(args) + pre.arg_kinds, names + pre.arg_names
        )
        return ps.copy_modified(prefix=pre)

    def try_analyze_special_unbound_type(self, t: UnboundType, fullname: str) -> Type | None:
        """Bind special type that is recognized through magic name such as 'typing.Any'.

        Return the bound type if successful, and return None if the type is a normal type.
        """
        if fullname == "builtins.None":
            return NoneType()
        elif fullname == "typing.Any" or fullname == "builtins.Any":
            return AnyType(TypeOfAny.explicit, line=t.line, column=t.column)
        elif fullname in FINAL_TYPE_NAMES:
            self.fail(
                "Final can be only used as an outermost qualifier in a variable annotation",
                t,
                code=codes.VALID_TYPE,
            )
            return AnyType(TypeOfAny.from_error)
        elif fullname == "typing.Tuple" or (
            fullname == "builtins.tuple"
            and (self.always_allow_new_syntax or self.options.python_version >= (3, 9))
        ):
            # Tuple is special because it is involved in builtin import cycle
            # and may be not ready when used.
            sym = self.api.lookup_fully_qualified_or_none("builtins.tuple")
            if not sym or isinstance(sym.node, PlaceholderNode):
                if self.api.is_incomplete_namespace("builtins"):
                    self.api.record_incomplete_ref()
                else:
                    self.fail('Name "tuple" is not defined', t)
                return AnyType(TypeOfAny.special_form)
            if len(t.args) == 0 and not t.empty_tuple_index:
                # Bare 'Tuple' is same as 'tuple'
                any_type = self.get_omitted_any(t)
                return self.named_type("builtins.tuple", [any_type], line=t.line, column=t.column)
            if len(t.args) == 2 and isinstance(t.args[1], EllipsisType):
                # Tuple[T, ...] (uniform, variable-length tuple)
                instance = self.named_type("builtins.tuple", [self.anal_type(t.args[0])])
                instance.line = t.line
                return instance
            return self.tuple_type(self.anal_array(t.args))
        elif fullname == "typing.Union":
            items = self.anal_array(t.args)
            return UnionType.make_union(items)
        elif fullname == "typing.Optional":
            if len(t.args) != 1:
                self.fail(
                    "Optional[...] must have exactly one type argument", t, code=codes.VALID_TYPE
                )
                return AnyType(TypeOfAny.from_error)
            item = self.anal_type(t.args[0])
            return make_optional_type(item)
        elif fullname == "typing.Callable":
            return self.analyze_callable_type(t)
        elif fullname == "typing.Type" or (
            fullname == "builtins.type"
            and (self.always_allow_new_syntax or self.options.python_version >= (3, 9))
        ):
            if len(t.args) == 0:
                if fullname == "typing.Type":
                    any_type = self.get_omitted_any(t)
                    return TypeType(any_type, line=t.line, column=t.column)
                else:
                    # To prevent assignment of 'builtins.type' inferred as 'builtins.object'
                    # See https://github.com/python/mypy/issues/9476 for more information
                    return None
            if len(t.args) != 1:
                type_str = "Type[...]" if fullname == "typing.Type" else "type[...]"
                self.fail(
                    type_str + " must have exactly one type argument", t, code=codes.VALID_TYPE
                )
            item = self.anal_type(t.args[0])
            if bad_type_type_item(item):
                self.fail("Type[...] can't contain another Type[...]", t, code=codes.VALID_TYPE)
                item = AnyType(TypeOfAny.from_error)
            return TypeType.make_normalized(item, line=t.line, column=t.column)
        elif fullname == "typing.ClassVar":
            if self.nesting_level > 0:
                self.fail(
                    "Invalid type: ClassVar nested inside other type", t, code=codes.VALID_TYPE
                )
            if len(t.args) == 0:
                return AnyType(TypeOfAny.from_omitted_generics, line=t.line, column=t.column)
            if len(t.args) != 1:
                self.fail(
                    "ClassVar[...] must have at most one type argument", t, code=codes.VALID_TYPE
                )
                return AnyType(TypeOfAny.from_error)
            return self.anal_type(t.args[0])
        elif fullname in NEVER_NAMES:
            return UninhabitedType(is_noreturn=True)
        elif fullname in LITERAL_TYPE_NAMES:
            return self.analyze_literal_type(t)
        elif fullname in ANNOTATED_TYPE_NAMES:
            if len(t.args) < 2:
                self.fail(
                    "Annotated[...] must have exactly one type argument"
                    " and at least one annotation",
                    t,
                    code=codes.VALID_TYPE,
                )
                return AnyType(TypeOfAny.from_error)
            return self.anal_type(t.args[0])
        elif fullname in ("typing_extensions.Required", "typing.Required"):
            if not self.allow_required:
                self.fail(
                    "Required[] can be only used in a TypedDict definition",
                    t,
                    code=codes.VALID_TYPE,
                )
                return AnyType(TypeOfAny.from_error)
            if len(t.args) != 1:
                self.fail(
                    "Required[] must have exactly one type argument", t, code=codes.VALID_TYPE
                )
                return AnyType(TypeOfAny.from_error)
            return RequiredType(self.anal_type(t.args[0]), required=True)
        elif fullname in ("typing_extensions.NotRequired", "typing.NotRequired"):
            if not self.allow_required:
                self.fail(
                    "NotRequired[] can be only used in a TypedDict definition",
                    t,
                    code=codes.VALID_TYPE,
                )
                return AnyType(TypeOfAny.from_error)
            if len(t.args) != 1:
                self.fail(
                    "NotRequired[] must have exactly one type argument", t, code=codes.VALID_TYPE
                )
                return AnyType(TypeOfAny.from_error)
            return RequiredType(self.anal_type(t.args[0]), required=False)
        elif self.anal_type_guard_arg(t, fullname) is not None:
            # In most contexts, TypeGuard[...] acts as an alias for bool (ignoring its args)
            return self.named_type("builtins.bool")
        elif fullname in ("typing.Unpack", "typing_extensions.Unpack"):
            if not self.api.incomplete_feature_enabled(UNPACK, t):
                return AnyType(TypeOfAny.from_error)
            if len(t.args) != 1:
                self.fail("Unpack[...] requires exactly one type argument", t)
                return AnyType(TypeOfAny.from_error)
            return UnpackType(self.anal_type(t.args[0]), line=t.line, column=t.column)
        elif fullname in SELF_TYPE_NAMES:
            if t.args:
                self.fail("Self type cannot have type arguments", t)
            if self.prohibit_self_type is not None:
                self.fail(f"Self type cannot be used in {self.prohibit_self_type}", t)
                return AnyType(TypeOfAny.from_error)
            if self.api.type is None:
                self.fail("Self type is only allowed in annotations within class definition", t)
                return AnyType(TypeOfAny.from_error)
            if self.api.type.has_base("builtins.type"):
                self.fail("Self type cannot be used in a metaclass", t)
            if self.api.type.self_type is not None:
                if self.api.type.is_final:
                    return fill_typevars(self.api.type)
                return self.api.type.self_type.copy_modified(line=t.line, column=t.column)
            # TODO: verify this is unreachable and replace with an assert?
            self.fail("Unexpected Self type", t)
            return AnyType(TypeOfAny.from_error)
        return None

    def get_omitted_any(self, typ: Type, fullname: str | None = None) -> AnyType:
        disallow_any = not self.is_typeshed_stub and self.options.disallow_any_generics
        return get_omitted_any(
            disallow_any, self.fail, self.note, typ, self.options.python_version, fullname
        )

    def analyze_type_with_type_info(
        self, info: TypeInfo, args: Sequence[Type], ctx: Context
    ) -> Type:
        """Bind unbound type when were able to find target TypeInfo.

        This handles simple cases like 'int', 'modname.UserClass[str]', etc.
        """

        if len(args) > 0 and info.fullname == "builtins.tuple":
            fallback = Instance(info, [AnyType(TypeOfAny.special_form)], ctx.line)
            return TupleType(self.anal_array(args), fallback, ctx.line)

        # This is a heuristic: it will be checked later anyways but the error
        # message may be worse.
        with self.set_allow_param_spec_literals(info.has_param_spec_type):
            # Analyze arguments and (usually) construct Instance type. The
            # number of type arguments and their values are
            # checked only later, since we do not always know the
            # valid count at this point. Thus we may construct an
            # Instance with an invalid number of type arguments.
            instance = Instance(
                info, self.anal_array(args, allow_param_spec=True), ctx.line, ctx.column
            )
        if len(info.type_vars) == 1 and info.has_param_spec_type:
            instance.args = tuple(self.pack_paramspec_args(instance.args))

        if info.has_type_var_tuple_type:
            # - 1 to allow for the empty type var tuple case.
            valid_arg_length = len(instance.args) >= len(info.type_vars) - 1
        else:
            valid_arg_length = len(instance.args) == len(info.type_vars)

        # Check type argument count.
        if not valid_arg_length and not self.defining_alias:
            fix_instance(
                instance,
                self.fail,
                self.note,
                disallow_any=self.options.disallow_any_generics and not self.is_typeshed_stub,
                python_version=self.options.python_version,
            )

        tup = info.tuple_type
        if tup is not None:
            # The class has a Tuple[...] base class so it will be
            # represented as a tuple type.
            if info.special_alias:
                return expand_type_alias(
                    info.special_alias,
                    # TODO: should we allow NamedTuples generic in ParamSpec?
                    self.anal_array(args),
                    self.fail,
                    False,
                    ctx,
                    use_standard_error=True,
                )
            return tup.copy_modified(items=self.anal_array(tup.items), fallback=instance)
        td = info.typeddict_type
        if td is not None:
            # The class has a TypedDict[...] base class so it will be
            # represented as a typeddict type.
            if info.special_alias:
                return expand_type_alias(
                    info.special_alias,
                    # TODO: should we allow TypedDicts generic in ParamSpec?
                    self.anal_array(args),
                    self.fail,
                    False,
                    ctx,
                    use_standard_error=True,
                )
            # Create a named TypedDictType
            return td.copy_modified(
                item_types=self.anal_array(list(td.items.values())), fallback=instance
            )

        if info.fullname == "types.NoneType":
            self.fail(
                "NoneType should not be used as a type, please use None instead",
                ctx,
                code=codes.VALID_TYPE,
            )
            return NoneType(ctx.line, ctx.column)

        return instance

    def analyze_unbound_type_without_type_info(
        self, t: UnboundType, sym: SymbolTableNode, defining_literal: bool
    ) -> Type:
        """Figure out what an unbound type that doesn't refer to a TypeInfo node means.

        This is something unusual. We try our best to find out what it is.
        """
        name = sym.fullname
        if name is None:
            assert sym.node is not None
            name = sym.node.name
        # Option 1:
        # Something with an Any type -- make it an alias for Any in a type
        # context. This is slightly problematic as it allows using the type 'Any'
        # as a base class -- however, this will fail soon at runtime so the problem
        # is pretty minor.
        if isinstance(sym.node, Var):
            typ = get_proper_type(sym.node.type)
            if isinstance(typ, AnyType):
                return AnyType(
                    TypeOfAny.from_unimported_type, missing_import_name=typ.missing_import_name
                )
            elif self.allow_type_any:
                if isinstance(typ, Instance) and typ.type.fullname == "builtins.type":
                    return AnyType(TypeOfAny.special_form)
                if isinstance(typ, TypeType) and isinstance(typ.item, AnyType):
                    return AnyType(TypeOfAny.from_another_any, source_any=typ.item)
        # Option 2:
        # Unbound type variable. Currently these may be still valid,
        # for example when defining a generic type alias.
        unbound_tvar = (
            isinstance(sym.node, (TypeVarExpr, TypeVarTupleExpr))
            and self.tvar_scope.get_binding(sym) is None
        )
        if self.allow_unbound_tvars and unbound_tvar:
            return t

        # Option 3:
        # Enum value. Note: we only want to return a LiteralType when
        # we're using this enum value specifically within context of
        # a "Literal[...]" type. So, if `defining_literal` is not set,
        # we bail out early with an error.
        #
        # If, in the distant future, we decide to permit things like
        # `def foo(x: Color.RED) -> None: ...`, we can remove that
        # check entirely.
        if isinstance(sym.node, Var) and sym.node.info and sym.node.info.is_enum:
            value = sym.node.name
            base_enum_short_name = sym.node.info.name
            if not defining_literal:
                msg = message_registry.INVALID_TYPE_RAW_ENUM_VALUE.format(
                    base_enum_short_name, value
                )
                self.fail(msg.value, t, code=msg.code)
                return AnyType(TypeOfAny.from_error)
            return LiteralType(
                value=value,
                fallback=Instance(sym.node.info, [], line=t.line, column=t.column),
                line=t.line,
                column=t.column,
            )

        # None of the above options worked. We parse the args (if there are any)
        # to make sure there are no remaining semanal-only types, then give up.
        t = t.copy_modified(args=self.anal_array(t.args))
        # TODO: Move this message building logic to messages.py.
        notes: list[str] = []
        if isinstance(sym.node, Var):
            notes.append(
                "See https://mypy.readthedocs.io/en/"
                "stable/common_issues.html#variables-vs-type-aliases"
            )
            message = 'Variable "{}" is not valid as a type'
        elif isinstance(sym.node, (SYMBOL_FUNCBASE_TYPES, Decorator)):
            message = 'Function "{}" is not valid as a type'
            if name == "builtins.any":
                notes.append('Perhaps you meant "typing.Any" instead of "any"?')
            elif name == "builtins.callable":
                notes.append('Perhaps you meant "typing.Callable" instead of "callable"?')
            else:
                notes.append('Perhaps you need "Callable[...]" or a callback protocol?')
        elif isinstance(sym.node, MypyFile):
            message = 'Module "{}" is not valid as a type'
            notes.append("Perhaps you meant to use a protocol matching the module structure?")
        elif unbound_tvar:
            message = 'Type variable "{}" is unbound'
            short = name.split(".")[-1]
            notes.append(
                (
                    '(Hint: Use "Generic[{}]" or "Protocol[{}]" base class'
                    ' to bind "{}" inside a class)'
                ).format(short, short, short)
            )
            notes.append(
                '(Hint: Use "{}" in function signature to bind "{}"'
                " inside a function)".format(short, short)
            )
        else:
            message = 'Cannot interpret reference "{}" as a type'
        if not defining_literal:
            # Literal check already gives a custom error. Avoid duplicating errors.
            self.fail(message.format(name), t, code=codes.VALID_TYPE)
            for note in notes:
                self.note(note, t, code=codes.VALID_TYPE)

        # TODO: Would it be better to always return Any instead of UnboundType
        # in case of an error? On one hand, UnboundType has a name so error messages
        # are more detailed, on the other hand, some of them may be bogus,
        # see https://github.com/python/mypy/issues/4987.
        return t

    def visit_any(self, t: AnyType) -> Type:
        return t

    def visit_none_type(self, t: NoneType) -> Type:
        return t

    def visit_uninhabited_type(self, t: UninhabitedType) -> Type:
        return t

    def visit_erased_type(self, t: ErasedType) -> Type:
        # This type should exist only temporarily during type inference
        assert False, "Internal error: Unexpected erased type"

    def visit_deleted_type(self, t: DeletedType) -> Type:
        return t

    def visit_type_list(self, t: TypeList) -> Type:
        # paramspec literal (Z[[int, str, Whatever]])
        if self.allow_param_spec_literals:
            params = self.analyze_callable_args(t)
            if params:
                ts, kinds, names = params
                # bind these types
                return Parameters(self.anal_array(ts), kinds, names)
            else:
                return AnyType(TypeOfAny.from_error)
        else:
            self.fail(
                'Bracketed expression "[...]" is not valid as a type', t, code=codes.VALID_TYPE
            )
            self.note('Did you mean "List[...]"?', t)
            return AnyType(TypeOfAny.from_error)

    def visit_callable_argument(self, t: CallableArgument) -> Type:
        self.fail("Invalid type", t, code=codes.VALID_TYPE)
        return AnyType(TypeOfAny.from_error)

    def visit_instance(self, t: Instance) -> Type:
        return t

    def visit_type_alias_type(self, t: TypeAliasType) -> Type:
        # TODO: should we do something here?
        return t

    def visit_type_var(self, t: TypeVarType) -> Type:
        return t

    def visit_param_spec(self, t: ParamSpecType) -> Type:
        return t

    def visit_type_var_tuple(self, t: TypeVarTupleType) -> Type:
        return t

    def visit_unpack_type(self, t: UnpackType) -> Type:
        raise NotImplementedError

    def visit_parameters(self, t: Parameters) -> Type:
        raise NotImplementedError("ParamSpec literals cannot have unbound TypeVars")

    def visit_callable_type(self, t: CallableType, nested: bool = True) -> Type:
        # Every Callable can bind its own type variables, if they're not in the outer scope
        with self.tvar_scope_frame():
            if self.defining_alias:
                variables = t.variables
            else:
                variables, _ = self.bind_function_type_variables(t, t)
            special = self.anal_type_guard(t.ret_type)
            arg_kinds = t.arg_kinds
            if len(arg_kinds) >= 2 and arg_kinds[-2] == ARG_STAR and arg_kinds[-1] == ARG_STAR2:
                arg_types = self.anal_array(t.arg_types[:-2], nested=nested) + [
                    self.anal_star_arg_type(t.arg_types[-2], ARG_STAR, nested=nested),
                    self.anal_star_arg_type(t.arg_types[-1], ARG_STAR2, nested=nested),
                ]
            else:
                arg_types = self.anal_array(t.arg_types, nested=nested)
            ret = t.copy_modified(
                arg_types=arg_types,
                ret_type=self.anal_type(t.ret_type, nested=nested),
                # If the fallback isn't filled in yet,
                # its type will be the falsey FakeInfo
                fallback=(t.fallback if t.fallback.type else self.named_type("builtins.function")),
                variables=self.anal_var_defs(variables),
                type_guard=special,
            )
        return ret

    def anal_type_guard(self, t: Type) -> Type | None:
        if isinstance(t, UnboundType):
            sym = self.lookup_qualified(t.name, t)
            if sym is not None and sym.node is not None:
                return self.anal_type_guard_arg(t, sym.node.fullname)
        # TODO: What if it's an Instance? Then use t.type.fullname?
        return None

    def anal_type_guard_arg(self, t: UnboundType, fullname: str) -> Type | None:
        if fullname in ("typing_extensions.TypeGuard", "typing.TypeGuard"):
            if len(t.args) != 1:
                self.fail(
                    "TypeGuard must have exactly one type argument", t, code=codes.VALID_TYPE
                )
                return AnyType(TypeOfAny.from_error)
            return self.anal_type(t.args[0])
        return None

    def anal_star_arg_type(self, t: Type, kind: ArgKind, nested: bool) -> Type:
        """Analyze signature argument type for *args and **kwargs argument."""
        if isinstance(t, UnboundType) and t.name and "." in t.name and not t.args:
            components = t.name.split(".")
            tvar_name = ".".join(components[:-1])
            sym = self.lookup_qualified(tvar_name, t)
            if sym is not None and isinstance(sym.node, ParamSpecExpr):
                tvar_def = self.tvar_scope.get_binding(sym)
                if isinstance(tvar_def, ParamSpecType):
                    if kind == ARG_STAR:
                        make_paramspec = paramspec_args
                        if components[-1] != "args":
                            self.fail(
                                f'Use "{tvar_name}.args" for variadic "*" parameter',
                                t,
                                code=codes.VALID_TYPE,
                            )
                    elif kind == ARG_STAR2:
                        make_paramspec = paramspec_kwargs
                        if components[-1] != "kwargs":
                            self.fail(
                                f'Use "{tvar_name}.kwargs" for variadic "**" parameter',
                                t,
                                code=codes.VALID_TYPE,
                            )
                    else:
                        assert False, kind
                    return make_paramspec(
                        tvar_def.name,
                        tvar_def.fullname,
                        tvar_def.id,
                        named_type_func=self.named_type,
                        line=t.line,
                        column=t.column,
                    )
        return self.anal_type(t, nested=nested)

    def visit_overloaded(self, t: Overloaded) -> Type:
        # Overloaded types are manually constructed in semanal.py by analyzing the
        # AST and combining together the Callable types this visitor converts.
        #
        # So if we're ever asked to reanalyze an Overloaded type, we know it's
        # fine to just return it as-is.
        return t

    def visit_tuple_type(self, t: TupleType) -> Type:
        # Types such as (t1, t2, ...) only allowed in assignment statements. They'll
        # generate errors elsewhere, and Tuple[t1, t2, ...] must be used instead.
        if t.implicit and not self.allow_tuple_literal:
            self.fail("Syntax error in type annotation", t, code=codes.SYNTAX)
            if len(t.items) == 0:
                self.note(
                    "Suggestion: Use Tuple[()] instead of () for an empty tuple, or "
                    "None for a function without a return value",
                    t,
                    code=codes.SYNTAX,
                )
            elif len(t.items) == 1:
                self.note("Suggestion: Is there a spurious trailing comma?", t, code=codes.SYNTAX)
            else:
                self.note(
                    "Suggestion: Use Tuple[T1, ..., Tn] instead of (T1, ..., Tn)",
                    t,
                    code=codes.SYNTAX,
                )
            return AnyType(TypeOfAny.from_error)
        star_count = sum(1 for item in t.items if isinstance(item, StarType))
        if star_count > 1:
            self.fail("At most one star type allowed in a tuple", t)
            if t.implicit:
                return TupleType(
                    [AnyType(TypeOfAny.from_error) for _ in t.items],
                    self.named_type("builtins.tuple"),
                    t.line,
                )
            else:
                return AnyType(TypeOfAny.from_error)
        any_type = AnyType(TypeOfAny.special_form)
        # If the fallback isn't filled in yet, its type will be the falsey FakeInfo
        fallback = (
            t.partial_fallback
            if t.partial_fallback.type
            else self.named_type("builtins.tuple", [any_type])
        )
        return TupleType(self.anal_array(t.items), fallback, t.line)

    def visit_typeddict_type(self, t: TypedDictType) -> Type:
        items = {
            item_name: self.anal_type(item_type) for (item_name, item_type) in t.items.items()
        }
        return TypedDictType(items, set(t.required_keys), t.fallback)

    def visit_raw_expression_type(self, t: RawExpressionType) -> Type:
        # We should never see a bare Literal. We synthesize these raw literals
        # in the earlier stages of semantic analysis, but those
        # "fake literals" should always be wrapped in an UnboundType
        # corresponding to 'Literal'.
        #
        # Note: if at some point in the distant future, we decide to
        # make signatures like "foo(x: 20) -> None" legal, we can change
        # this method so it generates and returns an actual LiteralType
        # instead.

        if self.report_invalid_types:
            if t.base_type_name in ("builtins.int", "builtins.bool"):
                # The only time it makes sense to use an int or bool is inside of
                # a literal type.
                msg = f"Invalid type: try using Literal[{repr(t.literal_value)}] instead?"
            elif t.base_type_name in ("builtins.float", "builtins.complex"):
                # We special-case warnings for floats and complex numbers.
                msg = f"Invalid type: {t.simple_name()} literals cannot be used as a type"
            else:
                # And in all other cases, we default to a generic error message.
                # Note: the reason why we use a generic error message for strings
                # but not ints or bools is because whenever we see an out-of-place
                # string, it's unclear if the user meant to construct a literal type
                # or just misspelled a regular type. So we avoid guessing.
                msg = "Invalid type comment or annotation"

            self.fail(msg, t, code=codes.VALID_TYPE)
            if t.note is not None:
                self.note(t.note, t, code=codes.VALID_TYPE)

        return AnyType(TypeOfAny.from_error, line=t.line, column=t.column)

    def visit_literal_type(self, t: LiteralType) -> Type:
        return t

    def visit_star_type(self, t: StarType) -> Type:
        return StarType(self.anal_type(t.type), t.line)

    def visit_union_type(self, t: UnionType) -> Type:
        if (
            t.uses_pep604_syntax is True
            and t.is_evaluated is True
            and not self.always_allow_new_syntax
            and not self.options.python_version >= (3, 10)
        ):
            self.fail("X | Y syntax for unions requires Python 3.10", t, code=codes.SYNTAX)
        return UnionType(self.anal_array(t.items), t.line)

    def visit_partial_type(self, t: PartialType) -> Type:
        assert False, "Internal error: Unexpected partial type"

    def visit_ellipsis_type(self, t: EllipsisType) -> Type:
        if self.allow_param_spec_literals:
            any_type = AnyType(TypeOfAny.explicit)
            return Parameters(
                [any_type, any_type], [ARG_STAR, ARG_STAR2], [None, None], is_ellipsis_args=True
            )
        else:
            self.fail('Unexpected "..."', t)
            return AnyType(TypeOfAny.from_error)

    def visit_type_type(self, t: TypeType) -> Type:
        return TypeType.make_normalized(self.anal_type(t.item), line=t.line)

    def visit_placeholder_type(self, t: PlaceholderType) -> Type:
        n = None if t.fullname is None else self.api.lookup_fully_qualified(t.fullname)
        if not n or isinstance(n.node, PlaceholderNode):
            self.api.defer()  # Still incomplete
            return t
        else:
            # TODO: Handle non-TypeInfo
            assert isinstance(n.node, TypeInfo)
            return self.analyze_type_with_type_info(n.node, t.args, t)

    def analyze_callable_args_for_paramspec(
        self, callable_args: Type, ret_type: Type, fallback: Instance
    ) -> CallableType | None:
        """Construct a 'Callable[P, RET]', where P is ParamSpec, return None if we cannot."""
        if not isinstance(callable_args, UnboundType):
            return None
        sym = self.lookup_qualified(callable_args.name, callable_args)
        if sym is None:
            return None
        tvar_def = self.tvar_scope.get_binding(sym)
        if not isinstance(tvar_def, ParamSpecType):
            return None

        return CallableType(
            [
                paramspec_args(
                    tvar_def.name, tvar_def.fullname, tvar_def.id, named_type_func=self.named_type
                ),
                paramspec_kwargs(
                    tvar_def.name, tvar_def.fullname, tvar_def.id, named_type_func=self.named_type
                ),
            ],
            [nodes.ARG_STAR, nodes.ARG_STAR2],
            [None, None],
            ret_type=ret_type,
            fallback=fallback,
        )

    def analyze_callable_args_for_concatenate(
        self, callable_args: Type, ret_type: Type, fallback: Instance
    ) -> CallableType | None:
        """Construct a 'Callable[C, RET]', where C is Concatenate[..., P], returning None if we
        cannot.
        """
        if not isinstance(callable_args, UnboundType):
            return None
        sym = self.lookup_qualified(callable_args.name, callable_args)
        if sym is None:
            return None
        if sym.node is None:
            return None
        if sym.node.fullname not in ("typing_extensions.Concatenate", "typing.Concatenate"):
            return None

        tvar_def = self.anal_type(callable_args, allow_param_spec=True)
        if not isinstance(tvar_def, ParamSpecType):
            return None

        # ick, CallableType should take ParamSpecType
        prefix = tvar_def.prefix
        # we don't set the prefix here as generic arguments will get updated at some point
        # in the future. CallableType.param_spec() accounts for this.
        return CallableType(
            [
                *prefix.arg_types,
                paramspec_args(
                    tvar_def.name, tvar_def.fullname, tvar_def.id, named_type_func=self.named_type
                ),
                paramspec_kwargs(
                    tvar_def.name, tvar_def.fullname, tvar_def.id, named_type_func=self.named_type
                ),
            ],
            [*prefix.arg_kinds, nodes.ARG_STAR, nodes.ARG_STAR2],
            [*prefix.arg_names, None, None],
            ret_type=ret_type,
            fallback=fallback,
            from_concatenate=True,
        )

    def analyze_callable_type(self, t: UnboundType) -> Type:
        fallback = self.named_type("builtins.function")
        if len(t.args) == 0:
            # Callable (bare). Treat as Callable[..., Any].
            any_type = self.get_omitted_any(t)
            ret = callable_with_ellipsis(any_type, any_type, fallback)
        elif len(t.args) == 2:
            callable_args = t.args[0]
            ret_type = t.args[1]
            if isinstance(callable_args, TypeList):
                # Callable[[ARG, ...], RET] (ordinary callable type)
                analyzed_args = self.analyze_callable_args(callable_args)
                if analyzed_args is None:
                    return AnyType(TypeOfAny.from_error)
                args, kinds, names = analyzed_args
                ret = CallableType(args, kinds, names, ret_type=ret_type, fallback=fallback)
            elif isinstance(callable_args, EllipsisType):
                # Callable[..., RET] (with literal ellipsis; accept arbitrary arguments)
                ret = callable_with_ellipsis(
                    AnyType(TypeOfAny.explicit), ret_type=ret_type, fallback=fallback
                )
            else:
                # Callable[P, RET] (where P is ParamSpec)
                maybe_ret = self.analyze_callable_args_for_paramspec(
                    callable_args, ret_type, fallback
                ) or self.analyze_callable_args_for_concatenate(callable_args, ret_type, fallback)
                if maybe_ret is None:
                    # Callable[?, RET] (where ? is something invalid)
                    self.fail(
                        "The first argument to Callable must be a "
                        'list of types, parameter specification, or "..."',
                        t,
                        code=codes.VALID_TYPE,
                    )
                    self.note(
                        "See https://mypy.readthedocs.io/en/stable/kinds_of_types.html#callable-types-and-lambdas",  # noqa: E501
                        t,
                    )
                    return AnyType(TypeOfAny.from_error)
                ret = maybe_ret
        else:
            if self.options.disallow_any_generics:
                self.fail('Please use "Callable[[<parameters>], <return type>]"', t)
            else:
                self.fail('Please use "Callable[[<parameters>], <return type>]" or "Callable"', t)
            return AnyType(TypeOfAny.from_error)
        assert isinstance(ret, CallableType)
        return ret.accept(self)

    def analyze_callable_args(
        self, arglist: TypeList
    ) -> tuple[list[Type], list[ArgKind], list[str | None]] | None:
        args: list[Type] = []
        kinds: list[ArgKind] = []
        names: list[str | None] = []
        for arg in arglist.items:
            if isinstance(arg, CallableArgument):
                args.append(arg.typ)
                names.append(arg.name)
                if arg.constructor is None:
                    return None
                found = self.lookup_qualified(arg.constructor, arg)
                if found is None:
                    # Looking it up already put an error message in
                    return None
                elif found.fullname not in ARG_KINDS_BY_CONSTRUCTOR:
                    self.fail(f'Invalid argument constructor "{found.fullname}"', arg)
                    return None
                else:
                    assert found.fullname is not None
                    kind = ARG_KINDS_BY_CONSTRUCTOR[found.fullname]
                    kinds.append(kind)
                    if arg.name is not None and kind.is_star():
                        self.fail(f"{arg.constructor} arguments should not have names", arg)
                        return None
            else:
                args.append(arg)
                kinds.append(ARG_POS)
                names.append(None)
        # Note that arglist below is only used for error context.
        check_arg_names(names, [arglist] * len(args), self.fail, "Callable")
        check_arg_kinds(kinds, [arglist] * len(args), self.fail)
        return args, kinds, names

    def analyze_literal_type(self, t: UnboundType) -> Type:
        if len(t.args) == 0:
            self.fail("Literal[...] must have at least one parameter", t, code=codes.VALID_TYPE)
            return AnyType(TypeOfAny.from_error)

        output: list[Type] = []
        for i, arg in enumerate(t.args):
            analyzed_types = self.analyze_literal_param(i + 1, arg, t)
            if analyzed_types is None:
                return AnyType(TypeOfAny.from_error)
            else:
                output.extend(analyzed_types)
        return UnionType.make_union(output, line=t.line)

    def analyze_literal_param(self, idx: int, arg: Type, ctx: Context) -> list[Type] | None:
        # This UnboundType was originally defined as a string.
        if isinstance(arg, UnboundType) and arg.original_str_expr is not None:
            assert arg.original_str_fallback is not None
            return [
                LiteralType(
                    value=arg.original_str_expr,
                    fallback=self.named_type(arg.original_str_fallback),
                    line=arg.line,
                    column=arg.column,
                )
            ]

        # If arg is an UnboundType that was *not* originally defined as
        # a string, try expanding it in case it's a type alias or something.
        if isinstance(arg, UnboundType):
            self.nesting_level += 1
            try:
                arg = self.visit_unbound_type(arg, defining_literal=True)
            finally:
                self.nesting_level -= 1

        # Literal[...] cannot contain Any. Give up and add an error message
        # (if we haven't already).
        arg = get_proper_type(arg)
        if isinstance(arg, AnyType):
            # Note: We can encounter Literals containing 'Any' under three circumstances:
            #
            # 1. If the user attempts use an explicit Any as a parameter
            # 2. If the user is trying to use an enum value imported from a module with
            #    no type hints, giving it an implicit type of 'Any'
            # 3. If there's some other underlying problem with the parameter.
            #
            # We report an error in only the first two cases. In the third case, we assume
            # some other region of the code has already reported a more relevant error.
            #
            # TODO: Once we start adding support for enums, make sure we report a custom
            # error for case 2 as well.
            if arg.type_of_any not in (TypeOfAny.from_error, TypeOfAny.special_form):
                self.fail(
                    f'Parameter {idx} of Literal[...] cannot be of type "Any"',
                    ctx,
                    code=codes.VALID_TYPE,
                )
            return None
        elif isinstance(arg, RawExpressionType):
            # A raw literal. Convert it directly into a literal if we can.
            if arg.literal_value is None:
                name = arg.simple_name()
                if name in ("float", "complex"):
                    msg = f'Parameter {idx} of Literal[...] cannot be of type "{name}"'
                else:
                    msg = "Invalid type: Literal[...] cannot contain arbitrary expressions"
                self.fail(msg, ctx, code=codes.VALID_TYPE)
                # Note: we deliberately ignore arg.note here: the extra info might normally be
                # helpful, but it generally won't make sense in the context of a Literal[...].
                return None

            # Remap bytes and unicode into the appropriate type for the correct Python version
            fallback = self.named_type(arg.base_type_name)
            assert isinstance(fallback, Instance)
            return [LiteralType(arg.literal_value, fallback, line=arg.line, column=arg.column)]
        elif isinstance(arg, (NoneType, LiteralType)):
            # Types that we can just add directly to the literal/potential union of literals.
            return [arg]
        elif isinstance(arg, Instance) and arg.last_known_value is not None:
            # Types generated from declarations like "var: Final = 4".
            return [arg.last_known_value]
        elif isinstance(arg, UnionType):
            out = []
            for union_arg in arg.items:
                union_result = self.analyze_literal_param(idx, union_arg, ctx)
                if union_result is None:
                    return None
                out.extend(union_result)
            return out
        else:
            self.fail(f"Parameter {idx} of Literal[...] is invalid", ctx, code=codes.VALID_TYPE)
            return None

    def analyze_type(self, t: Type) -> Type:
        return t.accept(self)

    def fail(self, msg: str, ctx: Context, *, code: ErrorCode | None = None) -> None:
        self.fail_func(msg, ctx, code=code)

    def note(self, msg: str, ctx: Context, *, code: ErrorCode | None = None) -> None:
        self.note_func(msg, ctx, code=code)

    @contextmanager
    def tvar_scope_frame(self) -> Iterator[None]:
        old_scope = self.tvar_scope
        self.tvar_scope = self.tvar_scope.method_frame()
        yield
        self.tvar_scope = old_scope

    def infer_type_variables(self, type: CallableType) -> list[tuple[str, TypeVarLikeExpr]]:
        """Return list of unique type variables referred to in a callable."""
        names: list[str] = []
        tvars: list[TypeVarLikeExpr] = []
        for arg in type.arg_types:
            for name, tvar_expr in arg.accept(
                TypeVarLikeQuery(self.lookup_qualified, self.tvar_scope)
            ):
                if name not in names:
                    names.append(name)
                    tvars.append(tvar_expr)
        # When finding type variables in the return type of a function, don't
        # look inside Callable types.  Type variables only appearing in
        # functions in the return type belong to those functions, not the
        # function we're currently analyzing.
        for name, tvar_expr in type.ret_type.accept(
            TypeVarLikeQuery(self.lookup_qualified, self.tvar_scope, include_callables=False)
        ):
            if name not in names:
                names.append(name)
                tvars.append(tvar_expr)
        return list(zip(names, tvars))

    def bind_function_type_variables(
        self, fun_type: CallableType, defn: Context
    ) -> tuple[Sequence[TypeVarLikeType], bool]:
        """Find the type variables of the function type and bind them in our tvar_scope"""
        has_self_type = False
        if fun_type.variables:
            defs = []
            for var in fun_type.variables:
                if self.api.type and self.api.type.self_type and var == self.api.type.self_type:
                    has_self_type = True
                    continue
                var_node = self.lookup_qualified(var.name, defn)
                assert var_node, "Binding for function type variable not found within function"
                var_expr = var_node.node
                assert isinstance(var_expr, TypeVarLikeExpr)
                binding = self.tvar_scope.bind_new(var.name, var_expr)
                defs.append(binding)
            return defs, has_self_type
        typevars = self.infer_type_variables(fun_type)
        has_self_type = find_self_type(
            fun_type, lambda name: self.api.lookup_qualified(name, defn, suppress_errors=True)
        )
        # Do not define a new type variable if already defined in scope.
        typevars = [
            (name, tvar) for name, tvar in typevars if not self.is_defined_type_var(name, defn)
        ]
        defs = []
        for name, tvar in typevars:
            if not self.tvar_scope.allow_binding(tvar.fullname):
                self.fail(
                    f'Type variable "{name}" is bound by an outer class',
                    defn,
                    code=codes.VALID_TYPE,
                )
            binding = self.tvar_scope.bind_new(name, tvar)
            defs.append(binding)

        return defs, has_self_type

    def is_defined_type_var(self, tvar: str, context: Context) -> bool:
        tvar_node = self.lookup_qualified(tvar, context)
        if not tvar_node:
            return False
        return self.tvar_scope.get_binding(tvar_node) is not None

    def anal_array(
        self, a: Iterable[Type], nested: bool = True, *, allow_param_spec: bool = False
    ) -> list[Type]:
        res: list[Type] = []
        for t in a:
            res.append(self.anal_type(t, nested, allow_param_spec=allow_param_spec))
        return self.check_unpacks_in_list(res)

    def anal_type(self, t: Type, nested: bool = True, *, allow_param_spec: bool = False) -> Type:
        if nested:
            self.nesting_level += 1
        old_allow_required = self.allow_required
        self.allow_required = False
        try:
            analyzed = t.accept(self)
        finally:
            if nested:
                self.nesting_level -= 1
            self.allow_required = old_allow_required
        if (
            not allow_param_spec
            and isinstance(analyzed, ParamSpecType)
            and analyzed.flavor == ParamSpecFlavor.BARE
        ):
            if analyzed.prefix.arg_types:
                self.fail("Invalid location for Concatenate", t, code=codes.VALID_TYPE)
                self.note("You can use Concatenate as the first argument to Callable", t)
            else:
                self.fail(
                    f'Invalid location for ParamSpec "{analyzed.name}"', t, code=codes.VALID_TYPE
                )
                self.note(
                    "You can use ParamSpec as the first argument to Callable, e.g., "
                    "'Callable[{}, int]'".format(analyzed.name),
                    t,
                )
        return analyzed

    def anal_var_def(self, var_def: TypeVarLikeType) -> TypeVarLikeType:
        if isinstance(var_def, TypeVarType):
            return TypeVarType(
                var_def.name,
                var_def.fullname,
                var_def.id.raw_id,
                self.anal_array(var_def.values),
                var_def.upper_bound.accept(self),
                var_def.variance,
                var_def.line,
            )
        else:
            return var_def

    def anal_var_defs(self, var_defs: Sequence[TypeVarLikeType]) -> list[TypeVarLikeType]:
        return [self.anal_var_def(vd) for vd in var_defs]

    def named_type(
        self,
        fully_qualified_name: str,
        args: list[Type] | None = None,
        line: int = -1,
        column: int = -1,
    ) -> Instance:
        node = self.lookup_fqn_func(fully_qualified_name)
        assert isinstance(node.node, TypeInfo)
        any_type = AnyType(TypeOfAny.special_form)
        if args is not None:
            args = self.check_unpacks_in_list(args)
        return Instance(
            node.node, args or [any_type] * len(node.node.defn.type_vars), line=line, column=column
        )

    def check_unpacks_in_list(self, items: list[Type]) -> list[Type]:
        new_items: list[Type] = []
        num_unpacks = 0
        final_unpack = None
        for item in items:
            if isinstance(item, UnpackType):
                if not num_unpacks:
                    new_items.append(item)
                num_unpacks += 1
                final_unpack = item
            else:
                new_items.append(item)

        if num_unpacks > 1:
            assert final_unpack is not None
            self.fail("More than one Unpack in a type is not allowed", final_unpack)
        return new_items

    def tuple_type(self, items: list[Type]) -> TupleType:
        any_type = AnyType(TypeOfAny.special_form)
        return TupleType(items, fallback=self.named_type("builtins.tuple", [any_type]))

    @contextmanager
    def set_allow_param_spec_literals(self, to: bool) -> Iterator[None]:
        old = self.allow_param_spec_literals
        try:
            self.allow_param_spec_literals = to
            yield
        finally:
            self.allow_param_spec_literals = old


TypeVarLikeList = List[Tuple[str, TypeVarLikeExpr]]


class MsgCallback(Protocol):
    def __call__(self, __msg: str, __ctx: Context, *, code: ErrorCode | None = None) -> None:
        ...


def get_omitted_any(
    disallow_any: bool,
    fail: MsgCallback,
    note: MsgCallback,
    orig_type: Type,
    python_version: tuple[int, int],
    fullname: str | None = None,
    unexpanded_type: Type | None = None,
) -> AnyType:
    if disallow_any:
        nongen_builtins = get_nongen_builtins(python_version)
        if fullname in nongen_builtins:
            typ = orig_type
            # We use a dedicated error message for builtin generics (as the most common case).
            alternative = nongen_builtins[fullname]
            fail(
                message_registry.IMPLICIT_GENERIC_ANY_BUILTIN.format(alternative),
                typ,
                code=codes.TYPE_ARG,
            )
        else:
            typ = unexpanded_type or orig_type
            type_str = typ.name if isinstance(typ, UnboundType) else format_type_bare(typ)

            fail(
                message_registry.BARE_GENERIC.format(quote_type_string(type_str)),
                typ,
                code=codes.TYPE_ARG,
            )
            base_type = get_proper_type(orig_type)
            base_fullname = (
                base_type.type.fullname if isinstance(base_type, Instance) else fullname
            )
            # Ideally, we'd check whether the type is quoted or `from __future__ annotations`
            # is set before issuing this note
            if python_version < (3, 9) and base_fullname in GENERIC_STUB_NOT_AT_RUNTIME_TYPES:
                # Recommend `from __future__ import annotations` or to put type in quotes
                # (string literal escaping) for classes not generic at runtime
                note(
                    "Subscripting classes that are not generic at runtime may require "
                    "escaping, see https://mypy.readthedocs.io/en/stable/runtime_troubles.html"
                    "#not-generic-runtime",
                    typ,
                    code=codes.TYPE_ARG,
                )

        any_type = AnyType(TypeOfAny.from_error, line=typ.line, column=typ.column)
    else:
        any_type = AnyType(
            TypeOfAny.from_omitted_generics, line=orig_type.line, column=orig_type.column
        )
    return any_type


def fix_instance(
    t: Instance,
    fail: MsgCallback,
    note: MsgCallback,
    disallow_any: bool,
    python_version: tuple[int, int],
    use_generic_error: bool = False,
    unexpanded_type: Type | None = None,
) -> None:
    """Fix a malformed instance by replacing all type arguments with Any.

    Also emit a suitable error if this is not due to implicit Any's.
    """
    if len(t.args) == 0:
        if use_generic_error:
            fullname: str | None = None
        else:
            fullname = t.type.fullname
        any_type = get_omitted_any(
            disallow_any, fail, note, t, python_version, fullname, unexpanded_type
        )
        t.args = (any_type,) * len(t.type.type_vars)
        return
    # Invalid number of type parameters.
    fail(
        wrong_type_arg_count(len(t.type.type_vars), str(len(t.args)), t.type.name),
        t,
        code=codes.TYPE_ARG,
    )
    # Construct the correct number of type arguments, as
    # otherwise the type checker may crash as it expects
    # things to be right.
    t.args = tuple(AnyType(TypeOfAny.from_error) for _ in t.type.type_vars)
    t.invalid = True


def expand_type_alias(
    node: TypeAlias,
    args: list[Type],
    fail: MsgCallback,
    no_args: bool,
    ctx: Context,
    *,
    unexpanded_type: Type | None = None,
    disallow_any: bool = False,
    use_standard_error: bool = False,
) -> Type:
    """Expand a (generic) type alias target following the rules outlined in TypeAlias docstring.

    Here:
        target: original target type
        args: types to be substituted in place of type variables
        fail: error reporter callback
        no_args: whether original definition used a bare generic `A = List`
        ctx: context where expansion happens
        unexpanded_type, disallow_any, use_standard_error: used to customize error messages
    """
    exp_len = len(node.alias_tvars)
    act_len = len(args)
    if exp_len > 0 and act_len == 0:
        # Interpret bare Alias same as normal generic, i.e., Alias[Any, Any, ...]
        return set_any_tvars(
            node,
            ctx.line,
            ctx.column,
            disallow_any=disallow_any,
            fail=fail,
            unexpanded_type=unexpanded_type,
        )
    if exp_len == 0 and act_len == 0:
        if no_args:
            assert isinstance(node.target, Instance)  # type: ignore[misc]
            # Note: this is the only case where we use an eager expansion. See more info about
            # no_args aliases like L = List in the docstring for TypeAlias class.
            return Instance(node.target.type, [], line=ctx.line, column=ctx.column)
        return TypeAliasType(node, [], line=ctx.line, column=ctx.column)
    if (
        exp_len == 0
        and act_len > 0
        and isinstance(node.target, Instance)  # type: ignore[misc]
        and no_args
    ):
        tp = Instance(node.target.type, args)
        tp.line = ctx.line
        tp.column = ctx.column
        return tp
    if act_len != exp_len:
        if use_standard_error:
            # This is used if type alias is an internal representation of another type,
            # for example a generic TypedDict or NamedTuple.
            msg = wrong_type_arg_count(exp_len, str(act_len), node.name)
        else:
            msg = f"Bad number of arguments for type alias, expected: {exp_len}, given: {act_len}"
        fail(msg, ctx, code=codes.TYPE_ARG)
        return set_any_tvars(node, ctx.line, ctx.column, from_error=True)
    # TODO: we need to check args validity w.r.t alias.alias_tvars.
    # Otherwise invalid instantiations will be allowed in runtime contex
    # Note: in type context, these will be still caught by semanal_typeargs.
    typ = TypeAliasType(node, args, ctx.line, ctx.column)
    assert typ.alias is not None
    # HACK: Implement FlexibleAlias[T, typ] by expanding it to typ here.
    if (
        isinstance(typ.alias.target, Instance)  # type: ignore[misc]
        and typ.alias.target.type.fullname == "mypy_extensions.FlexibleAlias"
    ):
        exp = get_proper_type(typ)
        assert isinstance(exp, Instance)
        return exp.args[-1]
    return typ


def set_any_tvars(
    node: TypeAlias,
    newline: int,
    newcolumn: int,
    *,
    from_error: bool = False,
    disallow_any: bool = False,
    fail: MsgCallback | None = None,
    unexpanded_type: Type | None = None,
) -> Type:
    if from_error or disallow_any:
        type_of_any = TypeOfAny.from_error
    else:
        type_of_any = TypeOfAny.from_omitted_generics
    if disallow_any and node.alias_tvars:
        assert fail is not None
        if unexpanded_type:
            type_str = (
                unexpanded_type.name
                if isinstance(unexpanded_type, UnboundType)
                else format_type_bare(unexpanded_type)
            )
        else:
            type_str = node.name

        fail(
            message_registry.BARE_GENERIC.format(quote_type_string(type_str)),
            Context(newline, newcolumn),
            code=codes.TYPE_ARG,
        )
    any_type = AnyType(type_of_any, line=newline, column=newcolumn)
    return TypeAliasType(node, [any_type] * len(node.alias_tvars), newline, newcolumn)


def remove_dups(tvars: Iterable[T]) -> list[T]:
    # Get unique elements in order of appearance
    all_tvars: set[T] = set()
    new_tvars: list[T] = []
    for t in tvars:
        if t not in all_tvars:
            new_tvars.append(t)
            all_tvars.add(t)
    return new_tvars


def flatten_tvars(ll: Iterable[list[T]]) -> list[T]:
    return remove_dups(chain.from_iterable(ll))


class TypeVarLikeQuery(TypeQuery[TypeVarLikeList]):
    """Find TypeVar and ParamSpec references in an unbound type."""

    def __init__(
        self,
        lookup: Callable[[str, Context], SymbolTableNode | None],
        scope: TypeVarLikeScope,
        *,
        include_callables: bool = True,
        include_bound_tvars: bool = False,
    ) -> None:
        self.include_callables = include_callables
        self.lookup = lookup
        self.scope = scope
        self.include_bound_tvars = include_bound_tvars
        super().__init__(flatten_tvars)
        # Only include type variables in type aliases args. This would be anyway
        # that case if we expand (as target variables would be overridden with args)
        # and it may cause infinite recursion on invalid (diverging) recursive aliases.
        self.skip_alias_target = True

    def _seems_like_callable(self, type: UnboundType) -> bool:
        if not type.args:
            return False
        return isinstance(type.args[0], (EllipsisType, TypeList, ParamSpecType))

    def visit_unbound_type(self, t: UnboundType) -> TypeVarLikeList:
        name = t.name
        node = None
        # Special case P.args and P.kwargs for ParamSpecs only.
        if name.endswith("args"):
            if name.endswith(".args") or name.endswith(".kwargs"):
                base = ".".join(name.split(".")[:-1])
                n = self.lookup(base, t)
                if n is not None and isinstance(n.node, ParamSpecExpr):
                    node = n
                    name = base
        if node is None:
            node = self.lookup(name, t)
        if (
            node
            and isinstance(node.node, TypeVarLikeExpr)
            and (self.include_bound_tvars or self.scope.get_binding(node) is None)
        ):
            assert isinstance(node.node, TypeVarLikeExpr)
            return [(name, node.node)]
        elif not self.include_callables and self._seems_like_callable(t):
            return []
        elif node and node.fullname in LITERAL_TYPE_NAMES:
            return []
        elif node and node.fullname in ANNOTATED_TYPE_NAMES and t.args:
            # Don't query the second argument to Annotated for TypeVars
            return self.query_types([t.args[0]])
        else:
            return super().visit_unbound_type(t)

    def visit_callable_type(self, t: CallableType) -> TypeVarLikeList:
        if self.include_callables:
            return super().visit_callable_type(t)
        else:
            return []


class DivergingAliasDetector(TrivialSyntheticTypeTranslator):
    """See docstring of detect_diverging_alias() for details."""

    # TODO: this doesn't really need to be a translator, but we don't have a trivial visitor.
    def __init__(
        self,
        seen_nodes: set[TypeAlias],
        lookup: Callable[[str, Context], SymbolTableNode | None],
        scope: TypeVarLikeScope,
    ) -> None:
        self.seen_nodes = seen_nodes
        self.lookup = lookup
        self.scope = scope
        self.diverging = False

    def visit_type_alias_type(self, t: TypeAliasType) -> Type:
        assert t.alias is not None, f"Unfixed type alias {t.type_ref}"
        if t.alias in self.seen_nodes:
            for arg in t.args:
                if not isinstance(arg, TypeVarLikeType) and has_type_vars(arg):
                    self.diverging = True
                    return t
            # All clear for this expansion chain.
            return t
        new_nodes = self.seen_nodes | {t.alias}
        visitor = DivergingAliasDetector(new_nodes, self.lookup, self.scope)
        _ = get_proper_type(t).accept(visitor)
        if visitor.diverging:
            self.diverging = True
        return t


def detect_diverging_alias(
    node: TypeAlias,
    target: Type,
    lookup: Callable[[str, Context], SymbolTableNode | None],
    scope: TypeVarLikeScope,
) -> bool:
    """This detects type aliases that will diverge during type checking.

    For example F = Something[..., F[List[T]]]. At each expansion step this will produce
    *new* type aliases: e.g. F[List[int]], F[List[List[int]]], etc. So we can't detect
    recursion. It is a known problem in the literature, recursive aliases and generic types
    don't always go well together. It looks like there is no known systematic solution yet.

    # TODO: should we handle such aliases using type_recursion counter and some large limit?
    They may be handy in rare cases, e.g. to express a union of non-mixed nested lists:
    Nested = Union[T, Nested[List[T]]] ~> Union[T, List[T], List[List[T]], ...]
    """
    visitor = DivergingAliasDetector({node}, lookup, scope)
    _ = target.accept(visitor)
    return visitor.diverging


def check_for_explicit_any(
    typ: Type | None,
    options: Options,
    is_typeshed_stub: bool,
    msg: MessageBuilder,
    context: Context,
) -> None:
    if options.disallow_any_explicit and not is_typeshed_stub and typ and has_explicit_any(typ):
        msg.explicit_any(context)


def has_explicit_any(t: Type) -> bool:
    """
    Whether this type is or type it contains is an Any coming from explicit type annotation
    """
    return t.accept(HasExplicitAny())


class HasExplicitAny(TypeQuery[bool]):
    def __init__(self) -> None:
        super().__init__(any)

    def visit_any(self, t: AnyType) -> bool:
        return t.type_of_any == TypeOfAny.explicit

    def visit_typeddict_type(self, t: TypedDictType) -> bool:
        # typeddict is checked during TypedDict declaration, so don't typecheck it here.
        return False


def has_any_from_unimported_type(t: Type) -> bool:
    """Return true if this type is Any because an import was not followed.

    If type t is such Any type or has type arguments that contain such Any type
    this function will return true.
    """
    return t.accept(HasAnyFromUnimportedType())


class HasAnyFromUnimportedType(TypeQuery[bool]):
    def __init__(self) -> None:
        super().__init__(any)

    def visit_any(self, t: AnyType) -> bool:
        return t.type_of_any == TypeOfAny.from_unimported_type

    def visit_typeddict_type(self, t: TypedDictType) -> bool:
        # typeddict is checked during TypedDict declaration, so don't typecheck it here
        return False


def collect_all_inner_types(t: Type) -> list[Type]:
    """
    Return all types that `t` contains
    """
    return t.accept(CollectAllInnerTypesQuery())


class CollectAllInnerTypesQuery(TypeQuery[List[Type]]):
    def __init__(self) -> None:
        super().__init__(self.combine_lists_strategy)

    def query_types(self, types: Iterable[Type]) -> list[Type]:
        return self.strategy([t.accept(self) for t in types]) + list(types)

    @classmethod
    def combine_lists_strategy(cls, it: Iterable[list[Type]]) -> list[Type]:
        return list(itertools.chain.from_iterable(it))


def make_optional_type(t: Type) -> Type:
    """Return the type corresponding to Optional[t].

    Note that we can't use normal union simplification, since this function
    is called during semantic analysis and simplification only works during
    type checking.
    """
    p_t = get_proper_type(t)
    if isinstance(p_t, NoneType):
        return t
    elif isinstance(p_t, UnionType):
        # Eagerly expanding aliases is not safe during semantic analysis.
        items = [
            item
            for item in flatten_nested_unions(p_t.items, handle_type_alias_type=False)
            if not isinstance(get_proper_type(item), NoneType)
        ]
        return UnionType(items + [NoneType()], t.line, t.column)
    else:
        return UnionType([t, NoneType()], t.line, t.column)


def fix_instance_types(
    t: Type, fail: MsgCallback, note: MsgCallback, python_version: tuple[int, int]
) -> None:
    """Recursively fix all instance types (type argument count) in a given type.

    For example 'Union[Dict, List[str, int]]' will be transformed into
    'Union[Dict[Any, Any], List[Any]]' in place.
    """
    t.accept(InstanceFixer(fail, note, python_version))


class InstanceFixer(TypeTraverserVisitor):
    def __init__(
        self, fail: MsgCallback, note: MsgCallback, python_version: tuple[int, int]
    ) -> None:
        self.fail = fail
        self.note = note
        self.python_version = python_version

    def visit_instance(self, typ: Instance) -> None:
        super().visit_instance(typ)
        if len(typ.args) != len(typ.type.type_vars):
            fix_instance(
                typ,
                self.fail,
                self.note,
                disallow_any=False,
                python_version=self.python_version,
                use_generic_error=True,
            )


def find_self_type(typ: Type, lookup: Callable[[str], SymbolTableNode | None]) -> bool:
    return typ.accept(HasSelfType(lookup))


class HasSelfType(TypeQuery[bool]):
    def __init__(self, lookup: Callable[[str], SymbolTableNode | None]) -> None:
        self.lookup = lookup
        super().__init__(any)

    def visit_unbound_type(self, t: UnboundType) -> bool:
        sym = self.lookup(t.name)
        if sym and sym.fullname in SELF_TYPE_NAMES:
            return True
        return super().visit_unbound_type(t)<|MERGE_RESOLUTION|>--- conflicted
+++ resolved
@@ -197,11 +197,8 @@
         allow_param_spec_literals: bool = False,
         report_invalid_types: bool = True,
         prohibit_self_type: str | None = None,
-<<<<<<< HEAD
         allowed_alias_tvars: list[TypeVarLikeType] | None = None,
-=======
         allow_type_any: bool = False,
->>>>>>> 3c5f3688
     ) -> None:
         self.api = api
         self.lookup_qualified = api.lookup_qualified
