"""Semantic analysis of types"""

from __future__ import annotations

import itertools
from contextlib import contextmanager
from itertools import chain
from typing import Callable, Iterable, Iterator, List, Sequence, Tuple, TypeVar
from typing_extensions import Final, Protocol

from mypy import errorcodes as codes, message_registry, nodes
from mypy.errorcodes import ErrorCode
from mypy.exprtotype import TypeTranslationError, expr_to_unanalyzed_type
from mypy.messages import MessageBuilder, format_type_bare, quote_type_string
from mypy.nodes import (
    ARG_NAMED,
    ARG_NAMED_OPT,
    ARG_OPT,
    ARG_POS,
    ARG_STAR,
    ARG_STAR2,
    SYMBOL_FUNCBASE_TYPES,
    ArgKind,
    Context,
    Decorator,
    Expression,
    MypyFile,
    ParamSpecExpr,
    PlaceholderNode,
    SymbolTableNode,
    TypeAlias,
    TypeInfo,
    TypeVarExpr,
    TypeVarLikeExpr,
    TypeVarTupleExpr,
    Var,
    check_arg_kinds,
    check_arg_names,
    get_nongen_builtins,
)
from mypy.options import Options
from mypy.plugin import AnalyzeTypeContext, Plugin, TypeAnalyzerPluginInterface
from mypy.semanal_shared import SemanticAnalyzerCoreInterface, paramspec_args, paramspec_kwargs
from mypy.tvar_scope import TypeVarLikeScope
from mypy.types import (
    ANNOTATED_TYPE_NAMES,
    FINAL_TYPE_NAMES,
    LITERAL_TYPE_NAMES,
    NEVER_NAMES,
    SELF_TYPE_NAMES,
    TYPE_ALIAS_NAMES,
    AnyType,
    CallableArgument,
    CallableType,
    DeletedType,
    EllipsisType,
    ErasedType,
    Instance,
    LiteralType,
    NoneType,
    Overloaded,
    Parameters,
    ParamSpecFlavor,
    ParamSpecType,
    PartialType,
    PlaceholderType,
    RawExpressionType,
    RequiredType,
    SelfType,
    StarType,
    SyntheticTypeVisitor,
    TrivialSyntheticTypeTranslator,
    TupleType,
    Type,
    TypeAliasType,
    TypedDictType,
    TypeList,
    TypeOfAny,
    TypeQuery,
    TypeType,
    TypeVarLikeType,
    TypeVarTupleType,
    TypeVarType,
    UnboundType,
    UninhabitedType,
    UnionType,
    UnpackType,
    bad_type_type_item,
    callable_with_ellipsis,
    flatten_nested_unions,
    get_proper_type,
)
from mypy.typetraverser import TypeTraverserVisitor

T = TypeVar("T")

type_constructors: Final = {
    "typing.Callable",
    "typing.Optional",
    "typing.Tuple",
    "typing.Type",
    "typing.Union",
    *LITERAL_TYPE_NAMES,
    *ANNOTATED_TYPE_NAMES,
}

ARG_KINDS_BY_CONSTRUCTOR: Final = {
    "mypy_extensions.Arg": ARG_POS,
    "mypy_extensions.DefaultArg": ARG_OPT,
    "mypy_extensions.NamedArg": ARG_NAMED,
    "mypy_extensions.DefaultNamedArg": ARG_NAMED_OPT,
    "mypy_extensions.VarArg": ARG_STAR,
    "mypy_extensions.KwArg": ARG_STAR2,
}

GENERIC_STUB_NOT_AT_RUNTIME_TYPES: Final = {
    "queue.Queue",
    "builtins._PathLike",
    "asyncio.futures.Future",
}


def analyze_type_alias(
    node: Expression,
    api: SemanticAnalyzerCoreInterface,
    tvar_scope: TypeVarLikeScope,
    plugin: Plugin,
    options: Options,
    is_typeshed_stub: bool,
    allow_placeholder: bool = False,
    in_dynamic_func: bool = False,
    global_scope: bool = True,
) -> tuple[Type, set[str]] | None:
    """Analyze r.h.s. of a (potential) type alias definition.

    If `node` is valid as a type alias rvalue, return the resulting type and a set of
    full names of type aliases it depends on (directly or indirectly).
    Return None otherwise. 'node' must have been semantically analyzed.
    """
    try:
        type = expr_to_unanalyzed_type(node, options, api.is_stub_file)
    except TypeTranslationError:
        api.fail("Invalid type alias: expression is not a valid type", node, code=codes.VALID_TYPE)
        return None
    analyzer = TypeAnalyser(
        api,
        tvar_scope,
        plugin,
        options,
        is_typeshed_stub,
        defining_alias=True,
        allow_placeholder=allow_placeholder,
    )
    analyzer.in_dynamic_func = in_dynamic_func
    analyzer.global_scope = global_scope
    res = type.accept(analyzer)
    return res, analyzer.aliases_used


def no_subscript_builtin_alias(name: str, propose_alt: bool = True) -> str:
    class_name = name.split(".")[-1]
    msg = f'"{class_name}" is not subscriptable'
    # This should never be called if the python_version is 3.9 or newer
    nongen_builtins = get_nongen_builtins((3, 8))
    replacement = nongen_builtins[name]
    if replacement and propose_alt:
        msg += f', use "{replacement}" instead'
    return msg


class TypeAnalyser(SyntheticTypeVisitor[Type], TypeAnalyzerPluginInterface):
    """Semantic analyzer for types.

    Converts unbound types into bound types. This is a no-op for already
    bound types.

    If an incomplete reference is encountered, this does a defer. The
    caller never needs to defer.
    """

    # Is this called from an untyped function definition?
    in_dynamic_func: bool = False
    # Is this called from global scope?
    global_scope: bool = True

    def __init__(
        self,
        api: SemanticAnalyzerCoreInterface,
        tvar_scope: TypeVarLikeScope,
        plugin: Plugin,
        options: Options,
        is_typeshed_stub: bool,
        *,
        defining_alias: bool = False,
        allow_tuple_literal: bool = False,
        allow_unbound_tvars: bool = False,
        allow_placeholder: bool = False,
        allow_required: bool = False,
        allow_param_spec_literals: bool = False,
        report_invalid_types: bool = True,
    ) -> None:
        self.api = api
        self.lookup_qualified = api.lookup_qualified
        self.lookup_fqn_func = api.lookup_fully_qualified
        self.fail_func = api.fail
        self.note_func = api.note
        self.tvar_scope = tvar_scope
        # Are we analysing a type alias definition rvalue?
        self.defining_alias = defining_alias
        self.allow_tuple_literal = allow_tuple_literal
        # Positive if we are analyzing arguments of another (outer) type
        self.nesting_level = 0
        # Should we allow new type syntax when targeting older Python versions
        # like 'list[int]' or 'X | Y' (allowed in stubs and with `__future__` import)?
        self.always_allow_new_syntax = self.api.is_stub_file or self.api.is_future_flag_set(
            "annotations"
        )
        # Should we accept unbound type variables (always OK in aliases)?
        self.allow_unbound_tvars = allow_unbound_tvars or defining_alias
        # If false, record incomplete ref if we generate PlaceholderType.
        self.allow_placeholder = allow_placeholder
        # Are we in a context where Required[] is allowed?
        self.allow_required = allow_required
        # Are we in a context where ParamSpec literals are allowed?
        self.allow_param_spec_literals = allow_param_spec_literals
        # Should we report an error whenever we encounter a RawExpressionType outside
        # of a Literal context: e.g. whenever we encounter an invalid type? Normally,
        # we want to report an error, but the caller may want to do more specialized
        # error handling.
        self.report_invalid_types = report_invalid_types
        self.plugin = plugin
        self.options = options
        self.is_typeshed_stub = is_typeshed_stub
        # Names of type aliases encountered while analysing a type will be collected here.
        self.aliases_used: set[str] = set()

    def visit_unbound_type(self, t: UnboundType, defining_literal: bool = False) -> Type:
        typ = self.visit_unbound_type_nonoptional(t, defining_literal)
        if t.optional:
            # We don't need to worry about double-wrapping Optionals or
            # wrapping Anys: Union simplification will take care of that.
            return make_optional_type(typ)
        return typ

    def visit_unbound_type_nonoptional(self, t: UnboundType, defining_literal: bool) -> Type:
        sym = self.lookup_qualified(t.name, t)
        if sym is not None:
            node = sym.node
            if isinstance(node, PlaceholderNode):
                if node.becomes_typeinfo:
                    # Reference to placeholder type.
                    if self.api.final_iteration:
                        self.cannot_resolve_type(t)
                        return AnyType(TypeOfAny.from_error)
                    elif self.allow_placeholder:
                        self.api.defer()
                    else:
                        self.api.record_incomplete_ref()
                    return PlaceholderType(node.fullname, self.anal_array(t.args), t.line)
                else:
                    if self.api.final_iteration:
                        self.cannot_resolve_type(t)
                        return AnyType(TypeOfAny.from_error)
                    else:
                        # Reference to an unknown placeholder node.
                        self.api.record_incomplete_ref()
                        return AnyType(TypeOfAny.special_form)
            if node is None:
                self.fail(f"Internal error (node is None, kind={sym.kind})", t)
                return AnyType(TypeOfAny.special_form)
            fullname = node.fullname
            hook = self.plugin.get_type_analyze_hook(fullname)
            if hook is not None:
                return hook(AnalyzeTypeContext(t, t, self))
            if (
                fullname in get_nongen_builtins(self.options.python_version)
                and t.args
                and not self.always_allow_new_syntax
            ):
                self.fail(
                    no_subscript_builtin_alias(fullname, propose_alt=not self.defining_alias), t
                )
            tvar_def = self.tvar_scope.get_binding(sym)
            if isinstance(sym.node, ParamSpecExpr):
                if tvar_def is None:
                    self.fail(f'ParamSpec "{t.name}" is unbound', t, code=codes.VALID_TYPE)
                    return AnyType(TypeOfAny.from_error)
                assert isinstance(tvar_def, ParamSpecType)
                if len(t.args) > 0:
                    self.fail(
                        f'ParamSpec "{t.name}" used with arguments', t, code=codes.VALID_TYPE
                    )
                # Change the line number
                return ParamSpecType(
                    tvar_def.name,
                    tvar_def.fullname,
                    tvar_def.id,
                    tvar_def.flavor,
                    tvar_def.upper_bound,
                    line=t.line,
                    column=t.column,
                )
            if isinstance(sym.node, TypeVarExpr) and tvar_def is not None and self.defining_alias:
                self.fail(
                    f'Can\'t use bound type variable "{t.name}" to define generic alias',
                    t,
                    code=codes.VALID_TYPE,
                )
                return AnyType(TypeOfAny.from_error)
            if isinstance(sym.node, TypeVarExpr) and tvar_def is not None:
                assert isinstance(tvar_def, TypeVarType)
                if len(t.args) > 0:
                    self.fail(
                        f'Type variable "{t.name}" used with arguments', t, code=codes.VALID_TYPE
                    )
                # Change the line number
                return TypeVarType(
                    tvar_def.name,
                    tvar_def.fullname,
                    tvar_def.id,
                    tvar_def.values,
                    tvar_def.upper_bound,
                    tvar_def.variance,
                    line=t.line,
                    column=t.column,
                )
            if isinstance(sym.node, TypeVarTupleExpr) and (
                tvar_def is not None and self.defining_alias
            ):
                self.fail(
                    f'Can\'t use bound type variable "{t.name}" to define generic alias',
                    t,
                    code=codes.VALID_TYPE,
                )
                return AnyType(TypeOfAny.from_error)
            if isinstance(sym.node, TypeVarTupleExpr):
                if tvar_def is None:
                    self.fail(f'TypeVarTuple "{t.name}" is unbound', t, code=codes.VALID_TYPE)
                    return AnyType(TypeOfAny.from_error)
                assert isinstance(tvar_def, TypeVarTupleType)
                if len(t.args) > 0:
                    self.fail(
                        f'Type variable "{t.name}" used with arguments', t, code=codes.VALID_TYPE
                    )
                # Change the line number
                return TypeVarTupleType(
                    tvar_def.name,
                    tvar_def.fullname,
                    tvar_def.id,
                    tvar_def.upper_bound,
                    line=t.line,
                    column=t.column,
                )
            special = self.try_analyze_special_unbound_type(t, fullname)
            if special is not None:
                return special
            if isinstance(node, TypeAlias):
                self.aliases_used.add(fullname)
                an_args = self.anal_array(t.args)
                disallow_any = self.options.disallow_any_generics and not self.is_typeshed_stub
                res = expand_type_alias(
                    node,
                    an_args,
                    self.fail,
                    node.no_args,
                    t,
                    unexpanded_type=t,
                    disallow_any=disallow_any,
                )
                # The only case where expand_type_alias() can return an incorrect instance is
                # when it is top-level instance, so no need to recurse.
                if (
                    isinstance(res, Instance)  # type: ignore[misc]
                    and len(res.args) != len(res.type.type_vars)
                    and not self.defining_alias
                ):
                    fix_instance(
                        res,
                        self.fail,
                        self.note,
                        disallow_any=disallow_any,
                        python_version=self.options.python_version,
                        use_generic_error=True,
                        unexpanded_type=t,
                    )
                if node.eager:
                    res = get_proper_type(res)
                return res
            elif isinstance(node, TypeInfo):
                return self.analyze_type_with_type_info(node, t.args, t)
            elif node.fullname in TYPE_ALIAS_NAMES:
                return AnyType(TypeOfAny.special_form)
            # Concatenate is an operator, no need for a proper type
            elif node.fullname in ("typing_extensions.Concatenate", "typing.Concatenate"):
                # We check the return type further up the stack for valid use locations
                return self.apply_concatenate_operator(t)
            else:
                return self.analyze_unbound_type_without_type_info(t, sym, defining_literal)
        else:  # sym is None
            return AnyType(TypeOfAny.special_form)

    def cannot_resolve_type(self, t: UnboundType) -> None:
        # TODO: Move error message generation to messages.py. We'd first
        #       need access to MessageBuilder here. Also move the similar
        #       message generation logic in semanal.py.
        self.api.fail(f'Cannot resolve name "{t.name}" (possible cyclic definition)', t)
        if not self.options.disable_recursive_aliases and self.api.is_func_scope():
            self.note("Recursive types are not allowed at function scope", t)

    def apply_concatenate_operator(self, t: UnboundType) -> Type:
        if len(t.args) == 0:
            self.api.fail("Concatenate needs type arguments", t, code=codes.VALID_TYPE)
            return AnyType(TypeOfAny.from_error)

        # last argument has to be ParamSpec
        ps = self.anal_type(t.args[-1], allow_param_spec=True)
        if not isinstance(ps, ParamSpecType):
            self.api.fail(
                "The last parameter to Concatenate needs to be a ParamSpec",
                t,
                code=codes.VALID_TYPE,
            )
            return AnyType(TypeOfAny.from_error)

        # TODO: this may not work well with aliases, if those worked.
        #   Those should be special-cased.
        elif ps.prefix.arg_types:
            self.api.fail("Nested Concatenates are invalid", t, code=codes.VALID_TYPE)

        args = self.anal_array(t.args[:-1])
        pre = ps.prefix

        # mypy can't infer this :(
        names: list[str | None] = [None] * len(args)

        pre = Parameters(
            args + pre.arg_types, [ARG_POS] * len(args) + pre.arg_kinds, names + pre.arg_names
        )
        return ps.copy_modified(prefix=pre)

    def try_analyze_special_unbound_type(self, t: UnboundType, fullname: str) -> Type | None:
        """Bind special type that is recognized through magic name such as 'typing.Any'.

        Return the bound type if successful, and return None if the type is a normal type.
        """
        if fullname == "builtins.None":
            return NoneType()
        elif fullname == "typing.Any" or fullname == "builtins.Any":
            return AnyType(TypeOfAny.explicit)
        elif fullname in FINAL_TYPE_NAMES:
            self.fail(
                "Final can be only used as an outermost qualifier in a variable annotation",
                t,
                code=codes.VALID_TYPE,
            )
            return AnyType(TypeOfAny.from_error)
        elif fullname == "typing.Tuple" or (
            fullname == "builtins.tuple"
            and (self.always_allow_new_syntax or self.options.python_version >= (3, 9))
        ):
            # Tuple is special because it is involved in builtin import cycle
            # and may be not ready when used.
            sym = self.api.lookup_fully_qualified_or_none("builtins.tuple")
            if not sym or isinstance(sym.node, PlaceholderNode):
                if self.api.is_incomplete_namespace("builtins"):
                    self.api.record_incomplete_ref()
                else:
                    self.fail('Name "tuple" is not defined', t)
                return AnyType(TypeOfAny.special_form)
            if len(t.args) == 0 and not t.empty_tuple_index:
                # Bare 'Tuple' is same as 'tuple'
                any_type = self.get_omitted_any(t)
                return self.named_type("builtins.tuple", [any_type], line=t.line, column=t.column)
            if len(t.args) == 2 and isinstance(t.args[1], EllipsisType):
                # Tuple[T, ...] (uniform, variable-length tuple)
                instance = self.named_type("builtins.tuple", [self.anal_type(t.args[0])])
                instance.line = t.line
                return instance
            return self.tuple_type(self.anal_array(t.args))
        elif fullname == "typing.Union":
            items = self.anal_array(t.args)
            return UnionType.make_union(items)
        elif fullname == "typing.Optional":
            if len(t.args) != 1:
                self.fail(
                    "Optional[...] must have exactly one type argument", t, code=codes.VALID_TYPE
                )
                return AnyType(TypeOfAny.from_error)
            item = self.anal_type(t.args[0])
            return make_optional_type(item)
        elif fullname == "typing.Callable":
            return self.analyze_callable_type(t)
        elif fullname == "typing.Type" or (
            fullname == "builtins.type"
            and (self.always_allow_new_syntax or self.options.python_version >= (3, 9))
        ):
            if len(t.args) == 0:
                if fullname == "typing.Type":
                    any_type = self.get_omitted_any(t)
                    return TypeType(any_type, line=t.line, column=t.column)
                else:
                    # To prevent assignment of 'builtins.type' inferred as 'builtins.object'
                    # See https://github.com/python/mypy/issues/9476 for more information
                    return None
            if len(t.args) != 1:
                type_str = "Type[...]" if fullname == "typing.Type" else "type[...]"
                self.fail(
                    type_str + " must have exactly one type argument", t, code=codes.VALID_TYPE
                )
            item = self.anal_type(t.args[0])
            if bad_type_type_item(item):
                self.fail("Type[...] can't contain another Type[...]", t, code=codes.VALID_TYPE)
                item = AnyType(TypeOfAny.from_error)
            return TypeType.make_normalized(item, line=t.line, column=t.column)
        elif fullname == "typing.ClassVar":
            if self.nesting_level > 0:
                self.fail(
                    "Invalid type: ClassVar nested inside other type", t, code=codes.VALID_TYPE
                )
            if len(t.args) == 0:
                return AnyType(TypeOfAny.from_omitted_generics, line=t.line, column=t.column)
            if len(t.args) != 1:
                self.fail(
                    "ClassVar[...] must have at most one type argument", t, code=codes.VALID_TYPE
                )
                return AnyType(TypeOfAny.from_error)
            return self.anal_type(t.args[0])
        elif fullname in NEVER_NAMES:
            return UninhabitedType(is_noreturn=True)
        elif fullname in LITERAL_TYPE_NAMES:
            return self.analyze_literal_type(t)
        elif fullname in ANNOTATED_TYPE_NAMES:
            if len(t.args) < 2:
                self.fail(
                    "Annotated[...] must have exactly one type argument"
                    " and at least one annotation",
                    t,
                    code=codes.VALID_TYPE,
                )
                return AnyType(TypeOfAny.from_error)
            return self.anal_type(t.args[0])
        elif fullname in ("typing_extensions.Required", "typing.Required"):
            if not self.allow_required:
                self.fail(
                    "Required[] can be only used in a TypedDict definition",
                    t,
                    code=codes.VALID_TYPE,
                )
                return AnyType(TypeOfAny.from_error)
            if len(t.args) != 1:
                self.fail(
                    "Required[] must have exactly one type argument", t, code=codes.VALID_TYPE
                )
                return AnyType(TypeOfAny.from_error)
            return RequiredType(self.anal_type(t.args[0]), required=True)
        elif fullname in ("typing_extensions.NotRequired", "typing.NotRequired"):
            if not self.allow_required:
                self.fail(
                    "NotRequired[] can be only used in a TypedDict definition",
                    t,
                    code=codes.VALID_TYPE,
                )
                return AnyType(TypeOfAny.from_error)
            if len(t.args) != 1:
                self.fail(
                    "NotRequired[] must have exactly one type argument", t, code=codes.VALID_TYPE
                )
                return AnyType(TypeOfAny.from_error)
            return RequiredType(self.anal_type(t.args[0]), required=False)
        elif fullname in SELF_TYPE_NAMES:
            from mypy.semanal import SemanticAnalyzer  # circular import

            if not isinstance(self.api, SemanticAnalyzer):
                self.fail("Self is unbound", t)
                return AnyType(TypeOfAny.from_error)
            if not isinstance(self.api.type, TypeInfo):
                self.fail("Self is not enclosed in a class", t)
                return AnyType(TypeOfAny.from_error)
            bound = self.named_type(self.api.type.fullname)
            return SelfType(fullname, bound, line=t.line, column=t.column)
        elif self.anal_type_guard_arg(t, fullname) is not None:
            # In most contexts, TypeGuard[...] acts as an alias for bool (ignoring its args)
            return self.named_type("builtins.bool")
        elif fullname in ("typing.Unpack", "typing_extensions.Unpack"):
            # We don't want people to try to use this yet.
            if not self.options.enable_incomplete_features:
                self.fail('"Unpack" is not supported yet, use --enable-incomplete-features', t)
                return AnyType(TypeOfAny.from_error)
            return UnpackType(self.anal_type(t.args[0]), line=t.line, column=t.column)
        return None

    def get_omitted_any(self, typ: Type, fullname: str | None = None) -> AnyType:
        disallow_any = not self.is_typeshed_stub and self.options.disallow_any_generics
        return get_omitted_any(
            disallow_any, self.fail, self.note, typ, self.options.python_version, fullname
        )

    def analyze_type_with_type_info(
        self, info: TypeInfo, args: Sequence[Type], ctx: Context
    ) -> Type:
        """Bind unbound type when were able to find target TypeInfo.

        This handles simple cases like 'int', 'modname.UserClass[str]', etc.
        """

        if len(args) > 0 and info.fullname == "builtins.tuple":
            fallback = Instance(info, [AnyType(TypeOfAny.special_form)], ctx.line)
            return TupleType(self.anal_array(args), fallback, ctx.line)

        # This is a heuristic: it will be checked later anyways but the error
        # message may be worse.
        with self.set_allow_param_spec_literals(info.has_param_spec_type):
            # Analyze arguments and (usually) construct Instance type. The
            # number of type arguments and their values are
            # checked only later, since we do not always know the
            # valid count at this point. Thus we may construct an
            # Instance with an invalid number of type arguments.
            instance = Instance(
                info, self.anal_array(args, allow_param_spec=True), ctx.line, ctx.column
            )

        # "aesthetic" paramspec literals
        # these do not support mypy_extensions VarArgs, etc. as they were already analyzed
        #   TODO: should these be re-analyzed to get rid of this inconsistency?
        # another inconsistency is with empty type args (Z[] is more possibly an error imo)
        if len(info.type_vars) == 1 and info.has_param_spec_type and len(instance.args) > 0:
            first_arg = get_proper_type(instance.args[0])

            # TODO: can I use tuple syntax to isinstance multiple in 3.6?
            if not (
                len(instance.args) == 1
                and (
                    isinstance(first_arg, Parameters)
                    or isinstance(first_arg, ParamSpecType)
                    or isinstance(first_arg, AnyType)
                )
            ):
                args = instance.args
                instance.args = (Parameters(args, [ARG_POS] * len(args), [None] * len(args)),)

        if info.has_type_var_tuple_type:
            # - 1 to allow for the empty type var tuple case.
            valid_arg_length = len(instance.args) >= len(info.type_vars) - 1
        else:
            valid_arg_length = len(instance.args) == len(info.type_vars)

        # Check type argument count.
        if not valid_arg_length and not self.defining_alias:
            fix_instance(
                instance,
                self.fail,
                self.note,
                disallow_any=self.options.disallow_any_generics and not self.is_typeshed_stub,
                python_version=self.options.python_version,
            )

        tup = info.tuple_type
        if tup is not None:
            # The class has a Tuple[...] base class so it will be
            # represented as a tuple type.
            if info.special_alias:
                return TypeAliasType(info.special_alias, self.anal_array(args))
            return tup.copy_modified(items=self.anal_array(tup.items), fallback=instance)
        td = info.typeddict_type
        if td is not None:
            # The class has a TypedDict[...] base class so it will be
            # represented as a typeddict type.
            if info.special_alias:
                return TypeAliasType(info.special_alias, self.anal_array(args))
            # Create a named TypedDictType
            return td.copy_modified(
                item_types=self.anal_array(list(td.items.values())), fallback=instance
            )

        if info.fullname == "types.NoneType":
            self.fail(
                "NoneType should not be used as a type, please use None instead",
                ctx,
                code=codes.VALID_TYPE,
            )
            return NoneType(ctx.line, ctx.column)

        return instance

    def analyze_unbound_type_without_type_info(
        self, t: UnboundType, sym: SymbolTableNode, defining_literal: bool
    ) -> Type:
        """Figure out what an unbound type that doesn't refer to a TypeInfo node means.

        This is something unusual. We try our best to find out what it is.
        """
        name = sym.fullname
        if name is None:
            assert sym.node is not None
            name = sym.node.name
        # Option 1:
        # Something with an Any type -- make it an alias for Any in a type
        # context. This is slightly problematic as it allows using the type 'Any'
        # as a base class -- however, this will fail soon at runtime so the problem
        # is pretty minor.
        if isinstance(sym.node, Var):
            typ = get_proper_type(sym.node.type)
            if isinstance(typ, AnyType):
                return AnyType(
                    TypeOfAny.from_unimported_type, missing_import_name=typ.missing_import_name
                )
        # Option 2:
        # Unbound type variable. Currently these may be still valid,
        # for example when defining a generic type alias.
        unbound_tvar = (
            isinstance(sym.node, (TypeVarExpr, TypeVarTupleExpr))
            and self.tvar_scope.get_binding(sym) is None
        )
        if self.allow_unbound_tvars and unbound_tvar:
            return t

        # Option 3:
        # Enum value. Note: we only want to return a LiteralType when
        # we're using this enum value specifically within context of
        # a "Literal[...]" type. So, if `defining_literal` is not set,
        # we bail out early with an error.
        #
        # If, in the distant future, we decide to permit things like
        # `def foo(x: Color.RED) -> None: ...`, we can remove that
        # check entirely.
        if isinstance(sym.node, Var) and sym.node.info and sym.node.info.is_enum:
            value = sym.node.name
            base_enum_short_name = sym.node.info.name
            if not defining_literal:
                msg = message_registry.INVALID_TYPE_RAW_ENUM_VALUE.format(
                    base_enum_short_name, value
                )
                self.fail(msg.value, t, code=msg.code)
                return AnyType(TypeOfAny.from_error)
            return LiteralType(
                value=value,
                fallback=Instance(sym.node.info, [], line=t.line, column=t.column),
                line=t.line,
                column=t.column,
            )

        # None of the above options worked. We parse the args (if there are any)
        # to make sure there are no remaining semanal-only types, then give up.
        t = t.copy_modified(args=self.anal_array(t.args))
        # TODO: Move this message building logic to messages.py.
        notes: list[str] = []
        if isinstance(sym.node, Var):
            notes.append(
                "See https://mypy.readthedocs.io/en/"
                "stable/common_issues.html#variables-vs-type-aliases"
            )
            message = 'Variable "{}" is not valid as a type'
        elif isinstance(sym.node, (SYMBOL_FUNCBASE_TYPES, Decorator)):
            message = 'Function "{}" is not valid as a type'
            if name == "builtins.any":
                notes.append('Perhaps you meant "typing.Any" instead of "any"?')
            elif name == "builtins.callable":
                notes.append('Perhaps you meant "typing.Callable" instead of "callable"?')
            else:
                notes.append('Perhaps you need "Callable[...]" or a callback protocol?')
        elif isinstance(sym.node, MypyFile):
            # TODO: suggest a protocol when supported.
            message = 'Module "{}" is not valid as a type'
        elif unbound_tvar:
            message = 'Type variable "{}" is unbound'
            short = name.split(".")[-1]
            notes.append(
                (
                    '(Hint: Use "Generic[{}]" or "Protocol[{}]" base class'
                    ' to bind "{}" inside a class)'
                ).format(short, short, short)
            )
            notes.append(
                '(Hint: Use "{}" in function signature to bind "{}"'
                " inside a function)".format(short, short)
            )
        else:
            message = 'Cannot interpret reference "{}" as a type'
        self.fail(message.format(name), t, code=codes.VALID_TYPE)
        for note in notes:
            self.note(note, t, code=codes.VALID_TYPE)

        # TODO: Would it be better to always return Any instead of UnboundType
        # in case of an error? On one hand, UnboundType has a name so error messages
        # are more detailed, on the other hand, some of them may be bogus,
        # see https://github.com/python/mypy/issues/4987.
        return t

    def visit_any(self, t: AnyType) -> Type:
        return t

    def visit_none_type(self, t: NoneType) -> Type:
        return t

    def visit_uninhabited_type(self, t: UninhabitedType) -> Type:
        return t

    def visit_erased_type(self, t: ErasedType) -> Type:
        # This type should exist only temporarily during type inference
        assert False, "Internal error: Unexpected erased type"

    def visit_deleted_type(self, t: DeletedType) -> Type:
        return t

    def visit_type_list(self, t: TypeList) -> Type:
        # paramspec literal (Z[[int, str, Whatever]])
        if self.allow_param_spec_literals:
            params = self.analyze_callable_args(t)
            if params:
                ts, kinds, names = params
                # bind these types
                return Parameters(self.anal_array(ts), kinds, names)
            else:
                return AnyType(TypeOfAny.from_error)
        else:
            self.fail(
                'Bracketed expression "[...]" is not valid as a type', t, code=codes.VALID_TYPE
            )
            self.note('Did you mean "List[...]"?', t)
            return AnyType(TypeOfAny.from_error)

    def visit_callable_argument(self, t: CallableArgument) -> Type:
        self.fail("Invalid type", t, code=codes.VALID_TYPE)
        return AnyType(TypeOfAny.from_error)

    def visit_instance(self, t: Instance) -> Type:
        return t

    def visit_type_alias_type(self, t: TypeAliasType) -> Type:
        # TODO: should we do something here?
        return t

    def visit_type_var(self, t: TypeVarType) -> Type:
        return t

    def visit_param_spec(self, t: ParamSpecType) -> Type:
        return t

    def visit_type_var_tuple(self, t: TypeVarTupleType) -> Type:
        return t

    def visit_unpack_type(self, t: UnpackType) -> Type:
        raise NotImplementedError

    def visit_parameters(self, t: Parameters) -> Type:
        raise NotImplementedError("ParamSpec literals cannot have unbound TypeVars")

    def visit_callable_type(self, t: CallableType, nested: bool = True) -> Type:
        # Every Callable can bind its own type variables, if they're not in the outer scope
        with self.tvar_scope_frame():
            if self.defining_alias:
                variables = t.variables
            else:
                variables = self.bind_function_type_variables(t, t)
            special = self.anal_type_guard(t.ret_type)
            arg_kinds = t.arg_kinds
            if len(arg_kinds) >= 2 and arg_kinds[-2] == ARG_STAR and arg_kinds[-1] == ARG_STAR2:
                arg_types = self.anal_array(t.arg_types[:-2], nested=nested) + [
                    self.anal_star_arg_type(t.arg_types[-2], ARG_STAR, nested=nested),
                    self.anal_star_arg_type(t.arg_types[-1], ARG_STAR2, nested=nested),
                ]
            else:
                arg_types = self.anal_array(t.arg_types, nested=nested)
            ret = t.copy_modified(
                arg_types=arg_types,
                ret_type=self.anal_type(t.ret_type, nested=nested),
                # If the fallback isn't filled in yet,
                # its type will be the falsey FakeInfo
                fallback=(t.fallback if t.fallback.type else self.named_type("builtins.function")),
                variables=self.anal_var_defs(variables),
                type_guard=special,
            )
        return ret

    def anal_type_guard(self, t: Type) -> Type | None:
        if isinstance(t, UnboundType):
            sym = self.lookup_qualified(t.name, t)
            if sym is not None and sym.node is not None:
                return self.anal_type_guard_arg(t, sym.node.fullname)
        # TODO: What if it's an Instance? Then use t.type.fullname?
        return None

    def anal_type_guard_arg(self, t: UnboundType, fullname: str) -> Type | None:
        if fullname in ("typing_extensions.TypeGuard", "typing.TypeGuard"):
            if len(t.args) != 1:
                self.fail(
                    "TypeGuard must have exactly one type argument", t, code=codes.VALID_TYPE
                )
                return AnyType(TypeOfAny.from_error)
            return self.anal_type(t.args[0])
        return None

    def anal_star_arg_type(self, t: Type, kind: ArgKind, nested: bool) -> Type:
        """Analyze signature argument type for *args and **kwargs argument."""
        if isinstance(t, UnboundType) and t.name and "." in t.name and not t.args:
            components = t.name.split(".")
            tvar_name = ".".join(components[:-1])
            sym = self.lookup_qualified(tvar_name, t)
            if sym is not None and isinstance(sym.node, ParamSpecExpr):
                tvar_def = self.tvar_scope.get_binding(sym)
                if isinstance(tvar_def, ParamSpecType):
                    if kind == ARG_STAR:
                        make_paramspec = paramspec_args
                        if components[-1] != "args":
                            self.fail(
                                f'Use "{tvar_name}.args" for variadic "*" parameter',
                                t,
                                code=codes.VALID_TYPE,
                            )
                    elif kind == ARG_STAR2:
                        make_paramspec = paramspec_kwargs
                        if components[-1] != "kwargs":
                            self.fail(
                                f'Use "{tvar_name}.kwargs" for variadic "**" parameter',
                                t,
                                code=codes.VALID_TYPE,
                            )
                    else:
                        assert False, kind
                    return make_paramspec(
                        tvar_def.name,
                        tvar_def.fullname,
                        tvar_def.id,
                        named_type_func=self.named_type,
                        line=t.line,
                        column=t.column,
                    )
        return self.anal_type(t, nested=nested)

    def visit_overloaded(self, t: Overloaded) -> Type:
        # Overloaded types are manually constructed in semanal.py by analyzing the
        # AST and combining together the Callable types this visitor converts.
        #
        # So if we're ever asked to reanalyze an Overloaded type, we know it's
        # fine to just return it as-is.
        return t

    def visit_tuple_type(self, t: TupleType) -> Type:
        # Types such as (t1, t2, ...) only allowed in assignment statements. They'll
        # generate errors elsewhere, and Tuple[t1, t2, ...] must be used instead.
        if t.implicit and not self.allow_tuple_literal:
            self.fail("Syntax error in type annotation", t, code=codes.SYNTAX)
            if len(t.items) == 0:
                self.note(
                    "Suggestion: Use Tuple[()] instead of () for an empty tuple, or "
                    "None for a function without a return value",
                    t,
                    code=codes.SYNTAX,
                )
            elif len(t.items) == 1:
                self.note("Suggestion: Is there a spurious trailing comma?", t, code=codes.SYNTAX)
            else:
                self.note(
                    "Suggestion: Use Tuple[T1, ..., Tn] instead of (T1, ..., Tn)",
                    t,
                    code=codes.SYNTAX,
                )
            return AnyType(TypeOfAny.from_error)
        star_count = sum(1 for item in t.items if isinstance(item, StarType))
        if star_count > 1:
            self.fail("At most one star type allowed in a tuple", t)
            if t.implicit:
                return TupleType(
                    [AnyType(TypeOfAny.from_error) for _ in t.items],
                    self.named_type("builtins.tuple"),
                    t.line,
                )
            else:
                return AnyType(TypeOfAny.from_error)
        any_type = AnyType(TypeOfAny.special_form)
        # If the fallback isn't filled in yet, its type will be the falsey FakeInfo
        fallback = (
            t.partial_fallback
            if t.partial_fallback.type
            else self.named_type("builtins.tuple", [any_type])
        )
        return TupleType(self.anal_array(t.items), fallback, t.line)

    def visit_typeddict_type(self, t: TypedDictType) -> Type:
        items = {
            item_name: self.anal_type(item_type) for (item_name, item_type) in t.items.items()
        }
        return TypedDictType(items, set(t.required_keys), t.fallback)

    def visit_raw_expression_type(self, t: RawExpressionType) -> Type:
        # We should never see a bare Literal. We synthesize these raw literals
        # in the earlier stages of semantic analysis, but those
        # "fake literals" should always be wrapped in an UnboundType
        # corresponding to 'Literal'.
        #
        # Note: if at some point in the distant future, we decide to
        # make signatures like "foo(x: 20) -> None" legal, we can change
        # this method so it generates and returns an actual LiteralType
        # instead.

        if self.report_invalid_types:
            if t.base_type_name in ("builtins.int", "builtins.bool"):
                # The only time it makes sense to use an int or bool is inside of
                # a literal type.
                msg = f"Invalid type: try using Literal[{repr(t.literal_value)}] instead?"
            elif t.base_type_name in ("builtins.float", "builtins.complex"):
                # We special-case warnings for floats and complex numbers.
                msg = f"Invalid type: {t.simple_name()} literals cannot be used as a type"
            else:
                # And in all other cases, we default to a generic error message.
                # Note: the reason why we use a generic error message for strings
                # but not ints or bools is because whenever we see an out-of-place
                # string, it's unclear if the user meant to construct a literal type
                # or just misspelled a regular type. So we avoid guessing.
                msg = "Invalid type comment or annotation"

            self.fail(msg, t, code=codes.VALID_TYPE)
            if t.note is not None:
                self.note(t.note, t, code=codes.VALID_TYPE)

        return AnyType(TypeOfAny.from_error, line=t.line, column=t.column)

    def visit_literal_type(self, t: LiteralType) -> Type:
        return t

    def visit_star_type(self, t: StarType) -> Type:
        return StarType(self.anal_type(t.type), t.line)

    def visit_union_type(self, t: UnionType) -> Type:
        if (
            t.uses_pep604_syntax is True
            and t.is_evaluated is True
            and not self.always_allow_new_syntax
            and not self.options.python_version >= (3, 10)
        ):
            self.fail("X | Y syntax for unions requires Python 3.10", t, code=codes.SYNTAX)
        return UnionType(self.anal_array(t.items), t.line)

    def visit_partial_type(self, t: PartialType) -> Type:
        assert False, "Internal error: Unexpected partial type"

    def visit_ellipsis_type(self, t: EllipsisType) -> Type:
        if self.allow_param_spec_literals:
            any_type = AnyType(TypeOfAny.explicit)
            return Parameters(
                [any_type, any_type], [ARG_STAR, ARG_STAR2], [None, None], is_ellipsis_args=True
            )
        else:
            self.fail('Unexpected "..."', t)
            return AnyType(TypeOfAny.from_error)

    def visit_type_type(self, t: TypeType) -> Type:
        return TypeType.make_normalized(self.anal_type(t.item), line=t.line)

    def visit_placeholder_type(self, t: PlaceholderType) -> Type:
        n = None if t.fullname is None else self.api.lookup_fully_qualified(t.fullname)
        if not n or isinstance(n.node, PlaceholderNode):
            self.api.defer()  # Still incomplete
            return t
        else:
            # TODO: Handle non-TypeInfo
            assert isinstance(n.node, TypeInfo)
            return self.analyze_type_with_type_info(n.node, t.args, t)

    def analyze_callable_args_for_paramspec(
        self, callable_args: Type, ret_type: Type, fallback: Instance
    ) -> CallableType | None:
        """Construct a 'Callable[P, RET]', where P is ParamSpec, return None if we cannot."""
        if not isinstance(callable_args, UnboundType):
            return None
        sym = self.lookup_qualified(callable_args.name, callable_args)
        if sym is None:
            return None
        tvar_def = self.tvar_scope.get_binding(sym)
        if not isinstance(tvar_def, ParamSpecType):
            return None

        return CallableType(
            [
                paramspec_args(
                    tvar_def.name, tvar_def.fullname, tvar_def.id, named_type_func=self.named_type
                ),
                paramspec_kwargs(
                    tvar_def.name, tvar_def.fullname, tvar_def.id, named_type_func=self.named_type
                ),
            ],
            [nodes.ARG_STAR, nodes.ARG_STAR2],
            [None, None],
            ret_type=ret_type,
            fallback=fallback,
        )

    def analyze_callable_args_for_concatenate(
        self, callable_args: Type, ret_type: Type, fallback: Instance
    ) -> CallableType | None:
        """Construct a 'Callable[C, RET]', where C is Concatenate[..., P], returning None if we
        cannot.
        """
        if not isinstance(callable_args, UnboundType):
            return None
        sym = self.lookup_qualified(callable_args.name, callable_args)
        if sym is None:
            return None
        if sym.node is None:
            return None
        if sym.node.fullname not in ("typing_extensions.Concatenate", "typing.Concatenate"):
            return None

        tvar_def = self.anal_type(callable_args, allow_param_spec=True)
        if not isinstance(tvar_def, ParamSpecType):
            return None

        # ick, CallableType should take ParamSpecType
        prefix = tvar_def.prefix
        # we don't set the prefix here as generic arguments will get updated at some point
        # in the future. CallableType.param_spec() accounts for this.
        return CallableType(
            [
                *prefix.arg_types,
                paramspec_args(
                    tvar_def.name, tvar_def.fullname, tvar_def.id, named_type_func=self.named_type
                ),
                paramspec_kwargs(
                    tvar_def.name, tvar_def.fullname, tvar_def.id, named_type_func=self.named_type
                ),
            ],
            [*prefix.arg_kinds, nodes.ARG_STAR, nodes.ARG_STAR2],
            [*prefix.arg_names, None, None],
            ret_type=ret_type,
            fallback=fallback,
            from_concatenate=True,
        )

    def analyze_callable_type(self, t: UnboundType) -> Type:
        fallback = self.named_type("builtins.function")
        if len(t.args) == 0:
            # Callable (bare). Treat as Callable[..., Any].
            any_type = self.get_omitted_any(t)
            ret = callable_with_ellipsis(any_type, any_type, fallback)
        elif len(t.args) == 2:
            callable_args = t.args[0]
            ret_type = t.args[1]
            if isinstance(callable_args, TypeList):
                # Callable[[ARG, ...], RET] (ordinary callable type)
                analyzed_args = self.analyze_callable_args(callable_args)
                if analyzed_args is None:
                    return AnyType(TypeOfAny.from_error)
                args, kinds, names = analyzed_args
                ret = CallableType(args, kinds, names, ret_type=ret_type, fallback=fallback)
            elif isinstance(callable_args, EllipsisType):
                # Callable[..., RET] (with literal ellipsis; accept arbitrary arguments)
                ret = callable_with_ellipsis(
                    AnyType(TypeOfAny.explicit), ret_type=ret_type, fallback=fallback
                )
            else:
                # Callable[P, RET] (where P is ParamSpec)
                maybe_ret = self.analyze_callable_args_for_paramspec(
                    callable_args, ret_type, fallback
                ) or self.analyze_callable_args_for_concatenate(callable_args, ret_type, fallback)
                if maybe_ret is None:
                    # Callable[?, RET] (where ? is something invalid)
                    self.fail(
                        "The first argument to Callable must be a "
                        'list of types, parameter specification, or "..."',
                        t,
                        code=codes.VALID_TYPE,
                    )
                    self.note(
                        "See https://mypy.readthedocs.io/en/stable/kinds_of_types.html#callable-types-and-lambdas",  # noqa: E501
                        t,
                    )
                    return AnyType(TypeOfAny.from_error)
                ret = maybe_ret
        else:
            if self.options.disallow_any_generics:
                self.fail('Please use "Callable[[<parameters>], <return type>]"', t)
            else:
                self.fail('Please use "Callable[[<parameters>], <return type>]" or "Callable"', t)
            return AnyType(TypeOfAny.from_error)
        assert isinstance(ret, CallableType)
        return ret.accept(self)

    def analyze_callable_args(
        self, arglist: TypeList
    ) -> tuple[list[Type], list[ArgKind], list[str | None]] | None:
        args: list[Type] = []
        kinds: list[ArgKind] = []
        names: list[str | None] = []
        for arg in arglist.items:
            if isinstance(arg, CallableArgument):
                args.append(arg.typ)
                names.append(arg.name)
                if arg.constructor is None:
                    return None
                found = self.lookup_qualified(arg.constructor, arg)
                if found is None:
                    # Looking it up already put an error message in
                    return None
                elif found.fullname not in ARG_KINDS_BY_CONSTRUCTOR:
                    self.fail(f'Invalid argument constructor "{found.fullname}"', arg)
                    return None
                else:
                    assert found.fullname is not None
                    kind = ARG_KINDS_BY_CONSTRUCTOR[found.fullname]
                    kinds.append(kind)
                    if arg.name is not None and kind.is_star():
                        self.fail(f"{arg.constructor} arguments should not have names", arg)
                        return None
            else:
                args.append(arg)
                kinds.append(ARG_POS)
                names.append(None)
        # Note that arglist below is only used for error context.
        check_arg_names(names, [arglist] * len(args), self.fail, "Callable")
        check_arg_kinds(kinds, [arglist] * len(args), self.fail)
        return args, kinds, names

    def analyze_literal_type(self, t: UnboundType) -> Type:
        if len(t.args) == 0:
            self.fail("Literal[...] must have at least one parameter", t, code=codes.VALID_TYPE)
            return AnyType(TypeOfAny.from_error)

        output: list[Type] = []
        for i, arg in enumerate(t.args):
            analyzed_types = self.analyze_literal_param(i + 1, arg, t)
            if analyzed_types is None:
                return AnyType(TypeOfAny.from_error)
            else:
                output.extend(analyzed_types)
        return UnionType.make_union(output, line=t.line)

    def analyze_literal_param(self, idx: int, arg: Type, ctx: Context) -> list[Type] | None:
        # This UnboundType was originally defined as a string.
        if isinstance(arg, UnboundType) and arg.original_str_expr is not None:
            assert arg.original_str_fallback is not None
            return [
                LiteralType(
                    value=arg.original_str_expr,
                    fallback=self.named_type(arg.original_str_fallback),
                    line=arg.line,
                    column=arg.column,
                )
            ]

        # If arg is an UnboundType that was *not* originally defined as
        # a string, try expanding it in case it's a type alias or something.
        if isinstance(arg, UnboundType):
            self.nesting_level += 1
            try:
                arg = self.visit_unbound_type(arg, defining_literal=True)
            finally:
                self.nesting_level -= 1

        # Literal[...] cannot contain Any. Give up and add an error message
        # (if we haven't already).
        arg = get_proper_type(arg)
        if isinstance(arg, AnyType):
            # Note: We can encounter Literals containing 'Any' under three circumstances:
            #
            # 1. If the user attempts use an explicit Any as a parameter
            # 2. If the user is trying to use an enum value imported from a module with
            #    no type hints, giving it an implicit type of 'Any'
            # 3. If there's some other underlying problem with the parameter.
            #
            # We report an error in only the first two cases. In the third case, we assume
            # some other region of the code has already reported a more relevant error.
            #
            # TODO: Once we start adding support for enums, make sure we report a custom
            # error for case 2 as well.
            if arg.type_of_any not in (TypeOfAny.from_error, TypeOfAny.special_form):
                self.fail(
                    f'Parameter {idx} of Literal[...] cannot be of type "Any"',
                    ctx,
                    code=codes.VALID_TYPE,
                )
            return None
        elif isinstance(arg, RawExpressionType):
            # A raw literal. Convert it directly into a literal if we can.
            if arg.literal_value is None:
                name = arg.simple_name()
                if name in ("float", "complex"):
                    msg = f'Parameter {idx} of Literal[...] cannot be of type "{name}"'
                else:
                    msg = "Invalid type: Literal[...] cannot contain arbitrary expressions"
                self.fail(msg, ctx, code=codes.VALID_TYPE)
                # Note: we deliberately ignore arg.note here: the extra info might normally be
                # helpful, but it generally won't make sense in the context of a Literal[...].
                return None

            # Remap bytes and unicode into the appropriate type for the correct Python version
            fallback = self.named_type(arg.base_type_name)
            assert isinstance(fallback, Instance)
            return [LiteralType(arg.literal_value, fallback, line=arg.line, column=arg.column)]
        elif isinstance(arg, (NoneType, LiteralType)):
            # Types that we can just add directly to the literal/potential union of literals.
            return [arg]
        elif isinstance(arg, Instance) and arg.last_known_value is not None:
            # Types generated from declarations like "var: Final = 4".
            return [arg.last_known_value]
        elif isinstance(arg, UnionType):
            out = []
            for union_arg in arg.items:
                union_result = self.analyze_literal_param(idx, union_arg, ctx)
                if union_result is None:
                    return None
                out.extend(union_result)
            return out
        else:
            self.fail(f"Parameter {idx} of Literal[...] is invalid", ctx, code=codes.VALID_TYPE)
            return None

    def analyze_type(self, t: Type) -> Type:
        return t.accept(self)

    def fail(self, msg: str, ctx: Context, *, code: ErrorCode | None = None) -> None:
        self.fail_func(msg, ctx, code=code)

    def note(self, msg: str, ctx: Context, *, code: ErrorCode | None = None) -> None:
        self.note_func(msg, ctx, code=code)

    @contextmanager
    def tvar_scope_frame(self) -> Iterator[None]:
        old_scope = self.tvar_scope
        self.tvar_scope = self.tvar_scope.method_frame()
        yield
        self.tvar_scope = old_scope

    def infer_type_variables(self, type: CallableType) -> list[tuple[str, TypeVarLikeExpr]]:
        """Return list of unique type variables referred to in a callable."""
        names: list[str] = []
        tvars: list[TypeVarLikeExpr] = []
        for arg in type.arg_types:
            for name, tvar_expr in arg.accept(
                TypeVarLikeQuery(self.lookup_qualified, self.tvar_scope)
            ):
                if name not in names:
                    names.append(name)
                    tvars.append(tvar_expr)
        # When finding type variables in the return type of a function, don't
        # look inside Callable types.  Type variables only appearing in
        # functions in the return type belong to those functions, not the
        # function we're currently analyzing.
        for name, tvar_expr in type.ret_type.accept(
            TypeVarLikeQuery(self.lookup_qualified, self.tvar_scope, include_callables=False)
        ):
            if name not in names:
                names.append(name)
                tvars.append(tvar_expr)
        return list(zip(names, tvars))

    def bind_function_type_variables(
        self, fun_type: CallableType, defn: Context
    ) -> Sequence[TypeVarLikeType]:
        """Find the type variables of the function type and bind them in our tvar_scope"""
        if fun_type.variables:
            defs = []
            for var in fun_type.variables:
<<<<<<< HEAD
                if not isinstance(var, SelfType):
                    var_node = self.lookup_qualified(var.name, defn)

                    assert var_node, "Binding for function type variable not found within function"

                    var_expr = var_node.node

                    assert isinstance(var_expr, TypeVarLikeExpr)
                    self.tvar_scope.bind_new(var.name, var_expr)
                else:
                    self.tvar_scope.bind_existing(var)
            return fun_type.variables
=======
                var_node = self.lookup_qualified(var.name, defn)
                assert var_node, "Binding for function type variable not found within function"
                var_expr = var_node.node
                assert isinstance(var_expr, TypeVarLikeExpr)
                binding = self.tvar_scope.bind_new(var.name, var_expr)
                defs.append(binding)
            return defs
>>>>>>> 46aee5a9
        typevars = self.infer_type_variables(fun_type)
        # Do not define a new type variable if already defined in scope.
        typevars = [
            (name, tvar) for name, tvar in typevars if not self.is_defined_type_var(name, defn)
        ]
        defs = []
        for name, tvar in typevars:
            if not self.tvar_scope.allow_binding(tvar.fullname):
                self.fail(
                    f'Type variable "{name}" is bound by an outer class',
                    defn,
                    code=codes.VALID_TYPE,
                )
            binding = self.tvar_scope.bind_new(name, tvar)
            defs.append(binding)

        return defs

    def is_defined_type_var(self, tvar: str, context: Context) -> bool:
        tvar_node = self.lookup_qualified(tvar, context)
        if not tvar_node:
            return False
        return self.tvar_scope.get_binding(tvar_node) is not None

    def anal_array(
        self, a: Iterable[Type], nested: bool = True, *, allow_param_spec: bool = False
    ) -> list[Type]:
        res: list[Type] = []
        for t in a:
            res.append(self.anal_type(t, nested, allow_param_spec=allow_param_spec))
        return res

    def anal_type(self, t: Type, nested: bool = True, *, allow_param_spec: bool = False) -> Type:
        if nested:
            self.nesting_level += 1
        old_allow_required = self.allow_required
        self.allow_required = False
        try:
            analyzed = t.accept(self)
        finally:
            if nested:
                self.nesting_level -= 1
            self.allow_required = old_allow_required
        if (
            not allow_param_spec
            and isinstance(analyzed, ParamSpecType)
            and analyzed.flavor == ParamSpecFlavor.BARE
        ):
            if analyzed.prefix.arg_types:
                self.fail("Invalid location for Concatenate", t, code=codes.VALID_TYPE)
                self.note("You can use Concatenate as the first argument to Callable", t)
            else:
                self.fail(
                    f'Invalid location for ParamSpec "{analyzed.name}"', t, code=codes.VALID_TYPE
                )
                self.note(
                    "You can use ParamSpec as the first argument to Callable, e.g., "
                    "'Callable[{}, int]'".format(analyzed.name),
                    t,
                )
        return analyzed

    def anal_var_def(self, var_def: TypeVarLikeType) -> TypeVarLikeType:
        if isinstance(var_def, TypeVarType) and not isinstance(var_def, SelfType):
            return TypeVarType(
                var_def.name,
                var_def.fullname,
                var_def.id.raw_id,
                self.anal_array(var_def.values),
                var_def.upper_bound.accept(self),
                var_def.variance,
                var_def.line,
            )
        else:
            return var_def

    def anal_var_defs(self, var_defs: Sequence[TypeVarLikeType]) -> list[TypeVarLikeType]:
        return [self.anal_var_def(vd) for vd in var_defs]

    def named_type(
        self,
        fully_qualified_name: str,
        args: list[Type] | None = None,
        line: int = -1,
        column: int = -1,
    ) -> Instance:
        node = self.lookup_fqn_func(fully_qualified_name)
        assert isinstance(node.node, TypeInfo)
        any_type = AnyType(TypeOfAny.special_form)
        return Instance(
            node.node, args or [any_type] * len(node.node.defn.type_vars), line=line, column=column
        )

    def tuple_type(self, items: list[Type]) -> TupleType:
        any_type = AnyType(TypeOfAny.special_form)
        return TupleType(items, fallback=self.named_type("builtins.tuple", [any_type]))

    @contextmanager
    def set_allow_param_spec_literals(self, to: bool) -> Iterator[None]:
        old = self.allow_param_spec_literals
        try:
            self.allow_param_spec_literals = to
            yield
        finally:
            self.allow_param_spec_literals = old


TypeVarLikeList = List[Tuple[str, TypeVarLikeExpr]]


class MsgCallback(Protocol):
    def __call__(self, __msg: str, __ctx: Context, *, code: ErrorCode | None = None) -> None:
        ...


def get_omitted_any(
    disallow_any: bool,
    fail: MsgCallback,
    note: MsgCallback,
    orig_type: Type,
    python_version: tuple[int, int],
    fullname: str | None = None,
    unexpanded_type: Type | None = None,
) -> AnyType:
    if disallow_any:
        nongen_builtins = get_nongen_builtins(python_version)
        if fullname in nongen_builtins:
            typ = orig_type
            # We use a dedicated error message for builtin generics (as the most common case).
            alternative = nongen_builtins[fullname]
            fail(
                message_registry.IMPLICIT_GENERIC_ANY_BUILTIN.format(alternative),
                typ,
                code=codes.TYPE_ARG,
            )
        else:
            typ = unexpanded_type or orig_type
            type_str = typ.name if isinstance(typ, UnboundType) else format_type_bare(typ)

            fail(
                message_registry.BARE_GENERIC.format(quote_type_string(type_str)),
                typ,
                code=codes.TYPE_ARG,
            )
            base_type = get_proper_type(orig_type)
            base_fullname = (
                base_type.type.fullname if isinstance(base_type, Instance) else fullname
            )
            # Ideally, we'd check whether the type is quoted or `from __future__ annotations`
            # is set before issuing this note
            if python_version < (3, 9) and base_fullname in GENERIC_STUB_NOT_AT_RUNTIME_TYPES:
                # Recommend `from __future__ import annotations` or to put type in quotes
                # (string literal escaping) for classes not generic at runtime
                note(
                    "Subscripting classes that are not generic at runtime may require "
                    "escaping, see https://mypy.readthedocs.io/en/stable/runtime_troubles.html"
                    "#not-generic-runtime",
                    typ,
                    code=codes.TYPE_ARG,
                )

        any_type = AnyType(TypeOfAny.from_error, line=typ.line, column=typ.column)
    else:
        any_type = AnyType(
            TypeOfAny.from_omitted_generics, line=orig_type.line, column=orig_type.column
        )
    return any_type


def fix_instance(
    t: Instance,
    fail: MsgCallback,
    note: MsgCallback,
    disallow_any: bool,
    python_version: tuple[int, int],
    use_generic_error: bool = False,
    unexpanded_type: Type | None = None,
) -> None:
    """Fix a malformed instance by replacing all type arguments with Any.

    Also emit a suitable error if this is not due to implicit Any's.
    """
    if len(t.args) == 0:
        if use_generic_error:
            fullname: str | None = None
        else:
            fullname = t.type.fullname
        any_type = get_omitted_any(
            disallow_any, fail, note, t, python_version, fullname, unexpanded_type
        )
        t.args = (any_type,) * len(t.type.type_vars)
        return
    # Invalid number of type parameters.
    n = len(t.type.type_vars)
    s = f"{n} type arguments"
    if n == 0:
        s = "no type arguments"
    elif n == 1:
        s = "1 type argument"
    act = str(len(t.args))
    if act == "0":
        act = "none"
    fail(f'"{t.type.name}" expects {s}, but {act} given', t, code=codes.TYPE_ARG)
    # Construct the correct number of type arguments, as
    # otherwise the type checker may crash as it expects
    # things to be right.
    t.args = tuple(AnyType(TypeOfAny.from_error) for _ in t.type.type_vars)
    t.invalid = True


def expand_type_alias(
    node: TypeAlias,
    args: list[Type],
    fail: MsgCallback,
    no_args: bool,
    ctx: Context,
    *,
    unexpanded_type: Type | None = None,
    disallow_any: bool = False,
) -> Type:
    """Expand a (generic) type alias target following the rules outlined in TypeAlias docstring.

    Here:
        target: original target type (contains unbound type variables)
        alias_tvars: type variable names
        args: types to be substituted in place of type variables
        fail: error reporter callback
        no_args: whether original definition used a bare generic `A = List`
        ctx: context where expansion happens
    """
    exp_len = len(node.alias_tvars)
    act_len = len(args)
    if exp_len > 0 and act_len == 0:
        # Interpret bare Alias same as normal generic, i.e., Alias[Any, Any, ...]
        return set_any_tvars(
            node,
            ctx.line,
            ctx.column,
            disallow_any=disallow_any,
            fail=fail,
            unexpanded_type=unexpanded_type,
        )
    if exp_len == 0 and act_len == 0:
        if no_args:
            assert isinstance(node.target, Instance)  # type: ignore[misc]
            # Note: this is the only case where we use an eager expansion. See more info about
            # no_args aliases like L = List in the docstring for TypeAlias class.
            return Instance(node.target.type, [], line=ctx.line, column=ctx.column)
        return TypeAliasType(node, [], line=ctx.line, column=ctx.column)
    if (
        exp_len == 0
        and act_len > 0
        and isinstance(node.target, Instance)  # type: ignore[misc]
        and no_args
    ):
        tp = Instance(node.target.type, args)
        tp.line = ctx.line
        tp.column = ctx.column
        return tp
    if act_len != exp_len:
        fail(f"Bad number of arguments for type alias, expected: {exp_len}, given: {act_len}", ctx)
        return set_any_tvars(node, ctx.line, ctx.column, from_error=True)
    typ = TypeAliasType(node, args, ctx.line, ctx.column)
    assert typ.alias is not None
    # HACK: Implement FlexibleAlias[T, typ] by expanding it to typ here.
    if (
        isinstance(typ.alias.target, Instance)  # type: ignore[misc]
        and typ.alias.target.type.fullname == "mypy_extensions.FlexibleAlias"
    ):
        exp = get_proper_type(typ)
        assert isinstance(exp, Instance)
        return exp.args[-1]
    return typ


def set_any_tvars(
    node: TypeAlias,
    newline: int,
    newcolumn: int,
    *,
    from_error: bool = False,
    disallow_any: bool = False,
    fail: MsgCallback | None = None,
    unexpanded_type: Type | None = None,
) -> Type:
    if from_error or disallow_any:
        type_of_any = TypeOfAny.from_error
    else:
        type_of_any = TypeOfAny.from_omitted_generics
    if disallow_any and node.alias_tvars:
        assert fail is not None
        if unexpanded_type:
            type_str = (
                unexpanded_type.name
                if isinstance(unexpanded_type, UnboundType)
                else format_type_bare(unexpanded_type)
            )
        else:
            type_str = node.name

        fail(
            message_registry.BARE_GENERIC.format(quote_type_string(type_str)),
            Context(newline, newcolumn),
            code=codes.TYPE_ARG,
        )
    any_type = AnyType(type_of_any, line=newline, column=newcolumn)
    return TypeAliasType(node, [any_type] * len(node.alias_tvars), newline, newcolumn)


def remove_dups(tvars: Iterable[T]) -> list[T]:
    # Get unique elements in order of appearance
    all_tvars: set[T] = set()
    new_tvars: list[T] = []
    for t in tvars:
        if t not in all_tvars:
            new_tvars.append(t)
            all_tvars.add(t)
    return new_tvars


def flatten_tvars(ll: Iterable[list[T]]) -> list[T]:
    return remove_dups(chain.from_iterable(ll))


class TypeVarLikeQuery(TypeQuery[TypeVarLikeList]):
    """Find TypeVar and ParamSpec references in an unbound type."""

    def __init__(
        self,
        lookup: Callable[[str, Context], SymbolTableNode | None],
        scope: TypeVarLikeScope,
        *,
        include_callables: bool = True,
        include_bound_tvars: bool = False,
    ) -> None:
        self.include_callables = include_callables
        self.lookup = lookup
        self.scope = scope
        self.include_bound_tvars = include_bound_tvars
        super().__init__(flatten_tvars)
        # Only include type variables in type aliases args. This would be anyway
        # that case if we expand (as target variables would be overridden with args)
        # and it may cause infinite recursion on invalid (diverging) recursive aliases.
        self.skip_alias_target = True

    def _seems_like_callable(self, type: UnboundType) -> bool:
        if not type.args:
            return False
        if isinstance(type.args[0], (EllipsisType, TypeList, ParamSpecType)):
            return True
        return False

    def visit_unbound_type(self, t: UnboundType) -> TypeVarLikeList:
        name = t.name
        node = None
        # Special case P.args and P.kwargs for ParamSpecs only.
        if name.endswith("args"):
            if name.endswith(".args") or name.endswith(".kwargs"):
                base = ".".join(name.split(".")[:-1])
                n = self.lookup(base, t)
                if n is not None and isinstance(n.node, ParamSpecExpr):
                    node = n
                    name = base
        if node is None:
            node = self.lookup(name, t)
        if (
            node
            and isinstance(node.node, TypeVarLikeExpr)
            and (self.include_bound_tvars or self.scope.get_binding(node) is None)
        ):
            assert isinstance(node.node, TypeVarLikeExpr)
            return [(name, node.node)]
        elif not self.include_callables and self._seems_like_callable(t):
            return []
        elif node and node.fullname in LITERAL_TYPE_NAMES:
            return []
        elif node and node.fullname in ANNOTATED_TYPE_NAMES and t.args:
            # Don't query the second argument to Annotated for TypeVars
            return self.query_types([t.args[0]])
        else:
            return super().visit_unbound_type(t)

    def visit_callable_type(self, t: CallableType) -> TypeVarLikeList:
        if self.include_callables:
            return super().visit_callable_type(t)
        else:
            return []


class DivergingAliasDetector(TrivialSyntheticTypeTranslator):
    """See docstring of detect_diverging_alias() for details."""

    # TODO: this doesn't really need to be a translator, but we don't have a trivial visitor.
    def __init__(
        self,
        seen_nodes: set[TypeAlias],
        lookup: Callable[[str, Context], SymbolTableNode | None],
        scope: TypeVarLikeScope,
    ) -> None:
        self.seen_nodes = seen_nodes
        self.lookup = lookup
        self.scope = scope
        self.diverging = False

    def is_alias_tvar(self, t: Type) -> bool:
        # Generic type aliases use unbound type variables.
        if not isinstance(t, UnboundType) or t.args:
            return False
        node = self.lookup(t.name, t)
        if (
            node
            and isinstance(node.node, TypeVarLikeExpr)
            and self.scope.get_binding(node) is None
        ):
            return True
        return False

    def visit_type_alias_type(self, t: TypeAliasType) -> Type:
        assert t.alias is not None, f"Unfixed type alias {t.type_ref}"
        if t.alias in self.seen_nodes:
            for arg in t.args:
                if not self.is_alias_tvar(arg) and bool(
                    arg.accept(TypeVarLikeQuery(self.lookup, self.scope))
                ):
                    self.diverging = True
                    return t
            # All clear for this expansion chain.
            return t
        new_nodes = self.seen_nodes | {t.alias}
        visitor = DivergingAliasDetector(new_nodes, self.lookup, self.scope)
        _ = get_proper_type(t).accept(visitor)
        if visitor.diverging:
            self.diverging = True
        return t


def detect_diverging_alias(
    node: TypeAlias,
    target: Type,
    lookup: Callable[[str, Context], SymbolTableNode | None],
    scope: TypeVarLikeScope,
) -> bool:
    """This detects type aliases that will diverge during type checking.

    For example F = Something[..., F[List[T]]]. At each expansion step this will produce
    *new* type aliases: e.g. F[List[int]], F[List[List[int]]], etc. So we can't detect
    recursion. It is a known problem in the literature, recursive aliases and generic types
    don't always go well together. It looks like there is no known systematic solution yet.

    # TODO: should we handle such aliases using type_recursion counter and some large limit?
    They may be handy in rare cases, e.g. to express a union of non-mixed nested lists:
    Nested = Union[T, Nested[List[T]]] ~> Union[T, List[T], List[List[T]], ...]
    """
    visitor = DivergingAliasDetector({node}, lookup, scope)
    _ = target.accept(visitor)
    return visitor.diverging


def check_for_explicit_any(
    typ: Type | None,
    options: Options,
    is_typeshed_stub: bool,
    msg: MessageBuilder,
    context: Context,
) -> None:
    if options.disallow_any_explicit and not is_typeshed_stub and typ and has_explicit_any(typ):
        msg.explicit_any(context)


def has_explicit_any(t: Type) -> bool:
    """
    Whether this type is or type it contains is an Any coming from explicit type annotation
    """
    return t.accept(HasExplicitAny())


class HasExplicitAny(TypeQuery[bool]):
    def __init__(self) -> None:
        super().__init__(any)

    def visit_any(self, t: AnyType) -> bool:
        return t.type_of_any == TypeOfAny.explicit

    def visit_typeddict_type(self, t: TypedDictType) -> bool:
        # typeddict is checked during TypedDict declaration, so don't typecheck it here.
        return False


def has_any_from_unimported_type(t: Type) -> bool:
    """Return true if this type is Any because an import was not followed.

    If type t is such Any type or has type arguments that contain such Any type
    this function will return true.
    """
    return t.accept(HasAnyFromUnimportedType())


class HasAnyFromUnimportedType(TypeQuery[bool]):
    def __init__(self) -> None:
        super().__init__(any)

    def visit_any(self, t: AnyType) -> bool:
        return t.type_of_any == TypeOfAny.from_unimported_type

    def visit_typeddict_type(self, t: TypedDictType) -> bool:
        # typeddict is checked during TypedDict declaration, so don't typecheck it here
        return False


def collect_all_inner_types(t: Type) -> list[Type]:
    """
    Return all types that `t` contains
    """
    return t.accept(CollectAllInnerTypesQuery())


class CollectAllInnerTypesQuery(TypeQuery[List[Type]]):
    def __init__(self) -> None:
        super().__init__(self.combine_lists_strategy)

    def query_types(self, types: Iterable[Type]) -> list[Type]:
        return self.strategy([t.accept(self) for t in types]) + list(types)

    @classmethod
    def combine_lists_strategy(cls, it: Iterable[list[Type]]) -> list[Type]:
        return list(itertools.chain.from_iterable(it))


def make_optional_type(t: Type) -> Type:
    """Return the type corresponding to Optional[t].

    Note that we can't use normal union simplification, since this function
    is called during semantic analysis and simplification only works during
    type checking.
    """
    p_t = get_proper_type(t)
    if isinstance(p_t, NoneType):
        return t
    elif isinstance(p_t, UnionType):
        # Eagerly expanding aliases is not safe during semantic analysis.
        items = [
            item
            for item in flatten_nested_unions(p_t.items, handle_type_alias_type=False)
            if not isinstance(get_proper_type(item), NoneType)
        ]
        return UnionType(items + [NoneType()], t.line, t.column)
    else:
        return UnionType([t, NoneType()], t.line, t.column)


def fix_instance_types(
    t: Type, fail: MsgCallback, note: MsgCallback, python_version: tuple[int, int]
) -> None:
    """Recursively fix all instance types (type argument count) in a given type.

    For example 'Union[Dict, List[str, int]]' will be transformed into
    'Union[Dict[Any, Any], List[Any]]' in place.
    """
    t.accept(InstanceFixer(fail, note, python_version))


class InstanceFixer(TypeTraverserVisitor):
    def __init__(
        self, fail: MsgCallback, note: MsgCallback, python_version: tuple[int, int]
    ) -> None:
        self.fail = fail
        self.note = note
        self.python_version = python_version

    def visit_instance(self, typ: Instance) -> None:
        super().visit_instance(typ)
        if len(typ.args) != len(typ.type.type_vars):
            fix_instance(
                typ,
                self.fail,
                self.note,
                disallow_any=False,
                python_version=self.python_version,
                use_generic_error=True,
            )<|MERGE_RESOLUTION|>--- conflicted
+++ resolved
@@ -1350,28 +1350,18 @@
         if fun_type.variables:
             defs = []
             for var in fun_type.variables:
-<<<<<<< HEAD
                 if not isinstance(var, SelfType):
                     var_node = self.lookup_qualified(var.name, defn)
-
                     assert var_node, "Binding for function type variable not found within function"
-
                     var_expr = var_node.node
-
                     assert isinstance(var_expr, TypeVarLikeExpr)
-                    self.tvar_scope.bind_new(var.name, var_expr)
+                    binding = self.tvar_scope.bind_new(var.name, var_expr)
+                    defs.append(binding)
                 else:
                     self.tvar_scope.bind_existing(var)
-            return fun_type.variables
-=======
-                var_node = self.lookup_qualified(var.name, defn)
-                assert var_node, "Binding for function type variable not found within function"
-                var_expr = var_node.node
-                assert isinstance(var_expr, TypeVarLikeExpr)
-                binding = self.tvar_scope.bind_new(var.name, var_expr)
-                defs.append(binding)
+                    defs.append(var)
             return defs
->>>>>>> 46aee5a9
+
         typevars = self.infer_type_variables(fun_type)
         # Do not define a new type variable if already defined in scope.
         typevars = [
