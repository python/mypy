--- conflicted
+++ resolved
@@ -1993,13 +1993,9 @@
 
 
 class MsgCallback(Protocol):
-<<<<<<< HEAD
-    def __call__(self, msg: str, ctx: Context, /, *, code: ErrorCode | None = None) -> None: ...
-=======
     def __call__(
-        self, __msg: str, __ctx: Context, *, code: ErrorCode | None = None
+        self, msg: str, ctx: Context, /, *, code: ErrorCode | None = None
     ) -> ErrorInfo | None: ...
->>>>>>> b8ee1f5d
 
 
 def get_omitted_any(
