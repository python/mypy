--- conflicted
+++ resolved
@@ -62,11 +62,8 @@
                        options: Options,
                        is_typeshed_stub: bool,
                        allow_unnormalized: bool = False,
-<<<<<<< HEAD
-=======
                        in_dynamic_func: bool = False,
                        global_scope: bool = True,
->>>>>>> 38ecc684
                        warn_bound_tvar: bool = False) -> Optional[Type]:
     """Return type if node is valid as a type alias rvalue.
 
@@ -119,17 +116,11 @@
     except TypeTranslationError:
         fail_func('Invalid type alias', node)
         return None
-<<<<<<< HEAD
-    analyzer = TypeAnalyser(lookup_func, lookup_fqn_func, tvar_scope, fail_func, plugin, options,
-                            is_typeshed_stub, aliasing=True, allow_unnormalized=allow_unnormalized,
-                            warn_bound_tvar=warn_bound_tvar)
-=======
     analyzer = TypeAnalyser(lookup_func, lookup_fqn_func, tvar_scope, fail_func, note_func,
                             plugin, options, is_typeshed_stub, aliasing=True,
                             allow_unnormalized=allow_unnormalized, warn_bound_tvar=warn_bound_tvar)
     analyzer.in_dynamic_func = in_dynamic_func
     analyzer.global_scope = global_scope
->>>>>>> 38ecc684
     return type.accept(analyzer)
 
 
@@ -164,10 +155,7 @@
                  aliasing: bool = False,
                  allow_tuple_literal: bool = False,
                  allow_unnormalized: bool = False,
-<<<<<<< HEAD
-=======
                  third_pass: bool = False,
->>>>>>> 38ecc684
                  warn_bound_tvar: bool = False) -> None:
         self.lookup = lookup_func
         self.lookup_fqn_func = lookup_fqn_func
@@ -183,10 +171,7 @@
         self.options = options
         self.is_typeshed_stub = is_typeshed_stub
         self.warn_bound_tvar = warn_bound_tvar
-<<<<<<< HEAD
-=======
         self.third_pass = third_pass
->>>>>>> 38ecc684
 
     def visit_unbound_type(self, t: UnboundType) -> Type:
         if t.optional:
@@ -208,14 +193,10 @@
             if (fullname in nongen_builtins and t.args and
                     not sym.normalized and not self.allow_unnormalized):
                 self.fail(no_subscript_builtin_alias(fullname), t)
-<<<<<<< HEAD
-            tvar_def = self.tvar_scope.get_binding(sym)
-=======
             if self.tvar_scope:
                 tvar_def = self.tvar_scope.get_binding(sym)
             else:
                 tvar_def = None
->>>>>>> 38ecc684
             if self.warn_bound_tvar and sym.kind == TVAR and tvar_def is not None:
                 self.fail('Can\'t use bound type variable "{}"'
                           ' to define generic alias'.format(t.name), t)
