"""Semantic analysis of types"""

from __future__ import annotations

import itertools
from collections.abc import Iterable, Iterator, Sequence
from contextlib import contextmanager
from typing import Callable, Final, Protocol, TypeVar

from mypy import errorcodes as codes, message_registry, nodes
from mypy.errorcodes import ErrorCode
from mypy.expandtype import expand_type
from mypy.message_registry import (
    INVALID_PARAM_SPEC_LOCATION,
    INVALID_PARAM_SPEC_LOCATION_NOTE,
    TYPEDDICT_OVERRIDE_MERGE,
)
from mypy.messages import (
    MessageBuilder,
    format_type,
    format_type_bare,
    quote_type_string,
    wrong_type_arg_count,
)
from mypy.nodes import (
    ARG_NAMED,
    ARG_NAMED_OPT,
    ARG_OPT,
    ARG_POS,
    ARG_STAR,
    ARG_STAR2,
    MISSING_FALLBACK,
    SYMBOL_FUNCBASE_TYPES,
    ArgKind,
    Context,
    Decorator,
    ImportFrom,
    MypyFile,
    ParamSpecExpr,
    PlaceholderNode,
    SymbolTableNode,
    TypeAlias,
    TypeInfo,
    TypeVarExpr,
    TypeVarLikeExpr,
    TypeVarTupleExpr,
    Var,
    check_arg_kinds,
    check_arg_names,
)
from mypy.options import INLINE_TYPEDDICT, NEW_INLINE_TYPEDDICT, Options
from mypy.plugin import AnalyzeTypeContext, Plugin, TypeAnalyzerPluginInterface
from mypy.semanal_shared import (
    SemanticAnalyzerCoreInterface,
    SemanticAnalyzerInterface,
    paramspec_args,
    paramspec_kwargs,
)
from mypy.state import state
from mypy.tvar_scope import TypeVarLikeScope
from mypy.types import (
    ANNOTATED_TYPE_NAMES,
    ANY_STRATEGY,
    CONCATENATE_TYPE_NAMES,
    FINAL_TYPE_NAMES,
    LITERAL_TYPE_NAMES,
    NEVER_NAMES,
<<<<<<< HEAD
    TPDICT_NAMES,
=======
    TUPLE_NAMES,
>>>>>>> 325f7767
    TYPE_ALIAS_NAMES,
    TYPE_NAMES,
    UNPACK_TYPE_NAMES,
    AnyType,
    BoolTypeQuery,
    CallableArgument,
    CallableType,
    DeletedType,
    EllipsisType,
    ErasedType,
    Instance,
    LiteralType,
    NoneType,
    Overloaded,
    Parameters,
    ParamSpecFlavor,
    ParamSpecType,
    PartialType,
    PlaceholderType,
    ProperType,
    RawExpressionType,
    ReadOnlyType,
    RequiredType,
    SyntheticTypeVisitor,
    TrivialSyntheticTypeTranslator,
    TupleType,
    Type,
    TypeAliasType,
    TypedDictType,
    TypeList,
    TypeOfAny,
    TypeQuery,
    TypeType,
    TypeVarId,
    TypeVarLikeType,
    TypeVarTupleType,
    TypeVarType,
    UnboundType,
    UninhabitedType,
    UnionType,
    UnpackType,
    callable_with_ellipsis,
    find_unpack_in_list,
    flatten_nested_tuples,
    get_proper_type,
    has_type_vars,
)
from mypy.types_utils import get_bad_type_type_item
from mypy.typevars import fill_typevars

T = TypeVar("T")

type_constructors: Final = {
    "typing.Callable",
    "typing.Optional",
    "typing.Tuple",
    "typing.Type",
    "typing.Union",
    *LITERAL_TYPE_NAMES,
    *ANNOTATED_TYPE_NAMES,
    *TPDICT_NAMES,
}

ARG_KINDS_BY_CONSTRUCTOR: Final = {
    "mypy_extensions.Arg": ARG_POS,
    "mypy_extensions.DefaultArg": ARG_OPT,
    "mypy_extensions.NamedArg": ARG_NAMED,
    "mypy_extensions.DefaultNamedArg": ARG_NAMED_OPT,
    "mypy_extensions.VarArg": ARG_STAR,
    "mypy_extensions.KwArg": ARG_STAR2,
}

SELF_TYPE_NAMES: Final = {"typing.Self", "typing_extensions.Self"}


def analyze_type_alias(
    type: Type,
    api: SemanticAnalyzerCoreInterface,
    tvar_scope: TypeVarLikeScope,
    plugin: Plugin,
    options: Options,
    cur_mod_node: MypyFile,
    is_typeshed_stub: bool,
    allow_placeholder: bool = False,
    in_dynamic_func: bool = False,
    global_scope: bool = True,
    allowed_alias_tvars: list[TypeVarLikeType] | None = None,
    alias_type_params_names: list[str] | None = None,
    python_3_12_type_alias: bool = False,
) -> tuple[Type, set[str]]:
    """Analyze r.h.s. of a (potential) type alias definition.

    If `node` is valid as a type alias rvalue, return the resulting type and a set of
    full names of type aliases it depends on (directly or indirectly).
    'node' must have been semantically analyzed.
    """
    analyzer = TypeAnalyser(
        api,
        tvar_scope,
        plugin,
        options,
        cur_mod_node,
        is_typeshed_stub,
        defining_alias=True,
        allow_placeholder=allow_placeholder,
        prohibit_self_type="type alias target",
        allowed_alias_tvars=allowed_alias_tvars,
        alias_type_params_names=alias_type_params_names,
        python_3_12_type_alias=python_3_12_type_alias,
    )
    analyzer.in_dynamic_func = in_dynamic_func
    analyzer.global_scope = global_scope
    res = analyzer.anal_type(type, nested=False)
    return res, analyzer.aliases_used


class TypeAnalyser(SyntheticTypeVisitor[Type], TypeAnalyzerPluginInterface):
    """Semantic analyzer for types.

    Converts unbound types into bound types. This is a no-op for already
    bound types.

    If an incomplete reference is encountered, this does a defer. The
    caller never needs to defer.
    """

    # Is this called from an untyped function definition?
    in_dynamic_func: bool = False
    # Is this called from global scope?
    global_scope: bool = True

    def __init__(
        self,
        api: SemanticAnalyzerCoreInterface,
        tvar_scope: TypeVarLikeScope,
        plugin: Plugin,
        options: Options,
        cur_mod_node: MypyFile,
        is_typeshed_stub: bool,
        *,
        defining_alias: bool = False,
        python_3_12_type_alias: bool = False,
        allow_tuple_literal: bool = False,
        allow_unbound_tvars: bool = False,
        allow_placeholder: bool = False,
        allow_typed_dict_special_forms: bool = False,
        allow_final: bool = True,
        allow_param_spec_literals: bool = False,
        allow_unpack: bool = False,
        report_invalid_types: bool = True,
        prohibit_self_type: str | None = None,
        prohibit_special_class_field_types: str | None = None,
        allowed_alias_tvars: list[TypeVarLikeType] | None = None,
        allow_type_any: bool = False,
        alias_type_params_names: list[str] | None = None,
    ) -> None:
        self.api = api
        self.fail_func = api.fail
        self.note_func = api.note
        self.tvar_scope = tvar_scope
        # Are we analysing a type alias definition rvalue?
        self.defining_alias = defining_alias
        self.python_3_12_type_alias = python_3_12_type_alias
        self.allow_tuple_literal = allow_tuple_literal
        # Positive if we are analyzing arguments of another (outer) type
        self.nesting_level = 0
        # Should we allow new type syntax when targeting older Python versions
        # like 'list[int]' or 'X | Y' (allowed in stubs and with `__future__` import)?
        self.always_allow_new_syntax = self.api.is_stub_file or self.api.is_future_flag_set(
            "annotations"
        )
        # Should we accept unbound type variables? This is currently used for class bases,
        # and alias right hand sides (before they are analyzed as type aliases).
        self.allow_unbound_tvars = allow_unbound_tvars
        if allowed_alias_tvars is None:
            allowed_alias_tvars = []
        self.allowed_alias_tvars = allowed_alias_tvars
        self.alias_type_params_names = alias_type_params_names
        # If false, record incomplete ref if we generate PlaceholderType.
        self.allow_placeholder = allow_placeholder
        # Are we in a context where Required[] is allowed?
        self.allow_typed_dict_special_forms = allow_typed_dict_special_forms
        # Set True when we analyze ClassVar else False
        self.allow_final = allow_final
        # Are we in a context where ParamSpec literals are allowed?
        self.allow_param_spec_literals = allow_param_spec_literals
        # Are we in context where literal "..." specifically is allowed?
        self.allow_ellipsis = False
        # Should we report an error whenever we encounter a RawExpressionType outside
        # of a Literal context: e.g. whenever we encounter an invalid type? Normally,
        # we want to report an error, but the caller may want to do more specialized
        # error handling.
        self.report_invalid_types = report_invalid_types
        self.plugin = plugin
        self.options = options
        self.cur_mod_node = cur_mod_node
        self.is_typeshed_stub = is_typeshed_stub
        # Names of type aliases encountered while analysing a type will be collected here.
        self.aliases_used: set[str] = set()
        self.prohibit_self_type = prohibit_self_type
        # Set when we analyze TypedDicts or NamedTuples, since they are special:
        self.prohibit_special_class_field_types = prohibit_special_class_field_types
        # Allow variables typed as Type[Any] and type (useful for base classes).
        self.allow_type_any = allow_type_any
        self.allow_type_var_tuple = False
        self.allow_unpack = allow_unpack

    def lookup_qualified(
        self, name: str, ctx: Context, suppress_errors: bool = False
    ) -> SymbolTableNode | None:
        return self.api.lookup_qualified(name, ctx, suppress_errors)

    def lookup_fully_qualified(self, fullname: str) -> SymbolTableNode:
        return self.api.lookup_fully_qualified(fullname)

    def visit_unbound_type(self, t: UnboundType, defining_literal: bool = False) -> Type:
        typ = self.visit_unbound_type_nonoptional(t, defining_literal)
        if t.optional:
            # We don't need to worry about double-wrapping Optionals or
            # wrapping Anys: Union simplification will take care of that.
            return make_optional_type(typ)
        return typ

    def not_declared_in_type_params(self, tvar_name: str) -> bool:
        return (
            self.alias_type_params_names is not None
            and tvar_name not in self.alias_type_params_names
        )

    def visit_unbound_type_nonoptional(self, t: UnboundType, defining_literal: bool) -> Type:
        sym = self.lookup_qualified(t.name, t)
        param_spec_name = None
        if t.name.endswith((".args", ".kwargs")):
            param_spec_name = t.name.rsplit(".", 1)[0]
            maybe_param_spec = self.lookup_qualified(param_spec_name, t)
            if maybe_param_spec and isinstance(maybe_param_spec.node, ParamSpecExpr):
                sym = maybe_param_spec
            else:
                param_spec_name = None

        if sym is not None:
            node = sym.node
            if isinstance(node, PlaceholderNode):
                if node.becomes_typeinfo:
                    # Reference to placeholder type.
                    if self.api.final_iteration:
                        self.cannot_resolve_type(t)
                        return AnyType(TypeOfAny.from_error)
                    elif self.allow_placeholder:
                        self.api.defer()
                    else:
                        self.api.record_incomplete_ref()
                    # Always allow ParamSpec for placeholders, if they are actually not valid,
                    # they will be reported later, after we resolve placeholders.
                    return PlaceholderType(
                        node.fullname,
                        self.anal_array(
                            t.args,
                            allow_param_spec=True,
                            allow_param_spec_literals=True,
                            allow_unpack=True,
                        ),
                        t.line,
                    )
                else:
                    if self.api.final_iteration:
                        self.cannot_resolve_type(t)
                        return AnyType(TypeOfAny.from_error)
                    else:
                        # Reference to an unknown placeholder node.
                        self.api.record_incomplete_ref()
                        return AnyType(TypeOfAny.special_form)
            if node is None:
                self.fail(f"Internal error (node is None, kind={sym.kind})", t)
                return AnyType(TypeOfAny.special_form)
            fullname = node.fullname
            hook = self.plugin.get_type_analyze_hook(fullname)
            if hook is not None:
                return hook(AnalyzeTypeContext(t, t, self))
            tvar_def = self.tvar_scope.get_binding(sym)
            if isinstance(sym.node, ParamSpecExpr):
                if tvar_def is None:
                    if self.allow_unbound_tvars:
                        return t
                    name = param_spec_name or t.name
                    if self.defining_alias and self.not_declared_in_type_params(t.name):
                        msg = f'ParamSpec "{name}" is not included in type_params'
                    else:
                        msg = f'ParamSpec "{name}" is unbound'
                    self.fail(msg, t, code=codes.VALID_TYPE)
                    return AnyType(TypeOfAny.from_error)
                assert isinstance(tvar_def, ParamSpecType)
                if len(t.args) > 0:
                    self.fail(
                        f'ParamSpec "{t.name}" used with arguments', t, code=codes.VALID_TYPE
                    )
                if param_spec_name is not None and not self.allow_param_spec_literals:
                    self.fail(
                        "ParamSpec components are not allowed here", t, code=codes.VALID_TYPE
                    )
                    return AnyType(TypeOfAny.from_error)
                # Change the line number
                return ParamSpecType(
                    tvar_def.name,
                    tvar_def.fullname,
                    tvar_def.id,
                    tvar_def.flavor,
                    tvar_def.upper_bound,
                    tvar_def.default,
                    line=t.line,
                    column=t.column,
                )
            if (
                isinstance(sym.node, TypeVarExpr)
                and self.defining_alias
                and not defining_literal
                and (tvar_def is None or tvar_def not in self.allowed_alias_tvars)
            ):
                if self.not_declared_in_type_params(t.name):
                    if self.python_3_12_type_alias:
                        msg = message_registry.TYPE_PARAMETERS_SHOULD_BE_DECLARED.format(
                            f'"{t.name}"'
                        )
                    else:
                        msg = f'Type variable "{t.name}" is not included in type_params'
                else:
                    msg = f'Can\'t use bound type variable "{t.name}" to define generic alias'
                self.fail(msg, t, code=codes.VALID_TYPE)
                return AnyType(TypeOfAny.from_error)
            if isinstance(sym.node, TypeVarExpr) and tvar_def is not None:
                assert isinstance(tvar_def, TypeVarType)
                if len(t.args) > 0:
                    self.fail(
                        f'Type variable "{t.name}" used with arguments', t, code=codes.VALID_TYPE
                    )
                # Change the line number
                return tvar_def.copy_modified(line=t.line, column=t.column)
            if isinstance(sym.node, TypeVarTupleExpr) and (
                tvar_def is not None
                and self.defining_alias
                and tvar_def not in self.allowed_alias_tvars
            ):
                if self.not_declared_in_type_params(t.name):
                    msg = f'Type variable "{t.name}" is not included in type_params'
                else:
                    msg = f'Can\'t use bound type variable "{t.name}" to define generic alias'
                self.fail(msg, t, code=codes.VALID_TYPE)
                return AnyType(TypeOfAny.from_error)
            if isinstance(sym.node, TypeVarTupleExpr):
                if tvar_def is None:
                    if self.allow_unbound_tvars:
                        return t
                    if self.defining_alias and self.not_declared_in_type_params(t.name):
                        if self.python_3_12_type_alias:
                            msg = message_registry.TYPE_PARAMETERS_SHOULD_BE_DECLARED.format(
                                f'"{t.name}"'
                            )
                        else:
                            msg = f'TypeVarTuple "{t.name}" is not included in type_params'
                    else:
                        msg = f'TypeVarTuple "{t.name}" is unbound'
                    self.fail(msg, t, code=codes.VALID_TYPE)
                    return AnyType(TypeOfAny.from_error)
                assert isinstance(tvar_def, TypeVarTupleType)
                if not self.allow_type_var_tuple:
                    self.fail(
                        f'TypeVarTuple "{t.name}" is only valid with an unpack',
                        t,
                        code=codes.VALID_TYPE,
                    )
                    return AnyType(TypeOfAny.from_error)
                if len(t.args) > 0:
                    self.fail(
                        f'Type variable "{t.name}" used with arguments', t, code=codes.VALID_TYPE
                    )

                # Change the line number
                return TypeVarTupleType(
                    tvar_def.name,
                    tvar_def.fullname,
                    tvar_def.id,
                    tvar_def.upper_bound,
                    sym.node.tuple_fallback,
                    tvar_def.default,
                    line=t.line,
                    column=t.column,
                )
            special = self.try_analyze_special_unbound_type(t, fullname)
            if special is not None:
                return special
            if isinstance(node, TypeAlias):
                self.aliases_used.add(fullname)
                an_args = self.anal_array(
                    t.args,
                    allow_param_spec=True,
                    allow_param_spec_literals=node.has_param_spec_type,
                    allow_unpack=True,  # Fixed length unpacks can be used for non-variadic aliases.
                )
                if node.has_param_spec_type and len(node.alias_tvars) == 1:
                    an_args = self.pack_paramspec_args(an_args)

                disallow_any = self.options.disallow_any_generics and not self.is_typeshed_stub
                res = instantiate_type_alias(
                    node,
                    an_args,
                    self.fail,
                    node.no_args,
                    t,
                    self.options,
                    unexpanded_type=t,
                    disallow_any=disallow_any,
                    empty_tuple_index=t.empty_tuple_index,
                )
                # The only case where instantiate_type_alias() can return an incorrect instance is
                # when it is top-level instance, so no need to recurse.
                if (
                    isinstance(res, ProperType)
                    and isinstance(res, Instance)
                    and not (self.defining_alias and self.nesting_level == 0)
                    and not validate_instance(res, self.fail, t.empty_tuple_index)
                ):
                    fix_instance(
                        res,
                        self.fail,
                        self.note,
                        disallow_any=disallow_any,
                        options=self.options,
                        use_generic_error=True,
                        unexpanded_type=t,
                    )
                if node.eager:
                    res = get_proper_type(res)
                return res
            elif isinstance(node, TypeInfo):
                return self.analyze_type_with_type_info(node, t.args, t, t.empty_tuple_index)
            elif node.fullname in TYPE_ALIAS_NAMES:
                return AnyType(TypeOfAny.special_form)
            # Concatenate is an operator, no need for a proper type
            elif node.fullname in CONCATENATE_TYPE_NAMES:
                # We check the return type further up the stack for valid use locations
                return self.apply_concatenate_operator(t)
            else:
                return self.analyze_unbound_type_without_type_info(t, sym, defining_literal)
        else:  # sym is None
            return AnyType(TypeOfAny.special_form)

    def pack_paramspec_args(self, an_args: Sequence[Type]) -> list[Type]:
        # "Aesthetic" ParamSpec literals for single ParamSpec: C[int, str] -> C[[int, str]].
        # These do not support mypy_extensions VarArgs, etc. as they were already analyzed
        # TODO: should these be re-analyzed to get rid of this inconsistency?
        count = len(an_args)
        if count == 0:
            return []
        if count == 1 and isinstance(get_proper_type(an_args[0]), AnyType):
            # Single Any is interpreted as ..., rather that a single argument with Any type.
            # I didn't find this in the PEP, but it sounds reasonable.
            return list(an_args)
        if any(isinstance(a, (Parameters, ParamSpecType)) for a in an_args):
            if len(an_args) > 1:
                first_wrong = next(
                    arg for arg in an_args if isinstance(arg, (Parameters, ParamSpecType))
                )
                self.fail(
                    "Nested parameter specifications are not allowed",
                    first_wrong,
                    code=codes.VALID_TYPE,
                )
                return [AnyType(TypeOfAny.from_error)]
            return list(an_args)
        first = an_args[0]
        return [
            Parameters(
                an_args, [ARG_POS] * count, [None] * count, line=first.line, column=first.column
            )
        ]

    def cannot_resolve_type(self, t: UnboundType) -> None:
        # TODO: Move error message generation to messages.py. We'd first
        #       need access to MessageBuilder here. Also move the similar
        #       message generation logic in semanal.py.
        self.api.fail(f'Cannot resolve name "{t.name}" (possible cyclic definition)', t)
        if self.api.is_func_scope():
            self.note("Recursive types are not allowed at function scope", t)

    def apply_concatenate_operator(self, t: UnboundType) -> Type:
        if len(t.args) == 0:
            self.api.fail("Concatenate needs type arguments", t, code=codes.VALID_TYPE)
            return AnyType(TypeOfAny.from_error)

        # Last argument has to be ParamSpec or Ellipsis.
        ps = self.anal_type(t.args[-1], allow_param_spec=True, allow_ellipsis=True)
        if not isinstance(ps, (ParamSpecType, Parameters)):
            if isinstance(ps, UnboundType) and self.allow_unbound_tvars:
                sym = self.lookup_qualified(ps.name, t)
                if sym is not None and isinstance(sym.node, ParamSpecExpr):
                    return ps
            self.api.fail(
                "The last parameter to Concatenate needs to be a ParamSpec",
                t,
                code=codes.VALID_TYPE,
            )
            return AnyType(TypeOfAny.from_error)
        elif isinstance(ps, ParamSpecType) and ps.prefix.arg_types:
            self.api.fail("Nested Concatenates are invalid", t, code=codes.VALID_TYPE)

        args = self.anal_array(t.args[:-1])
        pre = ps.prefix if isinstance(ps, ParamSpecType) else ps

        # mypy can't infer this :(
        names: list[str | None] = [None] * len(args)

        pre = Parameters(
            args + pre.arg_types,
            [ARG_POS] * len(args) + pre.arg_kinds,
            names + pre.arg_names,
            line=t.line,
            column=t.column,
        )
        return ps.copy_modified(prefix=pre) if isinstance(ps, ParamSpecType) else pre

    def try_analyze_special_unbound_type(self, t: UnboundType, fullname: str) -> Type | None:
        """Bind special type that is recognized through magic name such as 'typing.Any'.

        Return the bound type if successful, and return None if the type is a normal type.
        """
        if fullname == "builtins.None":
            return NoneType()
        elif fullname == "typing.Any":
            return AnyType(TypeOfAny.explicit, line=t.line, column=t.column)
        elif fullname in FINAL_TYPE_NAMES:
            if self.prohibit_special_class_field_types:
                self.fail(
                    f"Final[...] can't be used inside a {self.prohibit_special_class_field_types}",
                    t,
                    code=codes.VALID_TYPE,
                )
            else:
                if not self.allow_final:
                    self.fail(
                        "Final can be only used as an outermost qualifier in a variable annotation",
                        t,
                        code=codes.VALID_TYPE,
                    )
            return AnyType(TypeOfAny.from_error)
        elif fullname in TUPLE_NAMES:
            # Tuple is special because it is involved in builtin import cycle
            # and may be not ready when used.
            sym = self.api.lookup_fully_qualified_or_none("builtins.tuple")
            if not sym or isinstance(sym.node, PlaceholderNode):
                if self.api.is_incomplete_namespace("builtins"):
                    self.api.record_incomplete_ref()
                else:
                    self.fail('Name "tuple" is not defined', t)
                return AnyType(TypeOfAny.special_form)
            if len(t.args) == 0 and not t.empty_tuple_index:
                # Bare 'Tuple' is same as 'tuple'
                any_type = self.get_omitted_any(t)
                return self.named_type("builtins.tuple", [any_type], line=t.line, column=t.column)
            if len(t.args) == 2 and isinstance(t.args[1], EllipsisType):
                # Tuple[T, ...] (uniform, variable-length tuple)
                instance = self.named_type("builtins.tuple", [self.anal_type(t.args[0])])
                instance.line = t.line
                return instance
            return self.tuple_type(
                self.anal_array(t.args, allow_unpack=True), line=t.line, column=t.column
            )
        elif fullname == "typing.Union":
            items = self.anal_array(t.args)
            return UnionType.make_union(items)
        elif fullname == "typing.Optional":
            if len(t.args) != 1:
                self.fail(
                    "Optional[...] must have exactly one type argument", t, code=codes.VALID_TYPE
                )
                return AnyType(TypeOfAny.from_error)
            item = self.anal_type(t.args[0])
            return make_optional_type(item)
        elif fullname == "typing.Callable":
            return self.analyze_callable_type(t)
        elif fullname in TYPE_NAMES:
            if len(t.args) == 0:
                if fullname == "typing.Type":
                    any_type = self.get_omitted_any(t)
                    return TypeType(any_type, line=t.line, column=t.column)
                else:
                    # To prevent assignment of 'builtins.type' inferred as 'builtins.object'
                    # See https://github.com/python/mypy/issues/9476 for more information
                    return None
            type_str = "Type[...]" if fullname == "typing.Type" else "type[...]"
            if len(t.args) != 1:
                self.fail(
                    f"{type_str} must have exactly one type argument", t, code=codes.VALID_TYPE
                )
            item = self.anal_type(t.args[0])
            bad_item_name = get_bad_type_type_item(item)
            if bad_item_name:
                self.fail(f'{type_str} can\'t contain "{bad_item_name}"', t, code=codes.VALID_TYPE)
                item = AnyType(TypeOfAny.from_error)
            return TypeType.make_normalized(item, line=t.line, column=t.column)
        elif fullname == "typing.ClassVar":
            if self.nesting_level > 0:
                self.fail(
                    "Invalid type: ClassVar nested inside other type", t, code=codes.VALID_TYPE
                )
            if self.prohibit_special_class_field_types:
                self.fail(
                    f"ClassVar[...] can't be used inside a {self.prohibit_special_class_field_types}",
                    t,
                    code=codes.VALID_TYPE,
                )
            if len(t.args) == 0:
                return AnyType(TypeOfAny.from_omitted_generics, line=t.line, column=t.column)
            if len(t.args) != 1:
                self.fail(
                    "ClassVar[...] must have at most one type argument", t, code=codes.VALID_TYPE
                )
                return AnyType(TypeOfAny.from_error)
            return self.anal_type(t.args[0], allow_final=self.options.python_version >= (3, 13))
        elif fullname in NEVER_NAMES:
            return UninhabitedType()
        elif fullname in LITERAL_TYPE_NAMES:
            return self.analyze_literal_type(t)
        elif fullname in ANNOTATED_TYPE_NAMES:
            if len(t.args) < 2:
                self.fail(
                    "Annotated[...] must have exactly one type argument"
                    " and at least one annotation",
                    t,
                    code=codes.VALID_TYPE,
                )
                return AnyType(TypeOfAny.from_error)
            return self.anal_type(
                t.args[0], allow_typed_dict_special_forms=self.allow_typed_dict_special_forms
            )
        elif fullname in ("typing_extensions.Required", "typing.Required"):
            if not self.allow_typed_dict_special_forms:
                self.fail(
                    "Required[] can be only used in a TypedDict definition",
                    t,
                    code=codes.VALID_TYPE,
                )
                return AnyType(TypeOfAny.from_error)
            if len(t.args) != 1:
                self.fail(
                    "Required[] must have exactly one type argument", t, code=codes.VALID_TYPE
                )
                return AnyType(TypeOfAny.from_error)
            return RequiredType(
                self.anal_type(t.args[0], allow_typed_dict_special_forms=True), required=True
            )
        elif fullname in ("typing_extensions.NotRequired", "typing.NotRequired"):
            if not self.allow_typed_dict_special_forms:
                self.fail(
                    "NotRequired[] can be only used in a TypedDict definition",
                    t,
                    code=codes.VALID_TYPE,
                )
                return AnyType(TypeOfAny.from_error)
            if len(t.args) != 1:
                self.fail(
                    "NotRequired[] must have exactly one type argument", t, code=codes.VALID_TYPE
                )
                return AnyType(TypeOfAny.from_error)
            return RequiredType(
                self.anal_type(t.args[0], allow_typed_dict_special_forms=True), required=False
            )
        elif fullname in ("typing_extensions.ReadOnly", "typing.ReadOnly"):
            if not self.allow_typed_dict_special_forms:
                self.fail(
                    "ReadOnly[] can be only used in a TypedDict definition",
                    t,
                    code=codes.VALID_TYPE,
                )
                return AnyType(TypeOfAny.from_error)
            if len(t.args) != 1:
                self.fail(
                    '"ReadOnly[]" must have exactly one type argument', t, code=codes.VALID_TYPE
                )
                return AnyType(TypeOfAny.from_error)
            return ReadOnlyType(self.anal_type(t.args[0], allow_typed_dict_special_forms=True))
        elif (
            self.anal_type_guard_arg(t, fullname) is not None
            or self.anal_type_is_arg(t, fullname) is not None
        ):
            # In most contexts, TypeGuard[...] acts as an alias for bool (ignoring its args)
            return self.named_type("builtins.bool")
        elif fullname in UNPACK_TYPE_NAMES:
            if len(t.args) != 1:
                self.fail("Unpack[...] requires exactly one type argument", t)
                return AnyType(TypeOfAny.from_error)
            if not self.allow_unpack:
                self.fail(message_registry.INVALID_UNPACK_POSITION, t, code=codes.VALID_TYPE)
                return AnyType(TypeOfAny.from_error)
            self.allow_type_var_tuple = True
            result = UnpackType(self.anal_type(t.args[0]), line=t.line, column=t.column)
            self.allow_type_var_tuple = False
            return result
        elif fullname in SELF_TYPE_NAMES:
            if t.args:
                self.fail("Self type cannot have type arguments", t)
            if self.prohibit_self_type is not None:
                self.fail(f"Self type cannot be used in {self.prohibit_self_type}", t)
                return AnyType(TypeOfAny.from_error)
            if self.api.type is None:
                self.fail("Self type is only allowed in annotations within class definition", t)
                return AnyType(TypeOfAny.from_error)
            if self.api.type.has_base("builtins.type"):
                self.fail("Self type cannot be used in a metaclass", t)
            if self.api.type.self_type is not None:
                if self.api.type.is_final:
                    return fill_typevars(self.api.type)
                return self.api.type.self_type.copy_modified(line=t.line, column=t.column)
            # TODO: verify this is unreachable and replace with an assert?
            self.fail("Unexpected Self type", t)
            return AnyType(TypeOfAny.from_error)
        elif fullname in TPDICT_NAMES:
            if len(t.args) != 1:
                self.fail(
                    "TypedDict[] must have exactly one type argument", t, code=codes.VALID_TYPE
                )
                return AnyType(TypeOfAny.from_error)
            item = t.args[0]
            if not isinstance(item, TypedDictType):  # type: ignore[misc]
                self.fail(
                    "Argument to TypedDict[] must be a literal dictionary mapping item names to types",
                    t,
                    code=codes.VALID_TYPE,
                )
                return AnyType(TypeOfAny.from_error)
            item.is_pep764 = True
            return self.anal_type(item, allow_typed_dict_special_forms=True)
        return None

    def get_omitted_any(self, typ: Type, fullname: str | None = None) -> AnyType:
        disallow_any = not self.is_typeshed_stub and self.options.disallow_any_generics
        return get_omitted_any(disallow_any, self.fail, self.note, typ, self.options, fullname)

    def check_and_warn_deprecated(self, info: TypeInfo, ctx: Context) -> None:
        """Similar logic to `TypeChecker.check_deprecated` and `TypeChecker.warn_deprecated."""

        if (
            (deprecated := info.deprecated)
            and not self.is_typeshed_stub
            and not (self.api.type and (self.api.type.fullname == info.fullname))
            and not any(
                info.fullname == p or info.fullname.startswith(f"{p}.")
                for p in self.options.deprecated_calls_exclude
            )
        ):
            for imp in self.cur_mod_node.imports:
                if isinstance(imp, ImportFrom) and any(info.name == n[0] for n in imp.names):
                    break
            else:
                warn = self.note if self.options.report_deprecated_as_note else self.fail
                warn(deprecated, ctx, code=codes.DEPRECATED)

    def analyze_type_with_type_info(
        self, info: TypeInfo, args: Sequence[Type], ctx: Context, empty_tuple_index: bool
    ) -> Type:
        """Bind unbound type when were able to find target TypeInfo.

        This handles simple cases like 'int', 'modname.UserClass[str]', etc.
        """

        self.check_and_warn_deprecated(info, ctx)

        if len(args) > 0 and info.fullname == "builtins.tuple":
            fallback = Instance(info, [AnyType(TypeOfAny.special_form)], ctx.line)
            return TupleType(self.anal_array(args, allow_unpack=True), fallback, ctx.line)

        # Analyze arguments and (usually) construct Instance type. The
        # number of type arguments and their values are
        # checked only later, since we do not always know the
        # valid count at this point. Thus we may construct an
        # Instance with an invalid number of type arguments.
        #
        # We allow ParamSpec literals based on a heuristic: it will be
        # checked later anyways but the error message may be worse.
        instance = Instance(
            info,
            self.anal_array(
                args,
                allow_param_spec=True,
                allow_param_spec_literals=info.has_param_spec_type,
                allow_unpack=True,  # Fixed length tuples can be used for non-variadic types.
            ),
            ctx.line,
            ctx.column,
        )
        instance.end_line = ctx.end_line
        instance.end_column = ctx.end_column
        if len(info.type_vars) == 1 and info.has_param_spec_type:
            instance.args = tuple(self.pack_paramspec_args(instance.args))

        # Check type argument count.
        instance.args = tuple(flatten_nested_tuples(instance.args))
        if not (self.defining_alias and self.nesting_level == 0) and not validate_instance(
            instance, self.fail, empty_tuple_index
        ):
            fix_instance(
                instance,
                self.fail,
                self.note,
                disallow_any=self.options.disallow_any_generics and not self.is_typeshed_stub,
                options=self.options,
            )

        tup = info.tuple_type
        if tup is not None:
            # The class has a Tuple[...] base class so it will be
            # represented as a tuple type.
            if info.special_alias:
                return instantiate_type_alias(
                    info.special_alias,
                    # TODO: should we allow NamedTuples generic in ParamSpec?
                    self.anal_array(args, allow_unpack=True),
                    self.fail,
                    False,
                    ctx,
                    self.options,
                    use_standard_error=True,
                )
            return tup.copy_modified(
                items=self.anal_array(tup.items, allow_unpack=True), fallback=instance
            )
        td = info.typeddict_type
        if td is not None:
            # The class has a TypedDict[...] base class so it will be
            # represented as a typeddict type.
            if info.special_alias:
                return instantiate_type_alias(
                    info.special_alias,
                    # TODO: should we allow TypedDicts generic in ParamSpec?
                    self.anal_array(args, allow_unpack=True),
                    self.fail,
                    False,
                    ctx,
                    self.options,
                    use_standard_error=True,
                )
            # Create a named TypedDictType
            return td.copy_modified(
                item_types=self.anal_array(list(td.items.values())), fallback=instance
            )

        if info.fullname == "types.NoneType":
            self.fail(
                "NoneType should not be used as a type, please use None instead",
                ctx,
                code=codes.VALID_TYPE,
            )
            return NoneType(ctx.line, ctx.column)

        return instance

    def analyze_unbound_type_without_type_info(
        self, t: UnboundType, sym: SymbolTableNode, defining_literal: bool
    ) -> Type:
        """Figure out what an unbound type that doesn't refer to a TypeInfo node means.

        This is something unusual. We try our best to find out what it is.
        """
        name = sym.fullname
        if name is None:
            assert sym.node is not None
            name = sym.node.name
        # Option 1:
        # Something with an Any type -- make it an alias for Any in a type
        # context. This is slightly problematic as it allows using the type 'Any'
        # as a base class -- however, this will fail soon at runtime so the problem
        # is pretty minor.
        if isinstance(sym.node, Var):
            typ = get_proper_type(sym.node.type)
            if isinstance(typ, AnyType):
                return AnyType(
                    TypeOfAny.from_unimported_type, missing_import_name=typ.missing_import_name
                )
            elif self.allow_type_any:
                if isinstance(typ, Instance) and typ.type.fullname == "builtins.type":
                    return AnyType(TypeOfAny.special_form)
                if isinstance(typ, TypeType) and isinstance(typ.item, AnyType):
                    return AnyType(TypeOfAny.from_another_any, source_any=typ.item)
        # Option 2:
        # Unbound type variable. Currently these may be still valid,
        # for example when defining a generic type alias.
        unbound_tvar = (
            isinstance(sym.node, (TypeVarExpr, TypeVarTupleExpr))
            and self.tvar_scope.get_binding(sym) is None
        )
        if self.allow_unbound_tvars and unbound_tvar:
            return t

        # Option 3:
        # Enum value. Note: we only want to return a LiteralType when
        # we're using this enum value specifically within context of
        # a "Literal[...]" type. So, if `defining_literal` is not set,
        # we bail out early with an error.
        #
        # If, in the distant future, we decide to permit things like
        # `def foo(x: Color.RED) -> None: ...`, we can remove that
        # check entirely.
        if (
            isinstance(sym.node, Var)
            and sym.node.info
            and sym.node.info.is_enum
            and not sym.node.name.startswith("__")
        ):
            value = sym.node.name
            base_enum_short_name = sym.node.info.name
            if not defining_literal:
                msg = message_registry.INVALID_TYPE_RAW_ENUM_VALUE.format(
                    base_enum_short_name, value
                )
                self.fail(msg.value, t, code=msg.code)
                return AnyType(TypeOfAny.from_error)
            return LiteralType(
                value=value,
                fallback=Instance(sym.node.info, [], line=t.line, column=t.column),
                line=t.line,
                column=t.column,
            )

        # None of the above options worked. We parse the args (if there are any)
        # to make sure there are no remaining semanal-only types, then give up.
        t = t.copy_modified(args=self.anal_array(t.args))
        # TODO: Move this message building logic to messages.py.
        notes: list[str] = []
        error_code = codes.VALID_TYPE
        if isinstance(sym.node, Var):
            notes.append(
                "See https://mypy.readthedocs.io/en/"
                "stable/common_issues.html#variables-vs-type-aliases"
            )
            message = 'Variable "{}" is not valid as a type'
        elif isinstance(sym.node, (SYMBOL_FUNCBASE_TYPES, Decorator)):
            message = 'Function "{}" is not valid as a type'
            if name == "builtins.any":
                notes.append('Perhaps you meant "typing.Any" instead of "any"?')
            elif name == "builtins.callable":
                notes.append('Perhaps you meant "typing.Callable" instead of "callable"?')
            else:
                notes.append('Perhaps you need "Callable[...]" or a callback protocol?')
        elif isinstance(sym.node, MypyFile):
            message = 'Module "{}" is not valid as a type'
            notes.append("Perhaps you meant to use a protocol matching the module structure?")
        elif unbound_tvar:
            assert isinstance(sym.node, TypeVarLikeExpr)
            if sym.node.is_new_style:
                # PEP 695 type parameters are never considered unbound -- they are undefined
                # in contexts where they aren't valid, such as in argument default values.
                message = 'Name "{}" is not defined'
                name = name.split(".")[-1]
                error_code = codes.NAME_DEFINED
            else:
                message = 'Type variable "{}" is unbound'
                short = name.split(".")[-1]
                notes.append(
                    f'(Hint: Use "Generic[{short}]" or "Protocol[{short}]" base class'
                    f' to bind "{short}" inside a class)'
                )
                notes.append(
                    f'(Hint: Use "{short}" in function signature '
                    f'to bind "{short}" inside a function)'
                )
        else:
            message = 'Cannot interpret reference "{}" as a type'
        if not defining_literal:
            # Literal check already gives a custom error. Avoid duplicating errors.
            self.fail(message.format(name), t, code=error_code)
            for note in notes:
                self.note(note, t, code=error_code)

        # TODO: Would it be better to always return Any instead of UnboundType
        # in case of an error? On one hand, UnboundType has a name so error messages
        # are more detailed, on the other hand, some of them may be bogus,
        # see https://github.com/python/mypy/issues/4987.
        return t

    def visit_any(self, t: AnyType) -> Type:
        return t

    def visit_none_type(self, t: NoneType) -> Type:
        return t

    def visit_uninhabited_type(self, t: UninhabitedType) -> Type:
        return t

    def visit_erased_type(self, t: ErasedType) -> Type:
        # This type should exist only temporarily during type inference
        assert False, "Internal error: Unexpected erased type"

    def visit_deleted_type(self, t: DeletedType) -> Type:
        return t

    def visit_type_list(self, t: TypeList) -> Type:
        # Parameters literal (Z[[int, str, Whatever]])
        if self.allow_param_spec_literals:
            params = self.analyze_callable_args(t)
            if params:
                ts, kinds, names = params
                # bind these types
                return Parameters(self.anal_array(ts), kinds, names, line=t.line, column=t.column)
            else:
                return AnyType(TypeOfAny.from_error)
        else:
            self.fail(
                'Bracketed expression "[...]" is not valid as a type', t, code=codes.VALID_TYPE
            )
            if len(t.items) == 1:
                self.note('Did you mean "List[...]"?', t)
            return AnyType(TypeOfAny.from_error)

    def visit_callable_argument(self, t: CallableArgument) -> Type:
        self.fail("Invalid type", t, code=codes.VALID_TYPE)
        return AnyType(TypeOfAny.from_error)

    def visit_instance(self, t: Instance) -> Type:
        return t

    def visit_type_alias_type(self, t: TypeAliasType) -> Type:
        # TODO: should we do something here?
        return t

    def visit_type_var(self, t: TypeVarType) -> Type:
        return t

    def visit_param_spec(self, t: ParamSpecType) -> Type:
        return t

    def visit_type_var_tuple(self, t: TypeVarTupleType) -> Type:
        return t

    def visit_unpack_type(self, t: UnpackType) -> Type:
        if not self.allow_unpack:
            self.fail(message_registry.INVALID_UNPACK_POSITION, t.type, code=codes.VALID_TYPE)
            return AnyType(TypeOfAny.from_error)
        self.allow_type_var_tuple = True
        result = UnpackType(self.anal_type(t.type), from_star_syntax=t.from_star_syntax)
        self.allow_type_var_tuple = False
        return result

    def visit_parameters(self, t: Parameters) -> Type:
        raise NotImplementedError("ParamSpec literals cannot have unbound TypeVars")

    def visit_callable_type(
        self, t: CallableType, nested: bool = True, namespace: str = ""
    ) -> Type:
        # Every Callable can bind its own type variables, if they're not in the outer scope
        # TODO: attach namespace for nested free type variables (these appear in return type only).
        with self.tvar_scope_frame(namespace=namespace):
            unpacked_kwargs = t.unpack_kwargs
            if self.defining_alias:
                variables = t.variables
            else:
                variables, _ = self.bind_function_type_variables(t, t)
            type_guard = self.anal_type_guard(t.ret_type)
            type_is = self.anal_type_is(t.ret_type)

            arg_kinds = t.arg_kinds
            arg_types = []
            param_spec_with_args = param_spec_with_kwargs = None
            param_spec_invalid = False
            for kind, ut in zip(arg_kinds, t.arg_types):
                if kind == ARG_STAR:
                    param_spec_with_args, at = self.anal_star_arg_type(ut, kind, nested=nested)
                elif kind == ARG_STAR2:
                    param_spec_with_kwargs, at = self.anal_star_arg_type(ut, kind, nested=nested)
                else:
                    if param_spec_with_args:
                        param_spec_invalid = True
                        self.fail(
                            "Arguments not allowed after ParamSpec.args", t, code=codes.VALID_TYPE
                        )
                    at = self.anal_type(ut, nested=nested, allow_unpack=False)
                arg_types.append(at)

            if nested and arg_types:
                # If we've got a Callable[[Unpack[SomeTypedDict]], None], make sure
                # Unpack is interpreted as `**` and not as `*`.
                last = arg_types[-1]
                if isinstance(last, UnpackType):
                    # TODO: it would be better to avoid this get_proper_type() call.
                    p_at = get_proper_type(last.type)
                    if isinstance(p_at, TypedDictType) and not last.from_star_syntax:
                        # Automatically detect Unpack[Foo] in Callable as backwards
                        # compatible syntax for **Foo, if Foo is a TypedDict.
                        arg_kinds[-1] = ARG_STAR2
                        arg_types[-1] = p_at
                        unpacked_kwargs = True
                arg_types = self.check_unpacks_in_list(arg_types)

            if not param_spec_invalid and param_spec_with_args != param_spec_with_kwargs:
                # If already invalid, do not report more errors - definition has
                # to be fixed anyway
                name = param_spec_with_args or param_spec_with_kwargs
                self.fail(
                    f'ParamSpec must have "*args" typed as "{name}.args" and "**kwargs" typed as "{name}.kwargs"',
                    t,
                    code=codes.VALID_TYPE,
                )
                param_spec_invalid = True

            if param_spec_invalid:
                if ARG_STAR in arg_kinds:
                    arg_types[arg_kinds.index(ARG_STAR)] = AnyType(TypeOfAny.from_error)
                if ARG_STAR2 in arg_kinds:
                    arg_types[arg_kinds.index(ARG_STAR2)] = AnyType(TypeOfAny.from_error)

            # If there were multiple (invalid) unpacks, the arg types list will become shorter,
            # we need to trim the kinds/names as well to avoid crashes.
            arg_kinds = t.arg_kinds[: len(arg_types)]
            arg_names = t.arg_names[: len(arg_types)]

            ret = t.copy_modified(
                arg_types=arg_types,
                arg_kinds=arg_kinds,
                arg_names=arg_names,
                ret_type=self.anal_type(t.ret_type, nested=nested),
                # If the fallback isn't filled in yet,
                # its type will be the falsey FakeInfo
                fallback=(t.fallback if t.fallback.type else self.named_type("builtins.function")),
                variables=self.anal_var_defs(variables),
                type_guard=type_guard,
                type_is=type_is,
                unpack_kwargs=unpacked_kwargs,
            )
        return ret

    def anal_type_guard(self, t: Type) -> Type | None:
        if isinstance(t, UnboundType):
            sym = self.lookup_qualified(t.name, t)
            if sym is not None and sym.node is not None:
                return self.anal_type_guard_arg(t, sym.node.fullname)
        # TODO: What if it's an Instance? Then use t.type.fullname?
        return None

    def anal_type_guard_arg(self, t: UnboundType, fullname: str) -> Type | None:
        if fullname in ("typing_extensions.TypeGuard", "typing.TypeGuard"):
            if len(t.args) != 1:
                self.fail(
                    "TypeGuard must have exactly one type argument", t, code=codes.VALID_TYPE
                )
                return AnyType(TypeOfAny.from_error)
            return self.anal_type(t.args[0])
        return None

    def anal_type_is(self, t: Type) -> Type | None:
        if isinstance(t, UnboundType):
            sym = self.lookup_qualified(t.name, t)
            if sym is not None and sym.node is not None:
                return self.anal_type_is_arg(t, sym.node.fullname)
        # TODO: What if it's an Instance? Then use t.type.fullname?
        return None

    def anal_type_is_arg(self, t: UnboundType, fullname: str) -> Type | None:
        if fullname in ("typing_extensions.TypeIs", "typing.TypeIs"):
            if len(t.args) != 1:
                self.fail("TypeIs must have exactly one type argument", t, code=codes.VALID_TYPE)
                return AnyType(TypeOfAny.from_error)
            return self.anal_type(t.args[0])
        return None

    def anal_star_arg_type(self, t: Type, kind: ArgKind, nested: bool) -> tuple[str | None, Type]:
        """Analyze signature argument type for *args and **kwargs argument."""
        if isinstance(t, UnboundType) and t.name and "." in t.name and not t.args:
            components = t.name.split(".")
            tvar_name = ".".join(components[:-1])
            sym = self.lookup_qualified(tvar_name, t)
            if sym is not None and isinstance(sym.node, ParamSpecExpr):
                tvar_def = self.tvar_scope.get_binding(sym)
                if isinstance(tvar_def, ParamSpecType):
                    if kind == ARG_STAR:
                        make_paramspec = paramspec_args
                        if components[-1] != "args":
                            self.fail(
                                f'Use "{tvar_name}.args" for variadic "*" parameter',
                                t,
                                code=codes.VALID_TYPE,
                            )
                    elif kind == ARG_STAR2:
                        make_paramspec = paramspec_kwargs
                        if components[-1] != "kwargs":
                            self.fail(
                                f'Use "{tvar_name}.kwargs" for variadic "**" parameter',
                                t,
                                code=codes.VALID_TYPE,
                            )
                    else:
                        assert False, kind
                    return tvar_name, make_paramspec(
                        tvar_def.name,
                        tvar_def.fullname,
                        tvar_def.id,
                        named_type_func=self.named_type,
                        line=t.line,
                        column=t.column,
                    )
        return None, self.anal_type(t, nested=nested, allow_unpack=True)

    def visit_overloaded(self, t: Overloaded) -> Type:
        # Overloaded types are manually constructed in semanal.py by analyzing the
        # AST and combining together the Callable types this visitor converts.
        #
        # So if we're ever asked to reanalyze an Overloaded type, we know it's
        # fine to just return it as-is.
        return t

    def visit_tuple_type(self, t: TupleType) -> Type:
        # Types such as (t1, t2, ...) only allowed in assignment statements. They'll
        # generate errors elsewhere, and Tuple[t1, t2, ...] must be used instead.
        if t.implicit and not self.allow_tuple_literal:
            self.fail("Syntax error in type annotation", t, code=codes.SYNTAX)
            if len(t.items) == 0:
                self.note(
                    "Suggestion: Use Tuple[()] instead of () for an empty tuple, or "
                    "None for a function without a return value",
                    t,
                    code=codes.SYNTAX,
                )
            elif len(t.items) == 1:
                self.note("Suggestion: Is there a spurious trailing comma?", t, code=codes.SYNTAX)
            else:
                self.note(
                    "Suggestion: Use Tuple[T1, ..., Tn] instead of (T1, ..., Tn)",
                    t,
                    code=codes.SYNTAX,
                )
            return AnyType(TypeOfAny.from_error)

        any_type = AnyType(TypeOfAny.special_form)
        # If the fallback isn't filled in yet, its type will be the falsey FakeInfo
        fallback = (
            t.partial_fallback
            if t.partial_fallback.type
            else self.named_type("builtins.tuple", [any_type])
        )
        return TupleType(self.anal_array(t.items, allow_unpack=True), fallback, t.line)

    def visit_typeddict_type(self, t: TypedDictType) -> Type:
        req_keys = set()
        readonly_keys = set()
        items = {}
        for item_name, item_type in t.items.items():
            # TODO: rework
            analyzed = self.anal_type(item_type, allow_typed_dict_special_forms=True)
            if isinstance(analyzed, RequiredType):
                if analyzed.required:
                    req_keys.add(item_name)
                analyzed = analyzed.item
            else:
                # Keys are required by default.
                req_keys.add(item_name)
            if isinstance(analyzed, ReadOnlyType):
                readonly_keys.add(item_name)
                analyzed = analyzed.item
            items[item_name] = analyzed
        if t.fallback.type is MISSING_FALLBACK:  # anonymous/inline TypedDict
            if not t.is_pep764 and INLINE_TYPEDDICT not in self.options.enable_incomplete_feature:
                self.fail(
                    "Legacy inline TypedDict is experimental,"
                    f" must be enabled with --enable-incomplete-feature={INLINE_TYPEDDICT}",
                    t,
                )
                self.note("Did you mean TypedDict[...]?", t)
            if t.is_pep764 and NEW_INLINE_TYPEDDICT not in self.options.enable_incomplete_feature:
                self.fail(
                    "PEP 764 inline TypedDict is experimental,"
                    f" must be enabled with --enable-incomplete-feature={NEW_INLINE_TYPEDDICT}",
                    t,
                )
            required_keys = req_keys
            fallback = self.named_type("typing._TypedDict")
            if t.is_pep764 and t.extra_items_from:
                self.fail(
                    "PEP 764 inline TypedDict does not support merge-in", t, code=codes.VALID_TYPE
                )
                return AnyType(TypeOfAny.from_error)
            for typ in t.extra_items_from:
                analyzed = self.analyze_type(typ)
                p_analyzed = get_proper_type(analyzed)
                if not isinstance(p_analyzed, TypedDictType):
                    if not isinstance(p_analyzed, (AnyType, PlaceholderType)):
                        self.fail("Can only merge-in other TypedDict", t, code=codes.VALID_TYPE)
                    continue
                for sub_item_name, sub_item_type in p_analyzed.items.items():
                    if sub_item_name in items:
                        self.fail(TYPEDDICT_OVERRIDE_MERGE.format(sub_item_name), t)
                        continue
                    items[sub_item_name] = sub_item_type
                    if sub_item_name in p_analyzed.required_keys:
                        req_keys.add(sub_item_name)
                    if sub_item_name in p_analyzed.readonly_keys:
                        readonly_keys.add(sub_item_name)
        else:
            required_keys = t.required_keys
            fallback = t.fallback
        if not t.is_pep764 and not t.items:
            self.fail(
                "Legacy inline TypedDict must have at least one item", t, code=codes.VALID_TYPE
            )
            return AnyType(TypeOfAny.from_error)
        return TypedDictType(items, required_keys, readonly_keys, fallback, t.line, t.column)

    def visit_raw_expression_type(self, t: RawExpressionType) -> Type:
        # We should never see a bare Literal. We synthesize these raw literals
        # in the earlier stages of semantic analysis, but those
        # "fake literals" should always be wrapped in an UnboundType
        # corresponding to 'Literal'.
        #
        # Note: if at some point in the distant future, we decide to
        # make signatures like "foo(x: 20) -> None" legal, we can change
        # this method so it generates and returns an actual LiteralType
        # instead.

        if self.report_invalid_types:
            if t.base_type_name in ("builtins.int", "builtins.bool"):
                # The only time it makes sense to use an int or bool is inside of
                # a literal type.
                msg = f"Invalid type: try using Literal[{repr(t.literal_value)}] instead?"
            elif t.base_type_name in ("builtins.float", "builtins.complex"):
                # We special-case warnings for floats and complex numbers.
                msg = f"Invalid type: {t.simple_name()} literals cannot be used as a type"
            else:
                # And in all other cases, we default to a generic error message.
                # Note: the reason why we use a generic error message for strings
                # but not ints or bools is because whenever we see an out-of-place
                # string, it's unclear if the user meant to construct a literal type
                # or just misspelled a regular type. So we avoid guessing.
                msg = "Invalid type comment or annotation"

            self.fail(msg, t, code=codes.VALID_TYPE)
            if t.note is not None:
                self.note(t.note, t, code=codes.VALID_TYPE)

        return AnyType(TypeOfAny.from_error, line=t.line, column=t.column)

    def visit_literal_type(self, t: LiteralType) -> Type:
        return t

    def visit_union_type(self, t: UnionType) -> Type:
        if (
            t.uses_pep604_syntax is True
            and t.is_evaluated is True
            and not self.always_allow_new_syntax
            and not self.options.python_version >= (3, 10)
        ):
            self.fail("X | Y syntax for unions requires Python 3.10", t, code=codes.SYNTAX)
        return UnionType(self.anal_array(t.items), t.line, uses_pep604_syntax=t.uses_pep604_syntax)

    def visit_partial_type(self, t: PartialType) -> Type:
        assert False, "Internal error: Unexpected partial type"

    def visit_ellipsis_type(self, t: EllipsisType) -> Type:
        if self.allow_ellipsis or self.allow_param_spec_literals:
            any_type = AnyType(TypeOfAny.explicit)
            return Parameters(
                [any_type, any_type], [ARG_STAR, ARG_STAR2], [None, None], is_ellipsis_args=True
            )
        else:
            self.fail('Unexpected "..."', t)
            return AnyType(TypeOfAny.from_error)

    def visit_type_type(self, t: TypeType) -> Type:
        return TypeType.make_normalized(self.anal_type(t.item), line=t.line)

    def visit_placeholder_type(self, t: PlaceholderType) -> Type:
        n = (
            None
            # No dot in fullname indicates we are at function scope, and recursive
            # types are not supported there anyway, so we just give up.
            if not t.fullname or "." not in t.fullname
            else self.api.lookup_fully_qualified(t.fullname)
        )
        if not n or isinstance(n.node, PlaceholderNode):
            self.api.defer()  # Still incomplete
            return t
        else:
            # TODO: Handle non-TypeInfo
            assert isinstance(n.node, TypeInfo)
            return self.analyze_type_with_type_info(n.node, t.args, t, False)

    def analyze_callable_args_for_paramspec(
        self, callable_args: Type, ret_type: Type, fallback: Instance
    ) -> CallableType | None:
        """Construct a 'Callable[P, RET]', where P is ParamSpec, return None if we cannot."""
        if not isinstance(callable_args, UnboundType):
            return None
        sym = self.lookup_qualified(callable_args.name, callable_args)
        if sym is None:
            return None
        tvar_def = self.tvar_scope.get_binding(sym)
        if not isinstance(tvar_def, ParamSpecType):
            if (
                tvar_def is None
                and self.allow_unbound_tvars
                and isinstance(sym.node, ParamSpecExpr)
            ):
                # We are analyzing this type in runtime context (e.g. as type application).
                # If it is not valid as a type in this position an error will be given later.
                return callable_with_ellipsis(
                    AnyType(TypeOfAny.explicit), ret_type=ret_type, fallback=fallback
                )
            return None
        elif (
            self.defining_alias
            and self.not_declared_in_type_params(tvar_def.name)
            and tvar_def not in self.allowed_alias_tvars
        ):
            if self.python_3_12_type_alias:
                msg = message_registry.TYPE_PARAMETERS_SHOULD_BE_DECLARED.format(
                    f'"{tvar_def.name}"'
                )
            else:
                msg = f'ParamSpec "{tvar_def.name}" is not included in type_params'
            self.fail(msg, callable_args, code=codes.VALID_TYPE)
            return callable_with_ellipsis(
                AnyType(TypeOfAny.special_form), ret_type=ret_type, fallback=fallback
            )

        return CallableType(
            [
                paramspec_args(
                    tvar_def.name, tvar_def.fullname, tvar_def.id, named_type_func=self.named_type
                ),
                paramspec_kwargs(
                    tvar_def.name, tvar_def.fullname, tvar_def.id, named_type_func=self.named_type
                ),
            ],
            [nodes.ARG_STAR, nodes.ARG_STAR2],
            [None, None],
            ret_type=ret_type,
            fallback=fallback,
        )

    def analyze_callable_args_for_concatenate(
        self, callable_args: Type, ret_type: Type, fallback: Instance
    ) -> CallableType | AnyType | None:
        """Construct a 'Callable[C, RET]', where C is Concatenate[..., P], returning None if we
        cannot.
        """
        if not isinstance(callable_args, UnboundType):
            return None
        sym = self.lookup_qualified(callable_args.name, callable_args)
        if sym is None:
            return None
        if sym.node is None:
            return None
        if sym.node.fullname not in CONCATENATE_TYPE_NAMES:
            return None

        tvar_def = self.anal_type(callable_args, allow_param_spec=True)
        if not isinstance(tvar_def, (ParamSpecType, Parameters)):
            if self.allow_unbound_tvars and isinstance(tvar_def, UnboundType):
                sym = self.lookup_qualified(tvar_def.name, callable_args)
                if sym is not None and isinstance(sym.node, ParamSpecExpr):
                    # We are analyzing this type in runtime context (e.g. as type application).
                    # If it is not valid as a type in this position an error will be given later.
                    return callable_with_ellipsis(
                        AnyType(TypeOfAny.explicit), ret_type=ret_type, fallback=fallback
                    )
            # Error was already given, so prevent further errors.
            return AnyType(TypeOfAny.from_error)
        if isinstance(tvar_def, Parameters):
            # This comes from Concatenate[int, ...]
            return CallableType(
                arg_types=tvar_def.arg_types,
                arg_names=tvar_def.arg_names,
                arg_kinds=tvar_def.arg_kinds,
                ret_type=ret_type,
                fallback=fallback,
                from_concatenate=True,
            )

        # ick, CallableType should take ParamSpecType
        prefix = tvar_def.prefix
        # we don't set the prefix here as generic arguments will get updated at some point
        # in the future. CallableType.param_spec() accounts for this.
        return CallableType(
            [
                *prefix.arg_types,
                paramspec_args(
                    tvar_def.name, tvar_def.fullname, tvar_def.id, named_type_func=self.named_type
                ),
                paramspec_kwargs(
                    tvar_def.name, tvar_def.fullname, tvar_def.id, named_type_func=self.named_type
                ),
            ],
            [*prefix.arg_kinds, nodes.ARG_STAR, nodes.ARG_STAR2],
            [*prefix.arg_names, None, None],
            ret_type=ret_type,
            fallback=fallback,
            from_concatenate=True,
        )

    def analyze_callable_type(self, t: UnboundType) -> Type:
        fallback = self.named_type("builtins.function")
        if len(t.args) == 0:
            # Callable (bare). Treat as Callable[..., Any].
            any_type = self.get_omitted_any(t)
            ret = callable_with_ellipsis(any_type, any_type, fallback)
        elif len(t.args) == 2:
            callable_args = t.args[0]
            ret_type = t.args[1]
            if isinstance(callable_args, TypeList):
                # Callable[[ARG, ...], RET] (ordinary callable type)
                analyzed_args = self.analyze_callable_args(callable_args)
                if analyzed_args is None:
                    return AnyType(TypeOfAny.from_error)
                args, kinds, names = analyzed_args
                ret = CallableType(args, kinds, names, ret_type=ret_type, fallback=fallback)
            elif isinstance(callable_args, EllipsisType):
                # Callable[..., RET] (with literal ellipsis; accept arbitrary arguments)
                ret = callable_with_ellipsis(
                    AnyType(TypeOfAny.explicit), ret_type=ret_type, fallback=fallback
                )
            else:
                # Callable[P, RET] (where P is ParamSpec)
                with self.tvar_scope_frame(namespace=""):
                    # Temporarily bind ParamSpecs to allow code like this:
                    #     my_fun: Callable[Q, Foo[Q]]
                    # We usually do this later in visit_callable_type(), but the analysis
                    # below happens at very early stage.
                    variables = []
                    for name, tvar_expr in self.find_type_var_likes(callable_args):
                        variables.append(self.tvar_scope.bind_new(name, tvar_expr))
                    maybe_ret = self.analyze_callable_args_for_paramspec(
                        callable_args, ret_type, fallback
                    ) or self.analyze_callable_args_for_concatenate(
                        callable_args, ret_type, fallback
                    )
                    if isinstance(maybe_ret, CallableType):
                        maybe_ret = maybe_ret.copy_modified(variables=variables)
                if maybe_ret is None:
                    # Callable[?, RET] (where ? is something invalid)
                    self.fail(
                        "The first argument to Callable must be a "
                        'list of types, parameter specification, or "..."',
                        t,
                        code=codes.VALID_TYPE,
                    )
                    self.note(
                        "See https://mypy.readthedocs.io/en/stable/kinds_of_types.html#callable-types-and-lambdas",
                        t,
                    )
                    return AnyType(TypeOfAny.from_error)
                elif isinstance(maybe_ret, AnyType):
                    return maybe_ret
                ret = maybe_ret
        else:
            if self.options.disallow_any_generics:
                self.fail('Please use "Callable[[<parameters>], <return type>]"', t)
            else:
                self.fail('Please use "Callable[[<parameters>], <return type>]" or "Callable"', t)
            return AnyType(TypeOfAny.from_error)
        assert isinstance(ret, CallableType)
        return ret.accept(self)

    def refers_to_full_names(self, arg: UnboundType, names: Sequence[str]) -> bool:
        sym = self.lookup_qualified(arg.name, arg)
        if sym is not None:
            if sym.fullname in names:
                return True
        return False

    def analyze_callable_args(
        self, arglist: TypeList
    ) -> tuple[list[Type], list[ArgKind], list[str | None]] | None:
        args: list[Type] = []
        kinds: list[ArgKind] = []
        names: list[str | None] = []
        seen_unpack = False
        unpack_types: list[Type] = []
        invalid_unpacks: list[Type] = []
        second_unpack_last = False
        for i, arg in enumerate(arglist.items):
            if isinstance(arg, CallableArgument):
                args.append(arg.typ)
                names.append(arg.name)
                if arg.constructor is None:
                    return None
                found = self.lookup_qualified(arg.constructor, arg)
                if found is None:
                    # Looking it up already put an error message in
                    return None
                elif found.fullname not in ARG_KINDS_BY_CONSTRUCTOR:
                    self.fail(f'Invalid argument constructor "{found.fullname}"', arg)
                    return None
                else:
                    assert found.fullname is not None
                    kind = ARG_KINDS_BY_CONSTRUCTOR[found.fullname]
                    kinds.append(kind)
                    if arg.name is not None and kind.is_star():
                        self.fail(f"{arg.constructor} arguments should not have names", arg)
                        return None
            elif (
                isinstance(arg, UnboundType)
                and self.refers_to_full_names(arg, UNPACK_TYPE_NAMES)
                or isinstance(arg, UnpackType)
            ):
                if seen_unpack:
                    # Multiple unpacks, preserve them, so we can give an error later.
                    if i == len(arglist.items) - 1 and not invalid_unpacks:
                        # Special case: if there are just two unpacks, and the second one appears
                        # as last type argument, it can be still valid, if the second unpacked type
                        # is a TypedDict. This should be checked by the caller.
                        second_unpack_last = True
                    invalid_unpacks.append(arg)
                    continue
                seen_unpack = True
                unpack_types.append(arg)
            else:
                if seen_unpack:
                    unpack_types.append(arg)
                else:
                    args.append(arg)
                    kinds.append(ARG_POS)
                    names.append(None)
        if seen_unpack:
            if len(unpack_types) == 1:
                args.append(unpack_types[0])
            else:
                first = unpack_types[0]
                if isinstance(first, UnpackType):
                    # UnpackType doesn't have its own line/column numbers,
                    # so use the unpacked type for error messages.
                    first = first.type
                args.append(
                    UnpackType(self.tuple_type(unpack_types, line=first.line, column=first.column))
                )
            kinds.append(ARG_STAR)
            names.append(None)
        for arg in invalid_unpacks:
            args.append(arg)
            kinds.append(ARG_STAR2 if second_unpack_last else ARG_STAR)
            names.append(None)
        # Note that arglist below is only used for error context.
        check_arg_names(names, [arglist] * len(args), self.fail, "Callable")
        check_arg_kinds(kinds, [arglist] * len(args), self.fail)
        return args, kinds, names

    def analyze_literal_type(self, t: UnboundType) -> Type:
        if len(t.args) == 0:
            self.fail("Literal[...] must have at least one parameter", t, code=codes.VALID_TYPE)
            return AnyType(TypeOfAny.from_error)

        output: list[Type] = []
        for i, arg in enumerate(t.args):
            analyzed_types = self.analyze_literal_param(i + 1, arg, t)
            if analyzed_types is None:
                return AnyType(TypeOfAny.from_error)
            else:
                output.extend(analyzed_types)
        return UnionType.make_union(output, line=t.line)

    def analyze_literal_param(self, idx: int, arg: Type, ctx: Context) -> list[Type] | None:
        # This UnboundType was originally defined as a string.
        if (
            isinstance(arg, ProperType)
            and isinstance(arg, (UnboundType, UnionType))
            and arg.original_str_expr is not None
        ):
            assert arg.original_str_fallback is not None
            return [
                LiteralType(
                    value=arg.original_str_expr,
                    fallback=self.named_type(arg.original_str_fallback),
                    line=arg.line,
                    column=arg.column,
                )
            ]

        # If arg is an UnboundType that was *not* originally defined as
        # a string, try expanding it in case it's a type alias or something.
        if isinstance(arg, UnboundType):
            self.nesting_level += 1
            try:
                arg = self.visit_unbound_type(arg, defining_literal=True)
            finally:
                self.nesting_level -= 1

        # Literal[...] cannot contain Any. Give up and add an error message
        # (if we haven't already).
        arg = get_proper_type(arg)
        if isinstance(arg, AnyType):
            # Note: We can encounter Literals containing 'Any' under three circumstances:
            #
            # 1. If the user attempts use an explicit Any as a parameter
            # 2. If the user is trying to use an enum value imported from a module with
            #    no type hints, giving it an implicit type of 'Any'
            # 3. If there's some other underlying problem with the parameter.
            #
            # We report an error in only the first two cases. In the third case, we assume
            # some other region of the code has already reported a more relevant error.
            #
            # TODO: Once we start adding support for enums, make sure we report a custom
            # error for case 2 as well.
            if arg.type_of_any not in (TypeOfAny.from_error, TypeOfAny.special_form):
                self.fail(
                    f'Parameter {idx} of Literal[...] cannot be of type "Any"',
                    ctx,
                    code=codes.VALID_TYPE,
                )
            return None
        elif isinstance(arg, RawExpressionType):
            # A raw literal. Convert it directly into a literal if we can.
            if arg.literal_value is None:
                name = arg.simple_name()
                if name in ("float", "complex"):
                    msg = f'Parameter {idx} of Literal[...] cannot be of type "{name}"'
                else:
                    msg = "Invalid type: Literal[...] cannot contain arbitrary expressions"
                self.fail(msg, ctx, code=codes.VALID_TYPE)
                # Note: we deliberately ignore arg.note here: the extra info might normally be
                # helpful, but it generally won't make sense in the context of a Literal[...].
                return None

            # Remap bytes and unicode into the appropriate type for the correct Python version
            fallback = self.named_type(arg.base_type_name)
            assert isinstance(fallback, Instance)
            return [LiteralType(arg.literal_value, fallback, line=arg.line, column=arg.column)]
        elif isinstance(arg, (NoneType, LiteralType)):
            # Types that we can just add directly to the literal/potential union of literals.
            return [arg]
        elif isinstance(arg, Instance) and arg.last_known_value is not None:
            # Types generated from declarations like "var: Final = 4".
            return [arg.last_known_value]
        elif isinstance(arg, UnionType):
            out = []
            for union_arg in arg.items:
                union_result = self.analyze_literal_param(idx, union_arg, ctx)
                if union_result is None:
                    return None
                out.extend(union_result)
            return out
        else:
            self.fail(f"Parameter {idx} of Literal[...] is invalid", ctx, code=codes.VALID_TYPE)
            return None

    def analyze_type(self, typ: Type) -> Type:
        return typ.accept(self)

    def fail(self, msg: str, ctx: Context, *, code: ErrorCode | None = None) -> None:
        self.fail_func(msg, ctx, code=code)

    def note(self, msg: str, ctx: Context, *, code: ErrorCode | None = None) -> None:
        self.note_func(msg, ctx, code=code)

    @contextmanager
    def tvar_scope_frame(self, namespace: str) -> Iterator[None]:
        old_scope = self.tvar_scope
        self.tvar_scope = self.tvar_scope.method_frame(namespace)
        yield
        self.tvar_scope = old_scope

    def find_type_var_likes(self, t: Type) -> TypeVarLikeList:
        visitor = FindTypeVarVisitor(self.api, self.tvar_scope)
        t.accept(visitor)
        return visitor.type_var_likes

    def infer_type_variables(
        self, type: CallableType
    ) -> tuple[list[tuple[str, TypeVarLikeExpr]], bool]:
        """Infer type variables from a callable.

        Return tuple with these items:
         - list of unique type variables referred to in a callable
         - whether there is a reference to the Self type
        """
        visitor = FindTypeVarVisitor(self.api, self.tvar_scope)
        for arg in type.arg_types:
            arg.accept(visitor)

        # When finding type variables in the return type of a function, don't
        # look inside Callable types.  Type variables only appearing in
        # functions in the return type belong to those functions, not the
        # function we're currently analyzing.
        visitor.include_callables = False
        type.ret_type.accept(visitor)

        return visitor.type_var_likes, visitor.has_self_type

    def bind_function_type_variables(
        self, fun_type: CallableType, defn: Context
    ) -> tuple[Sequence[TypeVarLikeType], bool]:
        """Find the type variables of the function type and bind them in our tvar_scope"""
        has_self_type = False
        if fun_type.variables:
            defs = []
            for var in fun_type.variables:
                if self.api.type and self.api.type.self_type and var == self.api.type.self_type:
                    has_self_type = True
                    continue
                var_node = self.lookup_qualified(var.name, defn)
                assert var_node, "Binding for function type variable not found within function"
                var_expr = var_node.node
                assert isinstance(var_expr, TypeVarLikeExpr)
                binding = self.tvar_scope.bind_new(var.name, var_expr)
                defs.append(binding)
            return defs, has_self_type
        typevars, has_self_type = self.infer_type_variables(fun_type)
        # Do not define a new type variable if already defined in scope.
        typevars = [
            (name, tvar) for name, tvar in typevars if not self.is_defined_type_var(name, defn)
        ]
        defs = []
        for name, tvar in typevars:
            if not self.tvar_scope.allow_binding(tvar.fullname):
                self.fail(
                    f'Type variable "{name}" is bound by an outer class',
                    defn,
                    code=codes.VALID_TYPE,
                )
            binding = self.tvar_scope.bind_new(name, tvar)
            defs.append(binding)

        return defs, has_self_type

    def is_defined_type_var(self, tvar: str, context: Context) -> bool:
        tvar_node = self.lookup_qualified(tvar, context)
        if not tvar_node:
            return False
        return self.tvar_scope.get_binding(tvar_node) is not None

    def anal_array(
        self,
        a: Iterable[Type],
        nested: bool = True,
        *,
        allow_param_spec: bool = False,
        allow_param_spec_literals: bool = False,
        allow_unpack: bool = False,
    ) -> list[Type]:
        old_allow_param_spec_literals = self.allow_param_spec_literals
        self.allow_param_spec_literals = allow_param_spec_literals
        res: list[Type] = []
        for t in a:
            res.append(
                self.anal_type(
                    t, nested, allow_param_spec=allow_param_spec, allow_unpack=allow_unpack
                )
            )
        self.allow_param_spec_literals = old_allow_param_spec_literals
        return self.check_unpacks_in_list(res)

    def anal_type(
        self,
        t: Type,
        nested: bool = True,
        *,
        allow_param_spec: bool = False,
        allow_unpack: bool = False,
        allow_ellipsis: bool = False,
        allow_typed_dict_special_forms: bool = False,
        allow_final: bool = False,
    ) -> Type:
        if nested:
            self.nesting_level += 1
        old_allow_typed_dict_special_forms = self.allow_typed_dict_special_forms
        self.allow_typed_dict_special_forms = allow_typed_dict_special_forms
        self.allow_final = allow_final
        old_allow_ellipsis = self.allow_ellipsis
        self.allow_ellipsis = allow_ellipsis
        old_allow_unpack = self.allow_unpack
        self.allow_unpack = allow_unpack
        try:
            analyzed = t.accept(self)
        finally:
            if nested:
                self.nesting_level -= 1
            self.allow_typed_dict_special_forms = old_allow_typed_dict_special_forms
            self.allow_ellipsis = old_allow_ellipsis
            self.allow_unpack = old_allow_unpack
        if (
            not allow_param_spec
            and isinstance(analyzed, ParamSpecType)
            and analyzed.flavor == ParamSpecFlavor.BARE
        ):
            if analyzed.prefix.arg_types:
                self.fail("Invalid location for Concatenate", t, code=codes.VALID_TYPE)
                self.note("You can use Concatenate as the first argument to Callable", t)
                analyzed = AnyType(TypeOfAny.from_error)
            else:
                self.fail(
                    INVALID_PARAM_SPEC_LOCATION.format(format_type(analyzed, self.options)),
                    t,
                    code=codes.VALID_TYPE,
                )
                self.note(
                    INVALID_PARAM_SPEC_LOCATION_NOTE.format(analyzed.name),
                    t,
                    code=codes.VALID_TYPE,
                )
                analyzed = AnyType(TypeOfAny.from_error)
        return analyzed

    def anal_var_def(self, var_def: TypeVarLikeType) -> TypeVarLikeType:
        if isinstance(var_def, TypeVarType):
            return TypeVarType(
                name=var_def.name,
                fullname=var_def.fullname,
                id=var_def.id,
                values=self.anal_array(var_def.values),
                upper_bound=var_def.upper_bound.accept(self),
                default=var_def.default.accept(self),
                variance=var_def.variance,
                line=var_def.line,
                column=var_def.column,
            )
        else:
            return var_def

    def anal_var_defs(self, var_defs: Sequence[TypeVarLikeType]) -> list[TypeVarLikeType]:
        return [self.anal_var_def(vd) for vd in var_defs]

    def named_type(
        self, fullname: str, args: list[Type] | None = None, line: int = -1, column: int = -1
    ) -> Instance:
        node = self.lookup_fully_qualified(fullname)
        assert isinstance(node.node, TypeInfo)
        any_type = AnyType(TypeOfAny.special_form)
        if args is not None:
            args = self.check_unpacks_in_list(args)
        return Instance(
            node.node, args or [any_type] * len(node.node.defn.type_vars), line=line, column=column
        )

    def check_unpacks_in_list(self, items: list[Type]) -> list[Type]:
        new_items: list[Type] = []
        num_unpacks = 0
        final_unpack = None
        for item in items:
            # TODO: handle forward references here, they appear as Unpack[Any].
            if isinstance(item, UnpackType) and not isinstance(
                get_proper_type(item.type), TupleType
            ):
                if not num_unpacks:
                    new_items.append(item)
                num_unpacks += 1
                final_unpack = item
            else:
                new_items.append(item)

        if num_unpacks > 1:
            assert final_unpack is not None
            self.fail("More than one Unpack in a type is not allowed", final_unpack.type)
        return new_items

    def tuple_type(self, items: list[Type], line: int, column: int) -> TupleType:
        any_type = AnyType(TypeOfAny.special_form)
        return TupleType(
            items, fallback=self.named_type("builtins.tuple", [any_type]), line=line, column=column
        )


TypeVarLikeList = list[tuple[str, TypeVarLikeExpr]]


class MsgCallback(Protocol):
    def __call__(self, __msg: str, __ctx: Context, *, code: ErrorCode | None = None) -> None: ...


def get_omitted_any(
    disallow_any: bool,
    fail: MsgCallback,
    note: MsgCallback,
    orig_type: Type,
    options: Options,
    fullname: str | None = None,
    unexpanded_type: Type | None = None,
) -> AnyType:
    if disallow_any:
        typ = unexpanded_type or orig_type
        type_str = typ.name if isinstance(typ, UnboundType) else format_type_bare(typ, options)

        fail(
            message_registry.BARE_GENERIC.format(quote_type_string(type_str)),
            typ,
            code=codes.TYPE_ARG,
        )

        any_type = AnyType(TypeOfAny.from_error, line=typ.line, column=typ.column)
    else:
        any_type = AnyType(
            TypeOfAny.from_omitted_generics, line=orig_type.line, column=orig_type.column
        )
    return any_type


def fix_type_var_tuple_argument(t: Instance) -> None:
    if t.type.has_type_var_tuple_type:
        args = list(t.args)
        assert t.type.type_var_tuple_prefix is not None
        tvt = t.type.defn.type_vars[t.type.type_var_tuple_prefix]
        assert isinstance(tvt, TypeVarTupleType)
        args[t.type.type_var_tuple_prefix] = UnpackType(
            Instance(tvt.tuple_fallback.type, [args[t.type.type_var_tuple_prefix]])
        )
        t.args = tuple(args)


def fix_instance(
    t: Instance,
    fail: MsgCallback,
    note: MsgCallback,
    disallow_any: bool,
    options: Options,
    use_generic_error: bool = False,
    unexpanded_type: Type | None = None,
) -> None:
    """Fix a malformed instance by replacing all type arguments with TypeVar default or Any.

    Also emit a suitable error if this is not due to implicit Any's.
    """
    arg_count = len(t.args)
    min_tv_count = sum(not tv.has_default() for tv in t.type.defn.type_vars)
    max_tv_count = len(t.type.type_vars)
    if arg_count < min_tv_count or arg_count > max_tv_count:
        # Don't use existing args if arg_count doesn't match
        if arg_count > max_tv_count:
            # Already wrong arg count error, don't emit missing type parameters error as well.
            disallow_any = False
        t.args = ()
        arg_count = 0

    args: list[Type] = [*(t.args[:max_tv_count])]
    any_type: AnyType | None = None
    env: dict[TypeVarId, Type] = {}

    for tv, arg in itertools.zip_longest(t.type.defn.type_vars, t.args, fillvalue=None):
        if tv is None:
            continue
        if arg is None:
            if tv.has_default():
                arg = tv.default
            else:
                if any_type is None:
                    fullname = None if use_generic_error else t.type.fullname
                    any_type = get_omitted_any(
                        disallow_any, fail, note, t, options, fullname, unexpanded_type
                    )
                arg = any_type
            args.append(arg)
        env[tv.id] = arg
    t.args = tuple(args)
    fix_type_var_tuple_argument(t)
    if not t.type.has_type_var_tuple_type:
        with state.strict_optional_set(options.strict_optional):
            fixed = expand_type(t, env)
        assert isinstance(fixed, Instance)
        t.args = fixed.args


def instantiate_type_alias(
    node: TypeAlias,
    args: list[Type],
    fail: MsgCallback,
    no_args: bool,
    ctx: Context,
    options: Options,
    *,
    unexpanded_type: Type | None = None,
    disallow_any: bool = False,
    use_standard_error: bool = False,
    empty_tuple_index: bool = False,
) -> Type:
    """Create an instance of a (generic) type alias from alias node and type arguments.

    We are following the rules outlined in TypeAlias docstring.
    Here:
        node: type alias node (definition)
        args: type arguments (types to be substituted in place of type variables
              when expanding the alias)
        fail: error reporter callback
        no_args: whether original definition used a bare generic `A = List`
        ctx: context where expansion happens
        unexpanded_type, disallow_any, use_standard_error: used to customize error messages
    """
    # Type aliases are special, since they can be expanded during semantic analysis,
    # so we need to normalize them as soon as possible.
    # TODO: can this cause an infinite recursion?
    args = flatten_nested_tuples(args)
    if any(unknown_unpack(a) for a in args):
        # This type is not ready to be validated, because of unknown total count.
        # Note that we keep the kind of Any for consistency.
        return set_any_tvars(node, [], ctx.line, ctx.column, options, special_form=True)

    max_tv_count = len(node.alias_tvars)
    act_len = len(args)
    if (
        max_tv_count > 0
        and act_len == 0
        and not (empty_tuple_index and node.tvar_tuple_index is not None)
    ):
        # Interpret bare Alias same as normal generic, i.e., Alias[Any, Any, ...]
        return set_any_tvars(
            node,
            args,
            ctx.line,
            ctx.column,
            options,
            disallow_any=disallow_any,
            fail=fail,
            unexpanded_type=unexpanded_type,
        )
    if max_tv_count == 0 and act_len == 0:
        if no_args:
            assert isinstance(node.target, Instance)  # type: ignore[misc]
            # Note: this is the only case where we use an eager expansion. See more info about
            # no_args aliases like L = List in the docstring for TypeAlias class.
            return Instance(node.target.type, [], line=ctx.line, column=ctx.column)
        return TypeAliasType(node, [], line=ctx.line, column=ctx.column)
    if (
        max_tv_count == 0
        and act_len > 0
        and isinstance(node.target, Instance)  # type: ignore[misc]
        and no_args
    ):
        tp = Instance(node.target.type, args)
        tp.line = ctx.line
        tp.column = ctx.column
        tp.end_line = ctx.end_line
        tp.end_column = ctx.end_column
        return tp
    if node.tvar_tuple_index is None:
        if any(isinstance(a, UnpackType) for a in args):
            # A variadic unpack in fixed size alias (fixed unpacks must be flattened by the caller)
            fail(message_registry.INVALID_UNPACK_POSITION, ctx, code=codes.VALID_TYPE)
            return set_any_tvars(node, [], ctx.line, ctx.column, options, from_error=True)
        min_tv_count = sum(not tv.has_default() for tv in node.alias_tvars)
        fill_typevars = act_len != max_tv_count
        correct = min_tv_count <= act_len <= max_tv_count
    else:
        min_tv_count = sum(
            not tv.has_default() and not isinstance(tv, TypeVarTupleType)
            for tv in node.alias_tvars
        )
        correct = act_len >= min_tv_count
        for a in args:
            if isinstance(a, UnpackType):
                unpacked = get_proper_type(a.type)
                if isinstance(unpacked, Instance) and unpacked.type.fullname == "builtins.tuple":
                    # Variadic tuple is always correct.
                    correct = True
        fill_typevars = not correct
    if fill_typevars:
        if not correct:
            if use_standard_error:
                # This is used if type alias is an internal representation of another type,
                # for example a generic TypedDict or NamedTuple.
                msg = wrong_type_arg_count(max_tv_count, max_tv_count, str(act_len), node.name)
            else:
                if node.tvar_tuple_index is not None:
                    msg = (
                        "Bad number of arguments for type alias,"
                        f" expected at least {min_tv_count}, given {act_len}"
                    )
                elif min_tv_count != max_tv_count:
                    msg = (
                        "Bad number of arguments for type alias,"
                        f" expected between {min_tv_count} and {max_tv_count}, given {act_len}"
                    )
                else:
                    msg = (
                        "Bad number of arguments for type alias,"
                        f" expected {min_tv_count}, given {act_len}"
                    )
            fail(msg, ctx, code=codes.TYPE_ARG)
            args = []
        return set_any_tvars(node, args, ctx.line, ctx.column, options, from_error=True)
    elif node.tvar_tuple_index is not None:
        # We also need to check if we are not performing a type variable tuple split.
        unpack = find_unpack_in_list(args)
        if unpack is not None:
            unpack_arg = args[unpack]
            assert isinstance(unpack_arg, UnpackType)
            if isinstance(unpack_arg.type, TypeVarTupleType):
                exp_prefix = node.tvar_tuple_index
                act_prefix = unpack
                exp_suffix = len(node.alias_tvars) - node.tvar_tuple_index - 1
                act_suffix = len(args) - unpack - 1
                if act_prefix < exp_prefix or act_suffix < exp_suffix:
                    fail("TypeVarTuple cannot be split", ctx, code=codes.TYPE_ARG)
                    return set_any_tvars(node, [], ctx.line, ctx.column, options, from_error=True)
    # TODO: we need to check args validity w.r.t alias.alias_tvars.
    # Otherwise invalid instantiations will be allowed in runtime context.
    # Note: in type context, these will be still caught by semanal_typeargs.
    typ = TypeAliasType(node, args, ctx.line, ctx.column)
    assert typ.alias is not None
    # HACK: Implement FlexibleAlias[T, typ] by expanding it to typ here.
    if (
        isinstance(typ.alias.target, Instance)  # type: ignore[misc]
        and typ.alias.target.type.fullname == "mypy_extensions.FlexibleAlias"
    ):
        exp = get_proper_type(typ)
        assert isinstance(exp, Instance)
        return exp.args[-1]
    return typ


def set_any_tvars(
    node: TypeAlias,
    args: list[Type],
    newline: int,
    newcolumn: int,
    options: Options,
    *,
    from_error: bool = False,
    disallow_any: bool = False,
    special_form: bool = False,
    fail: MsgCallback | None = None,
    unexpanded_type: Type | None = None,
) -> TypeAliasType:
    if from_error or disallow_any:
        type_of_any = TypeOfAny.from_error
    elif special_form:
        type_of_any = TypeOfAny.special_form
    else:
        type_of_any = TypeOfAny.from_omitted_generics
    any_type = AnyType(type_of_any, line=newline, column=newcolumn)

    env: dict[TypeVarId, Type] = {}
    used_any_type = False
    has_type_var_tuple_type = False
    for tv, arg in itertools.zip_longest(node.alias_tvars, args, fillvalue=None):
        if tv is None:
            continue
        if arg is None:
            if tv.has_default():
                arg = tv.default
            else:
                arg = any_type
                used_any_type = True
            if isinstance(tv, TypeVarTupleType):
                # TODO Handle TypeVarTuple defaults
                has_type_var_tuple_type = True
                arg = UnpackType(Instance(tv.tuple_fallback.type, [any_type]))
            args.append(arg)
        env[tv.id] = arg
    t = TypeAliasType(node, args, newline, newcolumn)
    if not has_type_var_tuple_type:
        with state.strict_optional_set(options.strict_optional):
            fixed = expand_type(t, env)
        assert isinstance(fixed, TypeAliasType)
        t.args = fixed.args

    if used_any_type and disallow_any and node.alias_tvars:
        assert fail is not None
        if unexpanded_type:
            type_str = (
                unexpanded_type.name
                if isinstance(unexpanded_type, UnboundType)
                else format_type_bare(unexpanded_type, options)
            )
        else:
            type_str = node.name

        fail(
            message_registry.BARE_GENERIC.format(quote_type_string(type_str)),
            Context(newline, newcolumn),
            code=codes.TYPE_ARG,
        )
    return t


class DivergingAliasDetector(TrivialSyntheticTypeTranslator):
    """See docstring of detect_diverging_alias() for details."""

    # TODO: this doesn't really need to be a translator, but we don't have a trivial visitor.
    def __init__(
        self,
        seen_nodes: set[TypeAlias],
        lookup: Callable[[str, Context], SymbolTableNode | None],
        scope: TypeVarLikeScope,
    ) -> None:
        super().__init__()
        self.seen_nodes = seen_nodes
        self.lookup = lookup
        self.scope = scope
        self.diverging = False

    def visit_type_alias_type(self, t: TypeAliasType) -> Type:
        assert t.alias is not None, f"Unfixed type alias {t.type_ref}"
        if t.alias in self.seen_nodes:
            for arg in t.args:
                if not (
                    isinstance(arg, TypeVarLikeType)
                    or isinstance(arg, UnpackType)
                    and isinstance(arg.type, TypeVarLikeType)
                ) and has_type_vars(arg):
                    self.diverging = True
                    return t
            # All clear for this expansion chain.
            return t
        new_nodes = self.seen_nodes | {t.alias}
        visitor = DivergingAliasDetector(new_nodes, self.lookup, self.scope)
        _ = get_proper_type(t).accept(visitor)
        if visitor.diverging:
            self.diverging = True
        return t


def detect_diverging_alias(
    node: TypeAlias,
    target: Type,
    lookup: Callable[[str, Context], SymbolTableNode | None],
    scope: TypeVarLikeScope,
) -> bool:
    """This detects type aliases that will diverge during type checking.

    For example F = Something[..., F[List[T]]]. At each expansion step this will produce
    *new* type aliases: e.g. F[List[int]], F[List[List[int]]], etc. So we can't detect
    recursion. It is a known problem in the literature, recursive aliases and generic types
    don't always go well together. It looks like there is no known systematic solution yet.

    # TODO: should we handle such aliases using type_recursion counter and some large limit?
    They may be handy in rare cases, e.g. to express a union of non-mixed nested lists:
    Nested = Union[T, Nested[List[T]]] ~> Union[T, List[T], List[List[T]], ...]
    """
    visitor = DivergingAliasDetector({node}, lookup, scope)
    _ = target.accept(visitor)
    return visitor.diverging


def check_for_explicit_any(
    typ: Type | None,
    options: Options,
    is_typeshed_stub: bool,
    msg: MessageBuilder,
    context: Context,
) -> None:
    if options.disallow_any_explicit and not is_typeshed_stub and typ and has_explicit_any(typ):
        msg.explicit_any(context)


def has_explicit_any(t: Type) -> bool:
    """
    Whether this type is or type it contains is an Any coming from explicit type annotation
    """
    return t.accept(HasExplicitAny())


class HasExplicitAny(TypeQuery[bool]):
    def __init__(self) -> None:
        super().__init__(any)

    def visit_any(self, t: AnyType) -> bool:
        return t.type_of_any == TypeOfAny.explicit

    def visit_typeddict_type(self, t: TypedDictType) -> bool:
        # typeddict is checked during TypedDict declaration, so don't typecheck it here.
        return False


def has_any_from_unimported_type(t: Type) -> bool:
    """Return true if this type is Any because an import was not followed.

    If type t is such Any type or has type arguments that contain such Any type
    this function will return true.
    """
    return t.accept(HasAnyFromUnimportedType())


class HasAnyFromUnimportedType(BoolTypeQuery):
    def __init__(self) -> None:
        super().__init__(ANY_STRATEGY)

    def visit_any(self, t: AnyType) -> bool:
        return t.type_of_any == TypeOfAny.from_unimported_type

    def visit_typeddict_type(self, t: TypedDictType) -> bool:
        # typeddict is checked during TypedDict declaration, so don't typecheck it here
        return False


def collect_all_inner_types(t: Type) -> list[Type]:
    """
    Return all types that `t` contains
    """
    return t.accept(CollectAllInnerTypesQuery())


class CollectAllInnerTypesQuery(TypeQuery[list[Type]]):
    def __init__(self) -> None:
        super().__init__(self.combine_lists_strategy)

    def query_types(self, types: Iterable[Type]) -> list[Type]:
        return self.strategy([t.accept(self) for t in types]) + list(types)

    @classmethod
    def combine_lists_strategy(cls, it: Iterable[list[Type]]) -> list[Type]:
        return list(itertools.chain.from_iterable(it))


def make_optional_type(t: Type) -> Type:
    """Return the type corresponding to Optional[t].

    Note that we can't use normal union simplification, since this function
    is called during semantic analysis and simplification only works during
    type checking.
    """
    if isinstance(t, ProperType) and isinstance(t, NoneType):
        return t
    elif isinstance(t, ProperType) and isinstance(t, UnionType):
        # Eagerly expanding aliases is not safe during semantic analysis.
        items = [item for item in t.items if not isinstance(get_proper_type(item), NoneType)]
        return UnionType(items + [NoneType()], t.line, t.column)
    else:
        return UnionType([t, NoneType()], t.line, t.column)


def validate_instance(t: Instance, fail: MsgCallback, empty_tuple_index: bool) -> bool:
    """Check if this is a well-formed instance with respect to argument count/positions."""
    # TODO: combine logic with instantiate_type_alias().
    if any(unknown_unpack(a) for a in t.args):
        # This type is not ready to be validated, because of unknown total count.
        # TODO: is it OK to fill with TypeOfAny.from_error instead of special form?
        return False
    if t.type.has_type_var_tuple_type:
        min_tv_count = sum(
            not tv.has_default() and not isinstance(tv, TypeVarTupleType)
            for tv in t.type.defn.type_vars
        )
        correct = len(t.args) >= min_tv_count
        if any(
            isinstance(a, UnpackType) and isinstance(get_proper_type(a.type), Instance)
            for a in t.args
        ):
            correct = True
        if not t.args:
            if not (empty_tuple_index and len(t.type.type_vars) == 1):
                # The Any arguments should be set by the caller.
                if empty_tuple_index and min_tv_count:
                    fail(
                        f"At least {min_tv_count} type argument(s) expected, none given",
                        t,
                        code=codes.TYPE_ARG,
                    )
                return False
        elif not correct:
            fail(
                f"Bad number of arguments, expected: at least {min_tv_count}, given: {len(t.args)}",
                t,
                code=codes.TYPE_ARG,
            )
            return False
        else:
            # We also need to check if we are not performing a type variable tuple split.
            unpack = find_unpack_in_list(t.args)
            if unpack is not None:
                unpack_arg = t.args[unpack]
                assert isinstance(unpack_arg, UnpackType)
                if isinstance(unpack_arg.type, TypeVarTupleType):
                    assert t.type.type_var_tuple_prefix is not None
                    assert t.type.type_var_tuple_suffix is not None
                    exp_prefix = t.type.type_var_tuple_prefix
                    act_prefix = unpack
                    exp_suffix = t.type.type_var_tuple_suffix
                    act_suffix = len(t.args) - unpack - 1
                    if act_prefix < exp_prefix or act_suffix < exp_suffix:
                        fail("TypeVarTuple cannot be split", t, code=codes.TYPE_ARG)
                        return False
    elif any(isinstance(a, UnpackType) for a in t.args):
        # A variadic unpack in fixed size instance (fixed unpacks must be flattened by the caller)
        fail(message_registry.INVALID_UNPACK_POSITION, t, code=codes.VALID_TYPE)
        t.args = ()
        return False
    elif len(t.args) != len(t.type.type_vars):
        # Invalid number of type parameters.
        arg_count = len(t.args)
        min_tv_count = sum(not tv.has_default() for tv in t.type.defn.type_vars)
        max_tv_count = len(t.type.type_vars)
        if arg_count and (arg_count < min_tv_count or arg_count > max_tv_count):
            fail(
                wrong_type_arg_count(min_tv_count, max_tv_count, str(arg_count), t.type.name),
                t,
                code=codes.TYPE_ARG,
            )
            t.invalid = True
        return False
    return True


def find_self_type(typ: Type, lookup: Callable[[str], SymbolTableNode | None]) -> bool:
    return typ.accept(HasSelfType(lookup))


class HasSelfType(BoolTypeQuery):
    def __init__(self, lookup: Callable[[str], SymbolTableNode | None]) -> None:
        self.lookup = lookup
        super().__init__(ANY_STRATEGY)

    def visit_unbound_type(self, t: UnboundType) -> bool:
        sym = self.lookup(t.name)
        if sym and sym.fullname in SELF_TYPE_NAMES:
            return True
        return super().visit_unbound_type(t)


def unknown_unpack(t: Type) -> bool:
    """Check if a given type is an unpack of an unknown type.

    Unfortunately, there is no robust way to distinguish forward references from
    genuine undefined names here. But this worked well so far, although it looks
    quite fragile.
    """
    if isinstance(t, UnpackType):
        unpacked = get_proper_type(t.type)
        if isinstance(unpacked, AnyType) and unpacked.type_of_any == TypeOfAny.special_form:
            return True
    return False


class FindTypeVarVisitor(SyntheticTypeVisitor[None]):
    """Type visitor that looks for type variable types and self types."""

    def __init__(self, api: SemanticAnalyzerCoreInterface, scope: TypeVarLikeScope) -> None:
        self.api = api
        self.scope = scope
        self.type_var_likes: list[tuple[str, TypeVarLikeExpr]] = []
        self.has_self_type = False
        self.seen_aliases: set[TypeAliasType] | None = None
        self.include_callables = True

    def _seems_like_callable(self, type: UnboundType) -> bool:
        if not type.args:
            return False
        return isinstance(type.args[0], (EllipsisType, TypeList, ParamSpecType))

    def visit_unbound_type(self, t: UnboundType) -> None:
        name = t.name
        node = self.api.lookup_qualified(name, t)
        if node and node.fullname in SELF_TYPE_NAMES:
            self.has_self_type = True
        if (
            node
            and isinstance(node.node, TypeVarLikeExpr)
            and self.scope.get_binding(node) is None
        ):
            if (name, node.node) not in self.type_var_likes:
                self.type_var_likes.append((name, node.node))
        elif not self.include_callables and self._seems_like_callable(t):
            if find_self_type(
                t, lambda name: self.api.lookup_qualified(name, t, suppress_errors=True)
            ):
                self.has_self_type = True
            return
        elif node and node.fullname in LITERAL_TYPE_NAMES:
            return
        elif node and node.fullname in ANNOTATED_TYPE_NAMES and t.args:
            # Don't query the second argument to Annotated for TypeVars
            self.process_types([t.args[0]])
        elif t.args:
            self.process_types(t.args)

    def visit_type_list(self, t: TypeList) -> None:
        self.process_types(t.items)

    def visit_callable_argument(self, t: CallableArgument) -> None:
        t.typ.accept(self)

    def visit_any(self, t: AnyType) -> None:
        pass

    def visit_uninhabited_type(self, t: UninhabitedType) -> None:
        pass

    def visit_none_type(self, t: NoneType) -> None:
        pass

    def visit_erased_type(self, t: ErasedType) -> None:
        pass

    def visit_deleted_type(self, t: DeletedType) -> None:
        pass

    def visit_type_var(self, t: TypeVarType) -> None:
        self.process_types([t.upper_bound, t.default] + t.values)

    def visit_param_spec(self, t: ParamSpecType) -> None:
        self.process_types([t.upper_bound, t.default])

    def visit_type_var_tuple(self, t: TypeVarTupleType) -> None:
        self.process_types([t.upper_bound, t.default])

    def visit_unpack_type(self, t: UnpackType) -> None:
        self.process_types([t.type])

    def visit_parameters(self, t: Parameters) -> None:
        self.process_types(t.arg_types)

    def visit_partial_type(self, t: PartialType) -> None:
        pass

    def visit_instance(self, t: Instance) -> None:
        self.process_types(t.args)

    def visit_callable_type(self, t: CallableType) -> None:
        # FIX generics
        self.process_types(t.arg_types)
        t.ret_type.accept(self)

    def visit_tuple_type(self, t: TupleType) -> None:
        self.process_types(t.items)

    def visit_typeddict_type(self, t: TypedDictType) -> None:
        self.process_types(list(t.items.values()))

    def visit_raw_expression_type(self, t: RawExpressionType) -> None:
        pass

    def visit_literal_type(self, t: LiteralType) -> None:
        pass

    def visit_union_type(self, t: UnionType) -> None:
        self.process_types(t.items)

    def visit_overloaded(self, t: Overloaded) -> None:
        self.process_types(t.items)  # type: ignore[arg-type]

    def visit_type_type(self, t: TypeType) -> None:
        t.item.accept(self)

    def visit_ellipsis_type(self, t: EllipsisType) -> None:
        pass

    def visit_placeholder_type(self, t: PlaceholderType) -> None:
        return self.process_types(t.args)

    def visit_type_alias_type(self, t: TypeAliasType) -> None:
        # Skip type aliases in already visited types to avoid infinite recursion.
        if self.seen_aliases is None:
            self.seen_aliases = set()
        elif t in self.seen_aliases:
            return
        self.seen_aliases.add(t)
        self.process_types(t.args)

    def process_types(self, types: list[Type] | tuple[Type, ...]) -> None:
        # Redundant type check helps mypyc.
        if isinstance(types, list):
            for t in types:
                t.accept(self)
        else:
            for t in types:
                t.accept(self)


class TypeVarDefaultTranslator(TrivialSyntheticTypeTranslator):
    """Type translate visitor that replaces UnboundTypes with in-scope TypeVars."""

    def __init__(
        self, api: SemanticAnalyzerInterface, tvar_expr_name: str, context: Context
    ) -> None:
        super().__init__()
        self.api = api
        self.tvar_expr_name = tvar_expr_name
        self.context = context

    def visit_unbound_type(self, t: UnboundType) -> Type:
        sym = self.api.lookup_qualified(t.name, t, suppress_errors=True)
        if sym is not None:
            if type_var := self.api.tvar_scope.get_binding(sym):
                return type_var
            if isinstance(sym.node, TypeVarLikeExpr):
                self.api.fail(
                    f'Type parameter "{self.tvar_expr_name}" has a default type '
                    "that refers to one or more type variables that are out of scope",
                    self.context,
                )
                return AnyType(TypeOfAny.from_error)
        return super().visit_unbound_type(t)

    def visit_type_alias_type(self, t: TypeAliasType) -> Type:
        # TypeAliasTypes are analyzed separately already, just return it
        return t<|MERGE_RESOLUTION|>--- conflicted
+++ resolved
@@ -65,11 +65,8 @@
     FINAL_TYPE_NAMES,
     LITERAL_TYPE_NAMES,
     NEVER_NAMES,
-<<<<<<< HEAD
     TPDICT_NAMES,
-=======
     TUPLE_NAMES,
->>>>>>> 325f7767
     TYPE_ALIAS_NAMES,
     TYPE_NAMES,
     UNPACK_TYPE_NAMES,
