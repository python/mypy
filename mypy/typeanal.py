"""Semantic analysis of types"""

import itertools
from itertools import chain
from contextlib import contextmanager
from mypy.backports import OrderedDict

from typing import Callable, List, Optional, Set, Tuple, Iterator, TypeVar, Iterable, Sequence
from typing_extensions import Final
from mypy_extensions import DefaultNamedArg

from mypy.messages import MessageBuilder, quote_type_string, format_type_bare
from mypy.options import Options
from mypy.types import (
    Type, UnboundType, TypeVarType, TupleType, TypedDictType, UnionType, Instance, AnyType,
<<<<<<< HEAD
    CallableType, NoneType, ErasedType, DeletedType, TypeList, SyntheticTypeVisitor,
    StarType, PartialType, EllipsisType, UninhabitedType, TypeType,
=======
    CallableType, NoneType, ErasedType, DeletedType, TypeList, TypeVarDef, SyntheticTypeVisitor,
    StarType, PartialType, EllipsisType, UninhabitedType, TypeType, TypeGuardType,
>>>>>>> 2c909125
    CallableArgument, TypeQuery, union_items, TypeOfAny, LiteralType, RawExpressionType,
    PlaceholderType, Overloaded, get_proper_type, TypeAliasType, TypeVarLikeType, ParamSpecType
)

from mypy.nodes import (
    TypeInfo, Context, SymbolTableNode, Var, Expression,
    get_nongen_builtins, check_arg_names, check_arg_kinds, ArgKind, ARG_POS, ARG_NAMED,
    ARG_OPT, ARG_NAMED_OPT, ARG_STAR, ARG_STAR2, TypeVarExpr, TypeVarLikeExpr, ParamSpecExpr,
    TypeAlias, PlaceholderNode, SYMBOL_FUNCBASE_TYPES, Decorator, MypyFile
)
from mypy.typetraverser import TypeTraverserVisitor
from mypy.tvar_scope import TypeVarLikeScope
from mypy.exprtotype import expr_to_unanalyzed_type, TypeTranslationError
from mypy.plugin import Plugin, TypeAnalyzerPluginInterface, AnalyzeTypeContext
from mypy.semanal_shared import SemanticAnalyzerCoreInterface
from mypy.errorcodes import ErrorCode
from mypy import nodes, message_registry, errorcodes as codes

T = TypeVar('T')

type_constructors: Final = {
    'typing.Callable',
    'typing.Optional',
    'typing.Tuple',
    'typing.Type',
    'typing.Union',
    'typing.Literal',
    'typing_extensions.Literal',
    'typing.Annotated',
    'typing_extensions.Annotated',
}

ARG_KINDS_BY_CONSTRUCTOR: Final = {
    'mypy_extensions.Arg': ARG_POS,
    'mypy_extensions.DefaultArg': ARG_OPT,
    'mypy_extensions.NamedArg': ARG_NAMED,
    'mypy_extensions.DefaultNamedArg': ARG_NAMED_OPT,
    'mypy_extensions.VarArg': ARG_STAR,
    'mypy_extensions.KwArg': ARG_STAR2,
}

GENERIC_STUB_NOT_AT_RUNTIME_TYPES: Final = {
    'queue.Queue',
    'builtins._PathLike',
    'asyncio.futures.Future',
}


def analyze_type_alias(node: Expression,
                       api: SemanticAnalyzerCoreInterface,
                       tvar_scope: TypeVarLikeScope,
                       plugin: Plugin,
                       options: Options,
                       is_typeshed_stub: bool,
                       allow_new_syntax: bool = False,
                       allow_placeholder: bool = False,
                       in_dynamic_func: bool = False,
                       global_scope: bool = True) -> Optional[Tuple[Type, Set[str]]]:
    """Analyze r.h.s. of a (potential) type alias definition.

    If `node` is valid as a type alias rvalue, return the resulting type and a set of
    full names of type aliases it depends on (directly or indirectly).
    Return None otherwise. 'node' must have been semantically analyzed.
    """
    try:
        type = expr_to_unanalyzed_type(node, options, allow_new_syntax)
    except TypeTranslationError:
        api.fail('Invalid type alias: expression is not a valid type', node)
        return None
    analyzer = TypeAnalyser(api, tvar_scope, plugin, options, is_typeshed_stub,
                            allow_new_syntax=allow_new_syntax, defining_alias=True,
                            allow_placeholder=allow_placeholder)
    analyzer.in_dynamic_func = in_dynamic_func
    analyzer.global_scope = global_scope
    res = type.accept(analyzer)
    return res, analyzer.aliases_used


def no_subscript_builtin_alias(name: str, propose_alt: bool = True) -> str:
    msg = '"{}" is not subscriptable'.format(name.split('.')[-1])
    # This should never be called if the python_version is 3.9 or newer
    nongen_builtins = get_nongen_builtins((3, 8))
    replacement = nongen_builtins[name]
    if replacement and propose_alt:
        msg += ', use "{}" instead'.format(replacement)
    return msg


class TypeAnalyser(SyntheticTypeVisitor[Type], TypeAnalyzerPluginInterface):
    """Semantic analyzer for types.

    Converts unbound types into bound types. This is a no-op for already
    bound types.

    If an incomplete reference is encountered, this does a defer. The
    caller never needs to defer.
    """

    # Is this called from an untyped function definition?
    in_dynamic_func: bool = False
    # Is this called from global scope?
    global_scope: bool = True

    def __init__(self,
                 api: SemanticAnalyzerCoreInterface,
                 tvar_scope: TypeVarLikeScope,
                 plugin: Plugin,
                 options: Options,
                 is_typeshed_stub: bool, *,
                 defining_alias: bool = False,
                 allow_tuple_literal: bool = False,
                 allow_new_syntax: bool = False,
                 allow_unbound_tvars: bool = False,
                 allow_placeholder: bool = False,
                 report_invalid_types: bool = True) -> None:
        self.api = api
        self.lookup_qualified = api.lookup_qualified
        self.lookup_fqn_func = api.lookup_fully_qualified
        self.fail_func = api.fail
        self.note_func = api.note
        self.tvar_scope = tvar_scope
        # Are we analysing a type alias definition rvalue?
        self.defining_alias = defining_alias
        self.allow_tuple_literal = allow_tuple_literal
        # Positive if we are analyzing arguments of another (outer) type
        self.nesting_level = 0
        # Should we allow new type syntax when targeting older Python versions
        # like 'list[int]' or 'X | Y' (allowed in stubs)?
        self.allow_new_syntax = allow_new_syntax
        # Should we accept unbound type variables (always OK in aliases)?
        self.allow_unbound_tvars = allow_unbound_tvars or defining_alias
        # If false, record incomplete ref if we generate PlaceholderType.
        self.allow_placeholder = allow_placeholder
        # Should we report an error whenever we encounter a RawExpressionType outside
        # of a Literal context: e.g. whenever we encounter an invalid type? Normally,
        # we want to report an error, but the caller may want to do more specialized
        # error handling.
        self.report_invalid_types = report_invalid_types
        self.plugin = plugin
        self.options = options
        self.is_typeshed_stub = is_typeshed_stub
        # Names of type aliases encountered while analysing a type will be collected here.
        self.aliases_used: Set[str] = set()

    def visit_unbound_type(self, t: UnboundType, defining_literal: bool = False) -> Type:
        typ = self.visit_unbound_type_nonoptional(t, defining_literal)
        if t.optional:
            # We don't need to worry about double-wrapping Optionals or
            # wrapping Anys: Union simplification will take care of that.
            return make_optional_type(typ)
        return typ

    def visit_unbound_type_nonoptional(self, t: UnboundType, defining_literal: bool) -> Type:
        sym = self.lookup_qualified(t.name, t)
        if sym is not None:
            node = sym.node
            if isinstance(node, PlaceholderNode):
                if node.becomes_typeinfo:
                    # Reference to placeholder type.
                    if self.api.final_iteration:
                        self.cannot_resolve_type(t)
                        return AnyType(TypeOfAny.from_error)
                    elif self.allow_placeholder:
                        self.api.defer()
                    else:
                        self.api.record_incomplete_ref()
                    return PlaceholderType(node.fullname, self.anal_array(t.args), t.line)
                else:
                    if self.api.final_iteration:
                        self.cannot_resolve_type(t)
                        return AnyType(TypeOfAny.from_error)
                    else:
                        # Reference to an unknown placeholder node.
                        self.api.record_incomplete_ref()
                        return AnyType(TypeOfAny.special_form)
            if node is None:
                self.fail('Internal error (node is None, kind={})'.format(sym.kind), t)
                return AnyType(TypeOfAny.special_form)
            fullname = node.fullname
            hook = self.plugin.get_type_analyze_hook(fullname)
            if hook is not None:
                return hook(AnalyzeTypeContext(t, t, self))
            if (fullname in get_nongen_builtins(self.options.python_version)
                    and t.args and
                    not self.allow_new_syntax and
                    not self.api.is_future_flag_set("annotations")):
                self.fail(no_subscript_builtin_alias(fullname,
                                                     propose_alt=not self.defining_alias), t)
            tvar_def = self.tvar_scope.get_binding(sym)
            if isinstance(sym.node, ParamSpecExpr):
                if tvar_def is None:
                    self.fail('ParamSpec "{}" is unbound'.format(t.name), t)
                    return AnyType(TypeOfAny.from_error)
                self.fail('Invalid location for ParamSpec "{}"'.format(t.name), t)
                self.note(
                    'You can use ParamSpec as the first argument to Callable, e.g., '
                    "'Callable[{}, int]'".format(t.name),
                    t
                )
                return AnyType(TypeOfAny.from_error)
            if isinstance(sym.node, TypeVarExpr) and tvar_def is not None and self.defining_alias:
                self.fail('Can\'t use bound type variable "{}"'
                          ' to define generic alias'.format(t.name), t)
                return AnyType(TypeOfAny.from_error)
            if isinstance(sym.node, TypeVarExpr) and tvar_def is not None:
                assert isinstance(tvar_def, TypeVarType)
                if len(t.args) > 0:
                    self.fail('Type variable "{}" used with arguments'.format(t.name), t)
                return TypeVarType(
                    tvar_def.name, tvar_def.fullname, tvar_def.id, tvar_def.values,
                    tvar_def.upper_bound, tvar_def.variance, line=t.line, column=t.column,
                )
            special = self.try_analyze_special_unbound_type(t, fullname)
            if special is not None:
                return special
            if isinstance(node, TypeAlias):
                self.aliases_used.add(fullname)
                an_args = self.anal_array(t.args)
                disallow_any = self.options.disallow_any_generics and not self.is_typeshed_stub
                res = expand_type_alias(node, an_args, self.fail, node.no_args, t,
                                        unexpanded_type=t,
                                        disallow_any=disallow_any)
                # The only case where expand_type_alias() can return an incorrect instance is
                # when it is top-level instance, so no need to recurse.
                if (isinstance(res, Instance) and  # type: ignore[misc]
                        len(res.args) != len(res.type.type_vars) and
                        not self.defining_alias):
                    fix_instance(
                        res,
                        self.fail,
                        self.note,
                        disallow_any=disallow_any,
                        python_version=self.options.python_version,
                        use_generic_error=True,
                        unexpanded_type=t)
                if node.eager:
                    # TODO: Generate error if recursive (once we have recursive types)
                    res = get_proper_type(res)
                return res
            elif isinstance(node, TypeInfo):
                return self.analyze_type_with_type_info(node, t.args, t)
            else:
                return self.analyze_unbound_type_without_type_info(t, sym, defining_literal)
        else:  # sym is None
            return AnyType(TypeOfAny.special_form)

    def cannot_resolve_type(self, t: UnboundType) -> None:
        # TODO: Move error message generation to messages.py. We'd first
        #       need access to MessageBuilder here. Also move the similar
        #       message generation logic in semanal.py.
        self.api.fail(
            'Cannot resolve name "{}" (possible cyclic definition)'.format(t.name),
            t)

    def try_analyze_special_unbound_type(self, t: UnboundType, fullname: str) -> Optional[Type]:
        """Bind special type that is recognized through magic name such as 'typing.Any'.

        Return the bound type if successful, and return None if the type is a normal type.
        """
        if fullname == 'builtins.None':
            return NoneType()
        elif fullname == 'typing.Any' or fullname == 'builtins.Any':
            return AnyType(TypeOfAny.explicit)
        elif fullname in ('typing.Final', 'typing_extensions.Final'):
            self.fail("Final can be only used as an outermost qualifier"
                      " in a variable annotation", t)
            return AnyType(TypeOfAny.from_error)
        elif (fullname == 'typing.Tuple' or
             (fullname == 'builtins.tuple' and (self.options.python_version >= (3, 9) or
                                                self.api.is_future_flag_set('annotations') or
                                                self.allow_new_syntax))):
            # Tuple is special because it is involved in builtin import cycle
            # and may be not ready when used.
            sym = self.api.lookup_fully_qualified_or_none('builtins.tuple')
            if not sym or isinstance(sym.node, PlaceholderNode):
                if self.api.is_incomplete_namespace('builtins'):
                    self.api.record_incomplete_ref()
                else:
                    self.fail('Name "tuple" is not defined', t)
                return AnyType(TypeOfAny.special_form)
            if len(t.args) == 0 and not t.empty_tuple_index:
                # Bare 'Tuple' is same as 'tuple'
                any_type = self.get_omitted_any(t)
                return self.named_type('builtins.tuple', [any_type],
                                       line=t.line, column=t.column)
            if len(t.args) == 2 and isinstance(t.args[1], EllipsisType):
                # Tuple[T, ...] (uniform, variable-length tuple)
                instance = self.named_type('builtins.tuple', [self.anal_type(t.args[0])])
                instance.line = t.line
                return instance
            return self.tuple_type(self.anal_array(t.args))
        elif fullname == 'typing.Union':
            items = self.anal_array(t.args)
            return UnionType.make_union(items)
        elif fullname == 'typing.Optional':
            if len(t.args) != 1:
                self.fail('Optional[...] must have exactly one type argument', t)
                return AnyType(TypeOfAny.from_error)
            item = self.anal_type(t.args[0])
            return make_optional_type(item)
        elif fullname == 'typing.Callable':
            return self.analyze_callable_type(t)
        elif (fullname == 'typing.Type' or
             (fullname == 'builtins.type' and (self.options.python_version >= (3, 9) or
                                               self.api.is_future_flag_set('annotations')))):
            if len(t.args) == 0:
                if fullname == 'typing.Type':
                    any_type = self.get_omitted_any(t)
                    return TypeType(any_type, line=t.line, column=t.column)
                else:
                    # To prevent assignment of 'builtins.type' inferred as 'builtins.object'
                    # See https://github.com/python/mypy/issues/9476 for more information
                    return None
            type_str = 'Type[...]' if fullname == 'typing.Type' else 'type[...]'
            if len(t.args) != 1:
                self.fail(type_str + ' must have exactly one type argument', t)
            item = self.anal_type(t.args[0])
            return TypeType.make_normalized(item, line=t.line)
        elif fullname == 'typing.ClassVar':
            if self.nesting_level > 0:
                self.fail('Invalid type: ClassVar nested inside other type', t)
            if len(t.args) == 0:
                return AnyType(TypeOfAny.from_omitted_generics, line=t.line, column=t.column)
            if len(t.args) != 1:
                self.fail('ClassVar[...] must have at most one type argument', t)
                return AnyType(TypeOfAny.from_error)
            return self.anal_type(t.args[0])
        elif fullname in ('mypy_extensions.NoReturn', 'typing.NoReturn'):
            return UninhabitedType(is_noreturn=True)
        elif fullname in ('typing_extensions.Literal', 'typing.Literal'):
            return self.analyze_literal_type(t)
        elif fullname in ('typing_extensions.Annotated', 'typing.Annotated'):
            if len(t.args) < 2:
                self.fail("Annotated[...] must have exactly one type argument"
                          " and at least one annotation", t)
                return AnyType(TypeOfAny.from_error)
            return self.anal_type(t.args[0])
        elif self.anal_type_guard_arg(t, fullname) is not None:
            # In most contexts, TypeGuard[...] acts as an alias for bool (ignoring its args)
            return self.named_type('builtins.bool')
        return None

    def get_omitted_any(self, typ: Type, fullname: Optional[str] = None) -> AnyType:
        disallow_any = not self.is_typeshed_stub and self.options.disallow_any_generics
        return get_omitted_any(disallow_any, self.fail, self.note, typ,
                               self.options.python_version, fullname)

    def analyze_type_with_type_info(
            self, info: TypeInfo, args: Sequence[Type], ctx: Context) -> Type:
        """Bind unbound type when were able to find target TypeInfo.

        This handles simple cases like 'int', 'modname.UserClass[str]', etc.
        """

        if len(args) > 0 and info.fullname == 'builtins.tuple':
            fallback = Instance(info, [AnyType(TypeOfAny.special_form)], ctx.line)
            return TupleType(self.anal_array(args), fallback, ctx.line)
        # Analyze arguments and (usually) construct Instance type. The
        # number of type arguments and their values are
        # checked only later, since we do not always know the
        # valid count at this point. Thus we may construct an
        # Instance with an invalid number of type arguments.
        instance = Instance(info, self.anal_array(args), ctx.line, ctx.column)
        # Check type argument count.
        if len(instance.args) != len(info.type_vars) and not self.defining_alias:
            fix_instance(instance, self.fail, self.note,
                         disallow_any=self.options.disallow_any_generics and
                         not self.is_typeshed_stub,
                         python_version=self.options.python_version)

        tup = info.tuple_type
        if tup is not None:
            # The class has a Tuple[...] base class so it will be
            # represented as a tuple type.
            if args:
                self.fail('Generic tuple types not supported', ctx)
                return AnyType(TypeOfAny.from_error)
            return tup.copy_modified(items=self.anal_array(tup.items),
                                     fallback=instance)
        td = info.typeddict_type
        if td is not None:
            # The class has a TypedDict[...] base class so it will be
            # represented as a typeddict type.
            if args:
                self.fail('Generic TypedDict types not supported', ctx)
                return AnyType(TypeOfAny.from_error)
            # Create a named TypedDictType
            return td.copy_modified(item_types=self.anal_array(list(td.items.values())),
                                    fallback=instance)
        return instance

    def analyze_unbound_type_without_type_info(self, t: UnboundType, sym: SymbolTableNode,
                                               defining_literal: bool) -> Type:
        """Figure out what an unbound type that doesn't refer to a TypeInfo node means.

        This is something unusual. We try our best to find out what it is.
        """
        name = sym.fullname
        if name is None:
            assert sym.node is not None
            name = sym.node.name
        # Option 1:
        # Something with an Any type -- make it an alias for Any in a type
        # context. This is slightly problematic as it allows using the type 'Any'
        # as a base class -- however, this will fail soon at runtime so the problem
        # is pretty minor.
        if isinstance(sym.node, Var):
            typ = get_proper_type(sym.node.type)
            if isinstance(typ, AnyType):
                return AnyType(TypeOfAny.from_unimported_type,
                               missing_import_name=typ.missing_import_name)
        # Option 2:
        # Unbound type variable. Currently these may be still valid,
        # for example when defining a generic type alias.
        unbound_tvar = (isinstance(sym.node, TypeVarExpr) and
                        self.tvar_scope.get_binding(sym) is None)
        if self.allow_unbound_tvars and unbound_tvar:
            return t

        # Option 3:
        # Enum value. Note: we only want to return a LiteralType when
        # we're using this enum value specifically within context of
        # a "Literal[...]" type. So, if `defining_literal` is not set,
        # we bail out early with an error.
        #
        # If, in the distant future, we decide to permit things like
        # `def foo(x: Color.RED) -> None: ...`, we can remove that
        # check entirely.
        if isinstance(sym.node, Var) and sym.node.info and sym.node.info.is_enum:
            value = sym.node.name
            base_enum_short_name = sym.node.info.name
            if not defining_literal:
                msg = message_registry.INVALID_TYPE_RAW_ENUM_VALUE.format(
                    base_enum_short_name, value)
                self.fail(msg, t)
                return AnyType(TypeOfAny.from_error)
            return LiteralType(
                value=value,
                fallback=Instance(sym.node.info, [], line=t.line, column=t.column),
                line=t.line,
                column=t.column,
            )

        # None of the above options worked. We parse the args (if there are any)
        # to make sure there are no remaining semanal-only types, then give up.
        t = t.copy_modified(args=self.anal_array(t.args))
        # TODO: Move this message building logic to messages.py.
        notes: List[str] = []
        if isinstance(sym.node, Var):
            notes.append('See https://mypy.readthedocs.io/en/'
                         'stable/common_issues.html#variables-vs-type-aliases')
            message = 'Variable "{}" is not valid as a type'
        elif isinstance(sym.node, (SYMBOL_FUNCBASE_TYPES, Decorator)):
            message = 'Function "{}" is not valid as a type'
            notes.append('Perhaps you need "Callable[...]" or a callback protocol?')
        elif isinstance(sym.node, MypyFile):
            # TODO: suggest a protocol when supported.
            message = 'Module "{}" is not valid as a type'
        elif unbound_tvar:
            message = 'Type variable "{}" is unbound'
            short = name.split('.')[-1]
            notes.append(('(Hint: Use "Generic[{}]" or "Protocol[{}]" base class'
                          ' to bind "{}" inside a class)').format(short, short, short))
            notes.append('(Hint: Use "{}" in function signature to bind "{}"'
                         ' inside a function)'.format(short, short))
        else:
            message = 'Cannot interpret reference "{}" as a type'
        self.fail(message.format(name), t, code=codes.VALID_TYPE)
        for note in notes:
            self.note(note, t, code=codes.VALID_TYPE)

        # TODO: Would it be better to always return Any instead of UnboundType
        # in case of an error? On one hand, UnboundType has a name so error messages
        # are more detailed, on the other hand, some of them may be bogus,
        # see https://github.com/python/mypy/issues/4987.
        return t

    def visit_any(self, t: AnyType) -> Type:
        return t

    def visit_none_type(self, t: NoneType) -> Type:
        return t

    def visit_uninhabited_type(self, t: UninhabitedType) -> Type:
        return t

    def visit_erased_type(self, t: ErasedType) -> Type:
        # This type should exist only temporarily during type inference
        assert False, "Internal error: Unexpected erased type"

    def visit_deleted_type(self, t: DeletedType) -> Type:
        return t

    def visit_type_list(self, t: TypeList) -> Type:
        self.fail('Bracketed expression "[...]" is not valid as a type', t)
        self.note('Did you mean "List[...]"?', t)
        return AnyType(TypeOfAny.from_error)

    def visit_callable_argument(self, t: CallableArgument) -> Type:
        self.fail('Invalid type', t)
        return AnyType(TypeOfAny.from_error)

    def visit_instance(self, t: Instance) -> Type:
        return t

    def visit_type_alias_type(self, t: TypeAliasType) -> Type:
        # TODO: should we do something here?
        return t

    def visit_type_var(self, t: TypeVarType) -> Type:
        return t

    def visit_callable_type(self, t: CallableType, nested: bool = True) -> Type:
        # Every Callable can bind its own type variables, if they're not in the outer scope
        with self.tvar_scope_frame():
            if self.defining_alias:
                variables = t.variables
            else:
                variables = self.bind_function_type_variables(t, t)
            special = self.anal_type_guard(t.ret_type)
            ret = t.copy_modified(arg_types=self.anal_array(t.arg_types, nested=nested),
                                  ret_type=self.anal_type(t.ret_type, nested=nested),
                                  # If the fallback isn't filled in yet,
                                  # its type will be the falsey FakeInfo
                                  fallback=(t.fallback if t.fallback.type
                                            else self.named_type('builtins.function')),
                                  variables=self.anal_var_defs(variables),
                                  type_guard=special,
                                  )
        return ret

    def visit_type_guard_type(self, t: TypeGuardType) -> Type:
        return t

    def anal_type_guard(self, t: Type) -> Optional[Type]:
        if isinstance(t, UnboundType):
            sym = self.lookup_qualified(t.name, t)
            if sym is not None and sym.node is not None:
                return self.anal_type_guard_arg(t, sym.node.fullname)
        # TODO: What if it's an Instance? Then use t.type.fullname?
        return None

    def anal_type_guard_arg(self, t: UnboundType, fullname: str) -> Optional[Type]:
        if fullname in ('typing_extensions.TypeGuard', 'typing.TypeGuard'):
            if len(t.args) != 1:
                self.fail("TypeGuard must have exactly one type argument", t)
                return AnyType(TypeOfAny.from_error)
            return self.anal_type(t.args[0])
        return None

    def visit_overloaded(self, t: Overloaded) -> Type:
        # Overloaded types are manually constructed in semanal.py by analyzing the
        # AST and combining together the Callable types this visitor converts.
        #
        # So if we're ever asked to reanalyze an Overloaded type, we know it's
        # fine to just return it as-is.
        return t

    def visit_tuple_type(self, t: TupleType) -> Type:
        # Types such as (t1, t2, ...) only allowed in assignment statements. They'll
        # generate errors elsewhere, and Tuple[t1, t2, ...] must be used instead.
        if t.implicit and not self.allow_tuple_literal:
            self.fail('Syntax error in type annotation', t, code=codes.SYNTAX)
            if len(t.items) == 0:
                self.note('Suggestion: Use Tuple[()] instead of () for an empty tuple, or '
                'None for a function without a return value', t, code=codes.SYNTAX)
            elif len(t.items) == 1:
                self.note('Suggestion: Is there a spurious trailing comma?', t, code=codes.SYNTAX)
            else:
                self.note('Suggestion: Use Tuple[T1, ..., Tn] instead of (T1, ..., Tn)', t,
                          code=codes.SYNTAX)
            return AnyType(TypeOfAny.from_error)
        star_count = sum(1 for item in t.items if isinstance(item, StarType))
        if star_count > 1:
            self.fail('At most one star type allowed in a tuple', t)
            if t.implicit:
                return TupleType([AnyType(TypeOfAny.from_error) for _ in t.items],
                                 self.named_type('builtins.tuple'),
                                 t.line)
            else:
                return AnyType(TypeOfAny.from_error)
        any_type = AnyType(TypeOfAny.special_form)
        # If the fallback isn't filled in yet, its type will be the falsey FakeInfo
        fallback = (t.partial_fallback if t.partial_fallback.type
                    else self.named_type('builtins.tuple', [any_type]))
        return TupleType(self.anal_array(t.items), fallback, t.line)

    def visit_typeddict_type(self, t: TypedDictType) -> Type:
        items = OrderedDict([
            (item_name, self.anal_type(item_type))
            for (item_name, item_type) in t.items.items()
        ])
        return TypedDictType(items, set(t.required_keys), t.fallback)

    def visit_raw_expression_type(self, t: RawExpressionType) -> Type:
        # We should never see a bare Literal. We synthesize these raw literals
        # in the earlier stages of semantic analysis, but those
        # "fake literals" should always be wrapped in an UnboundType
        # corresponding to 'Literal'.
        #
        # Note: if at some point in the distant future, we decide to
        # make signatures like "foo(x: 20) -> None" legal, we can change
        # this method so it generates and returns an actual LiteralType
        # instead.

        if self.report_invalid_types:
            if t.base_type_name in ('builtins.int', 'builtins.bool'):
                # The only time it makes sense to use an int or bool is inside of
                # a literal type.
                msg = "Invalid type: try using Literal[{}] instead?".format(repr(t.literal_value))
            elif t.base_type_name in ('builtins.float', 'builtins.complex'):
                # We special-case warnings for floats and complex numbers.
                msg = "Invalid type: {} literals cannot be used as a type".format(t.simple_name())
            else:
                # And in all other cases, we default to a generic error message.
                # Note: the reason why we use a generic error message for strings
                # but not ints or bools is because whenever we see an out-of-place
                # string, it's unclear if the user meant to construct a literal type
                # or just misspelled a regular type. So we avoid guessing.
                msg = 'Invalid type comment or annotation'

            self.fail(msg, t, code=codes.VALID_TYPE)
            if t.note is not None:
                self.note(t.note, t, code=codes.VALID_TYPE)

        return AnyType(TypeOfAny.from_error, line=t.line, column=t.column)

    def visit_literal_type(self, t: LiteralType) -> Type:
        return t

    def visit_star_type(self, t: StarType) -> Type:
        return StarType(self.anal_type(t.type), t.line)

    def visit_union_type(self, t: UnionType) -> Type:
        if (t.uses_pep604_syntax is True
                and t.is_evaluated is True
                and self.api.is_stub_file is False
                and self.options.python_version < (3, 10)
                and self.api.is_future_flag_set('annotations') is False):
            self.fail("X | Y syntax for unions requires Python 3.10", t)
        return UnionType(self.anal_array(t.items), t.line)

    def visit_partial_type(self, t: PartialType) -> Type:
        assert False, "Internal error: Unexpected partial type"

    def visit_ellipsis_type(self, t: EllipsisType) -> Type:
        self.fail('Unexpected "..."', t)
        return AnyType(TypeOfAny.from_error)

    def visit_type_type(self, t: TypeType) -> Type:
        return TypeType.make_normalized(self.anal_type(t.item), line=t.line)

    def visit_placeholder_type(self, t: PlaceholderType) -> Type:
        n = None if t.fullname is None else self.api.lookup_fully_qualified(t.fullname)
        if not n or isinstance(n.node, PlaceholderNode):
            self.api.defer()  # Still incomplete
            return t
        else:
            # TODO: Handle non-TypeInfo
            assert isinstance(n.node, TypeInfo)
            return self.analyze_type_with_type_info(n.node, t.args, t)

    def analyze_callable_args_for_paramspec(
        self,
        callable_args: Type,
        ret_type: Type,
        fallback: Instance,
    ) -> Optional[CallableType]:
        """Construct a 'Callable[P, RET]', where P is ParamSpec, return None if we cannot."""
        if not isinstance(callable_args, UnboundType):
            return None
        sym = self.lookup_qualified(callable_args.name, callable_args)
        if sym is None:
            return None
        tvar_def = self.tvar_scope.get_binding(sym)
        if not isinstance(tvar_def, ParamSpecType):
            return None

        # TODO(shantanu): construct correct type for paramspec
        return CallableType(
            [AnyType(TypeOfAny.explicit), AnyType(TypeOfAny.explicit)],
            [nodes.ARG_STAR, nodes.ARG_STAR2],
            [None, None],
            ret_type=ret_type,
            fallback=fallback,
            is_ellipsis_args=True
        )

    def analyze_callable_type(self, t: UnboundType) -> Type:
        fallback = self.named_type('builtins.function')
        if len(t.args) == 0:
            # Callable (bare). Treat as Callable[..., Any].
            any_type = self.get_omitted_any(t)
            ret = CallableType([any_type, any_type],
                               [nodes.ARG_STAR, nodes.ARG_STAR2],
                               [None, None],
                               ret_type=any_type,
                               fallback=fallback,
                               is_ellipsis_args=True)
        elif len(t.args) == 2:
            callable_args = t.args[0]
            ret_type = t.args[1]
            if isinstance(callable_args, TypeList):
                # Callable[[ARG, ...], RET] (ordinary callable type)
                analyzed_args = self.analyze_callable_args(callable_args)
                if analyzed_args is None:
                    return AnyType(TypeOfAny.from_error)
                args, kinds, names = analyzed_args
                ret = CallableType(args,
                                   kinds,
                                   names,
                                   ret_type=ret_type,
                                   fallback=fallback)
            elif isinstance(callable_args, EllipsisType):
                # Callable[..., RET] (with literal ellipsis; accept arbitrary arguments)
                ret = CallableType([AnyType(TypeOfAny.explicit),
                                    AnyType(TypeOfAny.explicit)],
                                   [nodes.ARG_STAR, nodes.ARG_STAR2],
                                   [None, None],
                                   ret_type=ret_type,
                                   fallback=fallback,
                                   is_ellipsis_args=True)
            else:
                # Callable[P, RET] (where P is ParamSpec)
                maybe_ret = self.analyze_callable_args_for_paramspec(
                    callable_args,
                    ret_type,
                    fallback
                )
                if maybe_ret is None:
                    # Callable[?, RET] (where ? is something invalid)
                    # TODO(shantanu): change error to mention paramspec, once we actually have some
                    # support for it
                    self.fail('The first argument to Callable must be a list of types or "..."', t)
                    return AnyType(TypeOfAny.from_error)
                ret = maybe_ret
        else:
            self.fail('Please use "Callable[[<parameters>], <return type>]" or "Callable"', t)
            return AnyType(TypeOfAny.from_error)
        assert isinstance(ret, CallableType)
        return ret.accept(self)

    def analyze_callable_args(self, arglist: TypeList) -> Optional[Tuple[List[Type],
                                                                         List[ArgKind],
                                                                         List[Optional[str]]]]:
        args: List[Type] = []
        kinds: List[ArgKind] = []
        names: List[Optional[str]] = []
        for arg in arglist.items:
            if isinstance(arg, CallableArgument):
                args.append(arg.typ)
                names.append(arg.name)
                if arg.constructor is None:
                    return None
                found = self.lookup_qualified(arg.constructor, arg)
                if found is None:
                    # Looking it up already put an error message in
                    return None
                elif found.fullname not in ARG_KINDS_BY_CONSTRUCTOR:
                    self.fail('Invalid argument constructor "{}"'.format(
                        found.fullname), arg)
                    return None
                else:
                    assert found.fullname is not None
                    kind = ARG_KINDS_BY_CONSTRUCTOR[found.fullname]
                    kinds.append(kind)
                    if arg.name is not None and kind.is_star():
                        self.fail("{} arguments should not have names".format(
                            arg.constructor), arg)
                        return None
            else:
                args.append(arg)
                kinds.append(ARG_POS)
                names.append(None)
        # Note that arglist below is only used for error context.
        check_arg_names(names, [arglist] * len(args), self.fail, "Callable")
        check_arg_kinds(kinds, [arglist] * len(args), self.fail)
        return args, kinds, names

    def analyze_literal_type(self, t: UnboundType) -> Type:
        if len(t.args) == 0:
            self.fail('Literal[...] must have at least one parameter', t)
            return AnyType(TypeOfAny.from_error)

        output: List[Type] = []
        for i, arg in enumerate(t.args):
            analyzed_types = self.analyze_literal_param(i + 1, arg, t)
            if analyzed_types is None:
                return AnyType(TypeOfAny.from_error)
            else:
                output.extend(analyzed_types)
        return UnionType.make_union(output, line=t.line)

    def analyze_literal_param(self, idx: int, arg: Type, ctx: Context) -> Optional[List[Type]]:
        # This UnboundType was originally defined as a string.
        if isinstance(arg, UnboundType) and arg.original_str_expr is not None:
            assert arg.original_str_fallback is not None
            return [LiteralType(
                value=arg.original_str_expr,
                fallback=self.named_type_with_normalized_str(arg.original_str_fallback),
                line=arg.line,
                column=arg.column,
            )]

        # If arg is an UnboundType that was *not* originally defined as
        # a string, try expanding it in case it's a type alias or something.
        if isinstance(arg, UnboundType):
            self.nesting_level += 1
            try:
                arg = self.visit_unbound_type(arg, defining_literal=True)
            finally:
                self.nesting_level -= 1

        # Literal[...] cannot contain Any. Give up and add an error message
        # (if we haven't already).
        arg = get_proper_type(arg)
        if isinstance(arg, AnyType):
            # Note: We can encounter Literals containing 'Any' under three circumstances:
            #
            # 1. If the user attempts use an explicit Any as a parameter
            # 2. If the user is trying to use an enum value imported from a module with
            #    no type hints, giving it an an implicit type of 'Any'
            # 3. If there's some other underlying problem with the parameter.
            #
            # We report an error in only the first two cases. In the third case, we assume
            # some other region of the code has already reported a more relevant error.
            #
            # TODO: Once we start adding support for enums, make sure we report a custom
            # error for case 2 as well.
            if arg.type_of_any not in (TypeOfAny.from_error, TypeOfAny.special_form):
                self.fail('Parameter {} of Literal[...] cannot be of type "Any"'.format(idx), ctx)
            return None
        elif isinstance(arg, RawExpressionType):
            # A raw literal. Convert it directly into a literal if we can.
            if arg.literal_value is None:
                name = arg.simple_name()
                if name in ('float', 'complex'):
                    msg = 'Parameter {} of Literal[...] cannot be of type "{}"'.format(idx, name)
                else:
                    msg = 'Invalid type: Literal[...] cannot contain arbitrary expressions'
                self.fail(msg, ctx)
                # Note: we deliberately ignore arg.note here: the extra info might normally be
                # helpful, but it generally won't make sense in the context of a Literal[...].
                return None

            # Remap bytes and unicode into the appropriate type for the correct Python version
            fallback = self.named_type_with_normalized_str(arg.base_type_name)
            assert isinstance(fallback, Instance)
            return [LiteralType(arg.literal_value, fallback, line=arg.line, column=arg.column)]
        elif isinstance(arg, (NoneType, LiteralType)):
            # Types that we can just add directly to the literal/potential union of literals.
            return [arg]
        elif isinstance(arg, Instance) and arg.last_known_value is not None:
            # Types generated from declarations like "var: Final = 4".
            return [arg.last_known_value]
        elif isinstance(arg, UnionType):
            out = []
            for union_arg in arg.items:
                union_result = self.analyze_literal_param(idx, union_arg, ctx)
                if union_result is None:
                    return None
                out.extend(union_result)
            return out
        else:
            self.fail('Parameter {} of Literal[...] is invalid'.format(idx), ctx)
            return None

    def analyze_type(self, t: Type) -> Type:
        return t.accept(self)

    def fail(self, msg: str, ctx: Context, *, code: Optional[ErrorCode] = None) -> None:
        self.fail_func(msg, ctx, code=code)

    def note(self, msg: str, ctx: Context, *, code: Optional[ErrorCode] = None) -> None:
        self.note_func(msg, ctx, code=code)

    @contextmanager
    def tvar_scope_frame(self) -> Iterator[None]:
        old_scope = self.tvar_scope
        self.tvar_scope = self.tvar_scope.method_frame()
        yield
        self.tvar_scope = old_scope

    def infer_type_variables(self,
                             type: CallableType) -> List[Tuple[str, TypeVarLikeExpr]]:
        """Return list of unique type variables referred to in a callable."""
        names: List[str] = []
        tvars: List[TypeVarLikeExpr] = []
        for arg in type.arg_types:
            for name, tvar_expr in arg.accept(
                TypeVarLikeQuery(self.lookup_qualified, self.tvar_scope)
            ):
                if name not in names:
                    names.append(name)
                    tvars.append(tvar_expr)
        # When finding type variables in the return type of a function, don't
        # look inside Callable types.  Type variables only appearing in
        # functions in the return type belong to those functions, not the
        # function we're currently analyzing.
        for name, tvar_expr in type.ret_type.accept(
            TypeVarLikeQuery(self.lookup_qualified, self.tvar_scope, include_callables=False)
        ):
            if name not in names:
                names.append(name)
                tvars.append(tvar_expr)
        return list(zip(names, tvars))

    def bind_function_type_variables(
        self, fun_type: CallableType, defn: Context
    ) -> Sequence[TypeVarLikeType]:
        """Find the type variables of the function type and bind them in our tvar_scope"""
        if fun_type.variables:
            for var in fun_type.variables:
                var_node = self.lookup_qualified(var.name, defn)
                assert var_node, "Binding for function type variable not found within function"
                var_expr = var_node.node
                assert isinstance(var_expr, TypeVarLikeExpr)
                self.tvar_scope.bind_new(var.name, var_expr)
            return fun_type.variables
        typevars = self.infer_type_variables(fun_type)
        # Do not define a new type variable if already defined in scope.
        typevars = [(name, tvar) for name, tvar in typevars
                    if not self.is_defined_type_var(name, defn)]
<<<<<<< HEAD
        defs = []  # type: List[TypeVarLikeType]
=======
        defs: List[TypeVarLikeDef] = []
>>>>>>> 2c909125
        for name, tvar in typevars:
            if not self.tvar_scope.allow_binding(tvar.fullname):
                self.fail('Type variable "{}" is bound by an outer class'.format(name), defn)
            self.tvar_scope.bind_new(name, tvar)
            binding = self.tvar_scope.get_binding(tvar.fullname)
            assert binding is not None
            defs.append(binding)

        return defs

    def is_defined_type_var(self, tvar: str, context: Context) -> bool:
        tvar_node = self.lookup_qualified(tvar, context)
        if not tvar_node:
            return False
        return self.tvar_scope.get_binding(tvar_node) is not None

    def anal_array(self, a: Iterable[Type], nested: bool = True) -> List[Type]:
        res: List[Type] = []
        for t in a:
            res.append(self.anal_type(t, nested))
        return res

    def anal_type(self, t: Type, nested: bool = True) -> Type:
        if nested:
            self.nesting_level += 1
        try:
            return t.accept(self)
        finally:
            if nested:
                self.nesting_level -= 1

    def anal_var_def(self, var_def: TypeVarLikeType) -> TypeVarLikeType:
        if isinstance(var_def, TypeVarType):
            return TypeVarType(
                var_def.name,
                var_def.fullname,
                var_def.id.raw_id,
                self.anal_array(var_def.values),
                var_def.upper_bound.accept(self),
                var_def.variance,
                var_def.line
            )
        else:
            return var_def

    def anal_var_defs(self, var_defs: Sequence[TypeVarLikeType]) -> List[TypeVarLikeType]:
        return [self.anal_var_def(vd) for vd in var_defs]

    def named_type_with_normalized_str(self, fully_qualified_name: str) -> Instance:
        """Does almost the same thing as `named_type`, except that we immediately
        unalias `builtins.bytes` and `builtins.unicode` to `builtins.str` as appropriate.
        """
        python_version = self.options.python_version
        if python_version[0] == 2 and fully_qualified_name == 'builtins.bytes':
            fully_qualified_name = 'builtins.str'
        if python_version[0] >= 3 and fully_qualified_name == 'builtins.unicode':
            fully_qualified_name = 'builtins.str'
        return self.named_type(fully_qualified_name)

    def named_type(self, fully_qualified_name: str,
                   args: Optional[List[Type]] = None,
                   line: int = -1,
                   column: int = -1) -> Instance:
        node = self.lookup_fqn_func(fully_qualified_name)
        assert isinstance(node.node, TypeInfo)
        any_type = AnyType(TypeOfAny.special_form)
        return Instance(node.node, args or [any_type] * len(node.node.defn.type_vars),
                        line=line, column=column)

    def tuple_type(self, items: List[Type]) -> TupleType:
        any_type = AnyType(TypeOfAny.special_form)
        return TupleType(items, fallback=self.named_type('builtins.tuple', [any_type]))


TypeVarLikeList = List[Tuple[str, TypeVarLikeExpr]]

# Mypyc doesn't support callback protocols yet.
MsgCallback = Callable[[str, Context, DefaultNamedArg(Optional[ErrorCode], 'code')], None]


def get_omitted_any(disallow_any: bool, fail: MsgCallback, note: MsgCallback,
                    orig_type: Type, python_version: Tuple[int, int],
                    fullname: Optional[str] = None,
                    unexpanded_type: Optional[Type] = None) -> AnyType:
    if disallow_any:
        nongen_builtins = get_nongen_builtins(python_version)
        if fullname in nongen_builtins:
            typ = orig_type
            # We use a dedicated error message for builtin generics (as the most common case).
            alternative = nongen_builtins[fullname]
            fail(message_registry.IMPLICIT_GENERIC_ANY_BUILTIN.format(alternative), typ,
                 code=codes.TYPE_ARG)
        else:
            typ = unexpanded_type or orig_type
            type_str = typ.name if isinstance(typ, UnboundType) else format_type_bare(typ)

            fail(
                message_registry.BARE_GENERIC.format(quote_type_string(type_str)),
                typ,
                code=codes.TYPE_ARG)
            base_type = get_proper_type(orig_type)
            base_fullname = (
                base_type.type.fullname if isinstance(base_type, Instance) else fullname
            )
            # Ideally, we'd check whether the type is quoted or `from __future__ annotations`
            # is set before issuing this note
            if python_version < (3, 9) and base_fullname in GENERIC_STUB_NOT_AT_RUNTIME_TYPES:
                # Recommend `from __future__ import annotations` or to put type in quotes
                # (string literal escaping) for classes not generic at runtime
                note(
                    "Subscripting classes that are not generic at runtime may require "
                    "escaping, see https://mypy.readthedocs.io/en/stable/runtime_troubles.html"
                    "#not-generic-runtime",
                    typ,
                    code=codes.TYPE_ARG)

        any_type = AnyType(TypeOfAny.from_error, line=typ.line, column=typ.column)
    else:
        any_type = AnyType(
            TypeOfAny.from_omitted_generics, line=orig_type.line, column=orig_type.column
        )
    return any_type


def fix_instance(t: Instance, fail: MsgCallback, note: MsgCallback,
                 disallow_any: bool, python_version: Tuple[int, int],
                 use_generic_error: bool = False,
                 unexpanded_type: Optional[Type] = None,) -> None:
    """Fix a malformed instance by replacing all type arguments with Any.

    Also emit a suitable error if this is not due to implicit Any's.
    """
    if len(t.args) == 0:
        if use_generic_error:
            fullname: Optional[str] = None
        else:
            fullname = t.type.fullname
        any_type = get_omitted_any(disallow_any, fail, note, t, python_version, fullname,
                                   unexpanded_type)
        t.args = (any_type,) * len(t.type.type_vars)
        return
    # Invalid number of type parameters.
    n = len(t.type.type_vars)
    s = '{} type arguments'.format(n)
    if n == 0:
        s = 'no type arguments'
    elif n == 1:
        s = '1 type argument'
    act = str(len(t.args))
    if act == '0':
        act = 'none'
    fail('"{}" expects {}, but {} given'.format(
        t.type.name, s, act), t, code=codes.TYPE_ARG)
    # Construct the correct number of type arguments, as
    # otherwise the type checker may crash as it expects
    # things to be right.
    t.args = tuple(AnyType(TypeOfAny.from_error) for _ in t.type.type_vars)
    t.invalid = True


def expand_type_alias(node: TypeAlias, args: List[Type],
                      fail: MsgCallback, no_args: bool, ctx: Context, *,
                      unexpanded_type: Optional[Type] = None,
                      disallow_any: bool = False) -> Type:
    """Expand a (generic) type alias target following the rules outlined in TypeAlias docstring.

    Here:
        target: original target type (contains unbound type variables)
        alias_tvars: type variable names
        args: types to be substituted in place of type variables
        fail: error reporter callback
        no_args: whether original definition used a bare generic `A = List`
        ctx: context where expansion happens
    """
    exp_len = len(node.alias_tvars)
    act_len = len(args)
    if exp_len > 0 and act_len == 0:
        # Interpret bare Alias same as normal generic, i.e., Alias[Any, Any, ...]
        return set_any_tvars(node, ctx.line, ctx.column,
                             disallow_any=disallow_any, fail=fail,
                             unexpanded_type=unexpanded_type)
    if exp_len == 0 and act_len == 0:
        if no_args:
            assert isinstance(node.target, Instance)  # type: ignore[misc]
            # Note: this is the only case where we use an eager expansion. See more info about
            # no_args aliases like L = List in the docstring for TypeAlias class.
            return Instance(node.target.type, [], line=ctx.line, column=ctx.column)
        return TypeAliasType(node, [], line=ctx.line, column=ctx.column)
    if (exp_len == 0 and act_len > 0
            and isinstance(node.target, Instance)  # type: ignore[misc]
            and no_args):
        tp = Instance(node.target.type, args)
        tp.line = ctx.line
        tp.column = ctx.column
        return tp
    if act_len != exp_len:
        fail('Bad number of arguments for type alias, expected: %s, given: %s'
             % (exp_len, act_len), ctx)
        return set_any_tvars(node, ctx.line, ctx.column, from_error=True)
    typ = TypeAliasType(node, args, ctx.line, ctx.column)
    assert typ.alias is not None
    # HACK: Implement FlexibleAlias[T, typ] by expanding it to typ here.
    if (isinstance(typ.alias.target, Instance)  # type: ignore
            and typ.alias.target.type.fullname == 'mypy_extensions.FlexibleAlias'):
        exp = get_proper_type(typ)
        assert isinstance(exp, Instance)
        return exp.args[-1]
    return typ


def set_any_tvars(node: TypeAlias,
                  newline: int, newcolumn: int, *,
                  from_error: bool = False,
                  disallow_any: bool = False,
                  fail: Optional[MsgCallback] = None,
                  unexpanded_type: Optional[Type] = None) -> Type:
    if from_error or disallow_any:
        type_of_any = TypeOfAny.from_error
    else:
        type_of_any = TypeOfAny.from_omitted_generics
    if disallow_any:
        assert fail is not None
        otype = unexpanded_type or node.target
        type_str = otype.name if isinstance(otype, UnboundType) else format_type_bare(otype)

        fail(message_registry.BARE_GENERIC.format(quote_type_string(type_str)),
             Context(newline, newcolumn), code=codes.TYPE_ARG)
    any_type = AnyType(type_of_any, line=newline, column=newcolumn)
    return TypeAliasType(node, [any_type] * len(node.alias_tvars), newline, newcolumn)


def remove_dups(tvars: Iterable[T]) -> List[T]:
    # Get unique elements in order of appearance
    all_tvars: Set[T] = set()
    new_tvars: List[T] = []
    for t in tvars:
        if t not in all_tvars:
            new_tvars.append(t)
            all_tvars.add(t)
    return new_tvars


def flatten_tvars(ll: Iterable[List[T]]) -> List[T]:
    return remove_dups(chain.from_iterable(ll))


class TypeVarLikeQuery(TypeQuery[TypeVarLikeList]):

    def __init__(self,
                 lookup: Callable[[str, Context], Optional[SymbolTableNode]],
                 scope: 'TypeVarLikeScope',
                 *,
                 include_callables: bool = True,
                 include_bound_tvars: bool = False) -> None:
        self.include_callables = include_callables
        self.lookup = lookup
        self.scope = scope
        self.include_bound_tvars = include_bound_tvars
        super().__init__(flatten_tvars)

    def _seems_like_callable(self, type: UnboundType) -> bool:
        if not type.args:
            return False
        if isinstance(type.args[0], (EllipsisType, TypeList)):
            return True
        return False

    def visit_unbound_type(self, t: UnboundType) -> TypeVarLikeList:
        name = t.name
        node = self.lookup(name, t)
        if node and isinstance(node.node, TypeVarLikeExpr) and (
                self.include_bound_tvars or self.scope.get_binding(node) is None):
            assert isinstance(node.node, TypeVarLikeExpr)
            return [(name, node.node)]
        elif not self.include_callables and self._seems_like_callable(t):
            return []
        elif node and node.fullname in ('typing_extensions.Literal', 'typing.Literal'):
            return []
        else:
            return super().visit_unbound_type(t)

    def visit_callable_type(self, t: CallableType) -> TypeVarLikeList:
        if self.include_callables:
            return super().visit_callable_type(t)
        else:
            return []


def check_for_explicit_any(typ: Optional[Type],
                           options: Options,
                           is_typeshed_stub: bool,
                           msg: MessageBuilder,
                           context: Context) -> None:
    if (options.disallow_any_explicit and
            not is_typeshed_stub and
            typ and
            has_explicit_any(typ)):
        msg.explicit_any(context)


def has_explicit_any(t: Type) -> bool:
    """
    Whether this type is or type it contains is an Any coming from explicit type annotation
    """
    return t.accept(HasExplicitAny())


class HasExplicitAny(TypeQuery[bool]):
    def __init__(self) -> None:
        super().__init__(any)

    def visit_any(self, t: AnyType) -> bool:
        return t.type_of_any == TypeOfAny.explicit

    def visit_typeddict_type(self, t: TypedDictType) -> bool:
        # typeddict is checked during TypedDict declaration, so don't typecheck it here.
        return False


def has_any_from_unimported_type(t: Type) -> bool:
    """Return true if this type is Any because an import was not followed.

    If type t is such Any type or has type arguments that contain such Any type
    this function will return true.
    """
    return t.accept(HasAnyFromUnimportedType())


class HasAnyFromUnimportedType(TypeQuery[bool]):
    def __init__(self) -> None:
        super().__init__(any)

    def visit_any(self, t: AnyType) -> bool:
        return t.type_of_any == TypeOfAny.from_unimported_type

    def visit_typeddict_type(self, t: TypedDictType) -> bool:
        # typeddict is checked during TypedDict declaration, so don't typecheck it here
        return False


def collect_any_types(t: Type) -> List[AnyType]:
    """Return all inner `AnyType`s of type t"""
    return t.accept(CollectAnyTypesQuery())


class CollectAnyTypesQuery(TypeQuery[List[AnyType]]):
    def __init__(self) -> None:
        super().__init__(self.combine_lists_strategy)

    def visit_any(self, t: AnyType) -> List[AnyType]:
        return [t]

    @classmethod
    def combine_lists_strategy(cls, it: Iterable[List[AnyType]]) -> List[AnyType]:
        result: List[AnyType] = []
        for l in it:
            result.extend(l)
        return result


def collect_all_inner_types(t: Type) -> List[Type]:
    """
    Return all types that `t` contains
    """
    return t.accept(CollectAllInnerTypesQuery())


class CollectAllInnerTypesQuery(TypeQuery[List[Type]]):
    def __init__(self) -> None:
        super().__init__(self.combine_lists_strategy)

    def query_types(self, types: Iterable[Type]) -> List[Type]:
        return self.strategy([t.accept(self) for t in types]) + list(types)

    @classmethod
    def combine_lists_strategy(cls, it: Iterable[List[Type]]) -> List[Type]:
        return list(itertools.chain.from_iterable(it))


def make_optional_type(t: Type) -> Type:
    """Return the type corresponding to Optional[t].

    Note that we can't use normal union simplification, since this function
    is called during semantic analysis and simplification only works during
    type checking.
    """
    t = get_proper_type(t)
    if isinstance(t, NoneType):
        return t
    elif isinstance(t, UnionType):
        items = [item for item in union_items(t)
                 if not isinstance(item, NoneType)]
        return UnionType(items + [NoneType()], t.line, t.column)
    else:
        return UnionType([t, NoneType()], t.line, t.column)


def fix_instance_types(t: Type, fail: MsgCallback, note: MsgCallback,
                       python_version: Tuple[int, int]) -> None:
    """Recursively fix all instance types (type argument count) in a given type.

    For example 'Union[Dict, List[str, int]]' will be transformed into
    'Union[Dict[Any, Any], List[Any]]' in place.
    """
    t.accept(InstanceFixer(fail, note, python_version))


class InstanceFixer(TypeTraverserVisitor):
    def __init__(
        self, fail: MsgCallback, note: MsgCallback, python_version: Tuple[int, int]
    ) -> None:
        self.fail = fail
        self.note = note
        self.python_version = python_version

    def visit_instance(self, typ: Instance) -> None:
        super().visit_instance(typ)
        if len(typ.args) != len(typ.type.type_vars):
            fix_instance(typ, self.fail, self.note, disallow_any=False,
                         python_version=self.python_version, use_generic_error=True)<|MERGE_RESOLUTION|>--- conflicted
+++ resolved
@@ -13,13 +13,8 @@
 from mypy.options import Options
 from mypy.types import (
     Type, UnboundType, TypeVarType, TupleType, TypedDictType, UnionType, Instance, AnyType,
-<<<<<<< HEAD
-    CallableType, NoneType, ErasedType, DeletedType, TypeList, SyntheticTypeVisitor,
-    StarType, PartialType, EllipsisType, UninhabitedType, TypeType,
-=======
-    CallableType, NoneType, ErasedType, DeletedType, TypeList, TypeVarDef, SyntheticTypeVisitor,
-    StarType, PartialType, EllipsisType, UninhabitedType, TypeType, TypeGuardType,
->>>>>>> 2c909125
+    CallableType, NoneType, ErasedType, DeletedType, TypeList, TypeVarType, SyntheticTypeVisitor,
+    StarType, PartialType, EllipsisType, UninhabitedType, TypeType, TypeGuardType, TypeVarLikeType,
     CallableArgument, TypeQuery, union_items, TypeOfAny, LiteralType, RawExpressionType,
     PlaceholderType, Overloaded, get_proper_type, TypeAliasType, TypeVarLikeType, ParamSpecType
 )
@@ -943,11 +938,7 @@
         # Do not define a new type variable if already defined in scope.
         typevars = [(name, tvar) for name, tvar in typevars
                     if not self.is_defined_type_var(name, defn)]
-<<<<<<< HEAD
-        defs = []  # type: List[TypeVarLikeType]
-=======
-        defs: List[TypeVarLikeDef] = []
->>>>>>> 2c909125
+        defs: List[TypeVarLikeType] = []
         for name, tvar in typevars:
             if not self.tvar_scope.allow_binding(tvar.fullname):
                 self.fail('Type variable "{}" is bound by an outer class'.format(name), defn)
