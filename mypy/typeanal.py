--- conflicted
+++ resolved
@@ -170,12 +170,8 @@
             elif fullname == 'typing.Tuple':
                 if len(t.args) == 0 and not t.empty_tuple_index:
                     # Bare 'Tuple' is same as 'tuple'
-<<<<<<< HEAD
                     self.implicit_any('Tuple without type args', t)
-                    return self.builtin_type('builtins.tuple')
-=======
                     return self.named_type('builtins.tuple')
->>>>>>> 5d858322
                 if len(t.args) == 2 and isinstance(t.args[1], EllipsisType):
                     # Tuple[T, ...] (uniform, variable-length tuple)
                     instance = self.named_type('builtins.tuple', [self.anal_type(t.args[0])])
@@ -247,12 +243,8 @@
                     # context. This is slightly problematic as it allows using the type 'Any'
                     # as a base class -- however, this will fail soon at runtime so the problem
                     # is pretty minor.
-<<<<<<< HEAD
                     self.implicit_any('Assigning value of type Any', t)
-                    return AnyType()
-=======
                     return AnyType(from_unimported_type=True)
->>>>>>> 5d858322
                 # Allow unbound type variables when defining an alias
                 if not (self.aliasing and sym.kind == TVAR and
                         self.tvar_scope.get_binding(sym) is None):
@@ -487,8 +479,8 @@
     def analyze_type(self, t: Type) -> Type:
         return t.accept(self)
 
-    def fail(self, msg: str, ctx: Context) -> None:
-        self.fail_func(msg, ctx)
+    def fail(self, msg: str, ctx: Context, implicit_any: bool = False) -> None:
+        self.fail_func(msg, ctx, implicit_any=implicit_any)  # type: ignore
 
     @contextmanager
     def tvar_scope_frame(self) -> Iterator[None]:
