--- conflicted
+++ resolved
@@ -321,18 +321,12 @@
         return (isinstance(expr, RefExpr) and isinstance(expr.node, TypeInfo) and
                 expr.node.typeddict_type is not None)
 
-<<<<<<< HEAD
-    def fail(self, msg: str, ctx: Context) -> None:
-        self.api.fail(msg, ctx)
-
+    def fail(self, msg: str, ctx: Context, *, code: Optional[ErrorCode] = None) -> None:
+        self.api.fail(msg, ctx, code=code)
 
 def get_anonymous_typeddict_type(
         api: Union[SemanticAnalyzerInterface, CheckerPluginInterface]) -> Optional[Instance]:
     # Prefer typing then typing_extensions if available.
     return (api.named_type_or_none('typing._TypedDict', []) or
             api.named_type_or_none('typing_extensions._TypedDict', []) or
-            api.named_type_or_none('mypy_extensions._TypedDict', []))
-=======
-    def fail(self, msg: str, ctx: Context, *, code: Optional[ErrorCode] = None) -> None:
-        self.api.fail(msg, ctx, code=code)
->>>>>>> dc4f0af1
+            api.named_type_or_none('mypy_extensions._TypedDict', []))