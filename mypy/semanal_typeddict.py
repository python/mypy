"""Semantic analysis of TypedDict definitions."""

<<<<<<< HEAD
from mypy.ordered_dict import OrderedDict
from collections import OrderedDict
from typing import Optional, List, Set, Tuple, Union
=======
from mypy.backports import OrderedDict
from typing import Optional, List, Set, Tuple
>>>>>>> fbedea53
from typing_extensions import Final

from mypy.plugin import CheckerPluginInterface
from mypy.types import Type, AnyType, TypeOfAny, TypedDictType, TPDICT_NAMES, Instance
from mypy.nodes import (
    CallExpr, TypedDictExpr, Expression, NameExpr, Context, StrExpr, BytesExpr, UnicodeExpr,
    ClassDef, RefExpr, TypeInfo, AssignmentStmt, PassStmt, ExpressionStmt, EllipsisExpr, TempNode,
    DictExpr, ARG_POS, ARG_NAMED
)
from mypy.semanal_shared import SemanticAnalyzerInterface
from mypy.exprtotype import expr_to_unanalyzed_type, TypeTranslationError
from mypy.options import Options
from mypy.typeanal import check_for_explicit_any, has_any_from_unimported_type
from mypy.messages import MessageBuilder
from mypy.errorcodes import ErrorCode
from mypy import errorcodes as codes

TPDICT_CLASS_ERROR: Final = (
    "Invalid statement in TypedDict definition; " 'expected "field_name: field_type"'
)


class TypedDictAnalyzer:
    def __init__(self,
                 options: Options,
                 api: SemanticAnalyzerInterface,
                 msg: MessageBuilder) -> None:
        self.options = options
        self.api = api
        self.msg = msg

    def analyze_typeddict_classdef(self, defn: ClassDef) -> Tuple[bool, Optional[TypeInfo]]:
        """Analyze a class that may define a TypedDict.

        Assume that base classes have been analyzed already.

        Note: Unlike normal classes, we won't create a TypeInfo until
        the whole definition of the TypeDict (including the body and all
        key names and types) is complete.  This is mostly because we
        store the corresponding TypedDictType in the TypeInfo.

        Return (is this a TypedDict, new TypeInfo). Specifics:
         * If we couldn't finish due to incomplete reference anywhere in
           the definition, return (True, None).
         * If this is not a TypedDict, return (False, None).
        """
        possible = False
        for base_expr in defn.base_type_exprs:
            if isinstance(base_expr, RefExpr):
                self.api.accept(base_expr)
                if base_expr.fullname in TPDICT_NAMES or self.is_typeddict(base_expr):
                    possible = True
        if possible:
            if (len(defn.base_type_exprs) == 1 and
                    isinstance(defn.base_type_exprs[0], RefExpr) and
                    defn.base_type_exprs[0].fullname in TPDICT_NAMES):
                # Building a new TypedDict
                fields, types, required_keys = self.analyze_typeddict_classdef_fields(defn)
                if fields is None:
                    return True, None  # Defer
                info = self.build_typeddict_typeinfo(defn.name, fields, types, required_keys,
                                                     defn.line)
                defn.analyzed = TypedDictExpr(info)
                defn.analyzed.line = defn.line
                defn.analyzed.column = defn.column
                return True, info
            # Extending/merging existing TypedDicts
            if any(not isinstance(expr, RefExpr) or
                   expr.fullname not in TPDICT_NAMES and
                   not self.is_typeddict(expr) for expr in defn.base_type_exprs):
                self.fail("All bases of a new TypedDict must be TypedDict types", defn)
            typeddict_bases = list(filter(self.is_typeddict, defn.base_type_exprs))
            keys: List[str] = []
            types = []
            required_keys = set()

            # Iterate over bases in reverse order so that leftmost base class' keys take precedence
            for base in reversed(typeddict_bases):
                assert isinstance(base, RefExpr)
                assert isinstance(base.node, TypeInfo)
                assert isinstance(base.node.typeddict_type, TypedDictType)
                base_typed_dict = base.node.typeddict_type
                base_items = base_typed_dict.items
                valid_items = base_items.copy()
                for key in base_items:
                    if key in keys:
                        self.fail('Overwriting TypedDict field "{}" while merging'
                                  .format(key), defn)
                keys.extend(valid_items.keys())
                types.extend(valid_items.values())
                required_keys.update(base_typed_dict.required_keys)
            new_keys, new_types, new_required_keys = self.analyze_typeddict_classdef_fields(defn,
                                                                                            keys)
            if new_keys is None:
                return True, None  # Defer
            keys.extend(new_keys)
            types.extend(new_types)
            required_keys.update(new_required_keys)
            info = self.build_typeddict_typeinfo(defn.name, keys, types, required_keys, defn.line)
            defn.analyzed = TypedDictExpr(info)
            defn.analyzed.line = defn.line
            defn.analyzed.column = defn.column
            return True, info
        return False, None

    def analyze_typeddict_classdef_fields(
            self,
            defn: ClassDef,
            oldfields: Optional[List[str]] = None) -> Tuple[Optional[List[str]],
                                                            List[Type],
                                                            Set[str]]:
        """Analyze fields defined in a TypedDict class definition.

        This doesn't consider inherited fields (if any). Also consider totality,
        if given.

        Return tuple with these items:
         * List of keys (or None if found an incomplete reference --> deferral)
         * List of types for each key
         * Set of required keys
        """
        fields: List[str] = []
        types: List[Type] = []
        for stmt in defn.defs.body:
            if not isinstance(stmt, AssignmentStmt):
                # Still allow pass or ... (for empty TypedDict's).
                if (not isinstance(stmt, PassStmt) and
                    not (isinstance(stmt, ExpressionStmt) and
                         isinstance(stmt.expr, (EllipsisExpr, StrExpr)))):
                    self.fail(TPDICT_CLASS_ERROR, stmt)
            elif len(stmt.lvalues) > 1 or not isinstance(stmt.lvalues[0], NameExpr):
                # An assignment, but an invalid one.
                self.fail(TPDICT_CLASS_ERROR, stmt)
            else:
                name = stmt.lvalues[0].name
                if name in (oldfields or []):
                    self.fail('Overwriting TypedDict field "{}" while extending'
                              .format(name), stmt)
                if name in fields:
                    self.fail('Duplicate TypedDict key "{}"'.format(name), stmt)
                    continue
                # Append name and type in this case...
                fields.append(name)
                if stmt.type is None:
                    types.append(AnyType(TypeOfAny.unannotated))
                else:
                    analyzed = self.api.anal_type(stmt.type)
                    if analyzed is None:
                        return None, [], set()  # Need to defer
                    types.append(analyzed)
                # ...despite possible minor failures that allow further analyzis.
                if stmt.type is None or hasattr(stmt, 'new_syntax') and not stmt.new_syntax:
                    self.fail(TPDICT_CLASS_ERROR, stmt)
                elif not isinstance(stmt.rvalue, TempNode):
                    # x: int assigns rvalue to TempNode(AnyType())
                    self.fail('Right hand side values are not supported in TypedDict', stmt)
        total: Optional[bool] = True
        if 'total' in defn.keywords:
            total = self.api.parse_bool(defn.keywords['total'])
            if total is None:
                self.fail('Value of "total" must be True or False', defn)
                total = True
        required_keys = set(fields) if total else set()
        return fields, types, required_keys

    def check_typeddict(self,
                        node: Expression,
                        var_name: Optional[str],
                        is_func_scope: bool) -> Tuple[bool, Optional[TypeInfo]]:
        """Check if a call defines a TypedDict.

        The optional var_name argument is the name of the variable to
        which this is assigned, if any.

        Return a pair (is it a typed dict, corresponding TypeInfo).

        If the definition is invalid but looks like a TypedDict,
        report errors but return (some) TypeInfo. If some type is not ready,
        return (True, None).
        """
        if not isinstance(node, CallExpr):
            return False, None
        call = node
        callee = call.callee
        if not isinstance(callee, RefExpr):
            return False, None
        fullname = callee.fullname
        if fullname not in TPDICT_NAMES:
            return False, None
        res = self.parse_typeddict_args(call)
        if res is None:
            # This is a valid typed dict, but some type is not ready.
            # The caller should defer this until next iteration.
            return True, None
        name, items, types, total, ok = res
        if not ok:
            # Error. Construct dummy return value.
            info = self.build_typeddict_typeinfo('TypedDict', [], [], set(), call.line)
        else:
            if var_name is not None and name != var_name:
                self.fail(
                    'First argument "{}" to TypedDict() does not match variable name "{}"'.format(
                        name, var_name), node, code=codes.NAME_MATCH)
            if name != var_name or is_func_scope:
                # Give it a unique name derived from the line number.
                name += '@' + str(call.line)
            required_keys = set(items) if total else set()
            info = self.build_typeddict_typeinfo(name, items, types, required_keys, call.line)
            info.line = node.line
            # Store generated TypeInfo under both names, see semanal_namedtuple for more details.
            if name != var_name or is_func_scope:
                self.api.add_symbol_skip_local(name, info)
        if var_name:
            self.api.add_symbol(var_name, info, node)
        call.analyzed = TypedDictExpr(info)
        call.analyzed.set_line(call.line, call.column)
        return True, info

    def parse_typeddict_args(
            self, call: CallExpr) -> Optional[Tuple[str, List[str], List[Type], bool, bool]]:
        """Parse typed dict call expression.

        Return names, types, totality, was there an error during parsing.
        If some type is not ready, return None.
        """
        # TODO: Share code with check_argument_count in checkexpr.py?
        args = call.args
        if len(args) < 2:
            return self.fail_typeddict_arg("Too few arguments for TypedDict()", call)
        if len(args) > 3:
            return self.fail_typeddict_arg("Too many arguments for TypedDict()", call)
        # TODO: Support keyword arguments
        if call.arg_kinds not in ([ARG_POS, ARG_POS], [ARG_POS, ARG_POS, ARG_NAMED]):
            return self.fail_typeddict_arg("Unexpected arguments to TypedDict()", call)
        if len(args) == 3 and call.arg_names[2] != 'total':
            return self.fail_typeddict_arg(
                'Unexpected keyword argument "{}" for "TypedDict"'.format(call.arg_names[2]), call)
        if not isinstance(args[0], (StrExpr, BytesExpr, UnicodeExpr)):
            return self.fail_typeddict_arg(
                "TypedDict() expects a string literal as the first argument", call)
        if not isinstance(args[1], DictExpr):
            return self.fail_typeddict_arg(
                "TypedDict() expects a dictionary literal as the second argument", call)
        total: Optional[bool] = True
        if len(args) == 3:
            total = self.api.parse_bool(call.args[2])
            if total is None:
                return self.fail_typeddict_arg(
                    'TypedDict() "total" argument must be True or False', call)
        dictexpr = args[1]
        res = self.parse_typeddict_fields_with_types(dictexpr.items, call)
        if res is None:
            # One of the types is not ready, defer.
            return None
        items, types, ok = res
        for t in types:
            check_for_explicit_any(t, self.options, self.api.is_typeshed_stub_file, self.msg,
                                   context=call)

        if self.options.disallow_any_unimported:
            for t in types:
                if has_any_from_unimported_type(t):
                    self.msg.unimported_type_becomes_any("Type of a TypedDict key", t, dictexpr)
        assert total is not None
        return args[0].value, items, types, total, ok

    def parse_typeddict_fields_with_types(
            self,
            dict_items: List[Tuple[Optional[Expression], Expression]],
            context: Context) -> Optional[Tuple[List[str], List[Type], bool]]:
        """Parse typed dict items passed as pairs (name expression, type expression).

        Return names, types, was there an error. If some type is not ready, return None.
        """
        seen_keys = set()
        items: List[str] = []
        types: List[Type] = []
        for (field_name_expr, field_type_expr) in dict_items:
            if isinstance(field_name_expr, (StrExpr, BytesExpr, UnicodeExpr)):
                key = field_name_expr.value
                items.append(key)
                if key in seen_keys:
                    self.fail('Duplicate TypedDict key "{}"'.format(key), field_name_expr)
                seen_keys.add(key)
            else:
                name_context = field_name_expr or field_type_expr
                self.fail_typeddict_arg("Invalid TypedDict() field name", name_context)
                return [], [], False
            try:
                type = expr_to_unanalyzed_type(field_type_expr, self.options,
                                               self.api.is_stub_file)
            except TypeTranslationError:
                self.fail_typeddict_arg('Invalid field type', field_type_expr)
                return [], [], False
            analyzed = self.api.anal_type(type)
            if analyzed is None:
                return None
            types.append(analyzed)
        return items, types, True

    def fail_typeddict_arg(self, message: str,
                           context: Context) -> Tuple[str, List[str], List[Type], bool, bool]:
        self.fail(message, context)
        return '', [], [], True, False

    def build_typeddict_typeinfo(self, name: str, items: List[str],
                                 types: List[Type],
<<<<<<< HEAD
                                 required_keys: Set[str]) -> TypeInfo:
        fallback = get_anonymous_typeddict_type(self.api)
=======
                                 required_keys: Set[str],
                                 line: int) -> TypeInfo:
        # Prefer typing then typing_extensions if available.
        fallback = (self.api.named_type_or_none('typing._TypedDict', []) or
                    self.api.named_type_or_none('typing_extensions._TypedDict', []) or
                    self.api.named_type_or_none('mypy_extensions._TypedDict', []))
>>>>>>> fbedea53
        assert fallback is not None
        info = self.api.basic_new_typeinfo(name, fallback, line)
        info.typeddict_type = TypedDictType(OrderedDict(zip(items, types)), required_keys,
                                            fallback)
        return info

    # Helpers

    def is_typeddict(self, expr: Expression) -> bool:
        return (isinstance(expr, RefExpr) and isinstance(expr.node, TypeInfo) and
                expr.node.typeddict_type is not None)

    def fail(self, msg: str, ctx: Context, *, code: Optional[ErrorCode] = None) -> None:
        self.api.fail(msg, ctx, code=code)


def get_anonymous_typeddict_type(
        api: Union[SemanticAnalyzerInterface, CheckerPluginInterface]) -> Optional[Instance]:
    # Prefer typing then typing_extensions if available.
    return (api.named_type_or_none('typing._TypedDict', []) or
            api.named_type_or_none('typing_extensions._TypedDict', []) or
            api.named_type_or_none('mypy_extensions._TypedDict', []))<|MERGE_RESOLUTION|>--- conflicted
+++ resolved
@@ -1,13 +1,7 @@
 """Semantic analysis of TypedDict definitions."""
 
-<<<<<<< HEAD
-from mypy.ordered_dict import OrderedDict
-from collections import OrderedDict
+from mypy.backports import OrderedDict
 from typing import Optional, List, Set, Tuple, Union
-=======
-from mypy.backports import OrderedDict
-from typing import Optional, List, Set, Tuple
->>>>>>> fbedea53
 from typing_extensions import Final
 
 from mypy.plugin import CheckerPluginInterface
@@ -315,17 +309,9 @@
 
     def build_typeddict_typeinfo(self, name: str, items: List[str],
                                  types: List[Type],
-<<<<<<< HEAD
-                                 required_keys: Set[str]) -> TypeInfo:
-        fallback = get_anonymous_typeddict_type(self.api)
-=======
                                  required_keys: Set[str],
                                  line: int) -> TypeInfo:
-        # Prefer typing then typing_extensions if available.
-        fallback = (self.api.named_type_or_none('typing._TypedDict', []) or
-                    self.api.named_type_or_none('typing_extensions._TypedDict', []) or
-                    self.api.named_type_or_none('mypy_extensions._TypedDict', []))
->>>>>>> fbedea53
+        fallback = get_anonymous_typeddict_type(self.api)
         assert fallback is not None
         info = self.api.basic_new_typeinfo(name, fallback, line)
         info.typeddict_type = TypedDictType(OrderedDict(zip(items, types)), required_keys,
