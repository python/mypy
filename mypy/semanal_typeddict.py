"""Semantic analysis of TypedDict definitions."""

from mypy.backports import OrderedDict
from typing import Optional, List, Set, Tuple, Union
from typing_extensions import Final

from mypy.plugin import CheckerPluginInterface
from mypy.types import Type, AnyType, TypeOfAny, TypedDictType, TPDICT_NAMES, Instance
from mypy.nodes import (
    CallExpr, TypedDictExpr, Expression, NameExpr, Context, StrExpr, BytesExpr, UnicodeExpr,
    ClassDef, RefExpr, TypeInfo, AssignmentStmt, PassStmt, ExpressionStmt, EllipsisExpr, TempNode,
    DictExpr, ARG_POS, ARG_NAMED
)
from mypy.semanal_shared import SemanticAnalyzerInterface
from mypy.exprtotype import expr_to_unanalyzed_type, TypeTranslationError
from mypy.options import Options
from mypy.typeanal import check_for_explicit_any, has_any_from_unimported_type
from mypy.messages import MessageBuilder
from mypy.errorcodes import ErrorCode
from mypy import errorcodes as codes

TPDICT_CLASS_ERROR: Final = (
    "Invalid statement in TypedDict definition; " 'expected "field_name: field_type"'
)


class TypedDictAnalyzer:
    def __init__(self,
                 options: Options,
                 api: SemanticAnalyzerInterface,
                 msg: MessageBuilder) -> None:
        self.options = options
        self.api = api
        self.msg = msg

    def analyze_typeddict_classdef(self, defn: ClassDef) -> Tuple[bool, Optional[TypeInfo]]:
        """Analyze a class that may define a TypedDict.

        Assume that base classes have been analyzed already.

        Note: Unlike normal classes, we won't create a TypeInfo until
        the whole definition of the TypeDict (including the body and all
        key names and types) is complete.  This is mostly because we
        store the corresponding TypedDictType in the TypeInfo.

        Return (is this a TypedDict, new TypeInfo). Specifics:
         * If we couldn't finish due to incomplete reference anywhere in
           the definition, return (True, None).
         * If this is not a TypedDict, return (False, None).
        """
        possible = False
        for base_expr in defn.base_type_exprs:
            if isinstance(base_expr, RefExpr):
                self.api.accept(base_expr)
                if base_expr.fullname in TPDICT_NAMES or self.is_typeddict(base_expr):
                    possible = True
        if possible:
            if (len(defn.base_type_exprs) == 1 and
                    isinstance(defn.base_type_exprs[0], RefExpr) and
                    defn.base_type_exprs[0].fullname in TPDICT_NAMES):
                # Building a new TypedDict
                fields, types, required_keys = self.analyze_typeddict_classdef_fields(defn)
                if fields is None:
                    return True, None  # Defer
                info = self.build_typeddict_typeinfo(defn.name, fields, types, required_keys,
                                                     defn.line)
                defn.analyzed = TypedDictExpr(info)
                defn.analyzed.line = defn.line
                defn.analyzed.column = defn.column
                return True, info

            # Extending/merging existing TypedDicts
            typeddict_bases = []
            typeddict_bases_set = set()
            for expr in defn.base_type_exprs:
                if isinstance(expr, RefExpr) and expr.fullname in TPDICT_NAMES:
                    if 'TypedDict' not in typeddict_bases_set:
                        typeddict_bases_set.add('TypedDict')
                    else:
                        self.fail('Duplicate base class "TypedDict"', defn)
                elif isinstance(expr, RefExpr) and self.is_typeddict(expr):
                    assert expr.fullname
                    if expr.fullname not in typeddict_bases_set:
                        typeddict_bases_set.add(expr.fullname)
                        typeddict_bases.append(expr)
                    else:
                        assert isinstance(expr.node, TypeInfo)
                        self.fail('Duplicate base class "%s"' % expr.node.name, defn)
                else:
                    self.fail("All bases of a new TypedDict must be TypedDict types", defn)

            keys: List[str] = []
            types = []
            required_keys = set()
            # Iterate over bases in reverse order so that leftmost base class' keys take precedence
            for base in reversed(typeddict_bases):
                assert isinstance(base, RefExpr)
                assert isinstance(base.node, TypeInfo)
                assert isinstance(base.node.typeddict_type, TypedDictType)
                base_typed_dict = base.node.typeddict_type
                base_items = base_typed_dict.items
                valid_items = base_items.copy()
                for key in base_items:
                    if key in keys:
                        self.fail('Overwriting TypedDict field "{}" while merging'
                                  .format(key), defn)
                keys.extend(valid_items.keys())
                types.extend(valid_items.values())
                required_keys.update(base_typed_dict.required_keys)
            new_keys, new_types, new_required_keys = self.analyze_typeddict_classdef_fields(defn,
                                                                                            keys)
            if new_keys is None:
                return True, None  # Defer
            keys.extend(new_keys)
            types.extend(new_types)
            required_keys.update(new_required_keys)
            info = self.build_typeddict_typeinfo(defn.name, keys, types, required_keys, defn.line)
            defn.analyzed = TypedDictExpr(info)
            defn.analyzed.line = defn.line
            defn.analyzed.column = defn.column
            return True, info
        return False, None

    def analyze_typeddict_classdef_fields(
            self,
            defn: ClassDef,
            oldfields: Optional[List[str]] = None) -> Tuple[Optional[List[str]],
                                                            List[Type],
                                                            Set[str]]:
        """Analyze fields defined in a TypedDict class definition.

        This doesn't consider inherited fields (if any). Also consider totality,
        if given.

        Return tuple with these items:
         * List of keys (or None if found an incomplete reference --> deferral)
         * List of types for each key
         * Set of required keys
        """
        fields: List[str] = []
        types: List[Type] = []
        for stmt in defn.defs.body:
            if not isinstance(stmt, AssignmentStmt):
                # Still allow pass or ... (for empty TypedDict's).
                if (not isinstance(stmt, PassStmt) and
                    not (isinstance(stmt, ExpressionStmt) and
                         isinstance(stmt.expr, (EllipsisExpr, StrExpr)))):
                    self.fail(TPDICT_CLASS_ERROR, stmt)
            elif len(stmt.lvalues) > 1 or not isinstance(stmt.lvalues[0], NameExpr):
                # An assignment, but an invalid one.
                self.fail(TPDICT_CLASS_ERROR, stmt)
            else:
                name = stmt.lvalues[0].name
                if name in (oldfields or []):
                    self.fail('Overwriting TypedDict field "{}" while extending'
                              .format(name), stmt)
                if name in fields:
                    self.fail('Duplicate TypedDict key "{}"'.format(name), stmt)
                    continue
                # Append name and type in this case...
                fields.append(name)
                if stmt.type is None:
                    types.append(AnyType(TypeOfAny.unannotated))
                else:
                    analyzed = self.api.anal_type(stmt.type)
                    if analyzed is None:
                        return None, [], set()  # Need to defer
                    types.append(analyzed)
                # ...despite possible minor failures that allow further analyzis.
                if stmt.type is None or hasattr(stmt, 'new_syntax') and not stmt.new_syntax:
                    self.fail(TPDICT_CLASS_ERROR, stmt)
                elif not isinstance(stmt.rvalue, TempNode):
                    # x: int assigns rvalue to TempNode(AnyType())
                    self.fail('Right hand side values are not supported in TypedDict', stmt)
        total: Optional[bool] = True
        if 'total' in defn.keywords:
            total = self.api.parse_bool(defn.keywords['total'])
            if total is None:
                self.fail('Value of "total" must be True or False', defn)
                total = True
        required_keys = set(fields) if total else set()
        return fields, types, required_keys

    def check_typeddict(self,
                        node: Expression,
                        var_name: Optional[str],
                        is_func_scope: bool) -> Tuple[bool, Optional[TypeInfo]]:
        """Check if a call defines a TypedDict.

        The optional var_name argument is the name of the variable to
        which this is assigned, if any.

        Return a pair (is it a typed dict, corresponding TypeInfo).

        If the definition is invalid but looks like a TypedDict,
        report errors but return (some) TypeInfo. If some type is not ready,
        return (True, None).
        """
        if not isinstance(node, CallExpr):
            return False, None
        call = node
        callee = call.callee
        if not isinstance(callee, RefExpr):
            return False, None
        fullname = callee.fullname
        if fullname not in TPDICT_NAMES:
            return False, None
        res = self.parse_typeddict_args(call)
        if res is None:
            # This is a valid typed dict, but some type is not ready.
            # The caller should defer this until next iteration.
            return True, None
        name, items, types, total, ok = res
        if not ok:
            # Error. Construct dummy return value.
            info = self.build_typeddict_typeinfo('TypedDict', [], [], set(), call.line)
        else:
            if var_name is not None and name != var_name:
                self.fail(
                    'First argument "{}" to TypedDict() does not match variable name "{}"'.format(
                        name, var_name), node, code=codes.NAME_MATCH)
            if name != var_name or is_func_scope:
                # Give it a unique name derived from the line number.
                name += '@' + str(call.line)
            required_keys = set(items) if total else set()
            info = self.build_typeddict_typeinfo(name, items, types, required_keys, call.line)
            info.line = node.line
            # Store generated TypeInfo under both names, see semanal_namedtuple for more details.
            if name != var_name or is_func_scope:
                self.api.add_symbol_skip_local(name, info)
        if var_name:
            self.api.add_symbol(var_name, info, node)
        call.analyzed = TypedDictExpr(info)
        call.analyzed.set_line(call.line, call.column)
        return True, info

    def parse_typeddict_args(
            self, call: CallExpr) -> Optional[Tuple[str, List[str], List[Type], bool, bool]]:
        """Parse typed dict call expression.

        Return names, types, totality, was there an error during parsing.
        If some type is not ready, return None.
        """
        # TODO: Share code with check_argument_count in checkexpr.py?
        args = call.args
        if len(args) < 2:
            return self.fail_typeddict_arg("Too few arguments for TypedDict()", call)
        if len(args) > 3:
            return self.fail_typeddict_arg("Too many arguments for TypedDict()", call)
        # TODO: Support keyword arguments
        if call.arg_kinds not in ([ARG_POS, ARG_POS], [ARG_POS, ARG_POS, ARG_NAMED]):
            return self.fail_typeddict_arg("Unexpected arguments to TypedDict()", call)
        if len(args) == 3 and call.arg_names[2] != 'total':
            return self.fail_typeddict_arg(
                'Unexpected keyword argument "{}" for "TypedDict"'.format(call.arg_names[2]), call)
        if not isinstance(args[0], (StrExpr, BytesExpr, UnicodeExpr)):
            return self.fail_typeddict_arg(
                "TypedDict() expects a string literal as the first argument", call)
        if not isinstance(args[1], DictExpr):
            return self.fail_typeddict_arg(
                "TypedDict() expects a dictionary literal as the second argument", call)
        total: Optional[bool] = True
        if len(args) == 3:
            total = self.api.parse_bool(call.args[2])
            if total is None:
                return self.fail_typeddict_arg(
                    'TypedDict() "total" argument must be True or False', call)
        dictexpr = args[1]
        res = self.parse_typeddict_fields_with_types(dictexpr.items, call)
        if res is None:
            # One of the types is not ready, defer.
            return None
        items, types, ok = res
        for t in types:
            check_for_explicit_any(t, self.options, self.api.is_typeshed_stub_file, self.msg,
                                   context=call)

        if self.options.disallow_any_unimported:
            for t in types:
                if has_any_from_unimported_type(t):
                    self.msg.unimported_type_becomes_any("Type of a TypedDict key", t, dictexpr)
        assert total is not None
        return args[0].value, items, types, total, ok

    def parse_typeddict_fields_with_types(
            self,
            dict_items: List[Tuple[Optional[Expression], Expression]],
            context: Context) -> Optional[Tuple[List[str], List[Type], bool]]:
        """Parse typed dict items passed as pairs (name expression, type expression).

        Return names, types, was there an error. If some type is not ready, return None.
        """
        seen_keys = set()
        items: List[str] = []
        types: List[Type] = []
        for (field_name_expr, field_type_expr) in dict_items:
            if isinstance(field_name_expr, (StrExpr, BytesExpr, UnicodeExpr)):
                key = field_name_expr.value
                items.append(key)
                if key in seen_keys:
                    self.fail('Duplicate TypedDict key "{}"'.format(key), field_name_expr)
                seen_keys.add(key)
            else:
                name_context = field_name_expr or field_type_expr
                self.fail_typeddict_arg("Invalid TypedDict() field name", name_context)
                return [], [], False
            try:
                type = expr_to_unanalyzed_type(field_type_expr, self.options,
                                               self.api.is_stub_file)
            except TypeTranslationError:
                self.fail_typeddict_arg('Invalid field type', field_type_expr)
                return [], [], False
            analyzed = self.api.anal_type(type)
            if analyzed is None:
                return None
            types.append(analyzed)
        return items, types, True

    def fail_typeddict_arg(self, message: str,
                           context: Context) -> Tuple[str, List[str], List[Type], bool, bool]:
        self.fail(message, context)
        return '', [], [], True, False

    def build_typeddict_typeinfo(self, name: str, items: List[str],
                                 types: List[Type],
                                 required_keys: Set[str],
                                 line: int) -> TypeInfo:
        fallback = get_anonymous_typeddict_type(self.api)
        assert fallback is not None
        info = self.api.basic_new_typeinfo(name, fallback, line)
        info.typeddict_type = TypedDictType(OrderedDict(zip(items, types)), required_keys,
                                            fallback)
        return info

    # Helpers

    def is_typeddict(self, expr: Expression) -> bool:
        return (isinstance(expr, RefExpr) and isinstance(expr.node, TypeInfo) and
                expr.node.typeddict_type is not None)

    def fail(self, msg: str, ctx: Context, *, code: Optional[ErrorCode] = None) -> None:
        self.api.fail(msg, ctx, code=code)

<<<<<<< HEAD

def get_anonymous_typeddict_type(
        api: Union[SemanticAnalyzerInterface, CheckerPluginInterface]) -> Optional[Instance]:
    # Prefer typing then typing_extensions if available.
    return (api.named_type_or_none('typing._TypedDict', []) or
            api.named_type_or_none('typing_extensions._TypedDict', []) or
            api.named_type_or_none('mypy_extensions._TypedDict', []))
=======
    def note(self, msg: str, ctx: Context) -> None:
        self.api.note(msg, ctx)
>>>>>>> 50db29a5
<|MERGE_RESOLUTION|>--- conflicted
+++ resolved
@@ -340,16 +340,14 @@
 
     def fail(self, msg: str, ctx: Context, *, code: Optional[ErrorCode] = None) -> None:
         self.api.fail(msg, ctx, code=code)
-
-<<<<<<< HEAD
+    
+    def note(self, msg: str, ctx: Context) -> None:
+        self.api.note(msg, ctx)
+
 
 def get_anonymous_typeddict_type(
         api: Union[SemanticAnalyzerInterface, CheckerPluginInterface]) -> Optional[Instance]:
     # Prefer typing then typing_extensions if available.
     return (api.named_type_or_none('typing._TypedDict', []) or
             api.named_type_or_none('typing_extensions._TypedDict', []) or
-            api.named_type_or_none('mypy_extensions._TypedDict', []))
-=======
-    def note(self, msg: str, ctx: Context) -> None:
-        self.api.note(msg, ctx)
->>>>>>> 50db29a5
+            api.named_type_or_none('mypy_extensions._TypedDict', []))