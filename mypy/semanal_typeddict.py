"""Semantic analysis of TypedDict definitions."""

from __future__ import annotations

from typing_extensions import Final

from mypy import errorcodes as codes, message_registry
from mypy.errorcodes import ErrorCode
from mypy.exprtotype import TypeTranslationError, expr_to_unanalyzed_type
from mypy.messages import MessageBuilder
from mypy.nodes import (
    ARG_NAMED,
    ARG_POS,
    AssignmentStmt,
    CallExpr,
    ClassDef,
    Context,
    DictExpr,
    EllipsisExpr,
    Expression,
    ExpressionStmt,
    IndexExpr,
    NameExpr,
    PassStmt,
    RefExpr,
    Statement,
    StrExpr,
    TempNode,
    TupleExpr,
    TypedDictExpr,
    TypeInfo,
)
from mypy.options import Options
from mypy.semanal_shared import SemanticAnalyzerInterface, has_placeholder
from mypy.typeanal import check_for_explicit_any, has_any_from_unimported_type
from mypy.types import (
    TPDICT_NAMES,
    AnyType,
    RequiredType,
    Type,
    TypedDictType,
    TypeOfAny,
    TypeVarLikeType,
    replace_alias_tvars,
)

TPDICT_CLASS_ERROR: Final = (
    "Invalid statement in TypedDict definition; " 'expected "field_name: field_type"'
)


class TypedDictAnalyzer:
    def __init__(
        self, options: Options, api: SemanticAnalyzerInterface, msg: MessageBuilder
    ) -> None:
        self.options = options
        self.api = api
        self.msg = msg

    def analyze_typeddict_classdef(self, defn: ClassDef) -> tuple[bool, TypeInfo | None]:
        """Analyze a class that may define a TypedDict.

        Assume that base classes have been analyzed already.

        Note: Unlike normal classes, we won't create a TypeInfo until
        the whole definition of the TypeDict (including the body and all
        key names and types) is complete.  This is mostly because we
        store the corresponding TypedDictType in the TypeInfo.

        Return (is this a TypedDict, new TypeInfo). Specifics:
         * If we couldn't finish due to incomplete reference anywhere in
           the definition, return (True, None).
         * If this is not a TypedDict, return (False, None).
        """
        possible = False
        for base_expr in defn.base_type_exprs:
            if isinstance(base_expr, IndexExpr):
                base_expr = base_expr.base
            if isinstance(base_expr, RefExpr):
                self.api.accept(base_expr)
                if base_expr.fullname in TPDICT_NAMES or self.is_typeddict(base_expr):
                    possible = True
                    if isinstance(base_expr.node, TypeInfo) and base_expr.node.is_final:
                        err = message_registry.CANNOT_INHERIT_FROM_FINAL
                        self.fail(err.format(base_expr.node.name).value, defn, code=err.code)
        if not possible:
            return False, None
        existing_info = None
        if isinstance(defn.analyzed, TypedDictExpr):
            existing_info = defn.analyzed.info
        if (
            len(defn.base_type_exprs) == 1
            and isinstance(defn.base_type_exprs[0], RefExpr)
            and defn.base_type_exprs[0].fullname in TPDICT_NAMES
        ):
            # Building a new TypedDict
            fields, types, statements, required_keys = self.analyze_typeddict_classdef_fields(defn)
            if fields is None:
                return True, None  # Defer
            info = self.build_typeddict_typeinfo(
                defn.name, fields, types, required_keys, defn.line, existing_info
            )
            defn.analyzed = TypedDictExpr(info)
            defn.analyzed.line = defn.line
            defn.analyzed.column = defn.column
            defn.defs.body = statements
            return True, info

        # Extending/merging existing TypedDicts
        typeddict_bases: list[Expression] = []
        typeddict_bases_set = set()
        for expr in defn.base_type_exprs:
            if isinstance(expr, RefExpr) and expr.fullname in TPDICT_NAMES:
                if "TypedDict" not in typeddict_bases_set:
                    typeddict_bases_set.add("TypedDict")
                else:
                    self.fail('Duplicate base class "TypedDict"', defn)
            elif isinstance(expr, RefExpr) and self.is_typeddict(expr):
                assert expr.fullname
                if expr.fullname not in typeddict_bases_set:
                    typeddict_bases_set.add(expr.fullname)
                    typeddict_bases.append(expr)
                else:
                    assert isinstance(expr.node, TypeInfo)
                    self.fail(f'Duplicate base class "{expr.node.name}"', defn)
            elif isinstance(expr, IndexExpr) and self.is_typeddict(expr.base):
                assert isinstance(expr.base, RefExpr)
                assert expr.base.fullname
                if expr.base.fullname not in typeddict_bases_set:
                    typeddict_bases_set.add(expr.base.fullname)
                    typeddict_bases.append(expr)
                else:
                    assert isinstance(expr.base.node, TypeInfo)
                    self.fail(f'Duplicate base class "{expr.base.node.name}"', defn)
            else:
                self.fail("All bases of a new TypedDict must be TypedDict types", defn)

        keys: list[str] = []
        types = []
        required_keys = set()
        # Iterate over bases in reverse order so that leftmost base class' keys take precedence
        for base in reversed(typeddict_bases):
            self.add_keys_and_types_from_base(base, keys, types, required_keys, defn)
        (
            new_keys,
            new_types,
            new_statements,
            new_required_keys,
        ) = self.analyze_typeddict_classdef_fields(defn, keys)
        if new_keys is None:
            return True, None  # Defer
        keys.extend(new_keys)
        types.extend(new_types)
        required_keys.update(new_required_keys)
        info = self.build_typeddict_typeinfo(
            defn.name, keys, types, required_keys, defn.line, existing_info
        )
        defn.analyzed = TypedDictExpr(info)
        defn.analyzed.line = defn.line
        defn.analyzed.column = defn.column
        defn.defs.body = new_statements
        return True, info

    def add_keys_and_types_from_base(
        self,
        base: Expression,
        keys: list[str],
        types: list[Type],
        required_keys: set[str],
        ctx: Context,
    ) -> None:
        if isinstance(base, RefExpr):
            assert isinstance(base.node, TypeInfo)
            info = base.node
            base_args: list[Type] = []
        else:
            assert isinstance(base, IndexExpr)
            assert isinstance(base.base, RefExpr)
            assert isinstance(base.base.node, TypeInfo)
            info = base.base.node
            args = self.analyze_base_args(base, ctx)
            if args is None:
                return
            base_args = args

        assert info.typeddict_type is not None
        base_typed_dict = info.typeddict_type
        base_items = base_typed_dict.items
        valid_items = base_items.copy()

        # Always fix invalid bases to avoid crashes.
        tvars = info.type_vars
        if len(base_args) != len(tvars):
            any_kind = TypeOfAny.from_omitted_generics
            if base_args:
                self.fail(f'Invalid number of type arguments for "{info.name}"', ctx)
                any_kind = TypeOfAny.from_error
            base_args = [AnyType(any_kind) for _ in tvars]

        valid_items = self.map_items_to_base(valid_items, tvars, base_args)
        for key in base_items:
            if key in keys:
                self.fail(f'Overwriting TypedDict field "{key}" while merging', ctx)
        keys.extend(valid_items.keys())
        types.extend(valid_items.values())
        required_keys.update(base_typed_dict.required_keys)

    def analyze_base_args(self, base: IndexExpr, ctx: Context) -> list[Type] | None:
        """Analyze arguments of base type expressions as types.

        We need to do this, because normal base class processing happens after
        the TypedDict special-casing (plus we get a custom error message).
        """
        base_args = []
        if isinstance(base.index, TupleExpr):
            args = base.index.items
        else:
            args = [base.index]

        for arg_expr in args:
            try:
                type = expr_to_unanalyzed_type(arg_expr, self.options, self.api.is_stub_file)
            except TypeTranslationError:
                self.fail("Invalid TypedDict type argument", ctx)
                return None
            analyzed = self.api.anal_type(
                type,
                allow_required=True,
                allow_placeholder=not self.options.disable_recursive_aliases
                and not self.api.is_func_scope(),
            )
            if analyzed is None:
                return None
            base_args.append(analyzed)
        return base_args

    def map_items_to_base(
        self, valid_items: dict[str, Type], tvars: list[str], base_args: list[Type]
    ) -> dict[str, Type]:
        """Map item types to how they would look in their base with type arguments applied.

        We would normally use expand_type() for such task, but we can't use it during
        semantic analysis, because it can (indirectly) call is_subtype() etc., and it
        will crash on placeholder types. So we hijack replace_alias_tvars() that was initially
        intended to deal with eager expansion of generic type aliases during semantic analysis.
        """
        mapped_items = {}
        for key in valid_items:
            type_in_base = valid_items[key]
            if not tvars:
                mapped_items[key] = type_in_base
                continue
            mapped_type = replace_alias_tvars(
                type_in_base, tvars, base_args, type_in_base.line, type_in_base.column
            )
            mapped_items[key] = mapped_type
        return mapped_items

    def analyze_typeddict_classdef_fields(
        self, defn: ClassDef, oldfields: list[str] | None = None
    ) -> tuple[list[str] | None, list[Type], list[Statement], set[str]]:
        """Analyze fields defined in a TypedDict class definition.

        This doesn't consider inherited fields (if any). Also consider totality,
        if given.

        Return tuple with these items:
         * List of keys (or None if found an incomplete reference --> deferral)
         * List of types for each key
         * List of statements from defn.defs.body that are legally allowed to be a
           part of a TypedDict definition
         * Set of required keys
        """
        fields: list[str] = []
        types: list[Type] = []
        statements: list[Statement] = []
        for stmt in defn.defs.body:
            if not isinstance(stmt, AssignmentStmt):
                # Still allow pass or ... (for empty TypedDict's) and docstrings
                if isinstance(stmt, PassStmt) or (
                    isinstance(stmt, ExpressionStmt)
                    and isinstance(stmt.expr, (EllipsisExpr, StrExpr))
                ):
                    statements.append(stmt)
                else:
                    self.fail(TPDICT_CLASS_ERROR, stmt)
            elif len(stmt.lvalues) > 1 or not isinstance(stmt.lvalues[0], NameExpr):
                # An assignment, but an invalid one.
                self.fail(TPDICT_CLASS_ERROR, stmt)
            else:
                name = stmt.lvalues[0].name
                if name in (oldfields or []):
                    self.fail(f'Overwriting TypedDict field "{name}" while extending', stmt)
                if name in fields:
                    self.fail(f'Duplicate TypedDict key "{name}"', stmt)
                    continue
                # Append stmt, name, and type in this case...
                fields.append(name)
                statements.append(stmt)
                if stmt.type is None:
                    types.append(AnyType(TypeOfAny.unannotated))
                else:
                    analyzed = self.api.anal_type(
                        stmt.type,
                        allow_required=True,
                        allow_placeholder=not self.options.disable_recursive_aliases
                        and not self.api.is_func_scope(),
                    )
                    if analyzed is None:
<<<<<<< HEAD
                        return None, [], set()  # Need to defer
                    # TypedDictAnalyzer sets the AssignmentStmt type here, but
                    # NamedTupleAnalyzer doesn't and instead has semanal.py set it
                    # by calling analyze_class_body_common after.
                    #
                    # This is because unlike TypedDicts, NamedTuples support method
                    # definitions. So, we must handle some of what analyze_class_body_common
                    # does here -- including modifying `stmt.type`.
                    #
                    # TODO: Find some way of refactoring and partially unifying
                    #       these two codepaths?
                    if not has_placeholder(analyzed):
                        stmt.type = analyzed
=======
                        return None, [], [], set()  # Need to defer
>>>>>>> dd0503e2
                    types.append(analyzed)
                # ...despite possible minor failures that allow further analysis.
                if stmt.type is None or hasattr(stmt, "new_syntax") and not stmt.new_syntax:
                    self.fail(TPDICT_CLASS_ERROR, stmt)
                elif not isinstance(stmt.rvalue, TempNode):
                    # x: int assigns rvalue to TempNode(AnyType())
                    self.fail("Right hand side values are not supported in TypedDict", stmt)
        total: bool | None = True
        if "total" in defn.keywords:
            total = self.api.parse_bool(defn.keywords["total"])
            if total is None:
                self.fail('Value of "total" must be True or False', defn)
                total = True
        required_keys = {
            field
            for (field, t) in zip(fields, types)
            if (total or (isinstance(t, RequiredType) and t.required))
            and not (isinstance(t, RequiredType) and not t.required)
        }
        types = [  # unwrap Required[T] to just T
            t.item if isinstance(t, RequiredType) else t for t in types
        ]

        return fields, types, statements, required_keys

    def check_typeddict(
        self, node: Expression, var_name: str | None, is_func_scope: bool
    ) -> tuple[bool, TypeInfo | None, list[TypeVarLikeType]]:
        """Check if a call defines a TypedDict.

        The optional var_name argument is the name of the variable to
        which this is assigned, if any.

        Return a pair (is it a typed dict, corresponding TypeInfo).

        If the definition is invalid but looks like a TypedDict,
        report errors but return (some) TypeInfo. If some type is not ready,
        return (True, None).
        """
        if not isinstance(node, CallExpr):
            return False, None, []
        call = node
        callee = call.callee
        if not isinstance(callee, RefExpr):
            return False, None, []
        fullname = callee.fullname
        if fullname not in TPDICT_NAMES:
            return False, None, []
        res = self.parse_typeddict_args(call)
        if res is None:
            # This is a valid typed dict, but some type is not ready.
            # The caller should defer this until next iteration.
            return True, None, []
        name, items, types, total, tvar_defs, ok = res
        if not ok:
            # Error. Construct dummy return value.
            info = self.build_typeddict_typeinfo("TypedDict", [], [], set(), call.line, None)
        else:
            if var_name is not None and name != var_name:
                self.fail(
                    'First argument "{}" to TypedDict() does not match variable name "{}"'.format(
                        name, var_name
                    ),
                    node,
                    code=codes.NAME_MATCH,
                )
            if name != var_name or is_func_scope:
                # Give it a unique name derived from the line number.
                name += "@" + str(call.line)
            required_keys = {
                field
                for (field, t) in zip(items, types)
                if (total or (isinstance(t, RequiredType) and t.required))
                and not (isinstance(t, RequiredType) and not t.required)
            }
            types = [  # unwrap Required[T] to just T
                t.item if isinstance(t, RequiredType) else t for t in types
            ]
            existing_info = None
            if isinstance(node.analyzed, TypedDictExpr):
                existing_info = node.analyzed.info
            info = self.build_typeddict_typeinfo(
                name, items, types, required_keys, call.line, existing_info
            )
            info.line = node.line
            # Store generated TypeInfo under both names, see semanal_namedtuple for more details.
            if name != var_name or is_func_scope:
                self.api.add_symbol_skip_local(name, info)
        if var_name:
            self.api.add_symbol(var_name, info, node)
        call.analyzed = TypedDictExpr(info)
        call.analyzed.set_line(call)
        return True, info, tvar_defs

    def parse_typeddict_args(
        self, call: CallExpr
    ) -> tuple[str, list[str], list[Type], bool, list[TypeVarLikeType], bool] | None:
        """Parse typed dict call expression.

        Return names, types, totality, was there an error during parsing.
        If some type is not ready, return None.
        """
        # TODO: Share code with check_argument_count in checkexpr.py?
        args = call.args
        if len(args) < 2:
            return self.fail_typeddict_arg("Too few arguments for TypedDict()", call)
        if len(args) > 3:
            return self.fail_typeddict_arg("Too many arguments for TypedDict()", call)
        # TODO: Support keyword arguments
        if call.arg_kinds not in ([ARG_POS, ARG_POS], [ARG_POS, ARG_POS, ARG_NAMED]):
            return self.fail_typeddict_arg("Unexpected arguments to TypedDict()", call)
        if len(args) == 3 and call.arg_names[2] != "total":
            return self.fail_typeddict_arg(
                f'Unexpected keyword argument "{call.arg_names[2]}" for "TypedDict"', call
            )
        if not isinstance(args[0], StrExpr):
            return self.fail_typeddict_arg(
                "TypedDict() expects a string literal as the first argument", call
            )
        if not isinstance(args[1], DictExpr):
            return self.fail_typeddict_arg(
                "TypedDict() expects a dictionary literal as the second argument", call
            )
        total: bool | None = True
        if len(args) == 3:
            total = self.api.parse_bool(call.args[2])
            if total is None:
                return self.fail_typeddict_arg(
                    'TypedDict() "total" argument must be True or False', call
                )
        dictexpr = args[1]
        tvar_defs = self.api.get_and_bind_all_tvars([t for k, t in dictexpr.items])
        res = self.parse_typeddict_fields_with_types(dictexpr.items, call)
        if res is None:
            # One of the types is not ready, defer.
            return None
        items, types, ok = res
        for t in types:
            check_for_explicit_any(
                t, self.options, self.api.is_typeshed_stub_file, self.msg, context=call
            )

        if self.options.disallow_any_unimported:
            for t in types:
                if has_any_from_unimported_type(t):
                    self.msg.unimported_type_becomes_any("Type of a TypedDict key", t, dictexpr)
        assert total is not None
        return args[0].value, items, types, total, tvar_defs, ok

    def parse_typeddict_fields_with_types(
        self, dict_items: list[tuple[Expression | None, Expression]], context: Context
    ) -> tuple[list[str], list[Type], bool] | None:
        """Parse typed dict items passed as pairs (name expression, type expression).

        Return names, types, was there an error. If some type is not ready, return None.
        """
        seen_keys = set()
        items: list[str] = []
        types: list[Type] = []
        for (field_name_expr, field_type_expr) in dict_items:
            if isinstance(field_name_expr, StrExpr):
                key = field_name_expr.value
                items.append(key)
                if key in seen_keys:
                    self.fail(f'Duplicate TypedDict key "{key}"', field_name_expr)
                seen_keys.add(key)
            else:
                name_context = field_name_expr or field_type_expr
                self.fail_typeddict_arg("Invalid TypedDict() field name", name_context)
                return [], [], False
            try:
                type = expr_to_unanalyzed_type(
                    field_type_expr, self.options, self.api.is_stub_file
                )
            except TypeTranslationError:
                if (
                    isinstance(field_type_expr, CallExpr)
                    and isinstance(field_type_expr.callee, RefExpr)
                    and field_type_expr.callee.fullname in TPDICT_NAMES
                ):
                    self.fail_typeddict_arg(
                        "Inline TypedDict types not supported; use assignment to define TypedDict",
                        field_type_expr,
                    )
                else:
                    self.fail_typeddict_arg("Invalid field type", field_type_expr)
                return [], [], False
            analyzed = self.api.anal_type(
                type,
                allow_required=True,
                allow_placeholder=not self.options.disable_recursive_aliases
                and not self.api.is_func_scope(),
            )
            if analyzed is None:
                return None
            types.append(analyzed)
        return items, types, True

    def fail_typeddict_arg(
        self, message: str, context: Context
    ) -> tuple[str, list[str], list[Type], bool, list[TypeVarLikeType], bool]:
        self.fail(message, context)
        return "", [], [], True, [], False

    def build_typeddict_typeinfo(
        self,
        name: str,
        items: list[str],
        types: list[Type],
        required_keys: set[str],
        line: int,
        existing_info: TypeInfo | None,
    ) -> TypeInfo:
        # Prefer typing then typing_extensions if available.
        fallback = (
            self.api.named_type_or_none("typing._TypedDict", [])
            or self.api.named_type_or_none("typing_extensions._TypedDict", [])
            or self.api.named_type_or_none("mypy_extensions._TypedDict", [])
        )
        assert fallback is not None
        info = existing_info or self.api.basic_new_typeinfo(name, fallback, line)
        typeddict_type = TypedDictType(dict(zip(items, types)), required_keys, fallback)
        if info.special_alias and has_placeholder(info.special_alias.target):
            self.api.defer(force_progress=True)
        info.update_typeddict_type(typeddict_type)
        return info

    # Helpers

    def is_typeddict(self, expr: Expression) -> bool:
        return (
            isinstance(expr, RefExpr)
            and isinstance(expr.node, TypeInfo)
            and expr.node.typeddict_type is not None
        )

    def fail(self, msg: str, ctx: Context, *, code: ErrorCode | None = None) -> None:
        self.api.fail(msg, ctx, code=code)

    def note(self, msg: str, ctx: Context) -> None:
        self.api.note(msg, ctx)<|MERGE_RESOLUTION|>--- conflicted
+++ resolved
@@ -307,8 +307,7 @@
                         and not self.api.is_func_scope(),
                     )
                     if analyzed is None:
-<<<<<<< HEAD
-                        return None, [], set()  # Need to defer
+                        return None, [], [], set()  # Need to defer
                     # TypedDictAnalyzer sets the AssignmentStmt type here, but
                     # NamedTupleAnalyzer doesn't and instead has semanal.py set it
                     # by calling analyze_class_body_common after.
@@ -321,9 +320,6 @@
                     #       these two codepaths?
                     if not has_placeholder(analyzed):
                         stmt.type = analyzed
-=======
-                        return None, [], [], set()  # Need to defer
->>>>>>> dd0503e2
                     types.append(analyzed)
                 # ...despite possible minor failures that allow further analysis.
                 if stmt.type is None or hasattr(stmt, "new_syntax") and not stmt.new_syntax:
