--- conflicted
+++ resolved
@@ -976,7 +976,6 @@
             for index, arg in enumerate(args):
                 # For positional-only args, we allow overloads to have different names for the same
                 # argument. To accomplish this, we just make up a fake index-based name.
-<<<<<<< HEAD
                 # We can only use the index-based name if the argument is always
                 # positional only. Sometimes overloads have an arg as positional-only
                 # in some but not all branches of the overload.
@@ -984,17 +983,6 @@
                 if is_arg_pos_only[name] == {True}:
                     name = f"__{index}"
 
-=======
-                name = (
-                    f"__{index}"
-                    if arg.variable.name.startswith("__")
-                    or arg.pos_only
-                    or assume_positional_only
-                    or arg.variable.name.strip("_") == "self"
-                    or (index == 0 and arg.variable.name.strip("_") == "cls")
-                    else arg.variable.name
-                )
->>>>>>> 01e2a8c4
                 all_args.setdefault(name, []).append((arg, index))
 
         def get_position(arg_name: str) -> int:
