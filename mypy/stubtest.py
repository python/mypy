--- conflicted
+++ resolved
@@ -1059,11 +1059,7 @@
             and not stub_arg.pos_only
             and not stub_arg.variable.name.startswith("__")
             and stub_arg.variable.name.strip("_") != "self"
-<<<<<<< HEAD
-=======
             and stub_arg.variable.name.strip("_") != "cls"
-            and not is_dunder(function_name, exclude_special=True)  # noisy for dunder methods
->>>>>>> 116b92ba
         ):
             yield (
                 f'stub parameter "{stub_arg.variable.name}" should be positional-only '
