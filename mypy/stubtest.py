--- conflicted
+++ resolved
@@ -786,11 +786,7 @@
         stub_sig = Signature.from_funcitem(stub)
         runtime_sig = Signature.from_inspect_signature(signature)
         runtime_sig_desc = f'{"async " if runtime_is_coroutine else ""}def {signature}'
-<<<<<<< HEAD
         stub_desc = str(stub_sig)
-=======
-        stub_desc = f"def {stub_sig!r}"
->>>>>>> c7861ca3
     else:
         runtime_sig_desc, stub_desc = None, None
 
@@ -798,7 +794,6 @@
     # That results in false positives.
     # See https://github.com/python/typeshed/issues/7344
     if runtime_is_coroutine and not stub.is_coroutine:
-<<<<<<< HEAD
         if (
             getattr(runtime, "__isabstractmethod__", False)
             or (isinstance(stub, nodes.FuncDef) and stub.is_abstract)
@@ -829,16 +824,6 @@
                 stub_desc=stub_desc,
                 runtime_desc=runtime_sig_desc
             )
-=======
-        yield Error(
-            object_path,
-            'is an "async def" function at runtime, but not in the stub',
-            stub,
-            runtime,
-            stub_desc=stub_desc,
-            runtime_desc=runtime_sig_desc,
-        )
->>>>>>> c7861ca3
 
     if not signature:
         return
