--- conflicted
+++ resolved
@@ -33,11 +33,8 @@
     UninhabitedType,
     UnionType,
     UnpackType,
-<<<<<<< HEAD
+    expand_param_spec,
     flatten_nested_unions,
-=======
-    expand_param_spec,
->>>>>>> 13bd2015
     get_proper_type,
     remove_trivial,
 )
