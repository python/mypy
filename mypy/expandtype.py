--- conflicted
+++ resolved
@@ -215,10 +215,7 @@
         return t
 
     def visit_instance(self, t: Instance) -> Type:
-<<<<<<< HEAD
         args = self.expand_types_with_unpack(list(t.args))[0]
-=======
-        args = self.expand_types_with_unpack(list(t.args))
 
         if isinstance(t.type, FakeInfo):
             # The type checker expands function definitions and bodies
@@ -229,7 +226,6 @@
             # See: https://github.com/python/mypy/issues/16649
             return t.copy_modified(args=args)
 
->>>>>>> 3c9f6948
         if t.type.fullname == "builtins.tuple":
             # Normalize Tuple[*Tuple[X, ...], ...] -> Tuple[X, ...]
             arg = args[0]
