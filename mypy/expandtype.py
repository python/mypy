from typing import Dict, Iterable, List, TypeVar, Mapping, cast

from mypy.types import (
    Type, Instance, CallableType, TypeGuardType, TypeVisitor, UnboundType, AnyType,
    NoneType, TypeVarType, Overloaded, TupleType, TypedDictType, UnionType,
    ErasedType, PartialType, DeletedType, UninhabitedType, TypeType, TypeVarId,
<<<<<<< HEAD
    FunctionLike, TypeVarType, LiteralType, get_proper_type, ProperType,
    TypeAliasType)
=======
    FunctionLike, TypeVarDef, LiteralType, get_proper_type, ProperType,
    TypeAliasType, ParamSpecDef
)
>>>>>>> 67a6ad72


def expand_type(typ: Type, env: Mapping[TypeVarId, Type]) -> Type:
    """Substitute any type variable references in a type given by a type
    environment.
    """
    # TODO: use an overloaded signature? (ProperType stays proper after expansion.)
    return typ.accept(ExpandTypeVisitor(env))


def expand_type_by_instance(typ: Type, instance: Instance) -> Type:
    """Substitute type variables in type using values from an Instance.
    Type variables are considered to be bound by the class declaration."""
    # TODO: use an overloaded signature? (ProperType stays proper after expansion.)
    if not instance.args:
        return typ
    else:
        variables: Dict[TypeVarId, Type] = {}
        for binder, arg in zip(instance.type.defn.type_vars, instance.args):
            variables[binder.id] = arg
        return expand_type(typ, variables)


F = TypeVar('F', bound=FunctionLike)


def freshen_function_type_vars(callee: F) -> F:
    """Substitute fresh type variables for generic function type variables."""
    if isinstance(callee, CallableType):
        if not callee.is_generic():
            return cast(F, callee)
        tvdefs = []
        tvmap: Dict[TypeVarId, Type] = {}
        for v in callee.variables:
<<<<<<< HEAD
            # TODO(shantanu): fix for ParamSpecType
            assert isinstance(v, TypeVarType)
            tvdef = TypeVarType.new_unification_variable(v)
=======
            # TODO(shantanu): fix for ParamSpecDef
            if isinstance(v, ParamSpecDef):
                continue
            assert isinstance(v, TypeVarDef)
            tvdef = TypeVarDef.new_unification_variable(v)
>>>>>>> 67a6ad72
            tvdefs.append(tvdef)
            tvmap[v.id] = tvdef
        fresh = cast(CallableType, expand_type(callee, tvmap)).copy_modified(variables=tvdefs)
        return cast(F, fresh)
    else:
        assert isinstance(callee, Overloaded)
        fresh_overload = Overloaded([freshen_function_type_vars(item)
                                     for item in callee.items()])
        return cast(F, fresh_overload)


class ExpandTypeVisitor(TypeVisitor[Type]):
    """Visitor that substitutes type variables with values."""

    variables: Mapping[TypeVarId, Type]  # TypeVar id -> TypeVar value

    def __init__(self, variables: Mapping[TypeVarId, Type]) -> None:
        self.variables = variables

    def visit_unbound_type(self, t: UnboundType) -> Type:
        return t

    def visit_any(self, t: AnyType) -> Type:
        return t

    def visit_none_type(self, t: NoneType) -> Type:
        return t

    def visit_uninhabited_type(self, t: UninhabitedType) -> Type:
        return t

    def visit_deleted_type(self, t: DeletedType) -> Type:
        return t

    def visit_erased_type(self, t: ErasedType) -> Type:
        # Should not get here.
        raise RuntimeError()

    def visit_instance(self, t: Instance) -> Type:
        args = self.expand_types(t.args)
        return Instance(t.type, args, t.line, t.column)

    def visit_type_var(self, t: TypeVarType) -> Type:
        repl = get_proper_type(self.variables.get(t.id, t))
        if isinstance(repl, Instance):
            inst = repl
            # Return copy of instance with type erasure flag on.
            return Instance(inst.type, inst.args, line=inst.line,
                            column=inst.column, erased=True)
        else:
            return repl

    def visit_callable_type(self, t: CallableType) -> Type:
        return t.copy_modified(arg_types=self.expand_types(t.arg_types),
                               ret_type=t.ret_type.accept(self),
                               type_guard=(t.type_guard.accept(self)
                                           if t.type_guard is not None else None))

    def visit_overloaded(self, t: Overloaded) -> Type:
        items: List[CallableType] = []
        for item in t.items():
            new_item = item.accept(self)
            assert isinstance(new_item, ProperType)
            assert isinstance(new_item, CallableType)
            items.append(new_item)
        return Overloaded(items)

    def visit_tuple_type(self, t: TupleType) -> Type:
        return t.copy_modified(items=self.expand_types(t.items))

    def visit_typeddict_type(self, t: TypedDictType) -> Type:
        return t.copy_modified(item_types=self.expand_types(t.items.values()))

    def visit_literal_type(self, t: LiteralType) -> Type:
        # TODO: Verify this implementation is correct
        return t

    def visit_union_type(self, t: UnionType) -> Type:
        # After substituting for type variables in t.items,
        # some of the resulting types might be subtypes of others.
        from mypy.typeops import make_simplified_union  # asdf
        return make_simplified_union(self.expand_types(t.items), t.line, t.column)

    def visit_type_guard_type(self, t: TypeGuardType) -> ProperType:
        return TypeGuardType(t.type_guard.accept(self))

    def visit_partial_type(self, t: PartialType) -> Type:
        return t

    def visit_type_type(self, t: TypeType) -> Type:
        # TODO: Verify that the new item type is valid (instance or
        # union of instances or Any).  Sadly we can't report errors
        # here yet.
        item = t.item.accept(self)
        return TypeType.make_normalized(item)

    def visit_type_alias_type(self, t: TypeAliasType) -> Type:
        # Target of the type alias cannot contain type variables,
        # so we just expand the arguments.
        return t.copy_modified(args=self.expand_types(t.args))

    def expand_types(self, types: Iterable[Type]) -> List[Type]:
        a: List[Type] = []
        for t in types:
            a.append(t.accept(self))
        return a<|MERGE_RESOLUTION|>--- conflicted
+++ resolved
@@ -4,15 +4,9 @@
     Type, Instance, CallableType, TypeGuardType, TypeVisitor, UnboundType, AnyType,
     NoneType, TypeVarType, Overloaded, TupleType, TypedDictType, UnionType,
     ErasedType, PartialType, DeletedType, UninhabitedType, TypeType, TypeVarId,
-<<<<<<< HEAD
     FunctionLike, TypeVarType, LiteralType, get_proper_type, ProperType,
-    TypeAliasType)
-=======
-    FunctionLike, TypeVarDef, LiteralType, get_proper_type, ProperType,
-    TypeAliasType, ParamSpecDef
+    TypeAliasType, ParamSpecType
 )
->>>>>>> 67a6ad72
-
 
 def expand_type(typ: Type, env: Mapping[TypeVarId, Type]) -> Type:
     """Substitute any type variable references in a type given by a type
@@ -43,23 +37,17 @@
     if isinstance(callee, CallableType):
         if not callee.is_generic():
             return cast(F, callee)
-        tvdefs = []
+        tvs = []
         tvmap: Dict[TypeVarId, Type] = {}
         for v in callee.variables:
-<<<<<<< HEAD
             # TODO(shantanu): fix for ParamSpecType
+            if isinstance(v, ParamSpecType):
+                continue
             assert isinstance(v, TypeVarType)
-            tvdef = TypeVarType.new_unification_variable(v)
-=======
-            # TODO(shantanu): fix for ParamSpecDef
-            if isinstance(v, ParamSpecDef):
-                continue
-            assert isinstance(v, TypeVarDef)
-            tvdef = TypeVarDef.new_unification_variable(v)
->>>>>>> 67a6ad72
-            tvdefs.append(tvdef)
-            tvmap[v.id] = tvdef
-        fresh = cast(CallableType, expand_type(callee, tvmap)).copy_modified(variables=tvdefs)
+            tv = TypeVarType.new_unification_variable(v)
+            tvs.append(tv)
+            tvmap[v.id] = tv
+        fresh = cast(CallableType, expand_type(callee, tvmap)).copy_modified(variables=tvs)
         return cast(F, fresh)
     else:
         assert isinstance(callee, Overloaded)
