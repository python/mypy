"""
This file is nearly identical to `fastparse.py`, except that it works with a Python 2
AST instead of a Python 3 AST.

Previously, how we handled Python 2 code was by first obtaining the Python 2 AST via
typed_ast, converting it into a Python 3 AST by using typed_ast.conversion, then
running it through mypy.fastparse.

While this worked, it did add some overhead, especially in larger Python 2 codebases.
This module allows us to skip the conversion step, saving us some time.

The reason why this file is not easily merged with mypy.fastparse despite the large amount
of redundancy is because the Python 2 AST and the Python 3 AST nodes belong to two completely
different class hierarchies, which made it difficult to write a shared visitor between the
two in a typesafe way.
"""
import sys

from typing import Tuple, Union, TypeVar, Callable, Sequence, Optional, Any, Dict, cast, List
MYPY = False
if MYPY:
    import typing  # for typing.Type, which conflicts with types.Type
    from typing_extensions import Final, Literal

from mypy.sharedparse import (
    special_function_elide_names, argument_elide_name,
)
from mypy.nodes import (
    MypyFile, Node, ImportBase, Import, ImportAll, ImportFrom, FuncDef, OverloadedFuncDef,
    ClassDef, Decorator, Block, Var, OperatorAssignmentStmt,
    ExpressionStmt, AssignmentStmt, ReturnStmt, RaiseStmt, AssertStmt,
    DelStmt, BreakStmt, ContinueStmt, PassStmt, GlobalDecl,
    WhileStmt, ForStmt, IfStmt, TryStmt, WithStmt,
    TupleExpr, GeneratorExpr, ListComprehension, ListExpr, ConditionalExpr,
    DictExpr, SetExpr, NameExpr, IntExpr, StrExpr, UnicodeExpr,
    FloatExpr, CallExpr, SuperExpr, MemberExpr, IndexExpr, SliceExpr, OpExpr,
    UnaryExpr, LambdaExpr, ComparisonExpr, DictionaryComprehension,
    SetComprehension, ComplexExpr, EllipsisExpr, YieldExpr, Argument,
    Expression, Statement, BackquoteExpr, PrintStmt, ExecStmt,
    ARG_POS, ARG_OPT, ARG_STAR, ARG_NAMED, ARG_STAR2, OverloadPart, check_arg_names,
    FakeInfo,
)
from mypy.types import (
    Type, CallableType, AnyType, UnboundType, EllipsisType, TypeOfAny, Instance,
)
from mypy import message_registry
from mypy.errors import Errors
from mypy.fastparse import TypeConverter, parse_type_comment, bytes_to_human_readable_repr
from mypy.options import Options

try:
    from typed_ast import ast27
    from typed_ast.ast27 import (
        AST,
        Call,
        Name,
        Attribute,
        Tuple as ast27_Tuple,
    )
    # Import ast3 from fastparse, which has special case for Python 3.8
    from mypy.fastparse import ast3, ast3_parse
except ImportError:
    try:
        from typed_ast import ast35  # type: ignore
    except ImportError:
        print('The typed_ast package is not installed.\n'
              'You can install it with `python3 -m pip install typed-ast`.',
              file=sys.stderr)
    else:
        print('You need a more recent version of the typed_ast package.\n'
              'You can update to the latest version with '
              '`python3 -m pip install -U typed-ast`.',
              file=sys.stderr)
    sys.exit(1)

N = TypeVar('N', bound=Node)

# There is no way to create reasonable fallbacks at this stage,
# they must be patched later.
MISSING_FALLBACK = FakeInfo("fallback can't be filled out until semanal")  # type: Final
_dummy_fallback = Instance(MISSING_FALLBACK, [], -1)  # type: Final

TYPE_COMMENT_SYNTAX_ERROR = 'syntax error in type comment'  # type: Final
TYPE_COMMENT_AST_ERROR = 'invalid type comment'  # type: Final


def parse(source: Union[str, bytes],
          fnam: str,
          module: Optional[str],
          errors: Optional[Errors] = None,
          options: Optional[Options] = None) -> MypyFile:
    """Parse a source file, without doing any semantic analysis.

    Return the parse tree. If errors is not provided, raise ParseError
    on failure. Otherwise, use the errors object to report parse errors.
    """
    raise_on_error = False
    if errors is None:
        errors = Errors()
        raise_on_error = True
    if options is None:
        options = Options()
    errors.set_file(fnam, module)
    is_stub_file = fnam.endswith('.pyi')
    try:
        assert options.python_version[0] < 3 and not is_stub_file
        ast = ast27.parse(source, fnam, 'exec')
        tree = ASTConverter(options=options,
                            errors=errors,
                            ).visit(ast)
        assert isinstance(tree, MypyFile)
        tree.path = fnam
        tree.is_stub = is_stub_file
    except SyntaxError as e:
        errors.report(e.lineno, e.offset, e.msg, blocker=True)
        tree = MypyFile([], [], False, set())

    if raise_on_error and errors.is_errors():
        errors.raise_error()

    return tree


def is_no_type_check_decorator(expr: ast27.expr) -> bool:
    if isinstance(expr, Name):
        return expr.id == 'no_type_check'
    elif isinstance(expr, Attribute):
        if isinstance(expr.value, Name):
            return expr.value.id == 'typing' and expr.attr == 'no_type_check'
    return False


class ASTConverter:
    def __init__(self,
                 options: Options,
                 errors: Errors) -> None:
        # 'C' for class, 'F' for function
        self.class_and_function_stack = []  # type: List[Literal['C', 'F']]
        self.imports = []  # type: List[ImportBase]

        self.options = options
        self.errors = errors

        # Indicates whether this file is being parsed with unicode_literals enabled.
        # Note: typed_ast already naturally takes unicode_literals into account when
        # parsing so we don't have to worry when analyzing strings within this class.
        #
        # The only place where we use this field is when we call fastparse's TypeConverter
        # and any related methods. That class accepts a Python 3 AST instead of a Python 2
        # AST: as a result, it don't special-case the `unicode_literals` import and won't know
        # exactly whether to parse some string as bytes or unicode.
        #
        # This distinction is relevant mostly when handling Literal types -- Literal[u"foo"]
        # is not the same type as Literal[b"foo"], and Literal["foo"] could mean either the
        # former or the latter based on context.
        #
        # This field is set in the 'visit_ImportFrom' method: it's ok to delay computing it
        # because any `from __future__ import blah` import must be located at the top of the
        # file, with the exception of the docstring. This means we're guaranteed to correctly
        # set this field before we encounter any type hints.
        self.unicode_literals = False

        # Cache of visit_X methods keyed by type of visited object
        self.visitor_cache = {}  # type: Dict[type, Callable[[Optional[AST]], Any]]

        self.extra_type_ignores = []  # type: List[int]

    def fail(self, msg: str, line: int, column: int) -> None:
        self.errors.report(line, column, msg, blocker=True)

    def visit(self, node: Optional[AST]) -> Any:  # same as in typed_ast stub
        if node is None:
            return None
        typeobj = type(node)
        visitor = self.visitor_cache.get(typeobj)
        if visitor is None:
            method = 'visit_' + node.__class__.__name__
            visitor = getattr(self, method)
            self.visitor_cache[typeobj] = visitor
        return visitor(node)

    def set_line(self, node: N, n: Union[ast27.expr, ast27.stmt]) -> N:
        node.line = n.lineno
        node.column = n.col_offset
        return node

    def translate_expr_list(self, l: Sequence[AST]) -> List[Expression]:
        res = []  # type: List[Expression]
        for e in l:
            exp = self.visit(e)
            assert isinstance(exp, Expression)
            res.append(exp)
        return res

    def translate_stmt_list(self, l: Sequence[AST]) -> List[Statement]:
        res = []  # type: List[Statement]
        for e in l:
            stmt = self.visit(e)
            assert isinstance(stmt, Statement)
            res.append(stmt)
        return res

    op_map = {
        ast27.Add: '+',
        ast27.Sub: '-',
        ast27.Mult: '*',
        ast27.Div: '/',
        ast27.Mod: '%',
        ast27.Pow: '**',
        ast27.LShift: '<<',
        ast27.RShift: '>>',
        ast27.BitOr: '|',
        ast27.BitXor: '^',
        ast27.BitAnd: '&',
        ast27.FloorDiv: '//'
    }  # type: Final[Dict[typing.Type[AST], str]]

    def from_operator(self, op: ast27.operator) -> str:
        op_name = ASTConverter.op_map.get(type(op))
        if op_name is None:
            raise RuntimeError('Unknown operator ' + str(type(op)))
        elif op_name == '@':
            raise RuntimeError('mypy does not support the MatMult operator')
        else:
            return op_name

    comp_op_map = {
        ast27.Gt: '>',
        ast27.Lt: '<',
        ast27.Eq: '==',
        ast27.GtE: '>=',
        ast27.LtE: '<=',
        ast27.NotEq: '!=',
        ast27.Is: 'is',
        ast27.IsNot: 'is not',
        ast27.In: 'in',
        ast27.NotIn: 'not in'
    }  # type: Final[Dict[typing.Type[AST], str]]

    def from_comp_operator(self, op: ast27.cmpop) -> str:
        op_name = ASTConverter.comp_op_map.get(type(op))
        if op_name is None:
            raise RuntimeError('Unknown comparison operator ' + str(type(op)))
        else:
            return op_name

    def as_block(self, stmts: List[ast27.stmt], lineno: int) -> Optional[Block]:
        b = None
        if stmts:
            b = Block(self.fix_function_overloads(self.translate_stmt_list(stmts)))
            b.set_line(lineno)
        return b

    def as_required_block(self, stmts: List[ast27.stmt], lineno: int) -> Block:
        assert stmts  # must be non-empty
        b = Block(self.fix_function_overloads(self.translate_stmt_list(stmts)))
        b.set_line(lineno)
        return b

    def fix_function_overloads(self, stmts: List[Statement]) -> List[Statement]:
        ret = []  # type: List[Statement]
        current_overload = []  # type: List[OverloadPart]
        current_overload_name = None  # type: Optional[str]
        for stmt in stmts:
            if (current_overload_name is not None
                    and isinstance(stmt, (Decorator, FuncDef))
                    and stmt.name() == current_overload_name):
                current_overload.append(stmt)
            else:
                if len(current_overload) == 1:
                    ret.append(current_overload[0])
                elif len(current_overload) > 1:
                    ret.append(OverloadedFuncDef(current_overload))

                if isinstance(stmt, Decorator):
                    current_overload = [stmt]
                    current_overload_name = stmt.name()
                else:
                    current_overload = []
                    current_overload_name = None
                    ret.append(stmt)

        if len(current_overload) == 1:
            ret.append(current_overload[0])
        elif len(current_overload) > 1:
            ret.append(OverloadedFuncDef(current_overload))
        return ret

    def in_method_scope(self) -> bool:
        return self.class_and_function_stack[-2:] == ['C', 'F']

    def translate_module_id(self, id: str) -> str:
        """Return the actual, internal module id for a source text id.

        For example, translate '__builtin__' in Python 2 to 'builtins'.
        """
        if id == self.options.custom_typing_module:
            return 'typing'
        elif id == '__builtin__':
            # HACK: __builtin__ in Python 2 is aliases to builtins. However, the implementation
            #   is named __builtin__.py (there is another layer of translation elsewhere).
            return 'builtins'
        return id

    def visit_Module(self, mod: ast27.Module) -> MypyFile:
        body = self.fix_function_overloads(self.translate_stmt_list(mod.body))
        ignores = [ti.lineno for ti in mod.type_ignores]
        ignores.extend(self.extra_type_ignores)
        return MypyFile(body,
                        self.imports,
                        False,
                        set(ignores),
                        )

    # --- stmt ---
    # FunctionDef(identifier name, arguments args,
    #             stmt* body, expr*    decorator_list, expr? returns, string? type_comment)
    # arguments = (arg* args, arg? vararg, arg* kwonlyargs, expr* kw_defaults,
    #              arg? kwarg, expr* defaults)
    def visit_FunctionDef(self, n: ast27.FunctionDef) -> Statement:
        self.class_and_function_stack.append('F')
        lineno = n.lineno
        converter = TypeConverter(self.errors, line=lineno,
                                  assume_str_is_unicode=self.unicode_literals)
        args, decompose_stmts = self.transform_args(n.args, lineno)

        arg_kinds = [arg.kind for arg in args]
        arg_names = [arg.variable.name() for arg in args]  # type: List[Optional[str]]
        arg_names = [None if argument_elide_name(name) else name for name in arg_names]
        if special_function_elide_names(n.name):
            arg_names = [None] * len(arg_names)

        arg_types = []  # type: List[Optional[Type]]
        type_comment = n.type_comment
        if (n.decorator_list and any(is_no_type_check_decorator(d) for d in n.decorator_list)):
            arg_types = [None] * len(args)
            return_type = None
        elif type_comment is not None and len(type_comment) > 0:
            try:
                func_type_ast = ast3_parse(type_comment, '<func_type>', 'func_type')
                assert isinstance(func_type_ast, ast3.FunctionType)
                # for ellipsis arg
                if (len(func_type_ast.argtypes) == 1 and
                        isinstance(func_type_ast.argtypes[0], ast3.Ellipsis)):
                    arg_types = [a.type_annotation
                                 if a.type_annotation is not None
                                 else AnyType(TypeOfAny.unannotated)
                                 for a in args]
                else:
                    # PEP 484 disallows both type annotations and type comments
                    if any(a.type_annotation is not None for a in args):
                        self.fail(message_registry.DUPLICATE_TYPE_SIGNATURES, lineno, n.col_offset)
                    arg_types = [a if a is not None else AnyType(TypeOfAny.unannotated) for
                                 a in converter.translate_expr_list(func_type_ast.argtypes)]
                return_type = converter.visit(func_type_ast.returns)

                # add implicit self type
                if self.in_method_scope() and len(arg_types) < len(args):
                    arg_types.insert(0, AnyType(TypeOfAny.special_form))
            except SyntaxError:
                self.fail(TYPE_COMMENT_SYNTAX_ERROR, lineno, n.col_offset)
                arg_types = [AnyType(TypeOfAny.from_error)] * len(args)
                return_type = AnyType(TypeOfAny.from_error)
        else:
            arg_types = [a.type_annotation for a in args]
            return_type = converter.visit(None)

        for arg, arg_type in zip(args, arg_types):
            self.set_type_optional(arg_type, arg.initializer)

        func_type = None
        if any(arg_types) or return_type:
            if len(arg_types) != 1 and any(isinstance(t, EllipsisType) for t in arg_types):
                self.fail("Ellipses cannot accompany other argument types "
                          "in function type signature.", lineno, 0)
            elif len(arg_types) > len(arg_kinds):
                self.fail('Type signature has too many arguments', lineno, 0)
            elif len(arg_types) < len(arg_kinds):
                self.fail('Type signature has too few arguments', lineno, 0)
            else:
                any_type = AnyType(TypeOfAny.unannotated)
                func_type = CallableType([a if a is not None else any_type for a in arg_types],
                                        arg_kinds,
                                        arg_names,
                                        return_type if return_type is not None else any_type,
                                        _dummy_fallback)

        body = self.as_required_block(n.body, lineno)
        if decompose_stmts:
            body.body = decompose_stmts + body.body
        func_def = FuncDef(n.name,
                       args,
                       body,
                       func_type)
        if isinstance(func_def.type, CallableType):
            # semanal.py does some in-place modifications we want to avoid
            func_def.unanalyzed_type = func_def.type.copy_modified()
        if func_type is not None:
            func_type.definition = func_def
            func_type.line = lineno

        if n.decorator_list:
            var = Var(func_def.name())
            var.is_ready = False
            var.set_line(n.decorator_list[0].lineno)

            func_def.is_decorated = True
            func_def.set_line(lineno + len(n.decorator_list))
            func_def.body.set_line(func_def.get_line())
            dec = Decorator(func_def, self.translate_expr_list(n.decorator_list), var)
            dec.set_line(lineno, n.col_offset)
            retval = dec  # type: Statement
        else:
            # Overrides set_line -- can't use self.set_line
            func_def.set_line(lineno, n.col_offset)
            retval = func_def
        self.class_and_function_stack.pop()
        return retval

    def set_type_optional(self, type: Optional[Type], initializer: Optional[Expression]) -> None:
        if self.options.no_implicit_optional:
            return
        # Indicate that type should be wrapped in an Optional if arg is initialized to None.
        optional = isinstance(initializer, NameExpr) and initializer.name == 'None'
        if isinstance(type, UnboundType):
            type.optional = optional

    def transform_args(self,
                       n: ast27.arguments,
                       line: int,
                       ) -> Tuple[List[Argument], List[Statement]]:
        type_comments = n.type_comments  # type: Sequence[Optional[str]]
        converter = TypeConverter(self.errors, line=line,
                                  assume_str_is_unicode=self.unicode_literals)
        decompose_stmts = []  # type: List[Statement]

        n_args = n.args
        args = [(self.convert_arg(i, arg, line, decompose_stmts),
                 self.get_type(i, type_comments, converter))
                for i, arg in enumerate(n_args)]
        defaults = self.translate_expr_list(n.defaults)
        names = [name for arg in n_args for name in self.extract_names(arg)]  # type: List[str]

        new_args = []  # type: List[Argument]
        num_no_defaults = len(args) - len(defaults)
        # positional arguments without defaults
        for a, annotation in args[:num_no_defaults]:
            new_args.append(Argument(a, annotation, None, ARG_POS))

        # positional arguments with defaults
        for (a, annotation), d in zip(args[num_no_defaults:], defaults):
            new_args.append(Argument(a, annotation, d, ARG_OPT))

        # *arg
        if n.vararg is not None:
            new_args.append(Argument(Var(n.vararg),
                                     self.get_type(len(args), type_comments, converter),
                                     None,
                                     ARG_STAR))
            names.append(n.vararg)

        # **kwarg
        if n.kwarg is not None:
            typ = self.get_type(len(args) + (0 if n.vararg is None else 1),
                                type_comments,
                                converter)
            new_args.append(Argument(Var(n.kwarg), typ, None, ARG_STAR2))
            names.append(n.kwarg)

        # We don't have any context object to give, but we have closed around the line num
        def fail_arg(msg: str, arg: None) -> None:
            self.fail(msg, line, 0)
        check_arg_names(names, [None] * len(names), fail_arg)

        return new_args, decompose_stmts

    def extract_names(self, arg: ast27.expr) -> List[str]:
        if isinstance(arg, Name):
            return [arg.id]
        elif isinstance(arg, ast27_Tuple):
            return [name for elt in arg.elts for name in self.extract_names(elt)]
        else:
            return []

    def convert_arg(self, index: int, arg: ast27.expr, line: int,
                    decompose_stmts: List[Statement]) -> Var:
        if isinstance(arg, Name):
            v = arg.id
        elif isinstance(arg, ast27_Tuple):
            v = '__tuple_arg_{}'.format(index + 1)
            rvalue = NameExpr(v)
            rvalue.set_line(line)
            assignment = AssignmentStmt([self.visit(arg)], rvalue)
            assignment.set_line(line)
            decompose_stmts.append(assignment)
        else:
            raise RuntimeError("'{}' is not a valid argument.".format(ast27.dump(arg)))
        return Var(v)

    def get_type(self, i: int, type_comments: Sequence[Optional[str]],
                 converter: TypeConverter) -> Optional[Type]:
        if i < len(type_comments):
            comment = type_comments[i]
            if comment is not None:
                return converter.visit_raw_str(comment)
        return None

    def stringify_name(self, n: AST) -> str:
        if isinstance(n, Name):
            return n.id
        elif isinstance(n, Attribute):
            return "{}.{}".format(self.stringify_name(n.value), n.attr)
        else:
            assert False, "can't stringify " + str(type(n))

    # ClassDef(identifier name,
    #  expr* bases,
    #  keyword* keywords,
    #  stmt* body,
    #  expr* decorator_list)
    def visit_ClassDef(self, n: ast27.ClassDef) -> ClassDef:
        self.class_and_function_stack.append('C')

        cdef = ClassDef(n.name,
                        self.as_required_block(n.body, n.lineno),
                        None,
                        self.translate_expr_list(n.bases),
                        metaclass=None)
        cdef.decorators = self.translate_expr_list(n.decorator_list)
<<<<<<< HEAD
        cdef.line = n.lineno + len(n.decorator_list)
        cdef.column = n.col_offset
        cdef.end_line = n.lineno
        self.class_nesting -= 1
=======
        self.set_line(cdef, n)
        self.class_and_function_stack.pop()
>>>>>>> 2e098a2e
        return cdef

    # Return(expr? value)
    def visit_Return(self, n: ast27.Return) -> ReturnStmt:
        stmt = ReturnStmt(self.visit(n.value))
        return self.set_line(stmt, n)

    # Delete(expr* targets)
    def visit_Delete(self, n: ast27.Delete) -> DelStmt:
        if len(n.targets) > 1:
            tup = TupleExpr(self.translate_expr_list(n.targets))
            tup.set_line(n.lineno)
            stmt = DelStmt(tup)
        else:
            stmt = DelStmt(self.visit(n.targets[0]))
        return self.set_line(stmt, n)

    # Assign(expr* targets, expr value, string? type_comment)
    def visit_Assign(self, n: ast27.Assign) -> AssignmentStmt:
        typ = None
        if n.type_comment:
            extra_ignore, typ = parse_type_comment(n.type_comment, n.lineno, self.errors,
                                                   assume_str_is_unicode=self.unicode_literals)
            if extra_ignore:
                self.extra_type_ignores.append(n.lineno)

        stmt = AssignmentStmt(self.translate_expr_list(n.targets),
                              self.visit(n.value),
                              type=typ)
        return self.set_line(stmt, n)

    # AugAssign(expr target, operator op, expr value)
    def visit_AugAssign(self, n: ast27.AugAssign) -> OperatorAssignmentStmt:
        stmt = OperatorAssignmentStmt(self.from_operator(n.op),
                                      self.visit(n.target),
                                      self.visit(n.value))
        return self.set_line(stmt, n)

    # For(expr target, expr iter, stmt* body, stmt* orelse, string? type_comment)
    def visit_For(self, n: ast27.For) -> ForStmt:
        if n.type_comment is not None:
            extra_ignore, typ = parse_type_comment(n.type_comment, n.lineno, self.errors,
                                                   assume_str_is_unicode=self.unicode_literals)
            if extra_ignore:
                self.extra_type_ignores.append(n.lineno)
        else:
            typ = None
        stmt = ForStmt(self.visit(n.target),
                       self.visit(n.iter),
                       self.as_required_block(n.body, n.lineno),
                       self.as_block(n.orelse, n.lineno),
                       typ)
        return self.set_line(stmt, n)

    # While(expr test, stmt* body, stmt* orelse)
    def visit_While(self, n: ast27.While) -> WhileStmt:
        stmt = WhileStmt(self.visit(n.test),
                         self.as_required_block(n.body, n.lineno),
                         self.as_block(n.orelse, n.lineno))
        return self.set_line(stmt, n)

    # If(expr test, stmt* body, stmt* orelse)
    def visit_If(self, n: ast27.If) -> IfStmt:
        stmt = IfStmt([self.visit(n.test)],
                      [self.as_required_block(n.body, n.lineno)],
                      self.as_block(n.orelse, n.lineno))
        return self.set_line(stmt, n)

    # With(withitem* items, stmt* body, string? type_comment)
    def visit_With(self, n: ast27.With) -> WithStmt:
        if n.type_comment is not None:
            extra_ignore, typ = parse_type_comment(n.type_comment, n.lineno, self.errors,
                                                   assume_str_is_unicode=self.unicode_literals)
            if extra_ignore:
                self.extra_type_ignores.append(n.lineno)
        else:
            typ = None
        stmt = WithStmt([self.visit(n.context_expr)],
                        [self.visit(n.optional_vars)],
                        self.as_required_block(n.body, n.lineno),
                        typ)
        return self.set_line(stmt, n)

    def visit_Raise(self, n: ast27.Raise) -> RaiseStmt:
        if n.type is None:
            e = None
        else:
            if n.inst is None:
                e = self.visit(n.type)
            else:
                if n.tback is None:
                    e = TupleExpr([self.visit(n.type), self.visit(n.inst)])
                else:
                    e = TupleExpr([self.visit(n.type), self.visit(n.inst), self.visit(n.tback)])

        stmt = RaiseStmt(e, None)
        return self.set_line(stmt, n)

    # TryExcept(stmt* body, excepthandler* handlers, stmt* orelse)
    def visit_TryExcept(self, n: ast27.TryExcept) -> TryStmt:
        stmt = self.try_handler(n.body, n.handlers, n.orelse, [], n.lineno)
        return self.set_line(stmt, n)

    def visit_TryFinally(self, n: ast27.TryFinally) -> TryStmt:
        if len(n.body) == 1 and isinstance(n.body[0], ast27.TryExcept):
            stmt = self.try_handler([n.body[0]], [], [], n.finalbody, n.lineno)
        else:
            stmt = self.try_handler(n.body, [], [], n.finalbody, n.lineno)
        return self.set_line(stmt, n)

    def try_handler(self,
                    body: List[ast27.stmt],
                    handlers: List[ast27.ExceptHandler],
                    orelse: List[ast27.stmt],
                    finalbody: List[ast27.stmt],
                    lineno: int) -> TryStmt:
        vs = []  # type: List[Optional[NameExpr]]
        for item in handlers:
            if item.name is None:
                vs.append(None)
            elif isinstance(item.name, Name):
                vs.append(NameExpr(item.name.id))
            else:
                self.fail("Sorry, `except <expr>, <anything but a name>` is not supported",
                          item.lineno, item.col_offset)
                vs.append(None)
        types = [self.visit(h.type) for h in handlers]
        handlers_ = [self.as_required_block(h.body, h.lineno) for h in handlers]

        return TryStmt(self.as_required_block(body, lineno),
                       vs,
                       types,
                       handlers_,
                       self.as_block(orelse, lineno),
                       self.as_block(finalbody, lineno))

    def visit_Print(self, n: ast27.Print) -> PrintStmt:
        stmt = PrintStmt(self.translate_expr_list(n.values), n.nl, self.visit(n.dest))
        return self.set_line(stmt, n)

    def visit_Exec(self, n: ast27.Exec) -> ExecStmt:
        stmt = ExecStmt(self.visit(n.body),
                     self.visit(n.globals),
                     self.visit(n.locals))
        return self.set_line(stmt, n)

    def visit_Repr(self, n: ast27.Repr) -> BackquoteExpr:
        stmt = BackquoteExpr(self.visit(n.value))
        return self.set_line(stmt, n)

    # Assert(expr test, expr? msg)
    def visit_Assert(self, n: ast27.Assert) -> AssertStmt:
        stmt = AssertStmt(self.visit(n.test), self.visit(n.msg))
        return self.set_line(stmt, n)

    # Import(alias* names)
    def visit_Import(self, n: ast27.Import) -> Import:
        names = []  # type: List[Tuple[str, Optional[str]]]
        for alias in n.names:
            name = self.translate_module_id(alias.name)
            asname = alias.asname
            if asname is None and name != alias.name:
                # if the module name has been translated (and it's not already
                # an explicit import-as), make it an implicit import-as the
                # original name
                asname = alias.name
            names.append((name, asname))
        i = Import(names)
        self.imports.append(i)
        return self.set_line(i, n)

    # ImportFrom(identifier? module, alias* names, int? level)
    def visit_ImportFrom(self, n: ast27.ImportFrom) -> ImportBase:
        assert n.level is not None
        if len(n.names) == 1 and n.names[0].name == '*':
            mod = n.module if n.module is not None else ''
            i = ImportAll(mod, n.level)  # type: ImportBase
        else:
            module_id = self.translate_module_id(n.module) if n.module is not None else ''
            i = ImportFrom(module_id, n.level, [(a.name, a.asname) for a in n.names])

            # See comments in the constructor for more information about this field.
            if module_id == '__future__' and any(a.name == 'unicode_literals' for a in n.names):
                self.unicode_literals = True
        self.imports.append(i)
        return self.set_line(i, n)

    # Global(identifier* names)
    def visit_Global(self, n: ast27.Global) -> GlobalDecl:
        stmt = GlobalDecl(n.names)
        return self.set_line(stmt, n)

    # Expr(expr value)
    def visit_Expr(self, n: ast27.Expr) -> ExpressionStmt:
        value = self.visit(n.value)
        stmt = ExpressionStmt(value)
        return self.set_line(stmt, n)

    # Pass
    def visit_Pass(self, n: ast27.Pass) -> PassStmt:
        stmt = PassStmt()
        return self.set_line(stmt, n)

    # Break
    def visit_Break(self, n: ast27.Break) -> BreakStmt:
        stmt = BreakStmt()
        return self.set_line(stmt, n)

    # Continue
    def visit_Continue(self, n: ast27.Continue) -> ContinueStmt:
        stmt = ContinueStmt()
        return self.set_line(stmt, n)

    # --- expr ---

    # BoolOp(boolop op, expr* values)
    def visit_BoolOp(self, n: ast27.BoolOp) -> OpExpr:
        # mypy translates (1 and 2 and 3) as (1 and (2 and 3))
        assert len(n.values) >= 2
        if isinstance(n.op, ast27.And):
            op = 'and'
        elif isinstance(n.op, ast27.Or):
            op = 'or'
        else:
            raise RuntimeError('unknown BoolOp ' + str(type(n)))

        # potentially inefficient!
        e = self.group(self.translate_expr_list(n.values), op)
        return self.set_line(e, n)

    def group(self, vals: List[Expression], op: str) -> OpExpr:
        if len(vals) == 2:
            return OpExpr(op, vals[0], vals[1])
        else:
            return OpExpr(op, vals[0], self.group(vals[1:], op))

    # BinOp(expr left, operator op, expr right)
    def visit_BinOp(self, n: ast27.BinOp) -> OpExpr:
        op = self.from_operator(n.op)

        if op is None:
            raise RuntimeError('cannot translate BinOp ' + str(type(n.op)))

        e = OpExpr(op, self.visit(n.left), self.visit(n.right))
        return self.set_line(e, n)

    # UnaryOp(unaryop op, expr operand)
    def visit_UnaryOp(self, n: ast27.UnaryOp) -> UnaryExpr:
        op = None
        if isinstance(n.op, ast27.Invert):
            op = '~'
        elif isinstance(n.op, ast27.Not):
            op = 'not'
        elif isinstance(n.op, ast27.UAdd):
            op = '+'
        elif isinstance(n.op, ast27.USub):
            op = '-'

        if op is None:
            raise RuntimeError('cannot translate UnaryOp ' + str(type(n.op)))

        e = UnaryExpr(op, self.visit(n.operand))
        return self.set_line(e, n)

    # Lambda(arguments args, expr body)
    def visit_Lambda(self, n: ast27.Lambda) -> LambdaExpr:
        args, decompose_stmts = self.transform_args(n.args, n.lineno)

        n_body = ast27.Return(n.body)
        n_body.lineno = n.lineno
        n_body.col_offset = n.col_offset
        body = self.as_required_block([n_body], n.lineno)
        if decompose_stmts:
            body.body = decompose_stmts + body.body

        e = LambdaExpr(args, body)
        e.set_line(n.lineno, n.col_offset)  # Overrides set_line -- can't use self.set_line
        return e

    # IfExp(expr test, expr body, expr orelse)
    def visit_IfExp(self, n: ast27.IfExp) -> ConditionalExpr:
        e = ConditionalExpr(self.visit(n.test),
                            self.visit(n.body),
                            self.visit(n.orelse))
        return self.set_line(e, n)

    # Dict(expr* keys, expr* values)
    def visit_Dict(self, n: ast27.Dict) -> DictExpr:
        e = DictExpr(list(zip(self.translate_expr_list(n.keys),
                              self.translate_expr_list(n.values))))
        return self.set_line(e, n)

    # Set(expr* elts)
    def visit_Set(self, n: ast27.Set) -> SetExpr:
        e = SetExpr(self.translate_expr_list(n.elts))
        return self.set_line(e, n)

    # ListComp(expr elt, comprehension* generators)
    def visit_ListComp(self, n: ast27.ListComp) -> ListComprehension:
        e = ListComprehension(self.visit_GeneratorExp(cast(ast27.GeneratorExp, n)))
        return self.set_line(e, n)

    # SetComp(expr elt, comprehension* generators)
    def visit_SetComp(self, n: ast27.SetComp) -> SetComprehension:
        e = SetComprehension(self.visit_GeneratorExp(cast(ast27.GeneratorExp, n)))
        return self.set_line(e, n)

    # DictComp(expr key, expr value, comprehension* generators)
    def visit_DictComp(self, n: ast27.DictComp) -> DictionaryComprehension:
        targets = [self.visit(c.target) for c in n.generators]
        iters = [self.visit(c.iter) for c in n.generators]
        ifs_list = [self.translate_expr_list(c.ifs) for c in n.generators]
        e = DictionaryComprehension(self.visit(n.key),
                                    self.visit(n.value),
                                    targets,
                                    iters,
                                    ifs_list,
                                    [False for _ in n.generators])
        return self.set_line(e, n)

    # GeneratorExp(expr elt, comprehension* generators)
    def visit_GeneratorExp(self, n: ast27.GeneratorExp) -> GeneratorExpr:
        targets = [self.visit(c.target) for c in n.generators]
        iters = [self.visit(c.iter) for c in n.generators]
        ifs_list = [self.translate_expr_list(c.ifs) for c in n.generators]
        e = GeneratorExpr(self.visit(n.elt),
                          targets,
                          iters,
                          ifs_list,
                          [False for _ in n.generators])
        return self.set_line(e, n)

    # Yield(expr? value)
    def visit_Yield(self, n: ast27.Yield) -> YieldExpr:
        e = YieldExpr(self.visit(n.value))
        return self.set_line(e, n)

    # Compare(expr left, cmpop* ops, expr* comparators)
    def visit_Compare(self, n: ast27.Compare) -> ComparisonExpr:
        operators = [self.from_comp_operator(o) for o in n.ops]
        operands = self.translate_expr_list([n.left] + n.comparators)
        e = ComparisonExpr(operators, operands)
        return self.set_line(e, n)

    # Call(expr func, expr* args, keyword* keywords)
    # keyword = (identifier? arg, expr value)
    def visit_Call(self, n: Call) -> CallExpr:
        arg_types = []  # type: List[ast27.expr]
        arg_kinds = []  # type: List[int]
        signature = []  # type: List[Optional[str]]

        args = n.args
        arg_types.extend(args)
        arg_kinds.extend(ARG_POS for a in args)
        signature.extend(None for a in args)

        if n.starargs is not None:
            arg_types.append(n.starargs)
            arg_kinds.append(ARG_STAR)
            signature.append(None)

        keywords = n.keywords
        arg_types.extend(k.value for k in keywords)
        arg_kinds.extend(ARG_NAMED for k in keywords)
        signature.extend(k.arg for k in keywords)

        if n.kwargs is not None:
            arg_types.append(n.kwargs)
            arg_kinds.append(ARG_STAR2)
            signature.append(None)

        e = CallExpr(self.visit(n.func),
                     self.translate_expr_list(arg_types),
                     arg_kinds,
                     signature)
        return self.set_line(e, n)

    # Num(object n) -- a number as a PyObject.
    def visit_Num(self, n: ast27.Num) -> Expression:
        # The n field has the type complex, but complex isn't *really*
        # a parent of int and float, and this causes isinstance below
        # to think that the complex branch is always picked. Avoid
        # this by throwing away the type.
        value = n.n  # type: object
        is_inverse = False
        if str(n.n).startswith('-'):  # Hackish because of complex.
            value = -n.n
            is_inverse = True

        if isinstance(value, int):
            expr = IntExpr(value)  # type: Expression
        elif isinstance(value, float):
            expr = FloatExpr(value)
        elif isinstance(value, complex):
            expr = ComplexExpr(value)
        else:
            raise RuntimeError('num not implemented for ' + str(type(n.n)))

        if is_inverse:
            expr = UnaryExpr('-', expr)

        return self.set_line(expr, n)

    # Str(string s)
    def visit_Str(self, n: ast27.Str) -> Expression:
        # Note: typed_ast.ast27 will handled unicode_literals for us. If
        # n.s is of type 'bytes', we know unicode_literals was not enabled;
        # otherwise we know it was.
        #
        # Note that the following code is NOT run when parsing Python 2.7 stubs:
        # we always parse stub files (no matter what version) using the Python 3
        # parser. This is also why string literals in Python 2.7 stubs are assumed
        # to be unicode.
        if isinstance(n.s, bytes):
            contents = bytes_to_human_readable_repr(n.s)
            e = StrExpr(contents, from_python_3=False)  # type: Union[StrExpr, UnicodeExpr]
            return self.set_line(e, n)
        else:
            e = UnicodeExpr(n.s)
            return self.set_line(e, n)

    # Ellipsis
    def visit_Ellipsis(self, n: ast27.Ellipsis) -> EllipsisExpr:
        return EllipsisExpr()

    # Attribute(expr value, identifier attr, expr_context ctx)
    def visit_Attribute(self, n: Attribute) -> Expression:
        # First create MemberExpr and then potentially replace with a SuperExpr
        # to improve performance when compiled. The check for "super()" will be
        # faster with native AST nodes. Note also that super expressions are
        # less common than normal member expressions.
        member_expr = MemberExpr(self.visit(n.value), n.attr)
        obj = member_expr.expr
        if (isinstance(obj, CallExpr) and
                isinstance(obj.callee, NameExpr) and
                obj.callee.name == 'super'):
            e = SuperExpr(member_expr.name, obj)  # type: Expression
        else:
            e = member_expr
        return self.set_line(e, n)

    # Subscript(expr value, slice slice, expr_context ctx)
    def visit_Subscript(self, n: ast27.Subscript) -> IndexExpr:
        e = IndexExpr(self.visit(n.value), self.visit(n.slice))
        return self.set_line(e, n)

    # Name(identifier id, expr_context ctx)
    def visit_Name(self, n: Name) -> NameExpr:
        e = NameExpr(n.id)
        return self.set_line(e, n)

    # List(expr* elts, expr_context ctx)
    def visit_List(self, n: ast27.List) -> Union[ListExpr, TupleExpr]:
        expr_list = [self.visit(e) for e in n.elts]  # type: List[Expression]
        if isinstance(n.ctx, ast27.Store):
            # [x, y] = z and (x, y) = z means exactly the same thing
            e = TupleExpr(expr_list)  # type: Union[ListExpr, TupleExpr]
        else:
            e = ListExpr(expr_list)
        return self.set_line(e, n)

    # Tuple(expr* elts, expr_context ctx)
    def visit_Tuple(self, n: ast27_Tuple) -> TupleExpr:
        e = TupleExpr([self.visit(e) for e in n.elts])
        return self.set_line(e, n)

    # --- slice ---

    # Slice(expr? lower, expr? upper, expr? step)
    def visit_Slice(self, n: ast27.Slice) -> SliceExpr:
        return SliceExpr(self.visit(n.lower),
                         self.visit(n.upper),
                         self.visit(n.step))

    # ExtSlice(slice* dims)
    def visit_ExtSlice(self, n: ast27.ExtSlice) -> TupleExpr:
        return TupleExpr(self.translate_expr_list(n.dims))

    # Index(expr value)
    def visit_Index(self, n: ast27.Index) -> Expression:
        return self.visit(n.value)<|MERGE_RESOLUTION|>--- conflicted
+++ resolved
@@ -527,15 +527,10 @@
                         self.translate_expr_list(n.bases),
                         metaclass=None)
         cdef.decorators = self.translate_expr_list(n.decorator_list)
-<<<<<<< HEAD
         cdef.line = n.lineno + len(n.decorator_list)
         cdef.column = n.col_offset
         cdef.end_line = n.lineno
-        self.class_nesting -= 1
-=======
-        self.set_line(cdef, n)
         self.class_and_function_stack.pop()
->>>>>>> 2e098a2e
         return cdef
 
     # Return(expr? value)
