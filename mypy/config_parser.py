from __future__ import annotations

import argparse
import configparser
import glob as fileglob
import os
import re
import sys
from io import StringIO

from mypy.errorcodes import error_codes

if sys.version_info >= (3, 11):
    import tomllib
else:
    import tomli as tomllib

from typing import (
    Any,
    Callable,
    Dict,
    Final,
    Iterable,
    List,
    Mapping,
    MutableMapping,
    Sequence,
    TextIO,
    Tuple,
    Union,
)
from typing_extensions import TypeAlias as _TypeAlias

from mypy import defaults
from mypy.options import PER_MODULE_OPTIONS, Options

_CONFIG_VALUE_TYPES: _TypeAlias = Union[
    str, bool, int, float, Dict[str, str], List[str], Tuple[int, int]
]
_INI_PARSER_CALLABLE: _TypeAlias = Callable[[Any], _CONFIG_VALUE_TYPES]


def parse_version(v: str | float) -> tuple[int, int]:
    m = re.match(r"\A(\d)\.(\d+)\Z", str(v))
    if not m:
        raise argparse.ArgumentTypeError(f"Invalid python version '{v}' (expected format: 'x.y')")
    major, minor = int(m.group(1)), int(m.group(2))
    if major == 2 and minor == 7:
        pass  # Error raised elsewhere
    elif major == 3:
        if minor < defaults.PYTHON3_VERSION_MIN[1]:
            msg = "Python 3.{} is not supported (must be {}.{} or higher)".format(
                minor, *defaults.PYTHON3_VERSION_MIN
            )

            if isinstance(v, float):
                msg += ". You may need to put quotes around your Python version"

            raise argparse.ArgumentTypeError(msg)
    else:
        raise argparse.ArgumentTypeError(
            f"Python major version '{major}' out of range (must be 3)"
        )
    return major, minor


def try_split(v: str | Sequence[str], split_regex: str = "[,]") -> list[str]:
    """Split and trim a str or list of str into a list of str"""
    if isinstance(v, str):
        return [p.strip() for p in re.split(split_regex, v)]

    return [p.strip() for p in v]


def validate_codes(codes: list[str]) -> list[str]:
    invalid_codes = set(codes) - set(error_codes.keys())
    if invalid_codes:
        raise argparse.ArgumentTypeError(
            f"Invalid error code(s): {', '.join(sorted(invalid_codes))}"
        )
    return codes


def validate_package_allow_list(allow_list: list[str]) -> list[str]:
    for p in allow_list:
        msg = f"Invalid allow list entry: {p}"
        if "*" in p:
            raise argparse.ArgumentTypeError(
                f"{msg} (entries are already prefixes so must not contain *)"
            )
        if "\\" in p or "/" in p:
            raise argparse.ArgumentTypeError(
                f"{msg} (entries must be packages like foo.bar not directories or files)"
            )
    return allow_list


def expand_path(path: str) -> str:
    """Expand the user home directory and any environment variables contained within
    the provided path.
    """

    return os.path.expandvars(os.path.expanduser(path))


def str_or_array_as_list(v: str | Sequence[str]) -> list[str]:
    if isinstance(v, str):
        return [v.strip()] if v.strip() else []
    return [p.strip() for p in v if p.strip()]


def split_and_match_files_list(paths: Sequence[str]) -> list[str]:
    """Take a list of files/directories (with support for globbing through the glob library).

    Where a path/glob matches no file, we still include the raw path in the resulting list.

    Returns a list of file paths
    """
    expanded_paths = []

    for path in paths:
        path = expand_path(path.strip())
        globbed_files = fileglob.glob(path, recursive=True)
        if globbed_files:
            expanded_paths.extend(globbed_files)
        else:
            expanded_paths.append(path)

    return expanded_paths


def split_and_match_files(paths: str) -> list[str]:
    """Take a string representing a list of files/directories (with support for globbing
    through the glob library).

    Where a path/glob matches no file, we still include the raw path in the resulting list.

    Returns a list of file paths
    """

    return split_and_match_files_list(paths.split(","))


def check_follow_imports(choice: str) -> str:
    choices = ["normal", "silent", "skip", "error"]
    if choice not in choices:
        raise argparse.ArgumentTypeError(
            "invalid choice '{}' (choose from {})".format(
                choice, ", ".join(f"'{x}'" for x in choices)
            )
        )
    return choice


def check_junit_format(choice: str) -> str:
    choices = ["global", "per_file"]
    if choice not in choices:
        raise argparse.ArgumentTypeError(
            "invalid choice '{}' (choose from {})".format(
                choice, ", ".join(f"'{x}'" for x in choices)
            )
        )
    return choice


def split_commas(value: str) -> list[str]:
    # Uses a bit smarter technique to allow last trailing comma
    # and to remove last `""` item from the split.
    items = value.split(",")
    if items and items[-1] == "":
        items.pop(-1)
    return items


# For most options, the type of the default value set in options.py is
# sufficient, and we don't have to do anything here.  This table
# exists to specify types for values initialized to None or container
# types.
ini_config_types: Final[dict[str, _INI_PARSER_CALLABLE]] = {
    "python_version": parse_version,
    "custom_typing_module": str,
    "custom_typeshed_dir": expand_path,
    "mypy_path": lambda s: [expand_path(p.strip()) for p in re.split("[,:]", s)],
    "files": split_and_match_files,
    "quickstart_file": expand_path,
    "junit_xml": expand_path,
    "junit_format": check_junit_format,
    "follow_imports": check_follow_imports,
    "no_site_packages": bool,
    "plugins": lambda s: [p.strip() for p in split_commas(s)],
    "always_true": lambda s: [p.strip() for p in split_commas(s)],
    "always_false": lambda s: [p.strip() for p in split_commas(s)],
    "untyped_calls_exclude": lambda s: validate_package_allow_list(
        [p.strip() for p in split_commas(s)]
    ),
    "enable_incomplete_feature": lambda s: [p.strip() for p in split_commas(s)],
    "disable_error_code": lambda s: validate_codes([p.strip() for p in split_commas(s)]),
    "enable_error_code": lambda s: validate_codes([p.strip() for p in split_commas(s)]),
    "package_root": lambda s: [p.strip() for p in split_commas(s)],
    "cache_dir": expand_path,
    "python_executable": expand_path,
    "strict": bool,
    "exclude": lambda s: [s.strip()],
    "packages": try_split,
    "modules": try_split,
}

# Reuse the ini_config_types and overwrite the diff
toml_config_types: Final[dict[str, _INI_PARSER_CALLABLE]] = ini_config_types.copy()
toml_config_types.update(
    {
        "python_version": parse_version,
        "mypy_path": lambda s: [expand_path(p) for p in try_split(s, "[,:]")],
        "files": lambda s: split_and_match_files_list(try_split(s)),
        "junit_format": lambda s: check_junit_format(str(s)),
        "follow_imports": lambda s: check_follow_imports(str(s)),
        "plugins": try_split,
        "always_true": try_split,
        "always_false": try_split,
        "untyped_calls_exclude": lambda s: validate_package_allow_list(try_split(s)),
        "enable_incomplete_feature": try_split,
        "disable_error_code": lambda s: validate_codes(try_split(s)),
        "enable_error_code": lambda s: validate_codes(try_split(s)),
        "package_root": try_split,
        "exclude": str_or_array_as_list,
        "packages": try_split,
        "modules": try_split,
    }
)


def parse_config_file(
    options: Options,
<<<<<<< HEAD
    strict_flag_assignments: Sequence[Tuple[str, object]],
    filename: Optional[str],
    stdout: Optional[TextIO] = None,
    stderr: Optional[TextIO] = None,
=======
    set_strict_flags: Callable[[], None],
    filename: str | None,
    stdout: TextIO | None = None,
    stderr: TextIO | None = None,
>>>>>>> c201a187
) -> None:
    """Parse a config file into an Options object.

    Errors are written to stderr but are not fatal.

    If filename is None, fall back to default config files.
    """
    stdout = stdout or sys.stdout
    stderr = stderr or sys.stderr

    if filename is not None:
        config_files: tuple[str, ...] = (filename,)
    else:
        config_files_iter: Iterable[str] = map(os.path.expanduser, defaults.CONFIG_FILES)
        config_files = tuple(config_files_iter)

    config_parser = configparser.RawConfigParser()

    for config_file in config_files:
        if not os.path.exists(config_file):
            continue
        try:
            if is_toml(config_file):
                with open(config_file, "rb") as f:
                    toml_data = tomllib.load(f)
                # Filter down to just mypy relevant toml keys
                toml_data = toml_data.get("tool", {})
                if "mypy" not in toml_data:
                    continue
                toml_data = {"mypy": toml_data["mypy"]}
                parser: MutableMapping[str, Any] = destructure_overrides(toml_data)
                config_types = toml_config_types
            else:
                config_parser.read(config_file)
                parser = config_parser
                config_types = ini_config_types
        except (tomllib.TOMLDecodeError, configparser.Error, ConfigTOMLValueError) as err:
            print(f"{config_file}: {err}", file=stderr)
        else:
            if config_file in defaults.SHARED_CONFIG_FILES and "mypy" not in parser:
                continue
            file_read = config_file
            options.config_file = file_read
            break
    else:
        return

    os.environ["MYPY_CONFIG_FILE_DIR"] = os.path.dirname(os.path.abspath(config_file))

    def set_strict_flags(updates: Dict[str, object]) -> None:
        updates.update(strict_flag_assignments)

    if "mypy" not in parser:
        if filename or file_read not in defaults.SHARED_CONFIG_FILES:
            print(f"{file_read}: No [mypy] section in config file", file=stderr)
    else:
        section = parser["mypy"]
        prefix = f"{file_read}: [mypy]: "
        updates, report_dirs = parse_section(
            prefix, options, set_strict_flags, section, config_types, stderr
        )
        for k, v in updates.items():
            setattr(options, k, v)
        options.report_dirs.update(report_dirs)

    def set_strict_flags_section(updates: Dict[str, object]) -> None:
        for dest, value in strict_flag_assignments:
            if dest in PER_MODULE_OPTIONS:
                updates[dest] = value

    for name, section in parser.items():
        if name.startswith("mypy-"):
            prefix = get_prefix(file_read, name)
            updates, report_dirs = parse_section(
                prefix, options, set_strict_flags_section, section, config_types, stderr
            )
            if report_dirs:
                print(
                    prefix,
                    "Per-module sections should not specify reports ({})".format(
                        ", ".join(s + "_report" for s in sorted(report_dirs))
                    ),
                    file=stderr,
                )
            if set(updates) - PER_MODULE_OPTIONS:
                print(
                    prefix,
                    "Per-module sections should only specify per-module flags ({})".format(
                        ", ".join(sorted(set(updates) - PER_MODULE_OPTIONS))
                    ),
                    file=stderr,
                )
                updates = {k: v for k, v in updates.items() if k in PER_MODULE_OPTIONS}

            globs = name[5:]
            for glob in globs.split(","):
                # For backwards compatibility, replace (back)slashes with dots.
                glob = glob.replace(os.sep, ".")
                if os.altsep:
                    glob = glob.replace(os.altsep, ".")

                if any(c in glob for c in "?[]!") or any(
                    "*" in x and x != "*" for x in glob.split(".")
                ):
                    print(
                        prefix,
                        "Patterns must be fully-qualified module names, optionally "
                        "with '*' in some components (e.g spam.*.eggs.*)",
                        file=stderr,
                    )
                else:
                    options.per_module_options[glob] = updates


def get_prefix(file_read: str, name: str) -> str:
    if is_toml(file_read):
        module_name_str = 'module = "%s"' % "-".join(name.split("-")[1:])
    else:
        module_name_str = name

    return f"{file_read}: [{module_name_str}]:"


def is_toml(filename: str) -> bool:
    return filename.lower().endswith(".toml")


def destructure_overrides(toml_data: dict[str, Any]) -> dict[str, Any]:
    """Take the new [[tool.mypy.overrides]] section array in the pyproject.toml file,
    and convert it back to a flatter structure that the existing config_parser can handle.

    E.g. the following pyproject.toml file:

        [[tool.mypy.overrides]]
        module = [
            "a.b",
            "b.*"
        ]
        disallow_untyped_defs = true

        [[tool.mypy.overrides]]
        module = 'c'
        disallow_untyped_defs = false

    Would map to the following config dict that it would have gotten from parsing an equivalent
    ini file:

        {
            "mypy-a.b": {
                disallow_untyped_defs = true,
            },
            "mypy-b.*": {
                disallow_untyped_defs = true,
            },
            "mypy-c": {
                disallow_untyped_defs: false,
            },
        }
    """
    if "overrides" not in toml_data["mypy"]:
        return toml_data

    if not isinstance(toml_data["mypy"]["overrides"], list):
        raise ConfigTOMLValueError(
            "tool.mypy.overrides sections must be an array. Please make "
            "sure you are using double brackets like so: [[tool.mypy.overrides]]"
        )

    result = toml_data.copy()
    for override in result["mypy"]["overrides"]:
        if "module" not in override:
            raise ConfigTOMLValueError(
                "toml config file contains a [[tool.mypy.overrides]] "
                "section, but no module to override was specified."
            )

        if isinstance(override["module"], str):
            modules = [override["module"]]
        elif isinstance(override["module"], list):
            modules = override["module"]
        else:
            raise ConfigTOMLValueError(
                "toml config file contains a [[tool.mypy.overrides]] "
                "section with a module value that is not a string or a list of "
                "strings"
            )

        for module in modules:
            module_overrides = override.copy()
            del module_overrides["module"]
            old_config_name = f"mypy-{module}"
            if old_config_name not in result:
                result[old_config_name] = module_overrides
            else:
                for new_key, new_value in module_overrides.items():
                    if (
                        new_key in result[old_config_name]
                        and result[old_config_name][new_key] != new_value
                    ):
                        raise ConfigTOMLValueError(
                            "toml config file contains "
                            "[[tool.mypy.overrides]] sections with conflicting "
                            f"values. Module '{module}' has two different values for '{new_key}'"
                        )
                    result[old_config_name][new_key] = new_value

    del result["mypy"]["overrides"]
    return result


def parse_section(
    prefix: str,
    template: Options,
    set_strict_flags: Callable[[Dict[str, object]], None],
    section: Mapping[str, Any],
    config_types: dict[str, Any],
    stderr: TextIO = sys.stderr,
) -> tuple[dict[str, object], dict[str, str]]:
    """Parse one section of a config file.

    Returns a dict of option values encountered, and a dict of report directories.
    """
    results: dict[str, object] = {}
    report_dirs: dict[str, str] = {}

    # Because these fields exist on Options, without proactive checking, we would accept them
    # and crash later
    invalid_options = {
        "enabled_error_codes": "enable_error_code",
        "disabled_error_codes": "disable_error_code",
    }

    for key in section:
        invert = False
        options_key = key
        if key in config_types:
            ct = config_types[key]
        elif key in invalid_options:
            print(
                f"{prefix}Unrecognized option: {key} = {section[key]}"
                f" (did you mean {invalid_options[key]}?)",
                file=stderr,
            )
            continue
        else:
            dv = None
            # We have to keep new_semantic_analyzer in Options
            # for plugin compatibility but it is not a valid option anymore.
            assert hasattr(template, "new_semantic_analyzer")
            if key != "new_semantic_analyzer":
                dv = getattr(template, key, None)
            if dv is None:
                if key.endswith("_report"):
                    report_type = key[:-7].replace("_", "-")
                    if report_type in defaults.REPORTER_NAMES:
                        report_dirs[report_type] = str(section[key])
                    else:
                        print(f"{prefix}Unrecognized report type: {key}", file=stderr)
                    continue
                if key.startswith("x_"):
                    pass  # Don't complain about `x_blah` flags
                elif key.startswith("no_") and hasattr(template, key[3:]):
                    options_key = key[3:]
                    invert = True
                elif key.startswith("allow") and hasattr(template, "dis" + key):
                    options_key = "dis" + key
                    invert = True
                elif key.startswith("disallow") and hasattr(template, key[3:]):
                    options_key = key[3:]
                    invert = True
                elif key.startswith("show_") and hasattr(template, "hide_" + key[5:]):
                    options_key = "hide_" + key[5:]
                    invert = True
                elif key == "strict":
                    pass  # Special handling below
                else:
                    print(f"{prefix}Unrecognized option: {key} = {section[key]}", file=stderr)
                if invert:
                    dv = getattr(template, options_key, None)
                else:
                    continue
            ct = type(dv)
        v: Any = None
        try:
            if ct is bool:
                if isinstance(section, dict):
                    v = convert_to_boolean(section.get(key))
                else:
                    v = section.getboolean(key)  # type: ignore[attr-defined]  # Until better stub
                if invert:
                    v = not v
            elif callable(ct):
                if invert:
                    print(f"{prefix}Can not invert non-boolean key {options_key}", file=stderr)
                    continue
                try:
                    v = ct(section.get(key))
                except argparse.ArgumentTypeError as err:
                    print(f"{prefix}{key}: {err}", file=stderr)
                    continue
            else:
                print(f"{prefix}Don't know what type {key} should have", file=stderr)
                continue
        except ValueError as err:
            print(f"{prefix}{key}: {err}", file=stderr)
            continue
        if key == "strict":
            if v:
                set_strict_flags(results)
            continue
        results[options_key] = v

    # These two flags act as per-module overrides, so store the empty defaults.
    if "disable_error_code" not in results:
        results["disable_error_code"] = []
    if "enable_error_code" not in results:
        results["enable_error_code"] = []

    return results, report_dirs


def convert_to_boolean(value: Any | None) -> bool:
    """Return a boolean value translating from other types if necessary."""
    if isinstance(value, bool):
        return value
    if not isinstance(value, str):
        value = str(value)
    if value.lower() not in configparser.RawConfigParser.BOOLEAN_STATES:
        raise ValueError(f"Not a boolean: {value}")
    return configparser.RawConfigParser.BOOLEAN_STATES[value.lower()]


def split_directive(s: str) -> tuple[list[str], list[str]]:
    """Split s on commas, except during quoted sections.

    Returns the parts and a list of error messages."""
    parts = []
    cur: list[str] = []
    errors = []
    i = 0
    while i < len(s):
        if s[i] == ",":
            parts.append("".join(cur).strip())
            cur = []
        elif s[i] == '"':
            i += 1
            while i < len(s) and s[i] != '"':
                cur.append(s[i])
                i += 1
            if i == len(s):
                errors.append("Unterminated quote in configuration comment")
                cur.clear()
        else:
            cur.append(s[i])
        i += 1
    if cur:
        parts.append("".join(cur).strip())

    return parts, errors


def mypy_comments_to_config_map(line: str, template: Options) -> tuple[dict[str, str], list[str]]:
    """Rewrite the mypy comment syntax into ini file syntax."""
    options = {}
    entries, errors = split_directive(line)
    for entry in entries:
        if "=" not in entry:
            name = entry
            value = None
        else:
            name, value = (x.strip() for x in entry.split("=", 1))

        name = name.replace("-", "_")
        if value is None:
            value = "True"
        options[name] = value

    return options, errors


def parse_mypy_comments(
    args: list[tuple[int, str]], template: Options
) -> tuple[dict[str, object], list[tuple[int, str]]]:
    """Parse a collection of inline mypy: configuration comments.

    Returns a dictionary of options to be applied and a list of error messages
    generated.
    """

    errors: list[tuple[int, str]] = []
    sections = {}

    for lineno, line in args:
        # In order to easily match the behavior for bools, we abuse configparser.
        # Oddly, the only way to get the SectionProxy object with the getboolean
        # method is to create a config parser.
        parser = configparser.RawConfigParser()
        options, parse_errors = mypy_comments_to_config_map(line, template)
        parser["dummy"] = options
        errors.extend((lineno, x) for x in parse_errors)

        stderr = StringIO()
        strict_found = False

        def set_strict_flags(ignored: Any) -> None:
            nonlocal strict_found
            strict_found = True

        new_sections, reports = parse_section(
            "", template, set_strict_flags, parser["dummy"], ini_config_types, stderr=stderr
        )
        errors.extend((lineno, x) for x in stderr.getvalue().strip().split("\n") if x)
        if reports:
            errors.append((lineno, "Reports not supported in inline configuration"))
        if strict_found:
            errors.append(
                (
                    lineno,
                    'Setting "strict" not supported in inline configuration: specify it in '
                    "a configuration file instead, or set individual inline flags "
                    '(see "mypy -h" for the list of flags enabled in strict mode)',
                )
            )

        sections.update(new_sections)

    return sections, errors


def get_config_module_names(filename: str | None, modules: list[str]) -> str:
    if not filename or not modules:
        return ""

    if not is_toml(filename):
        return ", ".join(f"[mypy-{module}]" for module in modules)

    return "module = ['%s']" % ("', '".join(sorted(modules)))


class ConfigTOMLValueError(ValueError):
    pass<|MERGE_RESOLUTION|>--- conflicted
+++ resolved
@@ -231,17 +231,10 @@
 
 def parse_config_file(
     options: Options,
-<<<<<<< HEAD
-    strict_flag_assignments: Sequence[Tuple[str, object]],
-    filename: Optional[str],
-    stdout: Optional[TextIO] = None,
-    stderr: Optional[TextIO] = None,
-=======
-    set_strict_flags: Callable[[], None],
+    strict_flag_assignments: Sequence[tuple[str, object]],
     filename: str | None,
     stdout: TextIO | None = None,
     stderr: TextIO | None = None,
->>>>>>> c201a187
 ) -> None:
     """Parse a config file into an Options object.
 
