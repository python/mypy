--- conflicted
+++ resolved
@@ -143,10 +143,6 @@
 # types.
 ini_config_types: Final[dict[str, _INI_PARSER_CALLABLE]] = {
     "python_version": parse_version,
-<<<<<<< HEAD
-    "strict_optional_whitelist": str.split,
-=======
->>>>>>> 80c09d56
     "custom_typing_module": str,
     "custom_typeshed_dir": expand_path,
     "mypy_path": lambda s: [expand_path(p.strip()) for p in re.split("[,:]", s)],
