--- conflicted
+++ resolved
@@ -16,13 +16,8 @@
     import tomli as tomllib
 
 from collections.abc import Mapping, MutableMapping, Sequence
-<<<<<<< HEAD
 from typing import Any, Callable, Final, TextIO, Union, cast
-from typing_extensions import TypeAlias as _TypeAlias
-=======
-from typing import Any, Callable, Final, TextIO, Union
 from typing_extensions import Never, TypeAlias
->>>>>>> feeb3f00
 
 from mypy import defaults
 from mypy.options import PER_MODULE_OPTIONS, Options
