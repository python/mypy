--- conflicted
+++ resolved
@@ -5,11 +5,7 @@
 # - Release versions have the form "0.NNN".
 # - Dev versions have the form "0.NNN+dev" (PLUS sign to conform to PEP 440).
 # - For 1.0 we'll switch back to 1.2.3 form.
-<<<<<<< HEAD
-__version__ = '0.750'
-=======
 __version__ = '0.760+dev'
->>>>>>> 130663b6
 base_version = __version__
 
 mypy_dir = os.path.abspath(os.path.dirname(os.path.dirname(__file__)))
