--- conflicted
+++ resolved
@@ -2,15 +2,6 @@
 from typing_extensions import Final
 
 from mypy.nodes import (
-<<<<<<< HEAD
-    Expression, ComparisonExpr, OpExpr, MemberExpr, UnaryExpr, StarExpr, IndexExpr, LITERAL_YES,
-    LITERAL_NO, NameExpr, LITERAL_TYPE, IntExpr, FloatExpr, ComplexExpr, StrExpr, BytesExpr,
-    UnicodeExpr, ListExpr, TupleExpr, SetExpr, DictExpr, CallExpr, SliceExpr, CastExpr,
-    ConditionalExpr, EllipsisExpr, YieldFromExpr, YieldExpr, RevealExpr, SuperExpr, Var,
-    TypeApplication, LambdaExpr, ListComprehension, SetComprehension, DictionaryComprehension,
-    GeneratorExpr, BackquoteExpr, TypeVarExpr, TypeAliasExpr, NamedTupleExpr, EnumCallExpr,
-    TypedDictExpr, NewTypeExpr, PromoteExpr, AwaitExpr, TempNode, AssignmentExpr, ParamSpecExpr
-=======
     LITERAL_NO,
     LITERAL_TYPE,
     LITERAL_YES,
@@ -57,9 +48,9 @@
     TypeVarExpr,
     TypeVarTupleExpr,
     UnaryExpr,
+    Var,
     YieldExpr,
     YieldFromExpr,
->>>>>>> b1364c59
 )
 from mypy.visitor import ExpressionVisitor
 
@@ -152,11 +143,7 @@
         return ("Literal", e.value)
 
     def visit_str_expr(self, e: StrExpr) -> Key:
-<<<<<<< HEAD
         return ('Literal', e.value)
-=======
-        return ("Literal", e.value)
->>>>>>> b1364c59
 
     def visit_bytes_expr(self, e: BytesExpr) -> Key:
         return ("Literal", e.value)
