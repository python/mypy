"""Classes for producing HTML reports about imprecision."""

from __future__ import annotations

import collections
import itertools
import json
import os
import shutil
import sys
import sysconfig
import time
import tokenize
from abc import ABCMeta, abstractmethod
from collections.abc import Callable, Iterator
from operator import attrgetter
from typing import Any, Final, TypeAlias as _TypeAlias
from urllib.request import pathname2url

from mypy import stats
from mypy.defaults import REPORTER_NAMES
from mypy.nodes import Expression, FuncDef, MypyFile
from mypy.options import Options
from mypy.traverser import TraverserVisitor
from mypy.types import Type, TypeOfAny
from mypy.version import __version__

try:
<<<<<<< HEAD
    from lxml import etree
=======
    if sys.version_info >= (3, 14) and bool(sysconfig.get_config_var("Py_GIL_DISABLED")):
        # lxml doesn't support free-threading yet
        LXML_INSTALLED = False
    else:
        from lxml import etree  # type: ignore[import-untyped]
>>>>>>> 88a3c583

        LXML_INSTALLED = True
except ImportError:
    LXML_INSTALLED = False

type_of_any_name_map: Final[collections.OrderedDict[int, str]] = collections.OrderedDict(
    [
        (TypeOfAny.unannotated, "Unannotated"),
        (TypeOfAny.explicit, "Explicit"),
        (TypeOfAny.from_unimported_type, "Unimported"),
        (TypeOfAny.from_omitted_generics, "Omitted Generics"),
        (TypeOfAny.from_error, "Error"),
        (TypeOfAny.special_form, "Special Form"),
        (TypeOfAny.implementation_artifact, "Implementation Artifact"),
    ]
)

ReporterClasses: _TypeAlias = dict[
    str, tuple[Callable[["Reports", str], "AbstractReporter"], bool]
]

reporter_classes: Final[ReporterClasses] = {}


class Reports:
    def __init__(self, data_dir: str, report_dirs: dict[str, str]) -> None:
        self.data_dir = data_dir
        self.reporters: list[AbstractReporter] = []
        self.named_reporters: dict[str, AbstractReporter] = {}

        for report_type, report_dir in sorted(report_dirs.items()):
            self.add_report(report_type, report_dir)

    def add_report(self, report_type: str, report_dir: str) -> AbstractReporter:
        try:
            return self.named_reporters[report_type]
        except KeyError:
            pass
        reporter_cls, needs_lxml = reporter_classes[report_type]
        if needs_lxml and not LXML_INSTALLED:
            print(
                (
                    "You must install the lxml package before you can run mypy"
                    " with `--{}-report`.\n"
                    "You can do this with `python3 -m pip install lxml`."
                ).format(report_type),
                file=sys.stderr,
            )
            raise ImportError
        reporter = reporter_cls(self, report_dir)
        self.reporters.append(reporter)
        self.named_reporters[report_type] = reporter
        return reporter

    def file(
        self,
        tree: MypyFile,
        modules: dict[str, MypyFile],
        type_map: dict[Expression, Type],
        options: Options,
    ) -> None:
        for reporter in self.reporters:
            reporter.on_file(tree, modules, type_map, options)

    def finish(self) -> None:
        for reporter in self.reporters:
            reporter.on_finish()


class AbstractReporter(metaclass=ABCMeta):
    def __init__(self, reports: Reports, output_dir: str) -> None:
        self.output_dir = output_dir
        if output_dir != "<memory>":
            os.makedirs(output_dir, exist_ok=True)

    @abstractmethod
    def on_file(
        self,
        tree: MypyFile,
        modules: dict[str, MypyFile],
        type_map: dict[Expression, Type],
        options: Options,
    ) -> None:
        pass

    @abstractmethod
    def on_finish(self) -> None:
        pass


def register_reporter(
    report_name: str,
    reporter: Callable[[Reports, str], AbstractReporter],
    needs_lxml: bool = False,
) -> None:
    reporter_classes[report_name] = (reporter, needs_lxml)


def alias_reporter(source_reporter: str, target_reporter: str) -> None:
    reporter_classes[target_reporter] = reporter_classes[source_reporter]


def should_skip_path(path: str) -> bool:
    if stats.is_special_module(path):
        return True
    if path.startswith(".."):
        return True
    if "stubs" in path.split("/") or "stubs" in path.split(os.sep):
        return True
    return False


def iterate_python_lines(path: str) -> Iterator[tuple[int, str]]:
    """Return an iterator over (line number, line text) from a Python file."""
    if not os.path.isdir(path):  # can happen with namespace packages
        with tokenize.open(path) as input_file:
            yield from enumerate(input_file, 1)


class FuncCounterVisitor(TraverserVisitor):
    def __init__(self) -> None:
        super().__init__()
        self.counts = [0, 0]

    def visit_func_def(self, defn: FuncDef) -> None:
        self.counts[defn.type is not None] += 1


class LineCountReporter(AbstractReporter):
    def __init__(self, reports: Reports, output_dir: str) -> None:
        super().__init__(reports, output_dir)
        self.counts: dict[str, tuple[int, int, int, int]] = {}

    def on_file(
        self,
        tree: MypyFile,
        modules: dict[str, MypyFile],
        type_map: dict[Expression, Type],
        options: Options,
    ) -> None:
        # Count physical lines.  This assumes the file's encoding is a
        # superset of ASCII (or at least uses \n in its line endings).
        if not os.path.isdir(tree.path):  # can happen with namespace packages
            with open(tree.path, "rb") as f:
                physical_lines = len(f.readlines())
        else:
            physical_lines = 0

        func_counter = FuncCounterVisitor()
        tree.accept(func_counter)
        unannotated_funcs, annotated_funcs = func_counter.counts
        total_funcs = annotated_funcs + unannotated_funcs

        # Don't count lines or functions as annotated if they have their errors ignored.
        if options.ignore_errors:
            annotated_funcs = 0

        imputed_annotated_lines = (
            physical_lines * annotated_funcs // total_funcs if total_funcs else physical_lines
        )

        self.counts[tree._fullname] = (
            imputed_annotated_lines,
            physical_lines,
            annotated_funcs,
            total_funcs,
        )

    def on_finish(self) -> None:
        counts: list[tuple[tuple[int, int, int, int], str]] = sorted(
            ((c, p) for p, c in self.counts.items()), reverse=True
        )
        total_counts = tuple(sum(c[i] for c, p in counts) for i in range(4))
        with open(os.path.join(self.output_dir, "linecount.txt"), "w") as f:
            f.write("{:7} {:7} {:6} {:6} total\n".format(*total_counts))
            for c, p in counts:
                f.write(f"{c[0]:7} {c[1]:7} {c[2]:6} {c[3]:6} {p}\n")


register_reporter("linecount", LineCountReporter)


class AnyExpressionsReporter(AbstractReporter):
    """Report frequencies of different kinds of Any types."""

    def __init__(self, reports: Reports, output_dir: str) -> None:
        super().__init__(reports, output_dir)
        self.counts: dict[str, tuple[int, int]] = {}
        self.any_types_counter: dict[str, collections.Counter[int]] = {}

    def on_file(
        self,
        tree: MypyFile,
        modules: dict[str, MypyFile],
        type_map: dict[Expression, Type],
        options: Options,
    ) -> None:
        visitor = stats.StatisticsVisitor(
            inferred=True,
            filename=tree.fullname,
            modules=modules,
            typemap=type_map,
            all_nodes=True,
            visit_untyped_defs=False,
        )
        tree.accept(visitor)
        self.any_types_counter[tree.fullname] = visitor.type_of_any_counter
        num_unanalyzed_lines = list(visitor.line_map.values()).count(stats.TYPE_UNANALYZED)
        # count each line of dead code as one expression of type "Any"
        num_any = visitor.num_any_exprs + num_unanalyzed_lines
        num_total = visitor.num_imprecise_exprs + visitor.num_precise_exprs + num_any
        if num_total > 0:
            self.counts[tree.fullname] = (num_any, num_total)

    def on_finish(self) -> None:
        self._report_any_exprs()
        self._report_types_of_anys()

    def _write_out_report(
        self, filename: str, header: list[str], rows: list[list[str]], footer: list[str]
    ) -> None:
        row_len = len(header)
        assert all(len(row) == row_len for row in rows + [header, footer])
        min_column_distance = 3  # minimum distance between numbers in two columns
        widths = [-1] * row_len
        for row in rows + [header, footer]:
            for i, value in enumerate(row):
                widths[i] = max(widths[i], len(value))
        for i, w in enumerate(widths):
            # Do not add min_column_distance to the first column.
            if i > 0:
                widths[i] = w + min_column_distance
        with open(os.path.join(self.output_dir, filename), "w") as f:
            header_str = ("{:>{}}" * len(widths)).format(*itertools.chain(*zip(header, widths)))
            separator = "-" * len(header_str)
            f.write(header_str + "\n")
            f.write(separator + "\n")
            for row_values in rows:
                r = ("{:>{}}" * len(widths)).format(*itertools.chain(*zip(row_values, widths)))
                f.write(r + "\n")
            f.write(separator + "\n")
            footer_str = ("{:>{}}" * len(widths)).format(*itertools.chain(*zip(footer, widths)))
            f.write(footer_str + "\n")

    def _report_any_exprs(self) -> None:
        total_any = sum(num_any for num_any, _ in self.counts.values())
        total_expr = sum(total for _, total in self.counts.values())
        total_coverage = 100.0
        if total_expr > 0:
            total_coverage = (float(total_expr - total_any) / float(total_expr)) * 100

        column_names = ["Name", "Anys", "Exprs", "Coverage"]
        rows: list[list[str]] = []
        for filename in sorted(self.counts):
            (num_any, num_total) = self.counts[filename]
            coverage = (float(num_total - num_any) / float(num_total)) * 100
            coverage_str = f"{coverage:.2f}%"
            rows.append([filename, str(num_any), str(num_total), coverage_str])
        rows.sort(key=lambda x: x[0])
        total_row = ["Total", str(total_any), str(total_expr), f"{total_coverage:.2f}%"]
        self._write_out_report("any-exprs.txt", column_names, rows, total_row)

    def _report_types_of_anys(self) -> None:
        total_counter: collections.Counter[int] = collections.Counter()
        for counter in self.any_types_counter.values():
            for any_type, value in counter.items():
                total_counter[any_type] += value
        file_column_name = "Name"
        total_row_name = "Total"
        column_names = [file_column_name] + list(type_of_any_name_map.values())
        rows: list[list[str]] = []
        for filename, counter in self.any_types_counter.items():
            rows.append([filename] + [str(counter[typ]) for typ in type_of_any_name_map])
        rows.sort(key=lambda x: x[0])
        total_row = [total_row_name] + [str(total_counter[typ]) for typ in type_of_any_name_map]
        self._write_out_report("types-of-anys.txt", column_names, rows, total_row)


register_reporter("any-exprs", AnyExpressionsReporter)


class LineCoverageVisitor(TraverserVisitor):
    def __init__(self, source: list[str]) -> None:
        self.source = source

        # For each line of source, we maintain a pair of
        #  * the indentation level of the surrounding function
        #    (-1 if not inside a function), and
        #  * whether the surrounding function is typed.
        # Initially, everything is covered at indentation level -1.
        self.lines_covered = [(-1, True) for l in source]

    # The Python AST has position information for the starts of
    # elements, but not for their ends. Fortunately the
    # indentation-based syntax makes it pretty easy to find where a
    # block ends without doing any real parsing.

    # TODO: Handle line continuations (explicit and implicit) and
    # multi-line string literals. (But at least line continuations
    # are normally more indented than their surrounding block anyways,
    # by PEP 8.)

    def indentation_level(self, line_number: int) -> int | None:
        """Return the indentation of a line of the source (specified by
        zero-indexed line number). Returns None for blank lines or comments."""
        line = self.source[line_number]
        indent = 0
        for char in list(line):
            if char == " ":
                indent += 1
            elif char == "\t":
                indent = 8 * ((indent + 8) // 8)
            elif char == "#":
                # Line is a comment; ignore it
                return None
            elif char == "\n":
                # Line is entirely whitespace; ignore it
                return None
            # TODO line continuation (\)
            else:
                # Found a non-whitespace character
                return indent
        # Line is entirely whitespace, and at end of file
        # with no trailing newline; ignore it
        return None

    def visit_func_def(self, defn: FuncDef) -> None:
        start_line = defn.line - 1
        start_indent = None
        # When a function is decorated, sometimes the start line will point to
        # whitespace or comments between the decorator and the function, so
        # we have to look for the start.
        while start_line < len(self.source):
            start_indent = self.indentation_level(start_line)
            if start_indent is not None:
                break
            start_line += 1
        # If we can't find the function give up and don't annotate anything.
        # Our line numbers are not reliable enough to be asserting on.
        if start_indent is None:
            return

        cur_line = start_line + 1
        end_line = cur_line
        # After this loop, function body will be lines [start_line, end_line)
        while cur_line < len(self.source):
            cur_indent = self.indentation_level(cur_line)
            if cur_indent is None:
                # Consume the line, but don't mark it as belonging to the function yet.
                cur_line += 1
            elif cur_indent > start_indent:
                # A non-blank line that belongs to the function.
                cur_line += 1
                end_line = cur_line
            else:
                # We reached a line outside the function definition.
                break

        is_typed = defn.type is not None
        for line in range(start_line, end_line):
            old_indent, _ = self.lines_covered[line]
            # If there was an old indent level for this line, and the new
            # level isn't increasing the indentation, ignore it.
            # This is to be defensive against funniness in our line numbers,
            # which are not always reliable.
            if old_indent <= start_indent:
                self.lines_covered[line] = (start_indent, is_typed)

        # Visit the body, in case there are nested functions
        super().visit_func_def(defn)


class LineCoverageReporter(AbstractReporter):
    """Exact line coverage reporter.

    This reporter writes a JSON dictionary with one field 'lines' to
    the file 'coverage.json' in the specified report directory. The
    value of that field is a dictionary which associates to each
    source file's absolute pathname the list of line numbers that
    belong to typed functions in that file.
    """

    def __init__(self, reports: Reports, output_dir: str) -> None:
        super().__init__(reports, output_dir)
        self.lines_covered: dict[str, list[int]] = {}

    def on_file(
        self,
        tree: MypyFile,
        modules: dict[str, MypyFile],
        type_map: dict[Expression, Type],
        options: Options,
    ) -> None:
        if os.path.isdir(tree.path):  # can happen with namespace packages
            return

        with open(tree.path) as f:
            tree_source = f.readlines()

        coverage_visitor = LineCoverageVisitor(tree_source)
        tree.accept(coverage_visitor)

        covered_lines = []
        for line_number, (_, typed) in enumerate(coverage_visitor.lines_covered):
            if typed:
                covered_lines.append(line_number + 1)

        self.lines_covered[os.path.abspath(tree.path)] = covered_lines

    def on_finish(self) -> None:
        with open(os.path.join(self.output_dir, "coverage.json"), "w") as f:
            json.dump({"lines": self.lines_covered}, f)


register_reporter("linecoverage", LineCoverageReporter)


class FileInfo:
    def __init__(self, name: str, module: str) -> None:
        self.name = name
        self.module = module
        self.counts = [0] * len(stats.precision_names)

    def total(self) -> int:
        return sum(self.counts)

    def attrib(self) -> dict[str, str]:
        return {name: str(val) for name, val in sorted(zip(stats.precision_names, self.counts))}


class MemoryXmlReporter(AbstractReporter):
    """Internal reporter that generates XML in memory.

    This is used by all other XML-based reporters to avoid duplication.
    """

    def __init__(self, reports: Reports, output_dir: str) -> None:
        super().__init__(reports, output_dir)

        self.xslt_html_path = os.path.join(reports.data_dir, "xml", "mypy-html.xslt")
        self.xslt_txt_path = os.path.join(reports.data_dir, "xml", "mypy-txt.xslt")
        self.css_html_path = os.path.join(reports.data_dir, "xml", "mypy-html.css")
        xsd_path = os.path.join(reports.data_dir, "xml", "mypy.xsd")
        self.schema = etree.XMLSchema(etree.parse(xsd_path))
        self.last_xml: Any | None = None
        self.files: list[FileInfo] = []

    # XML doesn't like control characters, but they are sometimes
    # legal in source code (e.g. comments, string literals).
    # Tabs (#x09) are allowed in XML content.
    control_fixer: Final = str.maketrans("".join(chr(i) for i in range(32) if i != 9), "?" * 31)

    def on_file(
        self,
        tree: MypyFile,
        modules: dict[str, MypyFile],
        type_map: dict[Expression, Type],
        options: Options,
    ) -> None:
        self.last_xml = None

        try:
            path = os.path.relpath(tree.path)
        except ValueError:
            return

        if should_skip_path(path) or os.path.isdir(path):
            return  # `path` can sometimes be a directory, see #11334

        visitor = stats.StatisticsVisitor(
            inferred=True,
            filename=tree.fullname,
            modules=modules,
            typemap=type_map,
            all_nodes=True,
        )
        tree.accept(visitor)

        root = etree.Element("mypy-report-file", name=path, module=tree._fullname)
        doc = etree.ElementTree(root)
        file_info = FileInfo(path, tree._fullname)

        for lineno, line_text in iterate_python_lines(path):
            status = visitor.line_map.get(lineno, stats.TYPE_EMPTY)
            file_info.counts[status] += 1
            etree.SubElement(
                root,
                "line",
                any_info=self._get_any_info_for_line(visitor, lineno),
                content=line_text.rstrip("\n").translate(self.control_fixer),
                number=str(lineno),
                precision=stats.precision_names[status],
            )
        # Assumes a layout similar to what XmlReporter uses.
        xslt_path = os.path.relpath("mypy-html.xslt", path)
        transform_pi = etree.ProcessingInstruction(
            "xml-stylesheet", f'type="text/xsl" href="{pathname2url(xslt_path)}"'
        )
        root.addprevious(transform_pi)
        self.schema.assertValid(doc)

        self.last_xml = doc
        self.files.append(file_info)

    @staticmethod
    def _get_any_info_for_line(visitor: stats.StatisticsVisitor, lineno: int) -> str:
        if lineno in visitor.any_line_map:
            result = "Any Types on this line: "
            counter: collections.Counter[int] = collections.Counter()
            for typ in visitor.any_line_map[lineno]:
                counter[typ.type_of_any] += 1
            for any_type, occurrences in counter.items():
                result += f"\n{type_of_any_name_map[any_type]} (x{occurrences})"
            return result
        else:
            return "No Anys on this line!"

    def on_finish(self) -> None:
        self.last_xml = None
        # index_path = os.path.join(self.output_dir, 'index.xml')
        output_files = sorted(self.files, key=lambda x: x.module)

        root = etree.Element("mypy-report-index", name="index")
        doc = etree.ElementTree(root)

        for file_info in output_files:
            etree.SubElement(
                root,
                "file",
                file_info.attrib(),
                module=file_info.module,
                name=pathname2url(file_info.name),
                total=str(file_info.total()),
            )
        xslt_path = os.path.relpath("mypy-html.xslt", ".")
        transform_pi = etree.ProcessingInstruction(
            "xml-stylesheet", f'type="text/xsl" href="{pathname2url(xslt_path)}"'
        )
        root.addprevious(transform_pi)
        self.schema.assertValid(doc)

        self.last_xml = doc


register_reporter("memory-xml", MemoryXmlReporter, needs_lxml=True)


def get_line_rate(covered_lines: int, total_lines: int) -> str:
    if total_lines == 0:
        return str(1.0)
    else:
        return f"{covered_lines / total_lines:.4f}"


class CoberturaPackage:
    """Container for XML and statistics mapping python modules to Cobertura package."""

    def __init__(self, name: str) -> None:
        self.name = name
        self.classes: dict[str, Any] = {}
        self.packages: dict[str, CoberturaPackage] = {}
        self.total_lines = 0
        self.covered_lines = 0

    def as_xml(self) -> Any:
        package_element = etree.Element("package", complexity="1.0", name=self.name)
        package_element.attrib["branch-rate"] = "0"
        package_element.attrib["line-rate"] = get_line_rate(self.covered_lines, self.total_lines)
        classes_element = etree.SubElement(package_element, "classes")
        for class_name in sorted(self.classes):
            classes_element.append(self.classes[class_name])
        self.add_packages(package_element)
        return package_element

    def add_packages(self, parent_element: Any) -> None:
        if self.packages:
            packages_element = etree.SubElement(parent_element, "packages")
            for package in sorted(self.packages.values(), key=attrgetter("name")):
                packages_element.append(package.as_xml())


class CoberturaXmlReporter(AbstractReporter):
    """Reporter for generating Cobertura compliant XML."""

    def __init__(self, reports: Reports, output_dir: str) -> None:
        super().__init__(reports, output_dir)

        self.root = etree.Element("coverage", timestamp=str(int(time.time())), version=__version__)
        self.doc = etree.ElementTree(self.root)
        self.root_package = CoberturaPackage(".")

    def on_file(
        self,
        tree: MypyFile,
        modules: dict[str, MypyFile],
        type_map: dict[Expression, Type],
        options: Options,
    ) -> None:
        path = os.path.relpath(tree.path)
        visitor = stats.StatisticsVisitor(
            inferred=True,
            filename=tree.fullname,
            modules=modules,
            typemap=type_map,
            all_nodes=True,
        )
        tree.accept(visitor)

        class_name = os.path.basename(path)
        file_info = FileInfo(path, tree._fullname)
        class_element = etree.Element("class", complexity="1.0", filename=path, name=class_name)
        etree.SubElement(class_element, "methods")
        lines_element = etree.SubElement(class_element, "lines")

        class_lines_covered = 0
        class_total_lines = 0
        for lineno, _ in iterate_python_lines(path):
            status = visitor.line_map.get(lineno, stats.TYPE_EMPTY)
            hits = 0
            branch = False
            if status == stats.TYPE_EMPTY:
                continue
            class_total_lines += 1
            if status != stats.TYPE_ANY:
                class_lines_covered += 1
                hits = 1
            if status == stats.TYPE_IMPRECISE:
                branch = True
            file_info.counts[status] += 1
            line_element = etree.SubElement(
                lines_element,
                "line",
                branch=str(branch).lower(),
                hits=str(hits),
                number=str(lineno),
                precision=stats.precision_names[status],
            )
            if branch:
                line_element.attrib["condition-coverage"] = "50% (1/2)"
        class_element.attrib["branch-rate"] = "0"
        class_element.attrib["line-rate"] = get_line_rate(class_lines_covered, class_total_lines)
        # parent_module is set to whichever module contains this file.  For most files, we want
        # to simply strip the last element off of the module.  But for __init__.py files,
        # the module == the parent module.
        parent_module = file_info.module.rsplit(".", 1)[0]
        if file_info.name.endswith("__init__.py"):
            parent_module = file_info.module

        if parent_module not in self.root_package.packages:
            self.root_package.packages[parent_module] = CoberturaPackage(parent_module)
        current_package = self.root_package.packages[parent_module]
        packages_to_update = [self.root_package, current_package]
        for package in packages_to_update:
            package.total_lines += class_total_lines
            package.covered_lines += class_lines_covered
        current_package.classes[class_name] = class_element

    def on_finish(self) -> None:
        self.root.attrib["line-rate"] = get_line_rate(
            self.root_package.covered_lines, self.root_package.total_lines
        )
        self.root.attrib["branch-rate"] = "0"
        self.root.attrib["lines-covered"] = str(self.root_package.covered_lines)
        self.root.attrib["lines-valid"] = str(self.root_package.total_lines)
        sources = etree.SubElement(self.root, "sources")
        source_element = etree.SubElement(sources, "source")
        source_element.text = os.getcwd()
        self.root_package.add_packages(self.root)
        out_path = os.path.join(self.output_dir, "cobertura.xml")
        self.doc.write(out_path, encoding="utf-8", pretty_print=True)
        print("Generated Cobertura report:", os.path.abspath(out_path))


register_reporter("cobertura-xml", CoberturaXmlReporter, needs_lxml=True)


class AbstractXmlReporter(AbstractReporter):
    """Internal abstract class for reporters that work via XML."""

    def __init__(self, reports: Reports, output_dir: str) -> None:
        super().__init__(reports, output_dir)

        memory_reporter = reports.add_report("memory-xml", "<memory>")
        assert isinstance(memory_reporter, MemoryXmlReporter)
        # The dependency will be called first.
        self.memory_xml = memory_reporter


class XmlReporter(AbstractXmlReporter):
    """Public reporter that exports XML.

    The produced XML files contain a reference to the absolute path
    of the html transform, so they will be locally viewable in a browser.

    However, there is a bug in Chrome and all other WebKit-based browsers
    that makes it fail from file:// URLs but work on http:// URLs.
    """

    def on_file(
        self,
        tree: MypyFile,
        modules: dict[str, MypyFile],
        type_map: dict[Expression, Type],
        options: Options,
    ) -> None:
        last_xml = self.memory_xml.last_xml
        if last_xml is None:
            return
        path = os.path.relpath(tree.path)
        if path.startswith(".."):
            return
        out_path = os.path.join(self.output_dir, "xml", path + ".xml")
        os.makedirs(os.path.dirname(out_path), exist_ok=True)
        last_xml.write(out_path, encoding="utf-8")

    def on_finish(self) -> None:
        last_xml = self.memory_xml.last_xml
        assert last_xml is not None
        out_path = os.path.join(self.output_dir, "index.xml")
        out_xslt = os.path.join(self.output_dir, "mypy-html.xslt")
        out_css = os.path.join(self.output_dir, "mypy-html.css")
        last_xml.write(out_path, encoding="utf-8")
        shutil.copyfile(self.memory_xml.xslt_html_path, out_xslt)
        shutil.copyfile(self.memory_xml.css_html_path, out_css)
        print("Generated XML report:", os.path.abspath(out_path))


register_reporter("xml", XmlReporter, needs_lxml=True)


class XsltHtmlReporter(AbstractXmlReporter):
    """Public reporter that exports HTML via XSLT.

    This is slightly different than running `xsltproc` on the .xml files,
    because it passes a parameter to rewrite the links.
    """

    def __init__(self, reports: Reports, output_dir: str) -> None:
        super().__init__(reports, output_dir)

        self.xslt_html = etree.XSLT(etree.parse(self.memory_xml.xslt_html_path))
        self.param_html = etree.XSLT.strparam("html")

    def on_file(
        self,
        tree: MypyFile,
        modules: dict[str, MypyFile],
        type_map: dict[Expression, Type],
        options: Options,
    ) -> None:
        last_xml = self.memory_xml.last_xml
        if last_xml is None:
            return
        path = os.path.relpath(tree.path)
        if path.startswith(".."):
            return
        out_path = os.path.join(self.output_dir, "html", path + ".html")
        os.makedirs(os.path.dirname(out_path), exist_ok=True)
        transformed_html = bytes(self.xslt_html(last_xml, ext=self.param_html))
        with open(out_path, "wb") as out_file:
            out_file.write(transformed_html)

    def on_finish(self) -> None:
        last_xml = self.memory_xml.last_xml
        assert last_xml is not None
        out_path = os.path.join(self.output_dir, "index.html")
        out_css = os.path.join(self.output_dir, "mypy-html.css")
        transformed_html = bytes(self.xslt_html(last_xml, ext=self.param_html))
        with open(out_path, "wb") as out_file:
            out_file.write(transformed_html)
        shutil.copyfile(self.memory_xml.css_html_path, out_css)
        print("Generated HTML report (via XSLT):", os.path.abspath(out_path))


register_reporter("xslt-html", XsltHtmlReporter, needs_lxml=True)


class XsltTxtReporter(AbstractXmlReporter):
    """Public reporter that exports TXT via XSLT.

    Currently this only does the summary, not the individual reports.
    """

    def __init__(self, reports: Reports, output_dir: str) -> None:
        super().__init__(reports, output_dir)

        self.xslt_txt = etree.XSLT(etree.parse(self.memory_xml.xslt_txt_path))

    def on_file(
        self,
        tree: MypyFile,
        modules: dict[str, MypyFile],
        type_map: dict[Expression, Type],
        options: Options,
    ) -> None:
        pass

    def on_finish(self) -> None:
        last_xml = self.memory_xml.last_xml
        assert last_xml is not None
        out_path = os.path.join(self.output_dir, "index.txt")
        transformed_txt = bytes(self.xslt_txt(last_xml))
        with open(out_path, "wb") as out_file:
            out_file.write(transformed_txt)
        print("Generated TXT report (via XSLT):", os.path.abspath(out_path))


register_reporter("xslt-txt", XsltTxtReporter, needs_lxml=True)

alias_reporter("xslt-html", "html")
alias_reporter("xslt-txt", "txt")


class LinePrecisionReporter(AbstractReporter):
    """Report per-module line counts for typing precision.

    Each line is classified into one of these categories:

    * precise (fully type checked)
    * imprecise (Any types in a type component, such as List[Any])
    * any (something with an Any type, implicit or explicit)
    * empty (empty line, comment or docstring)
    * unanalyzed (mypy considers line unreachable)

    The meaning of these categories varies slightly depending on
    context.
    """

    def __init__(self, reports: Reports, output_dir: str) -> None:
        super().__init__(reports, output_dir)
        self.files: list[FileInfo] = []

    def on_file(
        self,
        tree: MypyFile,
        modules: dict[str, MypyFile],
        type_map: dict[Expression, Type],
        options: Options,
    ) -> None:
        try:
            path = os.path.relpath(tree.path)
        except ValueError:
            return

        if should_skip_path(path):
            return

        visitor = stats.StatisticsVisitor(
            inferred=True,
            filename=tree.fullname,
            modules=modules,
            typemap=type_map,
            all_nodes=True,
        )
        tree.accept(visitor)

        file_info = FileInfo(path, tree._fullname)
        for lineno, _ in iterate_python_lines(path):
            status = visitor.line_map.get(lineno, stats.TYPE_EMPTY)
            file_info.counts[status] += 1

        self.files.append(file_info)

    def on_finish(self) -> None:
        if not self.files:
            # Nothing to do.
            return
        output_files = sorted(self.files, key=lambda x: x.module)
        report_file = os.path.join(self.output_dir, "lineprecision.txt")
        width = max(4, max(len(info.module) for info in output_files))
        titles = ("Lines", "Precise", "Imprecise", "Any", "Empty", "Unanalyzed")
        widths = (width,) + tuple(len(t) for t in titles)
        fmt = "{:%d}  {:%d}  {:%d}  {:%d}  {:%d}  {:%d}  {:%d}\n" % widths
        with open(report_file, "w") as f:
            f.write(fmt.format("Name", *titles))
            f.write("-" * (width + 51) + "\n")
            for file_info in output_files:
                counts = file_info.counts
                f.write(
                    fmt.format(
                        file_info.module.ljust(width),
                        file_info.total(),
                        counts[stats.TYPE_PRECISE],
                        counts[stats.TYPE_IMPRECISE],
                        counts[stats.TYPE_ANY],
                        counts[stats.TYPE_EMPTY],
                        counts[stats.TYPE_UNANALYZED],
                    )
                )


register_reporter("lineprecision", LinePrecisionReporter)


# Reporter class names are defined twice to speed up mypy startup, as this
# module is slow to import. Ensure that the two definitions match.
assert set(reporter_classes) == set(REPORTER_NAMES)<|MERGE_RESOLUTION|>--- conflicted
+++ resolved
@@ -26,16 +26,11 @@
 from mypy.version import __version__
 
 try:
-<<<<<<< HEAD
-    from lxml import etree
-=======
     if sys.version_info >= (3, 14) and bool(sysconfig.get_config_var("Py_GIL_DISABLED")):
         # lxml doesn't support free-threading yet
         LXML_INSTALLED = False
     else:
-        from lxml import etree  # type: ignore[import-untyped]
->>>>>>> 88a3c583
-
+        from lxml import etree
         LXML_INSTALLED = True
 except ImportError:
     LXML_INSTALLED = False
