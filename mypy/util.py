"""Utility functions with no non-trivial dependencies."""

from __future__ import annotations

import argparse
import hashlib
import io
import os
import pathlib
import re
import shutil
import sys
import time
from importlib import resources as importlib_resources
from typing import IO, Callable, Container, Final, Iterable, Sequence, Sized, TypeVar
from typing_extensions import Literal

try:
    import curses

    import _curses  # noqa: F401

    CURSES_ENABLED = True
except ImportError:
    CURSES_ENABLED = False

T = TypeVar("T")

if sys.version_info >= (3, 9):
    TYPESHED_DIR: Final = str(importlib_resources.files("mypy") / "typeshed")
else:
    with importlib_resources.path(
        "mypy",  # mypy-c doesn't support __package__
        "py.typed",  # a marker file for type information, we assume typeshed to live in the same dir
    ) as _resource:
        TYPESHED_DIR = str(_resource.parent / "typeshed")


ENCODING_RE: Final = re.compile(rb"([ \t\v]*#.*(\r\n?|\n))??[ \t\v]*#.*coding[:=][ \t]*([-\w.]+)")

DEFAULT_SOURCE_OFFSET: Final = 4
DEFAULT_COLUMNS: Final = 80

# At least this number of columns will be shown on each side of
# error location when printing source code snippet.
MINIMUM_WIDTH: Final = 20

# VT100 color code processing was added in Windows 10, but only the second major update,
# Threshold 2. Fortunately, everyone (even on LTSB, Long Term Support Branch) should
# have a version of Windows 10 newer than this. Note that Windows 8 and below are not
# supported, but are either going out of support, or make up only a few % of the market.
MINIMUM_WINDOWS_MAJOR_VT100: Final = 10
MINIMUM_WINDOWS_BUILD_VT100: Final = 10586

SPECIAL_DUNDERS: Final = frozenset(
    ("__init__", "__new__", "__call__", "__init_subclass__", "__class_getitem__")
)


def is_dunder(name: str, exclude_special: bool = False) -> bool:
    """Returns whether name is a dunder name.

    Args:
        exclude_special: Whether to return False for a couple special dunder methods.

    """
    if exclude_special and name in SPECIAL_DUNDERS:
        return False
    return name.startswith("__") and name.endswith("__")


def is_sunder(name: str) -> bool:
    return not is_dunder(name) and name.startswith("_") and name.endswith("_")


def split_module_names(mod_name: str) -> list[str]:
    """Return the module and all parent module names.

    So, if `mod_name` is 'a.b.c', this function will return
    ['a.b.c', 'a.b', and 'a'].
    """
    out = [mod_name]
    while "." in mod_name:
        mod_name = mod_name.rsplit(".", 1)[0]
        out.append(mod_name)
    return out


def module_prefix(modules: Iterable[str], target: str) -> str | None:
    result = split_target(modules, target)
    if result is None:
        return None
    return result[0]


def split_target(modules: Iterable[str], target: str) -> tuple[str, str] | None:
    remaining: list[str] = []
    while True:
        if target in modules:
            return target, ".".join(remaining)
        components = target.rsplit(".", 1)
        if len(components) == 1:
            return None
        target = components[0]
        remaining.insert(0, components[1])


def short_type(obj: object) -> str:
    """Return the last component of the type name of an object.

    If obj is None, return 'nil'. For example, if obj is 1, return 'int'.
    """
    if obj is None:
        return "nil"
    t = str(type(obj))
    return t.split(".")[-1].rstrip("'>")


def find_python_encoding(text: bytes) -> tuple[str, int]:
    """PEP-263 for detecting Python file encoding"""
    result = ENCODING_RE.match(text)
    if result:
        line = 2 if result.group(1) else 1
        encoding = result.group(3).decode("ascii")
        # Handle some aliases that Python is happy to accept and that are used in the wild.
        if encoding.startswith(("iso-latin-1-", "latin-1-")) or encoding == "iso-latin-1":
            encoding = "latin-1"
        return encoding, line
    else:
        default_encoding = "utf8"
        return default_encoding, -1


def bytes_to_human_readable_repr(b: bytes) -> str:
    """Converts bytes into some human-readable representation. Unprintable
    bytes such as the nul byte are escaped. For example:

        >>> b = bytes([102, 111, 111, 10, 0])
        >>> s = bytes_to_human_readable_repr(b)
        >>> print(s)
        foo\n\x00
        >>> print(repr(s))
        'foo\\n\\x00'
    """
    return repr(b)[2:-1]


class DecodeError(Exception):
    """Exception raised when a file cannot be decoded due to an unknown encoding type.

    Essentially a wrapper for the LookupError raised by `bytearray.decode`
    """


def decode_python_encoding(source: bytes) -> str:
    """Read the Python file with while obeying PEP-263 encoding detection.

    Returns the source as a string.
    """
    # check for BOM UTF-8 encoding and strip it out if present
    if source.startswith(b"\xef\xbb\xbf"):
        encoding = "utf8"
        source = source[3:]
    else:
        # look at first two lines and check if PEP-263 coding is present
        encoding, _ = find_python_encoding(source)

    try:
        source_text = source.decode(encoding)
    except LookupError as lookuperr:
        raise DecodeError(str(lookuperr)) from lookuperr
    return source_text


def read_py_file(path: str, read: Callable[[str], bytes]) -> list[str] | None:
    """Try reading a Python file as list of source lines.

    Return None if something goes wrong.
    """
    try:
        source = read(path)
    except OSError:
        return None
    else:
        try:
            source_lines = decode_python_encoding(source).splitlines()
        except DecodeError:
            return None
        return source_lines


def trim_source_line(line: str, max_len: int, col: int, min_width: int) -> tuple[str, int]:
    """Trim a line of source code to fit into max_len.

    Show 'min_width' characters on each side of 'col' (an error location). If either
    start or end is trimmed, this is indicated by adding '...' there.
    A typical result looks like this:
        ...some_variable = function_to_call(one_arg, other_arg) or...

    Return the trimmed string and the column offset to to adjust error location.
    """
    if max_len < 2 * min_width + 1:
        # In case the window is too tiny it is better to still show something.
        max_len = 2 * min_width + 1

    # Trivial case: line already fits in.
    if len(line) <= max_len:
        return line, 0

    # If column is not too large so that there is still min_width after it,
    # the line doesn't need to be trimmed at the start.
    if col + min_width < max_len:
        return line[:max_len] + "...", 0

    # Otherwise, if the column is not too close to the end, trim both sides.
    if col < len(line) - min_width - 1:
        offset = col - max_len + min_width + 1
        return "..." + line[offset : col + min_width + 1] + "...", offset - 3

    # Finally, if the column is near the end, just trim the start.
    return "..." + line[-max_len:], len(line) - max_len - 3


def get_mypy_comments(source: str) -> list[tuple[int, str]]:
    PREFIX = "# mypy: "
    # Don't bother splitting up the lines unless we know it is useful
    if PREFIX not in source:
        return []
    lines = source.split("\n")
    results = []
    for i, line in enumerate(lines):
        if line.startswith(PREFIX):
            results.append((i + 1, line[len(PREFIX) :]))

    return results


PASS_TEMPLATE: Final = """<?xml version="1.0" encoding="utf-8"?>
<testsuite errors="0" failures="0" name="mypy" skips="0" tests="1" time="{time:.3f}">
  <testcase classname="mypy" file="mypy" line="1" name="mypy-py{ver}-{platform}" time="{time:.3f}">
  </testcase>
</testsuite>
"""

FAIL_TEMPLATE: Final = """<?xml version="1.0" encoding="utf-8"?>
<testsuite errors="0" failures="1" name="mypy" skips="0" tests="1" time="{time:.3f}">
  <testcase classname="mypy" file="mypy" line="1" name="mypy-py{ver}-{platform}" time="{time:.3f}">
    <failure message="mypy produced messages">{text}</failure>
  </testcase>
</testsuite>
"""

ERROR_TEMPLATE: Final = """<?xml version="1.0" encoding="utf-8"?>
<testsuite errors="1" failures="0" name="mypy" skips="0" tests="1" time="{time:.3f}">
  <testcase classname="mypy" file="mypy" line="1" name="mypy-py{ver}-{platform}" time="{time:.3f}">
    <error message="mypy produced errors">{text}</error>
  </testcase>
</testsuite>
"""


def write_junit_xml(
    dt: float, serious: bool, messages: list[str], path: str, version: str, platform: str
) -> None:
    from xml.sax.saxutils import escape

    if not messages and not serious:
        xml = PASS_TEMPLATE.format(time=dt, ver=version, platform=platform)
    elif not serious:
        xml = FAIL_TEMPLATE.format(
            text=escape("\n".join(messages)), time=dt, ver=version, platform=platform
        )
    else:
        xml = ERROR_TEMPLATE.format(
            text=escape("\n".join(messages)), time=dt, ver=version, platform=platform
        )

    # checks for a directory structure in path and creates folders if needed
    xml_dirs = os.path.dirname(os.path.abspath(path))
    if not os.path.isdir(xml_dirs):
        os.makedirs(xml_dirs)

    with open(path, "wb") as f:
        f.write(xml.encode("utf-8"))


class IdMapper:
    """Generate integer ids for objects.

    Unlike id(), these start from 0 and increment by 1, and ids won't
    get reused across the life-time of IdMapper.

    Assume objects don't redefine __eq__ or __hash__.
    """

    def __init__(self) -> None:
        self.id_map: dict[object, int] = {}
        self.next_id = 0

    def id(self, o: object) -> int:
        if o not in self.id_map:
            self.id_map[o] = self.next_id
            self.next_id += 1
        return self.id_map[o]


def get_prefix(fullname: str) -> str:
    """Drop the final component of a qualified name (e.g. ('x.y' -> 'x')."""
    return fullname.rsplit(".", 1)[0]


def correct_relative_import(
    cur_mod_id: str, relative: int, target: str, is_cur_package_init_file: bool
) -> tuple[str, bool]:
    if relative == 0:
        return target, True
    parts = cur_mod_id.split(".")
    rel = relative
    if is_cur_package_init_file:
        rel -= 1
    ok = len(parts) >= rel
    if rel != 0:
        cur_mod_id = ".".join(parts[:-rel])
    return cur_mod_id + (("." + target) if target else ""), ok


fields_cache: Final[dict[type[object], list[str]]] = {}


def get_class_descriptors(cls: type[object]) -> Sequence[str]:
    import inspect  # Lazy import for minor startup speed win

    # Maintain a cache of type -> attributes defined by descriptors in the class
    # (that is, attributes from __slots__ and C extension classes)
    if cls not in fields_cache:
        members = inspect.getmembers(
            cls, lambda o: inspect.isgetsetdescriptor(o) or inspect.ismemberdescriptor(o)
        )
        fields_cache[cls] = [x for x, y in members if x != "__weakref__" and x != "__dict__"]
    return fields_cache[cls]


def replace_object_state(
    new: object, old: object, copy_dict: bool = False, skip_slots: tuple[str, ...] = ()
) -> None:
    """Copy state of old node to the new node.

    This handles cases where there is __dict__ and/or attribute descriptors
    (either from slots or because the type is defined in a C extension module).

    Assume that both objects have the same __class__.
    """
    if hasattr(old, "__dict__"):
        if copy_dict:
            new.__dict__ = dict(old.__dict__)
        else:
            new.__dict__ = old.__dict__

    for attr in get_class_descriptors(old.__class__):
        if attr in skip_slots:
            continue
        try:
            if hasattr(old, attr):
                setattr(new, attr, getattr(old, attr))
            elif hasattr(new, attr):
                delattr(new, attr)
        # There is no way to distinguish getsetdescriptors that allow
        # writes from ones that don't (I think?), so we just ignore
        # AttributeErrors if we need to.
        # TODO: What about getsetdescriptors that act like properties???
        except AttributeError:
            pass


def is_sub_path(path1: str, path2: str) -> bool:
    """Given two paths, return if path1 is a sub-path of path2."""
    return pathlib.Path(path2) in pathlib.Path(path1).parents


def hard_exit(status: int = 0) -> None:
    """Kill the current process without fully cleaning up.

    This can be quite a bit faster than a normal exit() since objects are not freed.
    """
    sys.stdout.flush()
    sys.stderr.flush()
    os._exit(status)


def unmangle(name: str) -> str:
    """Remove internal suffixes from a short name."""
    return name.rstrip("'")


def get_unique_redefinition_name(name: str, existing: Container[str]) -> str:
    """Get a simple redefinition name not present among existing.

    For example, for name 'foo' we try 'foo-redefinition', 'foo-redefinition2',
    'foo-redefinition3', etc. until we find one that is not in existing.
    """
    r_name = name + "-redefinition"
    if r_name not in existing:
        return r_name

    i = 2
    while r_name + str(i) in existing:
        i += 1
    return r_name + str(i)


def check_python_version(program: str) -> None:
    """Report issues with the Python used to run mypy, dmypy, or stubgen"""
    # Check for known bad Python versions.
    if sys.version_info[:2] < (3, 8):
        sys.exit(
            "Running {name} with Python 3.7 or lower is not supported; "
            "please upgrade to 3.8 or newer".format(name=program)
        )


def count_stats(messages: list[str]) -> tuple[int, int, int]:
    """Count total number of errors, notes and error_files in message list."""
    errors = [e for e in messages if ": error:" in e]
    error_files = {e.split(":")[0] for e in errors}
    notes = [e for e in messages if ": note:" in e]
    return len(errors), len(notes), len(error_files)


def split_words(msg: str) -> list[str]:
    """Split line of text into words (but not within quoted groups)."""
    next_word = ""
    res: list[str] = []
    allow_break = True
    for c in msg:
        if c == " " and allow_break:
            res.append(next_word)
            next_word = ""
            continue
        if c == '"':
            allow_break = not allow_break
        next_word += c
    res.append(next_word)
    return res


def get_terminal_width() -> int:
    """Get current terminal width if possible, otherwise return the default one."""
    return (
        int(os.getenv("MYPY_FORCE_TERMINAL_WIDTH", "0"))
        or shutil.get_terminal_size().columns
        or DEFAULT_COLUMNS
    )


def soft_wrap(msg: str, max_len: int, first_offset: int, num_indent: int = 0) -> str:
    """Wrap a long error message into few lines.

    Breaks will only happen between words, and never inside a quoted group
    (to avoid breaking types such as "Union[int, str]"). The 'first_offset' is
    the width before the start of first line.

    Pad every next line with 'num_indent' spaces. Every line will be at most 'max_len'
    characters, except if it is a single word or quoted group.

    For example:
               first_offset
        ------------------------
        path/to/file: error: 58: Some very long error message
            that needs to be split in separate lines.
            "Long[Type, Names]" are never split.
        ^^^^--------------------------------------------------
        num_indent           max_len
    """
    words = split_words(msg)
    next_line = words.pop(0)
    lines: list[str] = []
    while words:
        next_word = words.pop(0)
        max_line_len = max_len - num_indent if lines else max_len - first_offset
        # Add 1 to account for space between words.
        if len(next_line) + len(next_word) + 1 <= max_line_len:
            next_line += " " + next_word
        else:
            lines.append(next_line)
            next_line = next_word
    lines.append(next_line)
    padding = "\n" + " " * num_indent
    return padding.join(lines)


def hash_digest(data: bytes) -> str:
    """Compute a hash digest of some data.

    We use a cryptographic hash because we want a low probability of
    accidental collision, but we don't really care about any of the
    cryptographic properties.
    """
    # Once we drop Python 3.5 support, we should consider using
    # blake2b, which is faster.
    return hashlib.sha256(data).hexdigest()


def parse_gray_color(cup: bytes) -> str:
    """Reproduce a gray color in ANSI escape sequence"""
    if sys.platform == "win32":
        assert False, "curses is not available on Windows"
    set_color = "".join([cup[:-1].decode(), "m"])
    gray = curses.tparm(set_color.encode("utf-8"), 1, 9).decode()
    return gray


def should_force_color() -> bool:
    env_var = os.getenv("MYPY_FORCE_COLOR", os.getenv("FORCE_COLOR", "0"))
    try:
        return bool(int(env_var))
    except ValueError:
        return bool(env_var)


class FancyFormatter:
    """Apply color and bold font to terminal output.

    This currently only works on Linux and Mac.
    """

    def __init__(self, f_out: IO[str], f_err: IO[str], hide_error_codes: bool) -> None:
        self.hide_error_codes = hide_error_codes
        # Check if we are in a human-facing terminal on a supported platform.
        if sys.platform not in ("linux", "darwin", "win32", "emscripten"):
            self.dummy_term = True
            return
        if not should_force_color() and (not f_out.isatty() or not f_err.isatty()):
            self.dummy_term = True
            return
        if sys.platform == "win32":
            self.dummy_term = not self.initialize_win_colors()
        elif sys.platform == "emscripten":
            self.dummy_term = not self.initialize_vt100_colors()
        else:
            self.dummy_term = not self.initialize_unix_colors()
        if not self.dummy_term:
            self.colors = {
                "red": self.RED,
                "green": self.GREEN,
                "blue": self.BLUE,
                "yellow": self.YELLOW,
                "none": "",
            }

    def initialize_vt100_colors(self) -> bool:
        """Return True if initialization was successful and we can use colors, False otherwise"""
        # Windows and Emscripten can both use ANSI/VT100 escape sequences for color
        assert sys.platform in ("win32", "emscripten")
        self.BOLD = "\033[1m"
        self.UNDER = "\033[4m"
        self.BLUE = "\033[94m"
        self.GREEN = "\033[92m"
        self.RED = "\033[91m"
        self.YELLOW = "\033[93m"
        self.NORMAL = "\033[0m"
        self.DIM = "\033[2m"
        return True

    def initialize_win_colors(self) -> bool:
        """Return True if initialization was successful and we can use colors, False otherwise"""
        # Windows ANSI escape sequences are only supported on Threshold 2 and above.
        # we check with an assert at runtime and an if check for mypy, as asserts do not
        # yet narrow platform
        assert sys.platform == "win32"
        if sys.platform == "win32":
            winver = sys.getwindowsversion()
            if (
                winver.major < MINIMUM_WINDOWS_MAJOR_VT100
                or winver.build < MINIMUM_WINDOWS_BUILD_VT100
            ):
                return False
            import ctypes

            kernel32 = ctypes.windll.kernel32
            ENABLE_PROCESSED_OUTPUT = 0x1
            ENABLE_WRAP_AT_EOL_OUTPUT = 0x2
            ENABLE_VIRTUAL_TERMINAL_PROCESSING = 0x4
            STD_OUTPUT_HANDLE = -11
            kernel32.SetConsoleMode(
                kernel32.GetStdHandle(STD_OUTPUT_HANDLE),
                ENABLE_PROCESSED_OUTPUT
                | ENABLE_WRAP_AT_EOL_OUTPUT
                | ENABLE_VIRTUAL_TERMINAL_PROCESSING,
            )
            self.initialize_vt100_colors()
            return True
        return False

    def initialize_unix_colors(self) -> bool:
        """Return True if initialization was successful and we can use colors, False otherwise"""
        if sys.platform == "win32" or not CURSES_ENABLED:
            return False
        try:
            # setupterm wants a fd to potentially write an "initialization sequence".
            # We override sys.stdout for the daemon API so if stdout doesn't have an fd,
            # just give it /dev/null.
            try:
                fd = sys.stdout.fileno()
            except io.UnsupportedOperation:
                with open("/dev/null", "rb") as f:
                    curses.setupterm(fd=f.fileno())
            else:
                curses.setupterm(fd=fd)
        except curses.error:
            # Most likely terminfo not found.
            return False
        bold = curses.tigetstr("bold")
        under = curses.tigetstr("smul")
        set_color = curses.tigetstr("setaf")
        set_eseq = curses.tigetstr("cup")
        normal = curses.tigetstr("sgr0")

        if not (bold and under and set_color and set_eseq and normal):
            return False

        self.NORMAL = normal.decode()
        self.BOLD = bold.decode()
        self.UNDER = under.decode()
        self.DIM = parse_gray_color(set_eseq)
        self.BLUE = curses.tparm(set_color, curses.COLOR_BLUE).decode()
        self.GREEN = curses.tparm(set_color, curses.COLOR_GREEN).decode()
        self.RED = curses.tparm(set_color, curses.COLOR_RED).decode()
        self.YELLOW = curses.tparm(set_color, curses.COLOR_YELLOW).decode()
        return True

    def style(
        self,
        text: str,
        color: Literal["red", "green", "blue", "yellow", "none"],
        bold: bool = False,
        underline: bool = False,
        dim: bool = False,
    ) -> str:
        """Apply simple color and style (underlined or bold)."""
        if self.dummy_term:
            return text
        if bold:
            start = self.BOLD
        else:
            start = ""
        if underline:
            start += self.UNDER
        if dim:
            start += self.DIM
        return start + self.colors[color] + text + self.NORMAL

    def fit_in_terminal(
        self, messages: list[str], fixed_terminal_width: int | None = None
    ) -> list[str]:
        """Improve readability by wrapping error messages and trimming source code."""
        width = fixed_terminal_width or get_terminal_width()
        new_messages = messages.copy()
        for i, error in enumerate(messages):
            if ": error:" in error:
                loc, msg = error.split("error:", maxsplit=1)
                msg = soft_wrap(msg, width, first_offset=len(loc) + len("error: "))
                new_messages[i] = loc + "error:" + msg
            if error.startswith(" " * DEFAULT_SOURCE_OFFSET) and "^" not in error:
                # TODO: detecting source code highlights through an indent can be surprising.
                # Restore original error message and error location.
                error = error[DEFAULT_SOURCE_OFFSET:]
                marker_line = messages[i + 1]
                marker_column = marker_line.index("^")
                column = marker_column - DEFAULT_SOURCE_OFFSET
                if "~" not in marker_line:
                    marker = "^"
                else:
                    # +1 because both ends are included
                    marker = marker_line[marker_column : marker_line.rindex("~") + 1]

                # Let source have some space also on the right side, plus 6
                # to accommodate ... on each side.
                max_len = width - DEFAULT_SOURCE_OFFSET - 6
                source_line, offset = trim_source_line(error, max_len, column, MINIMUM_WIDTH)

                new_messages[i] = " " * DEFAULT_SOURCE_OFFSET + source_line
                # Also adjust the error marker position and trim error marker is needed.
                new_marker_line = " " * (DEFAULT_SOURCE_OFFSET + column - offset) + marker
                if len(new_marker_line) > len(new_messages[i]) and len(marker) > 3:
                    new_marker_line = new_marker_line[: len(new_messages[i]) - 3] + "..."
                new_messages[i + 1] = new_marker_line
        return new_messages

    def colorize(self, error: str) -> str:
        """Colorize an output line by highlighting the status and error code."""
        if ": error:" in error:
            loc, msg = error.split("error:", maxsplit=1)
            if self.hide_error_codes:
                return (
                    loc + self.style("error:", "red", bold=True) + self.highlight_quote_groups(msg)
                )
            codepos = msg.rfind("[")
            if codepos != -1:
                code = msg[codepos:]
                msg = msg[:codepos]
            else:
                code = ""  # no error code specified
            return (
                loc
                + self.style("error:", "red", bold=True)
                + self.highlight_quote_groups(msg)
                + self.style(code, "yellow")
            )
        elif ": note:" in error:
            loc, msg = error.split("note:", maxsplit=1)
            formatted = self.highlight_quote_groups(self.underline_link(msg))
            return loc + self.style("note:", "blue") + formatted
        elif error.startswith(" " * DEFAULT_SOURCE_OFFSET):
            # TODO: detecting source code highlights through an indent can be surprising.
            if "^" not in error:
                return self.style(error, "none", dim=True)
            return self.style(error, "red")
        else:
            return error

    def highlight_quote_groups(self, msg: str) -> str:
        """Make groups quoted with double quotes bold (including quotes).

        This is used to highlight types, attribute names etc.
        """
        if msg.count('"') % 2:
            # Broken error message, don't do any formatting.
            return msg
        parts = msg.split('"')
        out = ""
        for i, part in enumerate(parts):
            if i % 2 == 0:
                out += self.style(part, "none")
            else:
                out += self.style('"' + part + '"', "none", bold=True)
        return out

    def underline_link(self, note: str) -> str:
        """Underline a link in a note message (if any).

        This assumes there is at most one link in the message.
        """
        match = re.search(r"https?://\S*", note)
        if not match:
            return note
        start = match.start()
        end = match.end()
        return note[:start] + self.style(note[start:end], "none", underline=True) + note[end:]

    def format_success(self, n_sources: int, use_color: bool = True) -> str:
        """Format short summary in case of success.

        n_sources is total number of files passed directly on command line,
        i.e. excluding stubs and followed imports.
        """
        msg = f"Success: no issues found in {n_sources} source file{plural_s(n_sources)}"
        if not use_color:
            return msg
        return self.style(msg, "green", bold=True)

    def format_error(
        self,
        n_errors: int,
        n_files: int,
        n_sources: int,
        *,
        blockers: bool = False,
        use_color: bool = True,
    ) -> str:
        """Format a short summary in case of errors."""
        msg = f"Found {n_errors} error{plural_s(n_errors)} in {n_files} file{plural_s(n_files)}"
        if blockers:
            msg += " (errors prevented further checking)"
        else:
            msg += f" (checked {n_sources} source file{plural_s(n_sources)})"
        if not use_color:
            return msg
        return self.style(msg, "red", bold=True)


def is_typeshed_file(typeshed_dir: str | None, file: str) -> bool:
    typeshed_dir = typeshed_dir if typeshed_dir is not None else TYPESHED_DIR
    try:
        return os.path.commonpath((typeshed_dir, os.path.abspath(file))) == typeshed_dir
    except ValueError:  # Different drives on Windows
        return False


def is_stub_package_file(file: str) -> bool:
    # Use hacky heuristics to check whether file is part of a PEP 561 stub package.
    if not file.endswith(".pyi"):
        return False
    return any(component.endswith("-stubs") for component in os.path.split(os.path.abspath(file)))


def unnamed_function(name: str | None) -> bool:
    return name is not None and name == "_"


time_ref = time.perf_counter_ns


def time_spent_us(t0: int) -> int:
    return int((time.perf_counter_ns() - t0) / 1000)


def plural_s(s: int | Sized) -> str:
    count = s if isinstance(s, int) else len(s)
    if count != 1:
        return "s"
    else:
        return ""


<<<<<<< HEAD
class ColoredHelpFormatter(argparse.HelpFormatter):
    def __init__(
        self,
        prog: str,
        indent_increment: int = 2,
        max_help_position: int = 24,
        width: int | None = None,
        formatter: FancyFormatter | None = None,
    ) -> None:
        super().__init__(prog, indent_increment, max_help_position, width)
        self.fancy_fmt = formatter or FancyFormatter(sys.stdout, sys.stdin, False)

    def start_section(self, heading: str | None) -> None:
        if heading:
            heading = self.fancy_fmt.style(heading, "yellow")
        return super().start_section(heading)

    def _format_action(self, action: argparse.Action) -> str:
        action_help = super()._format_action(action)
        action_header = self._format_action_invocation(action)
        padding, header, help = action_help.partition(action_header)
        if not action.option_strings:  # positional-argument
            header = self.fancy_fmt.style(header, "green")
        else:  # --optional-argument METAVAR
            parts = []
            for part in header.split(", "):
                opt_str, space, metavar = part.partition(" ")
                opt_str = self.fancy_fmt.style(opt_str, "green")
                if metavar:
                    metavar = self.fancy_fmt.style(metavar, "blue")
                parts.append(opt_str + space + metavar)
            header = ", ".join(parts)
        return padding + header + help
=======
def quote_docstring(docstr: str) -> str:
    """Returns docstring correctly encapsulated in a single or double quoted form."""
    # Uses repr to get hint on the correct quotes and escape everything properly.
    # Creating multiline string for prettier output.
    docstr_repr = "\n".join(re.split(r"(?<=[^\\])\\n", repr(docstr)))

    if docstr_repr.startswith("'"):
        # Enforce double quotes when it's safe to do so.
        # That is when double quotes are not in the string
        # or when it doesn't end with a single quote.
        if '"' not in docstr_repr[1:-1] and docstr_repr[-2] != "'":
            return f'"""{docstr_repr[1:-1]}"""'
        return f"''{docstr_repr}''"
    else:
        return f'""{docstr_repr}""'
>>>>>>> ff81a1c7
<|MERGE_RESOLUTION|>--- conflicted
+++ resolved
@@ -812,7 +812,23 @@
         return ""
 
 
-<<<<<<< HEAD
+def quote_docstring(docstr: str) -> str:
+    """Returns docstring correctly encapsulated in a single or double quoted form."""
+    # Uses repr to get hint on the correct quotes and escape everything properly.
+    # Creating multiline string for prettier output.
+    docstr_repr = "\n".join(re.split(r"(?<=[^\\])\\n", repr(docstr)))
+
+    if docstr_repr.startswith("'"):
+        # Enforce double quotes when it's safe to do so.
+        # That is when double quotes are not in the string
+        # or when it doesn't end with a single quote.
+        if '"' not in docstr_repr[1:-1] and docstr_repr[-2] != "'":
+            return f'"""{docstr_repr[1:-1]}"""'
+        return f"''{docstr_repr}''"
+    else:
+        return f'""{docstr_repr}""'
+
+
 class ColoredHelpFormatter(argparse.HelpFormatter):
     def __init__(
         self,
@@ -845,21 +861,4 @@
                     metavar = self.fancy_fmt.style(metavar, "blue")
                 parts.append(opt_str + space + metavar)
             header = ", ".join(parts)
-        return padding + header + help
-=======
-def quote_docstring(docstr: str) -> str:
-    """Returns docstring correctly encapsulated in a single or double quoted form."""
-    # Uses repr to get hint on the correct quotes and escape everything properly.
-    # Creating multiline string for prettier output.
-    docstr_repr = "\n".join(re.split(r"(?<=[^\\])\\n", repr(docstr)))
-
-    if docstr_repr.startswith("'"):
-        # Enforce double quotes when it's safe to do so.
-        # That is when double quotes are not in the string
-        # or when it doesn't end with a single quote.
-        if '"' not in docstr_repr[1:-1] and docstr_repr[-2] != "'":
-            return f'"""{docstr_repr[1:-1]}"""'
-        return f"''{docstr_repr}''"
-    else:
-        return f'""{docstr_repr}""'
->>>>>>> ff81a1c7
+        return padding + header + help