"""Classification of possible errors mypy can detect.

These can be used for filtering specific errors.
"""

from typing import Dict, List
from typing_extensions import Final


# All created error codes are implicitly stored in this list.
all_error_codes: List["ErrorCode"] = []

error_codes: Dict[str, "ErrorCode"] = {}


class ErrorCode:
    def __init__(self, code: str,
                 description: str,
                 category: str,
                 default_enabled: bool = True) -> None:
        self.code = code
        self.description = description
        self.category = category
        self.default_enabled = default_enabled
        error_codes[code] = self

    def __str__(self) -> str:
        return '<ErrorCode {}>'.format(self.code)


<<<<<<< HEAD
ATTR_DEFINED = ErrorCode(
    'attr-defined', "Check that attribute exists", 'General')  # type: Final
NAME_DEFINED = ErrorCode(
    'name-defined', "Check that name is defined", 'General')  # type: Final
CALL_ARG = ErrorCode(
    'call-arg', "Check number, names and kinds of arguments in calls", 'General')  # type: Final
ARG_TYPE = ErrorCode(
    'arg-type', "Check argument types in calls", 'General')  # type: Final
CALL_OVERLOAD = ErrorCode(
    'call-overload', "Check that an overload variant matches arguments", 'General')  # type: Final
VALID_TYPE = ErrorCode(
    'valid-type', "Check that type (annotation) is valid", 'General')  # type: Final
VAR_ANNOTATED = ErrorCode(
    'var-annotated', "Require variable annotation if type can't be inferred",
    'General')  # type: Final
OVERRIDE = ErrorCode(
    'override', "Check that method override is compatible with base class",
    'General')  # type: Final
RETURN = ErrorCode(
    'return', "Check that function always returns a value", 'General')  # type: Final
RETURN_VALUE = ErrorCode(
    'return-value', "Check that return value is compatible with signature",
    'General')  # type: Final
ASSIGNMENT = ErrorCode(
    'assignment', "Check that assigned value is compatible with target", 'General')  # type: Final
TYPE_ARG = ErrorCode(
    'type-arg', "Check that generic type arguments are present", 'General')  # type: Final
TYPE_VAR = ErrorCode(
    'type-var', "Check that type variable values are valid", 'General')  # type: Final
UNION_ATTR = ErrorCode(
    'union-attr', "Check that attribute exists in each item of a union", 'General')  # type: Final
INDEX = ErrorCode(
    'index', "Check indexing operations", 'General')  # type: Final
OPERATOR = ErrorCode(
    'operator', "Check that operator is valid for operands", 'General')  # type: Final
LIST_ITEM = ErrorCode(
    'list-item', "Check list items in a list expression [item, ...]", 'General')  # type: Final
DICT_ITEM = ErrorCode(
    'dict-item',
    "Check dict items in a dict expression {key: value, ...}", 'General')  # type: Final
TYPEDDICT_ITEM = ErrorCode(
    'typeddict-item', "Check items when constructing TypedDict", 'General')  # type: Final
HAS_TYPE = ErrorCode(
    'has-type', "Check that type of reference can be determined", 'General')  # type: Final
IMPORT = ErrorCode(
    'import', "Require that imported module can be found or has stubs", 'General')  # type: Final
NO_REDEF = ErrorCode(
    'no-redef', "Check that each name is defined once", 'General')  # type: Final
FUNC_RETURNS_VALUE = ErrorCode(
    'func-returns-value', "Check that called function returns a value in value context",
    'General')  # type: Final
ABSTRACT = ErrorCode(
    'abstract', "Prevent instantiation of classes with abstract attributes",
    'General')  # type: Final
VALID_NEWTYPE = ErrorCode(
    'valid-newtype', "Check that argument 2 to NewType is valid", 'General')  # type: Final
STRING_FORMATTING = ErrorCode(
    'str-format', "Check that string formatting/interpolation is type-safe",
    'General')  # type: Final
STR_BYTES_PY3 = ErrorCode(
    'str-bytes-safe', "Warn about dangerous coercions related to bytes and string types",
    'General')  # type: Final
EXIT_RETURN = ErrorCode(
    'exit-return', "Warn about too general return type for '__exit__'", 'General')  # type: Final
LITERAL_REQ = ErrorCode(
    "literal-required", "Check that value is a literal", 'General')  # type: Final
=======
ATTR_DEFINED: Final = ErrorCode("attr-defined", "Check that attribute exists", "General")
NAME_DEFINED: Final = ErrorCode("name-defined", "Check that name is defined", "General")
CALL_ARG: Final = ErrorCode(
    "call-arg", "Check number, names and kinds of arguments in calls", "General"
)
ARG_TYPE: Final = ErrorCode("arg-type", "Check argument types in calls", "General")
CALL_OVERLOAD: Final = ErrorCode(
    "call-overload", "Check that an overload variant matches arguments", "General"
)
VALID_TYPE: Final = ErrorCode("valid-type", "Check that type (annotation) is valid", "General")
VAR_ANNOTATED: Final = ErrorCode(
    "var-annotated", "Require variable annotation if type can't be inferred", "General"
)
OVERRIDE: Final = ErrorCode(
    "override", "Check that method override is compatible with base class", "General"
)
RETURN: Final = ErrorCode("return", "Check that function always returns a value", "General")
RETURN_VALUE: Final = ErrorCode(
    "return-value", "Check that return value is compatible with signature", "General"
)
ASSIGNMENT: Final = ErrorCode(
    "assignment", "Check that assigned value is compatible with target", "General"
)
TYPE_ARG: Final = ErrorCode("type-arg", "Check that generic type arguments are present", "General")
TYPE_VAR: Final = ErrorCode("type-var", "Check that type variable values are valid", "General")
UNION_ATTR: Final = ErrorCode(
    "union-attr", "Check that attribute exists in each item of a union", "General"
)
INDEX: Final = ErrorCode("index", "Check indexing operations", "General")
OPERATOR: Final = ErrorCode("operator", "Check that operator is valid for operands", "General")
LIST_ITEM: Final = ErrorCode(
    "list-item", "Check list items in a list expression [item, ...]", "General"
)
DICT_ITEM: Final = ErrorCode(
    "dict-item", "Check dict items in a dict expression {key: value, ...}", "General"
)
TYPEDDICT_ITEM: Final = ErrorCode(
    "typeddict-item", "Check items when constructing TypedDict", "General"
)
HAS_TYPE: Final = ErrorCode(
    "has-type", "Check that type of reference can be determined", "General"
)
IMPORT: Final = ErrorCode(
    "import", "Require that imported module can be found or has stubs", "General"
)
NO_REDEF: Final = ErrorCode("no-redef", "Check that each name is defined once", "General")
FUNC_RETURNS_VALUE: Final = ErrorCode(
    "func-returns-value", "Check that called function returns a value in value context", "General"
)
ABSTRACT: Final = ErrorCode(
    "abstract", "Prevent instantiation of classes with abstract attributes", "General"
)
VALID_NEWTYPE: Final = ErrorCode(
    "valid-newtype", "Check that argument 2 to NewType is valid", "General"
)
STRING_FORMATTING: Final = ErrorCode(
    "str-format", "Check that string formatting/interpolation is type-safe", "General"
)
STR_BYTES_PY3: Final = ErrorCode(
    "str-bytes-safe", "Warn about dangerous coercions related to bytes and string types", "General"
)
EXIT_RETURN: Final = ErrorCode(
    "exit-return", "Warn about too general return type for '__exit__'", "General"
)
>>>>>>> 4e7c2a0e

# These error codes aren't enabled by default.
NO_UNTYPED_DEF: Final = ErrorCode(
    "no-untyped-def", "Check that every function has an annotation", "General"
)
NO_UNTYPED_CALL: Final = ErrorCode(
    'no-untyped-call',
    "Disallow calling functions without type annotations from annotated functions",
    "General",
)
REDUNDANT_CAST: Final = ErrorCode(
    "redundant-cast", "Check that cast changes type of expression", "General"
)
COMPARISON_OVERLAP: Final = ErrorCode(
    "comparison-overlap", "Check that types in comparisons and 'in' expressions overlap", "General"
)
NO_ANY_UNIMPORTED: Final = ErrorCode(
    "no-any-unimported", 'Reject "Any" types from unfollowed imports', "General"
)
NO_ANY_RETURN: Final = ErrorCode(
    "no-any-return",
    'Reject returning value with "Any" type if return type is not "Any"',
    "General",
)
UNREACHABLE: Final = ErrorCode(
    "unreachable", "Warn about unreachable statements or expressions", "General"
)
REDUNDANT_EXPR: Final = ErrorCode(
    "redundant-expr", "Warn about redundant expressions", "General", default_enabled=False
)
TRUTHY_BOOL: Final = ErrorCode(
    'truthy-bool',
    "Warn about expressions that could always evaluate to true in boolean contexts",
    'General',
    default_enabled=False
)
NAME_MATCH: Final = ErrorCode(
    "name-match", "Check that type definition has consistent naming", "General"
)


# Syntax errors are often blocking.
SYNTAX: Final = ErrorCode("syntax", "Report syntax errors", "General")

# This is a catch-all for remaining uncategorized errors.
MISC: Final = ErrorCode("misc", "Miscellaneous other checks", "General")<|MERGE_RESOLUTION|>--- conflicted
+++ resolved
@@ -28,74 +28,6 @@
         return '<ErrorCode {}>'.format(self.code)
 
 
-<<<<<<< HEAD
-ATTR_DEFINED = ErrorCode(
-    'attr-defined', "Check that attribute exists", 'General')  # type: Final
-NAME_DEFINED = ErrorCode(
-    'name-defined', "Check that name is defined", 'General')  # type: Final
-CALL_ARG = ErrorCode(
-    'call-arg', "Check number, names and kinds of arguments in calls", 'General')  # type: Final
-ARG_TYPE = ErrorCode(
-    'arg-type', "Check argument types in calls", 'General')  # type: Final
-CALL_OVERLOAD = ErrorCode(
-    'call-overload', "Check that an overload variant matches arguments", 'General')  # type: Final
-VALID_TYPE = ErrorCode(
-    'valid-type', "Check that type (annotation) is valid", 'General')  # type: Final
-VAR_ANNOTATED = ErrorCode(
-    'var-annotated', "Require variable annotation if type can't be inferred",
-    'General')  # type: Final
-OVERRIDE = ErrorCode(
-    'override', "Check that method override is compatible with base class",
-    'General')  # type: Final
-RETURN = ErrorCode(
-    'return', "Check that function always returns a value", 'General')  # type: Final
-RETURN_VALUE = ErrorCode(
-    'return-value', "Check that return value is compatible with signature",
-    'General')  # type: Final
-ASSIGNMENT = ErrorCode(
-    'assignment', "Check that assigned value is compatible with target", 'General')  # type: Final
-TYPE_ARG = ErrorCode(
-    'type-arg', "Check that generic type arguments are present", 'General')  # type: Final
-TYPE_VAR = ErrorCode(
-    'type-var', "Check that type variable values are valid", 'General')  # type: Final
-UNION_ATTR = ErrorCode(
-    'union-attr', "Check that attribute exists in each item of a union", 'General')  # type: Final
-INDEX = ErrorCode(
-    'index', "Check indexing operations", 'General')  # type: Final
-OPERATOR = ErrorCode(
-    'operator', "Check that operator is valid for operands", 'General')  # type: Final
-LIST_ITEM = ErrorCode(
-    'list-item', "Check list items in a list expression [item, ...]", 'General')  # type: Final
-DICT_ITEM = ErrorCode(
-    'dict-item',
-    "Check dict items in a dict expression {key: value, ...}", 'General')  # type: Final
-TYPEDDICT_ITEM = ErrorCode(
-    'typeddict-item', "Check items when constructing TypedDict", 'General')  # type: Final
-HAS_TYPE = ErrorCode(
-    'has-type', "Check that type of reference can be determined", 'General')  # type: Final
-IMPORT = ErrorCode(
-    'import', "Require that imported module can be found or has stubs", 'General')  # type: Final
-NO_REDEF = ErrorCode(
-    'no-redef', "Check that each name is defined once", 'General')  # type: Final
-FUNC_RETURNS_VALUE = ErrorCode(
-    'func-returns-value', "Check that called function returns a value in value context",
-    'General')  # type: Final
-ABSTRACT = ErrorCode(
-    'abstract', "Prevent instantiation of classes with abstract attributes",
-    'General')  # type: Final
-VALID_NEWTYPE = ErrorCode(
-    'valid-newtype', "Check that argument 2 to NewType is valid", 'General')  # type: Final
-STRING_FORMATTING = ErrorCode(
-    'str-format', "Check that string formatting/interpolation is type-safe",
-    'General')  # type: Final
-STR_BYTES_PY3 = ErrorCode(
-    'str-bytes-safe', "Warn about dangerous coercions related to bytes and string types",
-    'General')  # type: Final
-EXIT_RETURN = ErrorCode(
-    'exit-return', "Warn about too general return type for '__exit__'", 'General')  # type: Final
-LITERAL_REQ = ErrorCode(
-    "literal-required", "Check that value is a literal", 'General')  # type: Final
-=======
 ATTR_DEFINED: Final = ErrorCode("attr-defined", "Check that attribute exists", "General")
 NAME_DEFINED: Final = ErrorCode("name-defined", "Check that name is defined", "General")
 CALL_ARG: Final = ErrorCode(
@@ -160,7 +92,9 @@
 EXIT_RETURN: Final = ErrorCode(
     "exit-return", "Warn about too general return type for '__exit__'", "General"
 )
->>>>>>> 4e7c2a0e
+LITERAL_REQ: Final = ErrorCode(
+    "literal-required", "Check that value is a literal", 'General'
+)
 
 # These error codes aren't enabled by default.
 NO_UNTYPED_DEF: Final = ErrorCode(
