--- conflicted
+++ resolved
@@ -221,14 +221,8 @@
 USED_BEFORE_DEF: Final[ErrorCode] = ErrorCode(
     "used-before-def", "Warn about variables that are used before they are defined", "General"
 )
-<<<<<<< HEAD
-NO_INCOMPLETE_DEF: Final[ErrorCode] = ErrorCode(
-    "no-incomplete-def", "Function is missing a return type annotation", "General"
-=======
 UNUSED_IGNORE: Final = ErrorCode(
     "unused-ignore", "Ensure that all type ignores are used", "General", default_enabled=False
->>>>>>> d17b3edb
-)
 
 
 # Syntax errors are often blocking.
